# Licensed to the Apache Software Foundation (ASF) under one
# or more contributor license agreements.  See the NOTICE file
# distributed with this work for additional information
# regarding copyright ownership.  The ASF licenses this file
# to you under the Apache License, Version 2.0 (the
# "License"); you may not use this file except in compliance
# with the License.  You may obtain a copy of the License at
#
#   http://www.apache.org/licenses/LICENSE-2.0
#
# Unless required by applicable law or agreed to in writing,
# software distributed under the License is distributed on an
# "AS IS" BASIS, WITHOUT WARRANTIES OR CONDITIONS OF ANY
# KIND, either express or implied.  See the License for the
# specific language governing permissions and limitations
# under the License.
---
default_stages: [pre-commit, pre-push]
default_language_version:
  python: python3
  node: 22.2.0
minimum_pre_commit_version: '3.2.0'
repos:
  - repo: meta
    hooks:
      - id: identity
        name: Print checked files
        description: Print input to the static check hooks for troubleshooting
      - id: check-hooks-apply
        name: Check if all hooks apply to the repository
  - repo: https://github.com/thlorenz/doctoc.git
    rev: v2.2.0
    hooks:
      - id: doctoc
        name: Add TOC for Markdown and RST files
        files:
          ^README\.md$|^UPDATING.*\.md$|^chart/UPDATING.*\.md$|^dev/.*\.md$|^dev/.*\.rst$|^.github/.*\.md|^tests/system/README.md$
        exclude: ^.*/.*_vendor/
        args:
          - "--maxlevel"
          - "2"
  - repo: https://github.com/Lucas-C/pre-commit-hooks
    rev: v1.5.5
    hooks:
      - id: insert-license
        name: Add license for all SQL files
        files: \.sql$
        exclude: |
          (?x)
          ^\.github/|
          ^.*/.*_vendor/
        args:
          - --comment-style
          - "/*||*/"
          - --license-filepath
          - scripts/ci/license-templates/LICENSE.txt
          - --fuzzy-match-generates-todo
      - id: insert-license
        name: Add license for all RST files
        exclude: ^\.github/.*$|^.*/.*_vendor/|newsfragments/.*\.rst$
        args:
          - --comment-style
          - "||"
          - --license-filepath
          - scripts/ci/license-templates/LICENSE.rst
          - --fuzzy-match-generates-todo
        files: \.rst$
      - id: insert-license
        name: Add license for CSS/JS/JSX/PUML/TS/TSX
        files: \.(css|jsx?|puml|tsx?)$
        exclude: ^\.github/.*$|^.*/.*_vendor/|^airflow/www/static/js/types/api-generated.ts$|ui/openapi-gen/
        args:
          - --comment-style
          - "/*!| *| */"
          - --license-filepath
          - scripts/ci/license-templates/LICENSE.txt
          - --fuzzy-match-generates-todo
      - id: insert-license
        name: Add license for all JINJA template files
        files: ^airflow/www/templates/.*\.html$
        exclude: ^\.github/.*$|^.*/.*_vendor/
        args:
          - --comment-style
          - "{#||#}"
          - --license-filepath
          - scripts/ci/license-templates/LICENSE.txt
          - --fuzzy-match-generates-todo
      - id: insert-license
        name: Add license for all Shell files
        exclude: ^\.github/.*$|^.*/.*_vendor/|^dev/breeze/autocomplete/.*$
        files: \.bash$|\.sh$
        args:
          - --comment-style
          - "|#|"
          - --license-filepath
          - scripts/ci/license-templates/LICENSE.txt
          - --fuzzy-match-generates-todo
      - id: insert-license
        name: Add license for all toml files
        exclude: ^\.github/.*$|^.*/.*_vendor/|^dev/breeze/autocomplete/.*$
        files: \.toml$
        args:
          - --comment-style
          - "|#|"
          - --license-filepath
          - scripts/ci/license-templates/LICENSE.txt
          - --fuzzy-match-generates-todo
      - id: insert-license
        name: Add license for all Python files
        exclude: ^\.github/.*$|^.*/.*_vendor/
        files: \.py$|\.pyi$
        args:
          - --comment-style
          - "|#|"
          - --license-filepath
          - scripts/ci/license-templates/LICENSE.txt
          - --fuzzy-match-generates-todo
      - id: insert-license
        name: Add license for all XML files
        exclude: ^\.github/.*$|^.*/.*_vendor/
        files: \.xml$
        args:
          - --comment-style
          - "<!--||-->"
          - --license-filepath
          - scripts/ci/license-templates/LICENSE.txt
          - --fuzzy-match-generates-todo
      - id: insert-license
        name: Add license for all Helm template files
        files: ^chart/templates/.*
        args:
          - --comment-style
          - "{{/*||*/}}"
          - --license-filepath
          - scripts/ci/license-templates/LICENSE.txt
          - --fuzzy-match-generates-todo
      - id: insert-license
        name: Add license for all YAML files except Helm templates
        exclude: ^\.github/.*$|^.*/.*_vendor/|^chart/templates/.*|.*/reproducible_build.yaml$|^airflow/api_fastapi/openapi/v1-generated.yaml$|^.*/pnpm-lock.yaml$
        types: [yaml]
        files: \.ya?ml$
        args:
          - --comment-style
          - "|#|"
          - --license-filepath
          - scripts/ci/license-templates/LICENSE.txt
          - --fuzzy-match-generates-todo
      - id: insert-license
        name: Add license for all Markdown files
        files: \.md$
        exclude: PROVIDER_CHANGES.*\.md$|^.*/.*_vendor/
        args:
          - --comment-style
          - "<!--|| -->"
          - --license-filepath
          - scripts/ci/license-templates/LICENSE.txt
          - --fuzzy-match-generates-todo
      - id: insert-license
        name: Add license for all other files
        exclude: ^\.github/.*$|^.*/.*_vendor/
        args:
          - --comment-style
          - "|#|"
          - --license-filepath
          - scripts/ci/license-templates/LICENSE.txt
          - --fuzzy-match-generates-todo
        files: >
          \.cfg$|\.conf$|\.ini$|\.ldif$|\.properties$|\.readthedocs$|\.service$|\.tf$|Dockerfile.*$
  - repo: local
    hooks:
      - id: update-common-sql-api-stubs
        name: Check and update common.sql API stubs
        entry: ./scripts/ci/pre_commit/update_common_sql_api_stubs.py
        language: python
<<<<<<< HEAD
        files: ^scripts/ci/pre_commit/update_common_sql_api\.py|^airflow/providers/common/sql/.*\.pyi?$
        additional_dependencies: ['rich>=12.4.4', 'mypy==1.11.2', 'black==23.10.0', 'jinja2']
=======
        files: ^scripts/ci/pre_commit/update_common_sql_api\.py|^providers/src/airflow/providers/common/sql/.*\.pyi?$
        additional_dependencies: ['rich>=12.4.4', 'mypy==1.9.0', 'black==23.10.0', 'jinja2']
>>>>>>> 2b541f3c
        pass_filenames: false
        require_serial: true
      - id: update-black-version
        name: Update black versions everywhere (manual)
        entry: ./scripts/ci/pre_commit/update_black_version.py
        stages: ['manual']
        language: python
        files: ^.pre-commit-config.yaml$
        additional_dependencies: ['pyyaml']
        pass_filenames: false
        require_serial: true
      - id: update-build-dependencies
        name: Update build-dependencies to latest (manual)
        entry: ./scripts/ci/pre_commit/update_build_dependencies.py
        stages: ['manual']
        language: python
        files: ^.pre-commit-config.yaml$|^scripts/ci/pre_commit/update_build_dependencies.py$
        pass_filenames: false
        require_serial: true
      - id: update-installers
        name: Update installers to latest (manual)
        entry: ./scripts/ci/pre_commit/update_installers.py
        stages: ['manual']
        language: python
        files: ^.pre-commit-config.yaml$|^scripts/ci/pre_commit/update_installers.py$
        pass_filenames: false
        require_serial: true
        additional_dependencies: ['pyyaml', 'rich>=12.4.4', 'requests']
      - id: update-chart-dependencies
        name: Update chart dependencies to latest (manual)
        entry: ./scripts/ci/pre_commit/update_chart_dependencies.py
        stages: ['manual']
        language: python
        additional_dependencies: ['pyyaml', 'rich>=12.4.4', 'requests']
        files: ^.pre-commit-config.yaml$|^scripts/ci/pre_commit/update_build_dependencies.py$
        pass_filenames: false
        require_serial: true
      - id: check-taskinstance-tis-attrs
        name: Check that TI and TIS have the same attributes
        entry: ./scripts/ci/pre_commit/check_ti_vs_tis_attributes.py
        language: python
        additional_dependencies: ['rich>=12.4.4']
        files: ^airflow/models/taskinstance.py$|^airflow/models/taskinstancehistory.py$
        pass_filenames: false
        require_serial: true
      - id: check-deferrable-default
        name: Check and fix default value of default_deferrable
        language: python
        entry: ./scripts/ci/pre_commit/check_deferrable_default.py
        pass_filenames: false
        additional_dependencies: ["libcst>=1.1.0"]
        files: ^(providers/src/)?airflow/.*/(sensors|operators)/.*\.py$
  - repo: https://github.com/asottile/blacken-docs
    rev: 1.19.0
    hooks:
      - id: blacken-docs
        name: Run black on docs
        args:
          - --line-length=110
          - --target-version=py37
          - --target-version=py38
          - --target-version=py39
          - --target-version=py310
        alias: blacken-docs
        additional_dependencies: [black==23.10.0]
  - repo: https://github.com/pre-commit/pre-commit-hooks
    rev: v5.0.0
    hooks:
      - id: check-merge-conflict
        name: Check that merge conflicts are not being committed
      - id: debug-statements
        name: Detect accidentally committed debug statements
      - id: check-builtin-literals
        name: Require literal syntax when initializing builtins
        exclude: ^.*/.*_vendor/
      - id: detect-private-key
        name: Detect if private key is added to the repository
        exclude: ^docs/apache-airflow-providers-ssh/connections/ssh.rst$
      - id: end-of-file-fixer
        name: Make sure that there is an empty line at the end
        exclude: ^.*/.*_vendor/|^docs/apache-airflow/img/.*\.dot|^docs/apache-airflow/img/.*\.sha256
      - id: mixed-line-ending
        name: Detect if mixed line ending is used (\r vs. \r\n)
        exclude: ^.*/.*_vendor/
      - id: check-executables-have-shebangs
        name: Check that executables have shebang
        exclude: ^.*/.*_vendor/
      - id: check-xml
        name: Check XML files with xmllint
        exclude: ^.*/.*_vendor/
      - id: trailing-whitespace
        name: Remove trailing whitespace at end of line
        exclude: ^.*/.*_vendor/|^docs/apache-airflow/img/.*\.dot|^dev/breeze/doc/images/output.*$
      - id: fix-encoding-pragma
        name: Remove encoding header from Python files
        exclude: ^.*/.*_vendor/
        args:
          - --remove
      - id: pretty-format-json
        name: Format JSON files
        args:
          - --autofix
          - --no-sort-keys
          - --indent
          - "4"
        files: ^chart/values\.schema\.json$|^chart/values_schema\.schema\.json$
        pass_filenames: true
  - repo: https://github.com/pre-commit/pygrep-hooks
    rev: v1.10.0
    hooks:
      - id: rst-backticks
        name: Check if RST files use double backticks for code
        exclude: ^.*/.*_vendor/
      - id: python-no-log-warn
        name: Check if there are no deprecate log warn
        exclude: ^.*/.*_vendor/
  - repo: https://github.com/adrienverge/yamllint
    rev: v1.35.1
    hooks:
      - id: yamllint
        name: Check YAML files with yamllint
        entry: yamllint -c yamllint-config.yml --strict
        types: [yaml]
        exclude: ^.*airflow\.template\.yaml$|^.*init_git_sync\.template\.yaml$|^.*/.*_vendor/|^chart/(?:templates|files)/.*\.yaml$|openapi/.*\.yaml$|^\.pre-commit-config\.yaml$|^.*/reproducible_build.yaml$|^.*pnpm-lock\.yaml$
  - repo: https://github.com/ikamensh/flynt
    rev: '1.0.1'
    hooks:
      - id: flynt
        name: Run flynt string format converter for Python
        exclude: |
          (?x)
          ^.*/.*_vendor/
        args:
         # If flynt detects too long text it ignores it. So we set a very large limit to make it easy
         # to split the text by hand. Too long lines are detected by flake8 (below),
         # so the user is informed to take action.
         - --line-length
         - '99999'
  - repo: https://github.com/codespell-project/codespell
    rev: v2.3.0
    hooks:
      - id: codespell
        name: Run codespell
        description: Run codespell to check for common misspellings in files
        entry: bash -c 'echo "If you think that this failure is an error, consider adding the word(s)
          to the codespell dictionary at docs/spelling_wordlist.txt.
          The word(s) should be in lowercase." && exec codespell "$@"' --
        language: python
        types: [text]
        exclude: ^.*/.*_vendor/|^airflow/www/static/css/material-icons\.css$|^images/.*$|^RELEASE_NOTES\.txt$|^.*package-lock\.json$|^.*/kinglear\.txt$|^.*pnpm-lock\.yaml$
        args:
          - --ignore-words=docs/spelling_wordlist.txt
          - --skip=providers/src/airflow/providers/*/*.rst,airflow/www/*.log,docs/*/commits.rst,docs/apache-airflow/tutorial/pipeline_example.csv,*.min.js,*.lock,INTHEWILD.md
          - --exclude-file=.codespellignorelines
  - repo: local
    # Note that this is the 2nd "local" repo group in the .pre-commit-config.yaml file. This is because
    # we try to minimise the number of passes that must happen in order to apply some of the changes
    # done by pre-commits. Some of the pre-commits not only check for errors but also fix them. This means
    # that output from an earlier pre-commit becomes input to another pre-commit. Splitting the local
    # scripts of our and adding some other non-local pre-commit in-between allows us to handle such
    # changes quickly - especially when we want the early modifications from the first local group
    # to be applied before the non-local pre-commits are run
    hooks:
      - id: validate-operators-init
        name: No templated field logic checks in operator __init__
        description: Prevent templated field logic checks in operators' __init__
        language: python
        entry: ./scripts/ci/pre_commit/validate_operators_init.py
        pass_filenames: true
        files: ^providers/src/airflow/providers/.*/(operators|transfers|sensors)/.*\.py$
        additional_dependencies: [ 'rich>=12.4.4' ]
      - id: ruff
        name: Run 'ruff' for extremely fast Python linting
        description: "Run 'ruff' for extremely fast Python linting"
        entry: ruff check --force-exclude
        language: python
        types_or: [python, pyi]
        args: [--fix]
        require_serial: true
        additional_dependencies: ["ruff==0.5.5"]
        exclude: ^.*/.*_vendor/|^tests/dags/test_imports.py|^performance/tests/test_.*.py
      - id: ruff-format
        name: Run 'ruff format'
        description: "Run 'ruff format' for extremely fast Python formatting"
        entry: ./scripts/ci/pre_commit/ruff_format.py
        language: python
        types_or: [python, pyi]
        args: []
        require_serial: true
        additional_dependencies: ["ruff==0.5.5"]
        exclude: ^.*/.*_vendor/|^tests/dags/test_imports.py|^airflow/contrib/
      - id: replace-bad-characters
        name: Replace bad characters
        entry: ./scripts/ci/pre_commit/replace_bad_characters.py
        language: python
        types: [file, text]
        exclude: ^.*/.*_vendor/|^clients/gen/go\.sh$|^\.gitmodules$
        additional_dependencies: ['rich>=12.4.4']
      - id: lint-openapi
        name: Lint OpenAPI using spectral
        language: docker_image
        entry: stoplight/spectral lint -r ./scripts/ci/spectral_rules/connexion.yml
        files: ^airflow/api_connexion/openapi/
      - id: lint-openapi
        name: Lint OpenAPI using openapi-spec-validator
        entry: openapi-spec-validator --schema 3.0.0
        language: python
        additional_dependencies: ['openapi-spec-validator>=0.7.1', 'openapi-schema-validator>=0.6.2']
        files: ^airflow/api_connexion/openapi/
      - id: lint-dockerfile
        name: Lint Dockerfile
        language: python
        entry: ./scripts/ci/pre_commit/lint_dockerfile.py
        files: Dockerfile.*$
        pass_filenames: true
        require_serial: true
      - id: check-airflow-k8s-not-used
        name: Check airflow.kubernetes imports are not used
        language: python
        files: ^airflow/.*\.py$
        require_serial: true
        exclude: ^airflow/kubernetes/
        entry: ./scripts/ci/pre_commit/check_airflow_k8s_not_used.py
        additional_dependencies: ['rich>=12.4.4']
      - id: check-common-compat-used-for-openlineage
        name: Check common.compat is used for OL deprecated classes
        language: python
        files: ^airflow/.*\.py$
        require_serial: true
        exclude: ^airflow/openlineage/
        entry: ./scripts/ci/pre_commit/check_common_compat_used_for_openlineage.py
        additional_dependencies: ['rich>=12.4.4']
      - id: check-airflow-providers-bug-report-template
        name: Sort airflow-bug-report provider list
        language: python
        files: ^.github/ISSUE_TEMPLATE/airflow_providers_bug_report\.yml$
        require_serial: true
        entry: ./scripts/ci/pre_commit/check_airflow_bug_report_template.py
        additional_dependencies: ['rich>=12.4.4', 'pyyaml']
      - id: check-cncf-k8s-only-for-executors
        name: Check cncf.kubernetes imports used for executors only
        language: python
        files: ^airflow/.*\.py$
        require_serial: true
        exclude: ^airflow/kubernetes/|^providers/src/airflow/providers/
        entry: ./scripts/ci/pre_commit/check_cncf_k8s_used_for_k8s_executor_only.py
        additional_dependencies: ['rich>=12.4.4']
      - id: check-airflow-provider-compatibility
        name: Check compatibility of Providers with Airflow
        entry: ./scripts/ci/pre_commit/check_provider_airflow_compatibility.py
        language: python
        pass_filenames: true
        files: ^providers/src/airflow/providers/.*\.py$
        additional_dependencies: ['rich>=12.4.4']
      - id: check-google-re2-as-dependency
        name: Check google-re2 declared as dep
        description: Check google-re2 is declared as dependency when needed
        entry: ./scripts/ci/pre_commit/check_google_re2_imports.py
        language: python
        pass_filenames: true
        require_serial: true
        files: ^providers/src/airflow/providers/.*\.py$
        additional_dependencies: ['rich>=12.4.4']
      - id: update-local-yml-file
        name: Update mounts in the local yml file
        entry: ./scripts/ci/pre_commit/local_yml_mounts.py
        language: python
        files: ^dev/breeze/src/airflow_breeze/utils/docker_command_utils\.py$|^scripts/ci/docker_compose/local\.yml$
        pass_filenames: false
        additional_dependencies: ['rich>=12.4.4']
      - id: check-sql-dependency-common-data-structure
        name: Check dependency of SQL providers
        description: Check dependency of SQL Providers with common data structure
        entry: ./scripts/ci/pre_commit/check_common_sql_dependency.py
        language: python
        files: ^providers/src/airflow/providers/.*/hooks/.*\.py$
        additional_dependencies: ['rich>=12.4.4', 'pyyaml', 'packaging']
      - id: update-providers-dependencies
        name: Update dependencies for provider packages
        entry: ./scripts/ci/pre_commit/update_providers_dependencies.py
        language: python
        files: |
          (?x)
          ^providers/src/airflow/providers/.*\.py$ |
          ^providers/src/airflow/providers/.*/provider\.yaml$ |
          ^providers/tests/.*\.py$ |
          ^scripts/ci/pre_commit/update_providers_dependencies\.py$
        pass_filenames: false
        additional_dependencies: ['setuptools', 'rich>=12.4.4', 'pyyaml', 'tomli']
      - id: check-extra-packages-references
        name: Checks setup extra packages
        description: Checks if all the extras defined in hatch_build.py are listed in extra-packages-ref.rst file
        language: python
        files: ^docs/apache-airflow/extra-packages-ref\.rst$|^hatch_build.py
        pass_filenames: false
        entry: ./scripts/ci/pre_commit/check_extra_packages_ref.py
        additional_dependencies: ['rich>=12.4.4', 'hatchling==1.25.0', 'tabulate']
      - id: check-hatch-build-order
        name: Check order of dependencies in hatch_build.py
        language: python
        files: ^hatch_build.py$
        pass_filenames: false
        entry: ./scripts/ci/pre_commit/check_order_hatch_build.py
        additional_dependencies: ['rich>=12.4.4', 'hatchling==1.25.0']
      - id: update-extras
        name: Update extras in documentation
        entry: ./scripts/ci/pre_commit/insert_extras.py
        language: python
        files: ^contributing-docs/12_airflow_dependencies_and_extras.rst$|^INSTALL$|^providers/src/airflow/providers/.*/provider\.yaml$|^Dockerfile.*
        pass_filenames: false
        additional_dependencies: ['rich>=12.4.4', 'hatchling==1.25.0']
      - id: check-extras-order
        name: Check order of extras in Dockerfile
        entry: ./scripts/ci/pre_commit/check_order_dockerfile_extras.py
        language: python
        files: ^Dockerfile$
        pass_filenames: false
        additional_dependencies: ['rich>=12.4.4']
      - id: generate-airflow-diagrams
        name: Generate airflow diagrams
        entry: ./scripts/ci/pre_commit/generate_airflow_diagrams.py
        language: python
        files: ^docs/.*/diagram_[^/]*\.py$
        pass_filenames: true
        additional_dependencies: ['rich>=12.4.4', "diagrams>=0.23.4"]
      - id: update-supported-versions
        name: Updates supported versions in documentation
        entry: ./scripts/ci/pre_commit/supported_versions.py
        language: python
        files: ^docs/apache-airflow/installation/supported-versions\.rst$|^scripts/ci/pre_commit/supported_versions\.py$|^README\.md$
        pass_filenames: false
        additional_dependencies: ['tabulate']
      - id: check-revision-heads-map
        name: Check that the REVISION_HEADS_MAP is up-to-date
        language: python
        entry: ./scripts/ci/pre_commit/version_heads_map.py
        pass_filenames: false
        files: >
          (?x)
          ^scripts/ci/pre_commit/version_heads_map\.py$|
          ^airflow/migrations/versions/.*$|^airflow/migrations/versions|
          ^providers/src/airflow/providers/fab/migrations/versions/.*$|^providers/src/airflow/providers/fab/migrations/versions|
          ^airflow/utils/db.py$|
          ^providers/src/airflow/providers/fab/auth_manager/models/db.py$
        additional_dependencies: ['packaging','google-re2']
      - id: update-version
        name: Update versions in docs
        entry: ./scripts/ci/pre_commit/update_versions.py
        language: python
        files: ^docs|^airflow/__init__.py$
        pass_filenames: false
        additional_dependencies: ['rich>=12.4.4']
      - id: check-pydevd-left-in-code
        language: pygrep
        name: Check for pydevd debug statements accidentally left
        entry: "pydevd.*settrace\\("
        pass_filenames: true
        files: \.py$
      - id: check-links-to-example-dags-do-not-use-hardcoded-versions
        name: Verify no hard-coded version in example dags
        description: The links to example dags should use |version| as version specification
        language: pygrep
        entry: >
          (?i)
          .*https://github.*[0-9]/providers/tests/system/|
          .*https://github.*/main/providers/tests/system/|
          .*https://github.*/master/providers/tests/system/|
          .*https://github.*/main/providers/src/airflow/providers/.*/example_dags/|
          .*https://github.*/master/providers/src/airflow/providers/.*/example_dags/
        pass_filenames: true
        files: ^docs/apache-airflow-providers-.*\.rst
      - id: check-safe-filter-usage-in-html
        language: pygrep
        name: Don't use safe in templates
        description: the Safe filter is error-prone, use Markup() in code instead
        entry: "\\|\\s*safe"
        files: \.html$
        pass_filenames: true
      - id: check-no-providers-in-core-examples
        language: pygrep
        name: No providers imports in core example DAGs
        description: The core example DAGs have no dependencies other than standard provider or core Airflow
        entry: "^\\s*from airflow\\.providers.(?!standard.)"
        pass_filenames: true
        files: ^airflow/example_dags/.*\.py$
      - id: check-no-airflow-deprecation-in-providers
        language: pygrep
        name: Do not use DeprecationWarning in providers
        description: Use AirflowProviderDeprecationWarning in providers
        entry: "^\\s*DeprecationWarning*"
        pass_filenames: true
        files: ^providers/src/airflow/providers/.*\.py$
      - id: check-urlparse-usage-in-code
        language: pygrep
        name: Don't use urlparse in code
        description: urlparse is not recommended, use urlsplit() in code instead
        entry: "^\\s*from urllib\\.parse import ((\\|, )(urlparse\\|urlunparse))+$"
        pass_filenames: true
        files: \.py$
      - id: check-only-new-session-with-provide-session
        name: Check NEW_SESSION is only used with @provide_session
        language: python
        entry: ./scripts/ci/pre_commit/new_session_in_provide_session.py
        pass_filenames: true
        files: ^airflow/.+\.py$
        exclude: ^airflow/serialization/pydantic/.*
      - id: check-for-inclusive-language
        language: pygrep
        name: Check for language that we do not accept as community
        description: Please use more appropriate words for community documentation.
        entry: >
          (?ix)
          (black|white)[_-]?list|
          \bshe\b|
          \bhe\b|
          \bher\b|
          \bhis\b|
          \bmaster\b|
          \bslave\b|
          \bsanity\b|
          \bdummy\b
        pass_filenames: true
        exclude: >
          (?x)
          ^airflow/api_connexion/openapi/v1.yaml$|
          ^airflow/ui/openapi-gen/|
          ^airflow/cli/commands/internal_api_command.py$|
          ^airflow/cli/commands/fastapi_api_command.py$|
          ^airflow/cli/commands/webserver_command.py$|
          ^airflow/config_templates/|
          ^airflow/models/baseoperator.py$|
          ^airflow/operators/__init__.py$|
          ^providers/src/airflow/providers/amazon/aws/hooks/emr.py$|
          ^providers/src/airflow/providers/amazon/aws/operators/emr.py$|
          ^providers/src/airflow/providers/apache/cassandra/hooks/cassandra.py$|
          ^providers/src/airflow/providers/apache/hive/operators/hive_stats.py$|
          ^providers/src/airflow/providers/apache/hive/transfers/vertica_to_hive.py$|
          ^providers/src/airflow/providers/apache/spark/decorators/|
          ^providers/src/airflow/providers/apache/spark/hooks/|
          ^providers/src/airflow/providers/apache/spark/operators/|
          ^providers/src/airflow/providers/exasol/hooks/exasol.py$|
          ^providers/src/airflow/providers/fab/auth_manager/security_manager/|
          ^providers/src/airflow/providers/google/cloud/hooks/bigquery.py$|
          ^providers/src/airflow/providers/google/cloud/operators/cloud_build.py$|
          ^providers/src/airflow/providers/google/cloud/operators/dataproc.py$|
          ^providers/src/airflow/providers/google/cloud/operators/mlengine.py$|
          ^providers/src/airflow/providers/microsoft/azure/hooks/cosmos.py$|
          ^providers/src/airflow/providers/microsoft/winrm/hooks/winrm.py$|
          ^airflow/www/fab_security/manager.py$|
          ^docs/.*commits.rst$|
          ^docs/apache-airflow-providers-apache-cassandra/connections/cassandra.rst$|
          ^providers/src/airflow/providers/microsoft/winrm/operators/winrm.py$|
          ^providers/src/airflow/providers/opsgenie/hooks/opsgenie.py$|
          ^providers/src/airflow/providers/redis/provider.yaml$|
          ^airflow/serialization/serialized_objects.py$|
          ^airflow/ui/pnpm-lock.yaml$|
          ^airflow/utils/db.py$|
          ^airflow/utils/trigger_rule.py$|
          ^airflow/www/static/css/bootstrap-theme.css$|
          ^airflow/www/static/js/types/api-generated.ts$|
          ^airflow/www/templates/appbuilder/flash.html$|
          ^chart/values.schema.json$|
          ^.*/.*_vendor/|
          ^dev/|
          ^docs/README.rst$|
          ^docs/apache-airflow-providers-amazon/secrets-backends/aws-ssm-parameter-store.rst$|
          ^docs/apache-airflow-providers-apache-hdfs/connections.rst$|
          ^docs/apache-airflow-providers-apache-kafka/connections/kafka.rst$|
          ^docs/apache-airflow-providers-apache-spark/decorators/pyspark.rst$|
          ^docs/apache-airflow-providers-fab/auth-manager/webserver-authentication.rst$|
          ^docs/apache-airflow-providers-google/operators/cloud/kubernetes_engine.rst$|
          ^docs/apache-airflow-providers-microsoft-azure/connections/azure_cosmos.rst$|
          ^docs/apache-airflow-providers-cncf-kubernetes/operators.rst$|
          ^docs/conf.py$|
          ^docs/exts/removemarktransform.py$|
          ^newsfragments/41761.significant.rst$|
          ^scripts/ci/pre_commit/vendor_k8s_json_schema.py$|
          ^tests/|
          ^providers/tests/|
          ^.pre-commit-config\.yaml$|
          ^.*CHANGELOG\.(rst|txt)$|
          ^.*RELEASE_NOTES\.rst$|
          ^contributing-docs/03_contributors_quick_start.rst$|
          ^.*\.(png|gif|jp[e]?g|tgz|lock)$|
          git
      - id: check-base-operator-partial-arguments
        name: Check BaseOperator and partial() arguments
        language: python
        entry: ./scripts/ci/pre_commit/base_operator_partial_arguments.py
        pass_filenames: false
        files: ^airflow/models/(?:base|mapped)operator\.py$
      - id: check-init-decorator-arguments
        name: Sync model __init__ and decorator arguments
        language: python
        entry: ./scripts/ci/pre_commit/sync_init_decorator.py
        pass_filenames: false
        files: ^airflow/models/dag\.py$|^airflow/(?:decorators|utils)/task_group\.py$
      - id: check-template-context-variable-in-sync
        name: Sync template context variable refs
        language: python
        entry: ./scripts/ci/pre_commit/template_context_key_sync.py
        files: ^airflow/models/taskinstance\.py$|^airflow/utils/context\.pyi?$|^docs/apache-airflow/templates-ref\.rst$
      - id: check-base-operator-usage
        language: pygrep
        name: Check BaseOperator core imports
        description: Make sure BaseOperator is imported from airflow.models.baseoperator in core
        entry: "from airflow\\.models import.* BaseOperator\\b"
        files: \.py$
        pass_filenames: true
        exclude: >
          (?x)
          ^airflow/decorators/.*$|
          ^airflow/hooks/.*$|
          ^airflow/operators/.*$|
          ^providers/src/airflow/providers/.*$|
          ^airflow/sensors/.*$|
          ^dev/provider_packages/.*$
      - id: check-base-operator-usage
        language: pygrep
        name: Check BaseOperatorLink core imports
        description: Make sure BaseOperatorLink is imported from airflow.models.baseoperatorlink in core
        entry: "from airflow\\.models import.* BaseOperatorLink"
        files: \.py$
        pass_filenames: true
        exclude: >
          (?x)
          ^airflow/decorators/.*$|
          ^airflow/hooks/.*$|
          ^airflow/operators/.*$|
          ^providers/src/airflow/providers/.*$|
          ^airflow/sensors/.*$|
          ^dev/provider_packages/.*$
      - id: check-base-operator-usage
        language: pygrep
        name: Check BaseOperator[Link] other imports
        description: Make sure BaseOperator[Link] is imported from airflow.models outside of core
        entry: "from airflow\\.models\\.baseoperator(link)? import.* BaseOperator"
        pass_filenames: true
        files: >
          (?x)
          ^providers/src/airflow/providers/.*\.py$
        exclude: ^.*/.*_vendor/|providers/src/airflow/providers/standard/operators/bash.py
      - id: check-get-lineage-collector-providers
        language: python
        name: Check providers import hook lineage code from compat
        description: Make sure you import from airflow.provider.common.compat.lineage.hook instead of
          airflow.lineage.hook.
        entry: ./scripts/ci/pre_commit/check_get_lineage_collector_providers.py
        files: ^providers/src/airflow/providers/.*\.py$
        exclude: ^providers/src/airflow/providers/common/compat/.*\.py$
        additional_dependencies: [ 'rich>=12.4.4' ]
      - id: check-decorated-operator-implements-custom-name
        name: Check @task decorator implements custom_operator_name
        language: python
        entry: ./scripts/ci/pre_commit/decorator_operator_implements_custom_name.py
        pass_filenames: true
        files: ^airflow/.*\.py$
      - id: check-core-deprecation-classes
        language: pygrep
        name: Verify usage of Airflow deprecation classes in core
        entry: category=DeprecationWarning|category=PendingDeprecationWarning
        files: \.py$
        exclude: ^airflow/configuration\.py$|^providers/src/airflow/providers/|^scripts/in_container/verify_providers\.py$|^(providers/)?tests/.*$|^dev/tests_common/
        pass_filenames: true
      - id: check-provide-create-sessions-imports
        language: pygrep
        name: Check provide_session and create_session imports
        description: provide_session and create_session should be imported from airflow.utils.session
          to avoid import cycles.
        entry: "from airflow\\.utils\\.db import.* (provide_session|create_session)"
        files: \.py$
        exclude: ^.*/.*_vendor/
        pass_filenames: true
      - id: check-incorrect-use-of-LoggingMixin
        language: pygrep
        name: Make sure LoggingMixin is not used alone
        entry: "LoggingMixin\\(\\)"
        files: \.py$
        exclude: ^.*/.*_vendor/
        pass_filenames: true
      - id: check-daysago-import-from-utils
        language: pygrep
        name: days_ago imported from airflow.utils.dates
        entry: "(airflow\\.){0,1}utils\\.dates\\.days_ago"
        files: \.py$
        exclude: ^.*/.*_vendor/
        pass_filenames: true
      - id: check-start-date-not-used-in-defaults
        language: pygrep
        name: start_date not in default_args
        entry: "default_args\\s*=\\s*{\\s*(\"|')start_date(\"|')|(\"|')start_date(\"|'):"
        files: \.*example_dags.*\.py$
        exclude: ^.*/.*_vendor/
        pass_filenames: true
      - id: check-apache-license-rat
        name: Check if licenses are OK for Apache
        entry: ./scripts/ci/pre_commit/check_license.py
        language: python
        files: ^.*LICENSE.*$|^.*LICENCE.*$
        pass_filenames: false
      - id: check-aiobotocore-optional
        name: Check if aiobotocore is an optional dependency only
        entry: ./scripts/ci/pre_commit/check_aiobotocore_optional.py
        language: python
        files: ^providers/src/airflow/providers/.*/provider\.yaml$
        pass_filenames: true
        additional_dependencies: ['click', 'rich>=12.4.4', 'pyyaml']
        require_serial: true
      - id: check-boring-cyborg-configuration
        name: Checks for Boring Cyborg configuration consistency
        language: python
        entry: ./scripts/ci/pre_commit/boring_cyborg.py
        pass_filenames: false
        require_serial: true
        additional_dependencies: ['pyyaml', 'termcolor==1.1.0', 'wcmatch==8.2']
      - id: update-in-the-wild-to-be-sorted
        name: Sort INTHEWILD.md alphabetically
        entry: ./scripts/ci/pre_commit/sort_in_the_wild.py
        language: python
        files: ^\.pre-commit-config\.yaml$|^INTHEWILD\.md$
        pass_filenames: false
        require_serial: true
      - id: update-installed-providers-to-be-sorted
        name: Sort and uniquify installed_providers.txt
        entry: ./scripts/ci/pre_commit/sort_installed_providers.py
        language: python
        files: ^\.pre-commit-config\.yaml$|^.*_installed_providers\.txt$
        pass_filenames: false
        require_serial: true
      - id: update-spelling-wordlist-to-be-sorted
        name: Sort spelling_wordlist.txt
        entry: ./scripts/ci/pre_commit/sort_spelling_wordlist.py
        language: python
        files: ^\.pre-commit-config\.yaml$|^docs/spelling_wordlist\.txt$
        require_serial: true
        pass_filenames: false
      - id: update-openapi-spec-tags-to-be-sorted
        name: Sort alphabetically openapi spec tags
        entry: ./scripts/ci/pre_commit/sort_tags_in_openapi_spec.py
        types: [yaml]
        language: python
        files: ^\.pre-commit-config\.yaml$|^airflow/api_connexion/openapi/v1\.yaml$
        require_serial: true
        pass_filenames: false
      - id: lint-helm-chart
        name: Lint Helm Chart
        entry: ./scripts/ci/pre_commit/helm_lint.py
        language: python
        pass_filenames: false
        files: ^chart
        require_serial: true
        additional_dependencies: ['rich>=12.4.4','requests']
      - id: kubeconform
        name: Kubeconform check on our helm chart
        entry: ./scripts/ci/pre_commit/kubeconform.py
        language: python
        pass_filenames: false
        files: ^chart
        require_serial: true
        additional_dependencies: ['rich>=12.4.4','requests']
      - id: shellcheck
        name: Check Shell scripts syntax correctness
        language: docker_image
        entry: koalaman/shellcheck:v0.8.0 -x -a
        files: \.(bash|sh)$|^hooks/build$|^hooks/push$
        exclude: ^dev/breeze/autocomplete/.*$
      - id: lint-css
        name: stylelint
        entry: "stylelint"
        language: node
        files: ^airflow/www/.*\.(css|sass|scss)$
        # Keep dependency versions in sync w/ airflow/www/package.json
        additional_dependencies: ['stylelint@13.3.1', 'stylelint-config-standard@20.0.0', 'stylelint-config-prettier@9.0.5']
      - id: compile-ui-assets
        name: Compile ui assets (manual)
        language: node
        stages: ['manual']
        types_or: [javascript, ts, tsx]
        files: ^airflow/ui/
        entry: ./scripts/ci/pre_commit/compile_ui_assets.py
        pass_filenames: false
        additional_dependencies: ['pnpm@9.7.1']
      - id: compile-ui-assets-dev
        name: Compile ui assets in dev mode (manual)
        language: node
        stages: ['manual']
        types_or: [javascript, ts, tsx]
        files: ^airflow/ui/
        entry: ./scripts/ci/pre_commit/compile_ui_assets_dev.py
        pass_filenames: false
        additional_dependencies: ['pnpm@9.7.1']
      - id: compile-www-assets
        name: Compile www assets (manual)
        language: node
        stages: ['manual']
        'types_or': [javascript, ts, tsx]
        files: ^airflow/www/
        entry: ./scripts/ci/pre_commit/compile_www_assets.py
        pass_filenames: false
        additional_dependencies: ['yarn@1.22.21']
      - id: compile-www-assets-dev
        name: Compile www assets in dev mode (manual)
        language: node
        stages: ['manual']
        'types_or': [javascript, ts, tsx]
        files: ^airflow/www/
        entry: ./scripts/ci/pre_commit/compile_www_assets_dev.py
        pass_filenames: false
        additional_dependencies: ['yarn@1.22.21']
      - id: check-providers-subpackages-init-file-exist
        name: Provider subpackage init files are there
        pass_filenames: false
        always_run: true
        entry: ./scripts/ci/pre_commit/check_providers_subpackages_all_have_init.py
        language: python
        require_serial: true
      - id: check-pre-commit-information-consistent
        name: Validate hook IDs & names and sync with docs
        entry: ./scripts/ci/pre_commit/check_pre_commit_hooks.py
        args:
          - --max-length=53
        language: python
        files: ^\.pre-commit-config\.yaml$|^scripts/ci/pre_commit/check_pre_commit_hooks\.py$
        additional_dependencies: ['pyyaml', 'jinja2', 'black==23.10.0', 'tabulate', 'rich>=12.4.4']
        require_serial: true
        pass_filenames: false
      - id: check-integrations-list-consistent
        name: Sync integrations list with docs
        entry: ./scripts/ci/pre_commit/check_integrations_list.py
        language: python
        files: ^scripts/ci/docker-compose/integration-.*\.yml$|^contributing-docs/testing/integration_tests.rst$
        additional_dependencies: ['black==23.10.0', 'tabulate', 'rich>=12.4.4', 'pyyaml']
        require_serial: true
        pass_filenames: false
      - id: update-breeze-readme-config-hash
        name: Update Breeze README.md with config files hash
        language: python
        entry: ./scripts/ci/pre_commit/update_breeze_config_hash.py
        files: ^dev/breeze/pyproject\.toml$|^dev/breeze/README\.md$
        pass_filenames: false
        require_serial: true
      - id: update-reproducible-source-date-epoch
        name: Update Source Date Epoch for reproducible builds
        language: python
        entry: ./scripts/ci/pre_commit/update_source_date_epoch.py
        files: ^RELEASE_NOTES.rst$|^chart/RELEASE_NOTES.rst$
        additional_dependencies: ['rich>=12.4.4', 'pyyaml']
        pass_filenames: false
        require_serial: true
      - id: check-breeze-top-dependencies-limited
        name: Check top-level breeze deps
        description: Breeze should have small number of top-level dependencies
        language: python
        entry: ./scripts/tools/check_if_limited_dependencies.py
        files: ^dev/breeze/.*$
        pass_filenames: false
        require_serial: true
        additional_dependencies: ['click', 'rich>=12.4.4', 'pyyaml']
      - id: check-tests-in-the-right-folders
        name: Check if tests are in the right folders
        entry: ./scripts/ci/pre_commit/check_tests_in_right_folders.py
        language: python
        files: ^tests/.*\.py
        pass_filenames: true
        require_serial: true
        additional_dependencies: ['rich>=12.4.4']
      - id: check-system-tests-present
        name: Check if system tests have required segments of code
        entry: ./scripts/ci/pre_commit/check_system_tests.py
        language: python
        files: ^(providers/)?tests/system/.*/example_[^/]*\.py$
        exclude: ^providers/tests/system/google/cloud/bigquery/example_bigquery_queries\.py$
        pass_filenames: true
        additional_dependencies: ['rich>=12.4.4']
      - id: generate-pypi-readme
        name: Generate PyPI README
        entry: ./scripts/ci/pre_commit/generate_pypi_readme.py
        language: python
        files: ^README\.md$
        pass_filenames: false
      - id: lint-markdown
        name: Run markdownlint
        description: Checks the style of Markdown files.
        entry: markdownlint
        language: node
        types: [markdown]
        files: \.(md|mdown|markdown)$
        additional_dependencies: ['markdownlint-cli@0.38.0']
      - id: lint-json-schema
        name: Lint JSON Schema files
        entry: ./scripts/ci/pre_commit/json_schema.py
        args:
          - --spec-url
          - https://json-schema.org/draft-07/schema
        language: python
        pass_filenames: true
        files: .*\.schema\.json$
        exclude: ^.*/.*_vendor/
        require_serial: true
        additional_dependencies: ['jsonschema>=3.2.0,<5.0', 'PyYAML==5.3.1', 'requests==2.25.0']
      - id: lint-json-schema
        name: Lint NodePort Service
        entry: ./scripts/ci/pre_commit/json_schema.py
        args:
          - --spec-url
          - https://raw.githubusercontent.com/yannh/kubernetes-json-schema/master/v1.20.2-standalone/service-v1.json
        language: python
        pass_filenames: true
        files: ^scripts/ci/kubernetes/nodeport\.yaml$
        require_serial: true
        additional_dependencies: ['jsonschema>=3.2.0,<5.0', 'PyYAML==5.3.1', 'requests==2.25.0']
      - id: lint-json-schema
        name: Lint Docker compose files
        entry: ./scripts/ci/pre_commit/json_schema.py
        args:
          - --spec-url
          - https://raw.githubusercontent.com/compose-spec/compose-spec/master/schema/compose-spec.json
        language: python
        pass_filenames: true
        files: ^scripts/ci/docker-compose/.+\.ya?ml$|docker-compose\.ya?ml$
        exclude: >
          (?x)
          ^scripts/ci/docker-compose/grafana/.|
          ^scripts/ci/docker-compose/.+-config\.ya?ml
        require_serial: true
        additional_dependencies: ['jsonschema>=3.2.0,<5.0', 'PyYAML==5.3.1', 'requests==2.25.0']
      - id: lint-json-schema
        name: Lint chart/values.schema.json
        entry: ./scripts/ci/pre_commit/json_schema.py
        args:
          - --spec-file
          - chart/values_schema.schema.json
          - chart/values.schema.json
        language: python
        pass_filenames: false
        files: ^chart/values\.schema\.json$|^chart/values_schema\.schema\.json$
        require_serial: true
        additional_dependencies: ['jsonschema>=3.2.0,<5.0', 'PyYAML==5.3.1', 'requests==2.25.0']
      - id: update-vendored-in-k8s-json-schema
        name: Vendor k8s definitions into values.schema.json
        entry: ./scripts/ci/pre_commit/vendor_k8s_json_schema.py
        language: python
        files: ^chart/values\.schema\.json$
        additional_dependencies: ['requests==2.25.0']
      - id: lint-json-schema
        name: Lint chart/values.yaml
        entry: ./scripts/ci/pre_commit/json_schema.py
        args:
          - --enforce-defaults
          - --spec-file
          - chart/values.schema.json
          - chart/values.yaml
        language: python
        pass_filenames: false
        files: ^chart/values\.yaml$|^chart/values\.schema\.json$
        require_serial: true
        additional_dependencies: ['jsonschema>=3.2.0,<5.0', 'PyYAML==5.3.1', 'requests==2.25.0']
      - id: lint-json-schema
        name: Lint config_templates/config.yml
        entry: ./scripts/ci/pre_commit/json_schema.py
        args:
          - --spec-file
          - airflow/config_templates/config.yml.schema.json
        language: python
        pass_filenames: true
        files: ^airflow/config_templates/config\.yml$
        require_serial: true
        additional_dependencies: ['jsonschema>=3.2.0,<5.0', 'PyYAML==5.3.1', 'requests==2.25.0']
      - id: check-persist-credentials-disabled-in-github-workflows
        name: Check persistent creds in workflow files
        description: Check that workflow files have persist-credentials disabled
        entry: ./scripts/ci/pre_commit/checkout_no_credentials.py
        language: python
        pass_filenames: true
        files: ^\.github/workflows/.*\.yml$
        additional_dependencies: ['PyYAML', 'rich>=12.4.4']
      - id: check-docstring-param-types
        name: Check that docstrings do not specify param types
        entry: ./scripts/ci/pre_commit/docstring_param_type.py
        language: python
        pass_filenames: true
        files: \.py$
        exclude: ^.*/.*_vendor/
        additional_dependencies: ['rich>=12.4.4']
      - id: check-code-deprecations
        name: Check deprecations categories in decorators
        entry: ./scripts/ci/pre_commit/check_deprecations.py
        language: python
        pass_filenames: true
        files: ^airflow/.*\.py$
        exclude: ^.*/.*_vendor/
        additional_dependencies: ["rich>=12.4.4", "python-dateutil"]
      - id: lint-chart-schema
        name: Lint chart/values.schema.json file
        entry: ./scripts/ci/pre_commit/chart_schema.py
        language: python
        pass_filenames: false
        files: ^chart/values\.schema\.json$
        require_serial: true
      - id: update-inlined-dockerfile-scripts
        name: Inline Dockerfile and Dockerfile.ci scripts
        entry: ./scripts/ci/pre_commit/inline_scripts_in_docker.py
        language: python
        pass_filenames: false
        files: ^Dockerfile$|^Dockerfile\.ci$|^scripts/docker/.*$
        require_serial: true
      - id: check-changelog-has-no-duplicates
        name: Check changelogs for duplicate entries
        language: python
        files: CHANGELOG\.(rst|txt)$
        entry: ./scripts/ci/pre_commit/changelog_duplicates.py
        pass_filenames: true
      - id: check-changelog-format
        name: Check changelog format
        language: python
        files: CHANGELOG\.(rst|txt)$
        entry: ./scripts/ci/pre_commit/check_changelog_format.py
        pass_filenames: true
      - id: check-newsfragments-are-valid
        name: Check newsfragments are valid
        language: python
        files: newsfragments/.*\.rst
        entry: ./scripts/ci/pre_commit/newsfragments.py
        pass_filenames: true
        # We sometimes won't have newsfragments in the repo, so always run it so `check-hooks-apply` passes
        # This is fast, so not too much downside
        always_run: true
      - id: update-breeze-cmd-output
        name: Update breeze docs
        description: Update output of breeze commands in Breeze documentation
        entry: ./scripts/ci/pre_commit/breeze_cmd_line.py
        language: python
        files: >
          (?x)
          ^dev/breeze/.*$|
          ^\.pre-commit-config\.yaml$|
          ^scripts/ci/pre_commit/breeze_cmd_line.py$|
          ^generated/provider_dependencies.json$
        require_serial: true
        pass_filenames: false
        additional_dependencies: ['rich>=12.4.4']
      - id: check-example-dags-urls
        name: Check that example dags url include provider versions
        entry: ./scripts/ci/pre_commit/update_example_dags_paths.py
        language: python
        pass_filenames: true
        files: ^docs/.*example-dags\.rst$|^docs/.*index\.rst$
        additional_dependencies: ['rich>=12.4.4', 'pyyaml']
        always_run: true
      - id: check-system-tests-tocs
        name: Check that system tests is properly added
        entry: ./scripts/ci/pre_commit/check_system_tests_hidden_in_index.py
        language: python
        pass_filenames: true
        files: ^docs/apache-airflow-providers-[^/]*/index\.rst$
        additional_dependencies: ['rich>=12.4.4', 'pyyaml']
      - id: check-lazy-logging
        name: Check that all logging methods are lazy
        entry: ./scripts/ci/pre_commit/check_lazy_logging.py
        language: python
        pass_filenames: true
        files: \.py$
        exclude: ^.*/.*_vendor/
        additional_dependencies: ['rich>=12.4.4', 'astor']
      - id: create-missing-init-py-files-tests
        name: Create missing init.py files in tests
        entry: ./scripts/ci/pre_commit/check_init_in_tests.py
        language: python
        additional_dependencies: ['rich>=12.4.4']
        pass_filenames: false
        files: ^tests/.*\.py$
      - id: ts-compile-format-lint-www
        name: Compile / format / lint WWW
        description: TS types generation / ESLint / Prettier against UI files
        language: node
        'types_or': [javascript, ts, tsx, yaml, css, json]
        files: ^airflow/www/static/(js|css)/|^airflow/api_connexion/openapi/v1\.yaml$
        entry: ./scripts/ci/pre_commit/lint_www.py
        additional_dependencies: ['yarn@1.22.21', "openapi-typescript@>=6.7.4"]
        pass_filenames: false
      - id: ts-compile-format-lint-ui
        name: Compile / format / lint UI
        description: TS types generation / ESLint / Prettier new UI files
        language: node
        types_or: [javascript, ts, tsx, yaml, css, json]
        files: ^airflow/ui/|^airflow/api_fastapi/openapi/v1-generated\.yaml$
        entry: ./scripts/ci/pre_commit/lint_ui.py
        additional_dependencies: ['pnpm@9.7.1']
        pass_filenames: false
      - id: check-tests-unittest-testcase
        name: Unit tests do not inherit from unittest.TestCase
        description: Check that unit tests do not inherit from unittest.TestCase
        entry: ./scripts/ci/pre_commit/unittest_testcase.py
        language: python
        pass_filenames: true
        files: ^tests/.*\.py$
      - id: check-usage-of-re2-over-re
        language: pygrep
        name: Use re2 module instead of re
        description: Use re2 module instead of re
        entry: "^\\s*from re\\s|^\\s*import re\\s"
        pass_filenames: true
        files: \.py$
        exclude: |
          (?x)
          ^airflow/utils/helpers.py$ |
          ^providers/src/airflow/providers/ |
          ^(providers/)?tests/ |
          ^dev/.*\.py$ |
          ^scripts/.*\.py$ |
          ^\w+_tests/ |
          ^docs/.*\.py$ |
          ^hatch_build.py$
      - id: check-provider-docs-valid
        name: Validate provider doc files
        entry: ./scripts/ci/pre_commit/check_provider_docs.py
        language: python
        files: ^providers/src/airflow/providers/.*/provider\.yaml|^docs/.*
        additional_dependencies: ['rich>=12.4.4', 'pyyaml', 'jinja2']
        require_serial: true
      - id: bandit
        name: bandit
        description: "Bandit is a tool for finding common security issues in Python code"
        entry: bandit
        language: python
        language_version: python3
        types: [ python ]
        additional_dependencies: ['bandit==1.7.6']
        require_serial: true
        files: ^airflow/.*
        exclude:
          airflow/example_dags/.*
        args:
          - "--skip"
          - "B101,B301,B324,B403,B404,B603"
          - "--severity-level"
          - "high"  # TODO: remove this line when we fix all the issues
      - id: pylint
        name: pylint
        description: "Pylint is a static code analyser for Python 2 or 3."
        entry: pylint
        language: python
        language_version: python3
        types: [ python ]
        additional_dependencies: ['pylint==3.1.0']
        require_serial: true
        files: ^airflow/.*
        exclude:
          airflow/example_dags/.*
        args:
          # Use pylint only for the specific check, which are not available into the ruff
          - "--disable=all"
          # W0133: "Exception statement has no effect"
          # see: https://github.com/astral-sh/ruff/issues/10145
          - "--enable=W0133"
      - id: check-fab-migrations
        language: pygrep
        name: Check no migration is done on FAB related table
        description: >
          FAB tables are no longer used in core Airflow but in FAB provider.
          As such, it is forbidden to create migrations related to FAB tables in core Airflow.
          Such migrations should be in FAB provider. To achieve this, a new capability must be implemented:
          support migrations for providers. In other words, providers need to be able to specify migrations
          so that, any FAB related migration (besides the legacy ones) is defined in FAB provider.
          See https://github.com/apache/airflow/issues/32210
        entry: >
          (?ix)
          \bab_permission\b|
          \bab_view_menu\b|
          \bab_role\b|
          \bab_permission_view\b|
          \bab_permission_view_role\b|
          \bab_user\b|
          \bab_user_role\b|
          \bab_register_user\b
        pass_filenames: true
        files: ^airflow/migrations/versions/.*\.py$
        # These migrations contain FAB related changes but existed before moving FAB auth manager
        # to its own provider
        exclude: >
          (?ix)
          ^airflow/migrations/versions/00.*\.py$|
          ^airflow/migrations/versions/0106.*\.py$|
          ^airflow/migrations/versions/0118.*\.py$|
          ^airflow/migrations/versions/0119.*\.py$|
          ^airflow/migrations/versions/0121.*\.py$|
          ^airflow/migrations/versions/0124.*\.py$
        ## ADD MOST PRE-COMMITS ABOVE THAT LINE
        # The below pre-commits are those requiring CI image to be built
      - id: mypy-dev
        name: Run mypy for dev
        language: python
        entry: ./scripts/ci/pre_commit/mypy.py
        files: ^dev/.*\.py$|^scripts/.*\.py$
        require_serial: true
        additional_dependencies: ['rich>=12.4.4']
      - id: mypy-dev
        stages: [ 'manual' ]
        name: Run mypy for dev (manual)
        language: python
        entry: ./scripts/ci/pre_commit/mypy_folder.py dev
        pass_filenames: false
        files: ^.*\.py$
        require_serial: true
        additional_dependencies: [ 'rich>=12.4.4' ]
      - id: mypy-airflow
        name: Run mypy for airflow
        language: python
        entry: ./scripts/ci/pre_commit/mypy.py
        files: \.py$
        exclude: |
          (?x)
          ^.*/.*_vendor/ |
          ^airflow/migrations |
          ^providers/ |
          ^dev |
          ^scripts |
          ^docs |
          ^provider_packages |
          ^performance/ |
          ^tests/dags/test_imports.py |
          ^clients/python/test_.*\.py
        require_serial: true
        additional_dependencies: ['rich>=12.4.4']
      - id: mypy-airflow
        stages: [ 'manual' ]
        name: Run mypy for airflow (manual)
        language: python
        entry: ./scripts/ci/pre_commit/mypy_folder.py airflow
        pass_filenames: false
        files: ^.*\.py$
        require_serial: true
        additional_dependencies: [ 'rich>=12.4.4' ]
      - id: mypy-providers
        name: Run mypy for providers
        language: python
        entry: ./scripts/ci/pre_commit/mypy.py --namespace-packages
        files: ^providers/src/airflow/providers/.*\.py$|^providers/tests//.*\.py$
        exclude: ^.*/.*_vendor/
        require_serial: true
        additional_dependencies: ['rich>=12.4.4']
      - id: mypy-providers
        stages: ['manual']
        name: Run mypy for providers (manual)
        language: python
        entry: ./scripts/ci/pre_commit/mypy_folder.py providers/src/airflow/providers
        pass_filenames: false
        files: ^.*\.py$
        require_serial: true
        additional_dependencies: ['rich>=12.4.4']
      - id: mypy-docs
        name: Run mypy for /docs/ folder
        language: python
        entry: ./scripts/ci/pre_commit/mypy.py
        files: ^docs/.*\.py$
        exclude: ^docs/rtd-deprecation
        require_serial: true
        additional_dependencies: ['rich>=12.4.4']
      - id: mypy-docs
        stages: ['manual']
        name: Run mypy for /docs/ folder (manual)
        language: python
        entry: ./scripts/ci/pre_commit/mypy_folder.py docs
        pass_filenames: false
        files: ^.*\.py$
        require_serial: true
        additional_dependencies: ['rich>=12.4.4']
      - id: check-provider-yaml-valid
        name: Validate provider.yaml files
        entry: ./scripts/ci/pre_commit/check_provider_yaml_files.py
        language: python
        files: ^providers/src/airflow/providers/.*/provider\.yaml$
        additional_dependencies: ['rich>=12.4.4']
        require_serial: true
      - id: check-template-fields-valid
        name: Check templated fields mapped in operators/sensors
        language: python
        entry: ./scripts/ci/pre_commit/check_template_fields.py
        files: ^(providers/src/)?airflow/.*/(sensors|operators)/.*\.py$
        additional_dependencies: [ 'rich>=12.4.4' ]
        require_serial: true
      - id: update-migration-references
        name: Update migration ref doc
        language: python
        entry: ./scripts/ci/pre_commit/migration_reference.py
        pass_filenames: false
        files: ^airflow/migrations/versions/.*\.py$|^docs/apache-airflow/migrations-ref\.rst$
        additional_dependencies: ['rich>=12.4.4']
      - id: generate-openapi-spec
        name: Generate the FastAPI API spec
        language: python
        entry: ./scripts/ci/pre_commit/update_fastapi_api_spec.py
        pass_filenames: false
        files: ^airflow/api_fastapi/.*\.py$
        additional_dependencies: ['rich>=12.4.4']
      - id: update-er-diagram
        name: Update ER diagram
        language: python
        entry: ./scripts/ci/pre_commit/update_er_diagram.py
        pass_filenames: false
        files: ^airflow/migrations/versions/.*\.py$|^docs/apache-airflow/migrations-ref\.rst$
        additional_dependencies: ['rich>=12.4.4']
        ## ONLY ADD PRE-COMMITS HERE THAT REQUIRE CI IMAGE<|MERGE_RESOLUTION|>--- conflicted
+++ resolved
@@ -172,13 +172,8 @@
         name: Check and update common.sql API stubs
         entry: ./scripts/ci/pre_commit/update_common_sql_api_stubs.py
         language: python
-<<<<<<< HEAD
-        files: ^scripts/ci/pre_commit/update_common_sql_api\.py|^airflow/providers/common/sql/.*\.pyi?$
+        files: ^scripts/ci/pre_commit/update_common_sql_api\.py|^providers/src/airflow/providers/common/sql/.*\.pyi?$
         additional_dependencies: ['rich>=12.4.4', 'mypy==1.11.2', 'black==23.10.0', 'jinja2']
-=======
-        files: ^scripts/ci/pre_commit/update_common_sql_api\.py|^providers/src/airflow/providers/common/sql/.*\.pyi?$
-        additional_dependencies: ['rich>=12.4.4', 'mypy==1.9.0', 'black==23.10.0', 'jinja2']
->>>>>>> 2b541f3c
         pass_filenames: false
         require_serial: true
       - id: update-black-version
