# Licensed to the Apache Software Foundation (ASF) under one
# or more contributor license agreements.  See the NOTICE file
# distributed with this work for additional information
# regarding copyright ownership.  The ASF licenses this file
# to you under the Apache License, Version 2.0 (the
# "License"); you may not use this file except in compliance
# with the License.  You may obtain a copy of the License at
#
#   http://www.apache.org/licenses/LICENSE-2.0
#
# Unless required by applicable law or agreed to in writing,
# software distributed under the License is distributed on an
# "AS IS" BASIS, WITHOUT WARRANTIES OR CONDITIONS OF ANY
# KIND, either express or implied.  See the License for the
# specific language governing permissions and limitations
# under the License.
---
default_stages: [pre-commit, pre-push]
minimum_prek_version: '0.2.22'
default_language_version:
  python: python3
  node: 22.19.0
  golang: 1.24.0
exclude: ^.*/.*_vendor/
repos:
  - repo: meta
    hooks:
      - id: identity
        name: Print checked files
        description: Print input to the static check hooks for troubleshooting
      - id: check-hooks-apply
        name: Check if all hooks apply to the repository
  - repo: https://github.com/eclipse-csi/octopin
    # We need this commit because if supports two spaces before comments (yamllint compatibility)
    rev: 74fd075c7b326c771cd95ca86c59cbe65f0dda37
    hooks:
      - id: pin-versions
        name: Pin versions of dependencies in CI workflows (manual)
        stages: ['manual']
        language: python
        language_version: python311
  - repo: https://github.com/thlorenz/doctoc.git
    rev: 68f070c98b9a053eabfa7f8899d1f42b9919f98c  # frozen: v2.2.0
    hooks:
      - id: doctoc
        name: Add TOC for Markdown and RST files
        files:
          (?x)
          ^README\.md$|
          ^UPDATING.*\.md$|
          ^chart/UPDATING.*\.md$|
          ^dev/.*\.md$|
          ^dev/.*\.rst$|
          ^docs/README\.md$|
          ^\.github/.*\.md$|
          ^airflow-core/tests/system/README\.md$
        args:
          - "--maxlevel"
          - "2"
  - repo: https://github.com/Lucas-C/pre-commit-hooks
    # replace hash with version once PR #103 merged comes in a release
    rev: f5cfd5fdaf0211dfd1027d9d8442b764a232c7ad
    hooks:
      - id: insert-license
        name: Add license for all SQL files
        files: \.sql$
        exclude: |
          (?x)
          ^\.github/
        args:
          - --comment-style
          - "/*||*/"
          - --license-filepath
          - scripts/ci/license-templates/LICENSE.txt
          - --fuzzy-match-generates-todo
      - id: insert-license
        name: Add license for all RST files
        exclude: ^\.github/.*$|newsfragments/.*\.rst$
        args:
          - --comment-style
          - "||"
          - --license-filepath
          - scripts/ci/license-templates/LICENSE.rst
          - --fuzzy-match-generates-todo
        files: \.rst$
      - id: insert-license
        name: Add license for CSS/JS/JSX/PUML/TS/TSX
        files: \.(css|jsx?|puml|tsx?)$
        exclude: ^\.github/.*$|ui/openapi-gen/|www/openapi-gen/|.*/dist/.*
        args:
          - --comment-style
          - "/*!| *| */"
          - --license-filepath
          - scripts/ci/license-templates/LICENSE.txt
          - --fuzzy-match-generates-todo
      - id: insert-license
        name: Add license for all Shell files
        exclude: ^\.github/.*$|^dev/breeze/autocomplete/.*$
        files: \.bash$|\.sh$
        args:
          - --comment-style
          - "|#|"
          - --license-filepath
          - scripts/ci/license-templates/LICENSE.txt
          - --fuzzy-match-generates-todo
      - id: insert-license
        name: Add license for all toml files
        exclude: ^\.github/.*$|^dev/breeze/autocomplete/.*$
        files: \.toml$
        args:
          - --comment-style
          - "|#|"
          - --license-filepath
          - scripts/ci/license-templates/LICENSE.txt
          - --fuzzy-match-generates-todo
      - id: insert-license
        name: Add license for all Python files
        exclude: ^\.github/.*$|^.*/_vendor/.*$|^airflow-ctl/.*/.*generated\.py$
        files: \.py$|\.pyi$
        args:
          - --comment-style
          - "|#|"
          - --license-filepath
          - scripts/ci/license-templates/LICENSE.txt
          - --fuzzy-match-generates-todo
      - id: insert-license
        name: Add license for all XML files
        exclude: ^\.github/.*$
        files: \.xml$
        args:
          - --comment-style
          - "<!--||-->"
          - --license-filepath
          - scripts/ci/license-templates/LICENSE.txt
          - --fuzzy-match-generates-todo
      - id: insert-license
        name: Add license for all YAML files except Helm templates
        exclude: >
          (?x)
          ^\.github/.*$|
          ^chart/templates/.*|
          .*reproducible_build\.yaml$|
          ^.*/v2.*\.yaml$|
          ^.*/openapi/_private_ui.*\.yaml$|
          ^.*/pnpm-lock\.yaml$|
          .*-generated\.yaml$
        types: [yaml]
        files: \.ya?ml$
        args:
          - --comment-style
          - "|#|"
          - --license-filepath
          - scripts/ci/license-templates/LICENSE.txt
          - --fuzzy-match-generates-todo
      - id: insert-license
        name: Add license for all Markdown files
        files: \.md$
        exclude: PROVIDER_CHANGES.*\.md$
        args:
          - --comment-style
          - "<!--|| -->"
          - --license-filepath
          - scripts/ci/license-templates/LICENSE.txt
          - --fuzzy-match-generates-todo
      - id: insert-license
        name: Add license for all other files
        exclude: ^\.github/.*$
        args:
          - --comment-style
          - "|#|"
          - --license-filepath
          - scripts/ci/license-templates/LICENSE.txt
          - --fuzzy-match-generates-todo
        files: >
          \.cfg$|\.conf$|\.ini$|\.ldif$|\.properties$|\.service$|\.tf$|Dockerfile.*$
  - repo: local
    hooks:
      - id: check-min-python-version
        name: Check minimum Python version
        entry: ./scripts/ci/prek/check_min_python_version.py
        language: python
        require_serial: true
      - id: upgrade-important-versions
        name: Upgrade important versions (manual)
        entry: ./scripts/ci/prek/upgrade_important_versions.py
        stages: ['manual']
        language: python
        files: >
          (?x)
          ^\.pre-commit-config\.yaml$|
          ^\.github/\.pre-commit-config\.yaml$|
          ^scripts/ci/prek/update_installers_and_prek\.py$
        pass_filenames: false
        require_serial: true
  - repo: https://github.com/adamchainz/blacken-docs
    rev: fda77690955e9b63c6687d8806bafd56a526e45f  # frozen: 1.20.0
    hooks:
      - id: blacken-docs
        name: Run black on docs
        args:
          - --line-length=110
          - --target-version=py310
          - --target-version=py311
          - --target-version=py312
          - --target-version=py313
        alias: blacken-docs
        additional_dependencies:
         - 'black==25.9.0'
  - repo: https://github.com/pre-commit/pre-commit-hooks
    rev: 3e8a8703264a2f4a69428a0aa4dcb512790b2c8c  # frozen: v6.0.0
    hooks:
      - id: check-merge-conflict
        name: Check that merge conflicts are not being committed
      - id: debug-statements
        name: Detect accidentally committed debug statements
      - id: check-builtin-literals
        name: Require literal syntax when initializing builtins
      - id: detect-private-key
        name: Detect if private key is added to the repository
        exclude: ^providers/ssh/docs/connections/ssh\.rst$
      - id: end-of-file-fixer
        name: Make sure that there is an empty line at the end
        exclude: >
          (?x)
          ^airflow-core/docs/img/.*\.dot|
          ^airflow-core/docs/img/.*\.sha256|
          .*/dist/.*|
          LICENSES-ui\.txt$|
          .*/openapi-gen/.*
      - id: mixed-line-ending
        name: Detect if mixed line ending is used (\r vs. \r\n)
      - id: check-executables-have-shebangs
        name: Check that executables have shebang
      - id: check-xml
        name: Check XML files with xmllint
        exclude: >
          (?x)
          ^scripts/ci/docker-compose/gremlin/.
      - id: trailing-whitespace
        name: Remove trailing whitespace at end of line
        exclude: >
          (?x)
          ^airflow-core/docs/img/.*\.dot$|
          ^dev/breeze/doc/images/output.*$|
          ^.*/openapi-gen/.*$|
          ^airflow-ctl/docs/images/.*\.svg$
  - repo: https://github.com/pre-commit/pygrep-hooks
    rev: 3a6eb0fadf60b3cccfd80bad9dbb6fae7e47b316  # frozen: v1.10.0
    hooks:
      - id: rst-backticks
        name: Check if RST files use double backticks for code
      - id: python-no-log-warn
        name: Check if there are no deprecate log warn
  - repo: https://github.com/adrienverge/yamllint
    rev: 79a6b2b1392eaf49cdd32ac4f14be1a809bbd8f7  # frozen: v1.37.1
    hooks:
      - id: yamllint
        name: Check YAML files with yamllint
        entry: yamllint -c yamllint-config.yml --strict
        types: [yaml]
        exclude: >
          (?x)
          ^.*airflow\.template\.yaml$|
          ^.*init_git_sync\.template\.yaml$|
          ^chart/(?:templates|files)/.*\.yaml$|
          ^helm-tests/tests/chart_utils/keda.sh_scaledobjects\.yaml$|
          .*/v1.*\.yaml$|
          ^.*openapi.*\.yaml$|
          ^\.pre-commit-config\.yaml$|
          ^.*reproducible_build\.yaml$|
          ^.*pnpm-lock\.yaml$|
          ^.*-generated\.yaml$
  - repo: https://github.com/ikamensh/flynt
    rev: 97be693bf18bc2f050667dd282d243e2824b81e2  # frozen: 1.0.6
    hooks:
      - id: flynt
        name: Run flynt string format converter for Python
        args:
         # If flynt detects too long text it ignores it. So we set a very large limit to make it easy
         # to split the text by hand. Too long lines are detected by flake8 (below),
         # so the user is informed to take action.
         - --line-length
         - '99999'
  - repo: https://github.com/codespell-project/codespell
    rev: 63c8f8312b7559622c0d82815639671ae42132ac  # frozen: v2.4.1
    hooks:
      - id: codespell
        name: Run codespell
        description: Run codespell to check for common misspellings in files
        entry: bash -c 'echo "If you think that this failure is an error, consider adding the word(s)
          to the codespell dictionary at docs/spelling_wordlist.txt.
          The word(s) should be in lowercase." && exec codespell "$@"' --
        language: python
        types: [text]
        exclude: >
          (?x)
          material-icons\.css$|
          ^images/.*$|
          ^RELEASE_NOTES\.txt$|
          ^.*package-lock\.json$|
          ^.*/kinglear\.txt$|
          ^.*pnpm-lock\.yaml$|
          .*/dist/.*|
          ^airflow-core/src/airflow/ui/public/i18n/locales/(?!en/).+/
        args:
          - --ignore-words=docs/spelling_wordlist.txt
          - --skip=providers/.*/src/airflow/providers/*/*.rst,providers/*/docs/changelog.rst,docs/*/commits.rst,providers/*/docs/commits.rst,providers/*/*/docs/commits.rst,docs/apache-airflow/tutorial/pipeline_example.csv,*.min.js,*.lock,INTHEWILD.md,*.svg
          - --exclude-file=.codespellignorelines
  - repo: https://github.com/woodruffw/zizmor-pre-commit
    rev: 1e30511413f07e516c1844ba91abce8aca984963  # frozen: v1.18.0
    hooks:
      - id: zizmor
        name: Run zizmor to check for github workflow syntax errors
        types: [yaml]
        files: ^\.github/workflows/.*$|^\.github/actions/.*$
        require_serial: true
        entry: zizmor
  - repo: local
    # Note that this is the 2nd "local" repo group in the .pre-commit-config.yaml file. This is because
    # we try to minimize the number of passes that must happen to apply some of the changes
    # done by prek-hooks. Some of the prek hooks not only check for errors but also fix them. This means
    # that output from an earlier prek hook becomes input to another prek hook. Splitting the local
    # scripts of our and adding some other non-local prek hook in-between allows us to handle such
    # changes quickly - especially when we want the early modifications from the first local group
    # to be applied before the non-local prek hooks are run
    hooks:
      - id: check-shared-distributions-structure
        name: Check shared distributions structure
        entry: ./scripts/ci/prek/check_shared_distributions_structure.py
        language: python
        pass_filenames: false
        files: ^shared/.*$
      - id: check-shared-distributions-usage
        name: Check shared distributions usage
        entry: ./scripts/ci/prek/check_shared_distributions_usage.py
        language: python
        pass_filenames: false
        files: ^shared/.*$|^.*/pyproject.toml$|^.*/_shared/.*$
      - id: ruff
        name: Run 'ruff' for extremely fast Python linting
        description: "Run 'ruff' for extremely fast Python linting"
        entry: ruff check --force-exclude
        language: python
        types_or: [python, pyi]
        args: [--fix]
        require_serial: true
        additional_dependencies: ['ruff==0.14.9']
        exclude: ^airflow-core/tests/unit/dags/test_imports\.py$|^performance/tests/test_.*\.py$
      - id: ruff-format
        name: Run 'ruff format'
        description: "Run 'ruff format' for extremely fast Python formatting"
        entry: ./scripts/ci/prek/ruff_format.py
        language: python
        types_or: [python, pyi]
        args: []
        require_serial: true
        exclude: ^airflow-core/tests/unit/dags/test_imports\.py$
      - id: replace-bad-characters
        name: Replace bad characters
        entry: ./scripts/ci/prek/replace_bad_characters.py
        language: python
        types: [file, text]
        exclude: >
          (?x)
          ^clients/gen/go\.sh$|
          ^\.gitmodules$|
          ^airflow-core/src/airflow/ui/openapi-gen/|
          ^providers/edge3/src/airflow/providers/edge3/plugins/www/openapi-gen/|
          .*/dist/.*|
          \.go$|
          /go\.(mod|sum)$
      - id: lint-dockerfile
        name: Lint Dockerfile
        language: python
        entry: ./scripts/ci/prek/lint_dockerfile.py
        files: Dockerfile.*$
        pass_filenames: true
        require_serial: true
      - id: check-airflow-providers-bug-report-template
        name: Sort airflow-bug-report provider list
        language: python
        files: ^\.github/ISSUE_TEMPLATE/3-airflow_providers_bug_report\.yml$
        require_serial: true
        entry: ./scripts/ci/prek/check_airflow_bug_report_template.py
      - id: update-local-yml-file
        name: Update mounts in the local yml file
        entry: ./scripts/ci/prek/local_yml_mounts.py
        language: python
        files: ^dev/breeze/src/airflow_breeze/utils/docker_command_utils\.py$|^scripts/ci/docker_compose/local\.yml$
        pass_filenames: false
      - id: check-extras-order
        name: Check order of extras in Dockerfile
        entry: ./scripts/ci/prek/check_order_dockerfile_extras.py
        language: python
        files: ^Dockerfile$
        pass_filenames: false
      - id: generate-airflow-diagrams
        name: Generate airflow diagrams
        entry: ./scripts/ci/prek/generate_airflow_diagrams.py
        language: python
        files: >
          (?x)
          ^airflow-core/docs/.*/diagram_[^/]*\.py$|
          ^docs/images/.*\.py$|
          ^airflow-ctl/docs/images/diagrams/.*\.py$
        pass_filenames: true
      - id: prevent-deprecated-sqlalchemy-usage
        name: Prevent deprecated sqlalchemy usage
        entry: ./scripts/ci/prek/prevent_deprecated_sqlalchemy_usage.py
        language: python
        files: >
            (?x)
            ^airflow-ctl.*\.py$|
            ^airflow-core/src/airflow/models/.*\.py$|
            ^airflow-core/tests/unit/api_fastapi/core_api/routes/public/test_assets.py$|
<<<<<<< HEAD
            ^providers/celery/.*\.py$|
=======
            ^providers/cncf/kubernetes/.*\.py$|
>>>>>>> 15859273
            ^task_sdk.*\.py$
        pass_filenames: true
      - id: update-supported-versions
        name: Updates supported versions in documentation
        entry: ./scripts/ci/prek/supported_versions.py
        language: python
        files: ^airflow-core/docs/installation/supported-versions\.rst$|^scripts/ci/prek/supported_versions\.py$|^README\.md$
        pass_filenames: false
      - id: check-revision-heads-map
        name: Check that the REVISION_HEADS_MAP is up-to-date
        language: python
        entry: ./scripts/ci/prek/check_revision_heads_map.py
        pass_filenames: false
        files: >
          (?x)
          ^scripts/ci/prek/version_heads_map\.py$|
          ^airflow-core/src/airflow/migrations/versions/.*$|
          ^airflow-core/src/airflow/migrations/versions|
          ^airflow-core/src/airflow/utils/db\.py$
      - id: update-version
        name: Update versions in docs
        entry: ./scripts/ci/prek/update_versions.py
        language: python
        files: ^docs|^airflow-core/src/airflow/__init__\.py$|.*/pyproject\.toml$
        pass_filenames: false
      - id: check-pydevd-left-in-code
        language: pygrep
        name: Check for pydevd debug statements accidentally left
        entry: "pydevd.*settrace\\("
        pass_filenames: true
        files: \.py$
      - id: check-safe-filter-usage-in-html
        language: pygrep
        name: Don't use safe in templates
        description: the Safe filter is error-prone, use Markup() in code instead
        entry: "\\|\\s*safe"
        files: \.html$
        pass_filenames: true
      - id: check-urlparse-usage-in-code
        language: pygrep
        name: Don't use urlparse in code
        description: urlparse is not recommended, use urlsplit() in code instead
        entry: "^\\s*from urllib\\.parse import ((\\|, )(urlparse\\|urlunparse))+$"
        pass_filenames: true
        files: \.py$
      - id: check-for-inclusive-language
        language: pygrep
        name: Check for language that we do not accept as community
        description: Please use more appropriate words for community documentation.
        entry: >
          (?ix)
          (black|white)[_-]?list|
          \bshe\b|
          \bhe\b|
          \bher\b|
          \bhis\b|
          \bmaster\b|
          \bslave\b|
          \bsanity\b|
          \bdummy\b
        pass_filenames: true
        exclude: >
          (?x)
          ^README\.md$|
          ^generated/PYPI_README\.md$|
          ^airflow-core/docs/.*commits\.rst$|
          ^airflow-core/newsfragments/41368\.significant\.rst$|
          ^airflow-core/newsfragments/41761.significant\.rst$|
          ^airflow-core/newsfragments/43349\.significant\.rst$|
          ^airflow-core/src/airflow/api_fastapi/auth/managers/simple/ui/pnpm-lock\.yaml$|
          ^airflow-core/src/airflow/cli/commands/local_commands/fastapi_api_command\.py$|
          ^airflow-core/src/airflow/config_templates/|
          ^airflow-core/src/airflow/models/baseoperator\.py$|
          ^airflow-core/src/airflow/operators/__init__\.py$|
          ^airflow-core/src/airflow/serialization/serialized_objects\.py$|
          ^airflow-core/src/airflow/ui/openapi-gen/|
          ^airflow-core/src/airflow/ui/pnpm-lock\.yaml$|
          ^airflow-core/src/airflow/ui/public/i18n/locales/de/README\.md$|
          ^airflow-core/src/airflow/ui/src/i18n/config\.ts$|
          ^airflow-core/src/airflow/utils/db\.py$|
          ^airflow-core/src/airflow/utils/trigger_rule\.py$|
          ^airflow-core/tests/|
          ^.*changelog\.(rst|txt)$|
          ^.*CHANGELOG\.(rst|txt)$|
          ^chart/values.schema\.json$|
          ^.*commits\.(rst|txt)$|
          ^.*/conf_constants\.py$|
          ^.*/conf\.py$|
          ^contributing-docs/03_contributors_quick_start\.rst$|
          ^dev/|
          ^devel-common/src/docs/README\.rst$|
          ^devel-common/src/sphinx_exts/removemarktransform\.py|
          ^devel-common/src/tests_common/test_utils/db\.py|
          .*/dist/.*|
          ^docs/apache-airflow-providers-amazon/secrets-backends/aws-ssm-parameter-store\.rst$|
          git|
          ^helm-tests/tests/chart_utils/helm_template_generator\.py$|
          ^helm-tests/tests/chart_utils/ingress-networking-v1beta1\.json$|
          package-lock\.json$|
          ^.*\.(png|gif|jp[e]?g|svg|tgz|lock)$|
          ^\.pre-commit-config\.yaml$|
          ^.*/provider_conf\.py$|
          ^providers/\.pre-commit-config\.yaml$|
          ^providers/amazon/src/airflow/providers/amazon/aws/hooks/emr\.py$|
          ^providers/amazon/src/airflow/providers/amazon/aws/operators/emr\.py$|
          ^providers/apache/cassandra/src/airflow/providers/apache/cassandra/hooks/cassandra\.py$|
          ^providers/apache/hdfs/docs/connections\.rst$|
          ^providers/apache/hive/src/airflow/providers/apache/hive/operators/hive_stats\.py$|
          ^providers/apache/hive/src/airflow/providers/apache/hive/transfers/vertica_to_hive\.py$|
          ^providers/apache/kafka/docs/connections/kafka\.rst$|
          ^providers/apache/spark/docs/decorators/pyspark\.rst$|
          ^providers/apache/spark/src/airflow/providers/apache/spark/decorators/|
          ^providers/apache/spark/src/airflow/providers/apache/spark/hooks/|
          ^providers/apache/spark/src/airflow/providers/apache/spark/operators/|
          ^providers/cncf/kubernetes/docs/operators\.rst$|
          ^providers/common/sql/tests/provider_tests/common/sql/operators/test_sql_execute\.py$|
          ^providers/edge3/src/airflow/providers/edge3/plugins/www/pnpm-lock.yaml$|
          ^providers/exasol/src/airflow/providers/exasol/hooks/exasol\.py$|
          ^providers/fab/docs/auth-manager/webserver-authentication\.rst$|
          ^providers/fab/src/airflow/providers/fab/auth_manager/security_manager/|
          ^providers/fab/src/airflow/providers/fab/www/static/|
          ^providers/fab/src/airflow/providers/fab/www/templates/|
          ^providers/google/docs/operators/cloud/kubernetes_engine\.rst$|
          ^providers/google/src/airflow/providers/google/cloud/hooks/bigquery\.py$|
          ^providers/google/src/airflow/providers/google/cloud/operators/cloud_build\.py$|
          ^providers/google/src/airflow/providers/google/cloud/operators/dataproc\.py$|
          ^providers/google/src/airflow/providers/google/cloud/operators/mlengine\.py$|
          ^providers/keycloak/src/airflow/providers/keycloak/auth_manager/cli/definition.py|
          ^providers/microsoft/azure/docs/connections/azure_cosmos\.rst$|
          ^providers/microsoft/azure/src/airflow/providers/microsoft/azure/hooks/cosmos\.py$|
          ^providers/microsoft/winrm/src/airflow/providers/microsoft/winrm/hooks/winrm\.py$|
          ^providers/microsoft/winrm/src/airflow/providers/microsoft/winrm/operators/winrm\.py$|
          ^providers/opsgenie/src/airflow/providers/opsgenie/hooks/opsgenie\.py$|
          ^providers/redis/src/airflow/providers/redis/provider\.yaml$|
          ^providers/.*/tests/|
          .rat-excludes|
          ^.*RELEASE_NOTES\.rst$|
          ^scripts/ci/docker-compose/integration-keycloak\.yml$|
          ^scripts/ci/docker-compose/keycloak/keycloak-entrypoint\.sh$|
          ^scripts/ci/prek/upgrade_important_versions.py$|
          ^scripts/ci/prek/vendor_k8s_json_schema\.py$
      - id: check-template-context-variable-in-sync
        name: Sync template context variable refs
        language: python
        entry: ./scripts/ci/prek/check_template_context_variable_in_sync.py
        files:
          (?x)
          ^airflow-core/src/airflow/models/taskinstance\.py$|
          ^task-sdk/src/airflow/sdk/definitions/context\.py$|
          ^airflow-core/docs/templates-ref\.rst$
      - id: check-base-operator-usage
        language: pygrep
        name: Check BaseOperator core imports
        description: Make sure BaseOperator is imported from airflow.models.baseoperator in core
        entry: "from airflow\\.models import.* BaseOperator\\b"
        files: \.py$
        pass_filenames: true
        exclude: >
          (?x)
          ^airflow-core/src/airflow/decorators/.*$|
          ^airflow-core/src/airflow/hooks/.*$|
          ^airflow-core/src/airflow/operators/.*$|
          ^providers/.*$
      - id: check-base-operator-usage
        language: pygrep
        name: Check BaseOperatorLink core imports
        description: Make sure BaseOperatorLink is not imported from airflow.models in core
        entry: "^\\s*from airflow\\.models\\.baseoperatorlink import BaseOperatorLink\\b"
        files: \.py$
        pass_filenames: true
        exclude: >
          (?x)
          ^airflow-core/src/airflow/decorators/.*$|
          ^airflow-core/src/airflow/hooks/.*$|
          ^airflow-core/src/airflow/operators/.*$|
          ^providers/.*/src/airflow/providers/.*$|
          ^providers/.*/src/airflow/providers/standard/sensors/.*$
      - id: check-core-deprecation-classes
        language: pygrep
        name: Verify usage of Airflow deprecation classes in core
        entry: category=DeprecationWarning|category=PendingDeprecationWarning
        files: \.py$
        exclude: ^airflow-core/src/airflow/configuration\.py$|^airflow-core/tests/.*$|^providers/.*/src/airflow/providers/|^scripts/in_container/verify_providers\.py$|^providers/.*/tests/.*$|^devel-common/
        pass_filenames: true
      - id: check-provide-create-sessions-imports
        language: pygrep
        name: Check session util imports
        description: NEW_SESSION, provide_session, and create_session should be imported from airflow.utils.session to avoid import cycles.
        entry: "from airflow\\.utils\\.db import.* (NEW_SESSION|provide_session|create_session)"
        files: \.py$
        pass_filenames: true
      - id: check-incorrect-use-of-LoggingMixin
        language: pygrep
        name: Make sure LoggingMixin is not used alone
        entry: "LoggingMixin\\(\\)"
        files: \.py$
        pass_filenames: true
      - id: check-start-date-not-used-in-defaults
        language: pygrep
        name: start_date not in default_args
        entry: "default_args\\s*=\\s*{\\s*(\"|')start_date(\"|')|(\"|')start_date(\"|'):"
        files: \.*example_dags.*\.py$
        pass_filenames: true
      - id: check-apache-license-rat
        name: Check if licenses are OK for Apache
        entry: ./scripts/ci/prek/check_license.py
        language: python
        files: ^LICENSE$
        pass_filenames: false
      - id: check-boring-cyborg-configuration
        name: Checks for Boring Cyborg configuration consistency
        language: python
        entry: ./scripts/ci/prek/boring_cyborg.py
        pass_filenames: false
        require_serial: true
      - id: update-in-the-wild-to-be-sorted
        name: Sort INTHEWILD.md alphabetically
        entry: ./scripts/ci/prek/sort_in_the_wild.py
        language: python
        files: ^\.pre-commit-config\.yaml$|^INTHEWILD\.md$
        pass_filenames: false
        require_serial: true
      - id: update-installed-providers-to-be-sorted
        name: Sort and uniquify installed_providers.txt
        entry: ./scripts/ci/prek/sort_installed_providers.py
        language: python
        files: ^\.pre-commit-config\.yaml$|^.*_installed_providers\.txt$
        pass_filenames: false
        require_serial: true
      - id: update-spelling-wordlist-to-be-sorted
        name: Sort spelling_wordlist.txt
        entry: ./scripts/ci/prek/sort_spelling_wordlist.py
        language: python
        files: ^\.pre-commit-config\.yaml$|^docs/spelling_wordlist\.txt$
        require_serial: true
        pass_filenames: false
      - id: shellcheck
        name: Check Shell scripts syntax correctness
        language: docker_image
        entry: koalaman/shellcheck:v0.8.0 -x -a
        files: \.(bash|sh)$|^hooks/build$|^hooks/push$
        exclude: ^dev/breeze/autocomplete/.*$
      - id: check-integrations-list-consistent
        name: Sync integrations list with docs
        entry: ./scripts/ci/prek/check_integrations_list.py
        language: python
        files: ^scripts/ci/docker-compose/integration-.*\.yml$|^contributing-docs/testing/integration_tests\.rst$
        require_serial: true
        pass_filenames: false
      - id: update-pyproject-toml
        name: Update Airflow's meta-package pyproject.toml
        language: python
        entry: ./scripts/ci/prek/update_airflow_pyproject_toml.py
        files: >
          (?x)
          ^.*/pyproject\.toml$|
          ^scripts/ci/prek/update_airflow_pyproject_toml\.py$|
          ^providers/.*/pyproject\.toml$|
          ^providers/.*/provider\.yaml$
        pass_filenames: false
        require_serial: true
      - id: update-reproducible-source-date-epoch
        name: Update Source Date Epoch for reproducible builds
        language: python
        entry: ./scripts/ci/prek/update_source_date_epoch.py
        files: ^RELEASE_NOTES\.rst$|^chart/RELEASE_NOTES\.rst$
        require_serial: true
      - id: check-breeze-top-dependencies-limited
        name: Check top-level breeze deps
        description: Breeze should have small number of top-level dependencies
        language: python
        entry: ./scripts/tools/check_if_limited_dependencies.py
        files: ^dev/breeze/.*$
        pass_filenames: false
        require_serial: true
      - id: check-system-tests-present
        name: Check if system tests have required segments of code
        entry: ./scripts/ci/prek/check_system_tests.py
        language: python
        files: ^.*/tests/system/.*/example_[^/]*\.py$
        pass_filenames: true
      - id: generate-pypi-readme
        name: Generate PyPI README
        entry: ./scripts/ci/prek/generate_pypi_readme.py
        language: python
        files: ^README\.md$
        pass_filenames: false
      - id: lint-markdown
        name: Run markdownlint
        description: Checks the style of Markdown files.
        entry: markdownlint
        language: node
        types: [markdown]
        files: \.(md|mdown|markdown)$
        additional_dependencies: ['markdownlint-cli@0.38.0']
      - id: lint-json-schema
        name: Lint JSON Schema files
        entry: ./scripts/ci/prek/lint_json_schema.py
        args:
          - --spec-file
          - scripts/ci/prek/draft7_schema.json
        language: python
        pass_filenames: true
        files: .*\.schema\.json$
        require_serial: true
      - id: lint-json-schema
        name: Lint NodePort Service
        entry: ./scripts/ci/prek/lint_json_schema.py
        args:
          - --spec-url
          - https://raw.githubusercontent.com/yannh/kubernetes-json-schema/master/v1.20.2-standalone/service-v1.json
        language: python
        pass_filenames: true
        files: ^scripts/ci/kubernetes/nodeport\.yaml$
        require_serial: true
      - id: lint-json-schema
        name: Lint Docker compose files
        entry: ./scripts/ci/prek/lint_json_schema.py
        args:
          - --spec-url
          - https://raw.githubusercontent.com/compose-spec/compose-spec/master/schema/compose-spec.json
        language: python
        pass_filenames: true
        files: ^scripts/ci/docker-compose/.+\.ya?ml$|docker-compose\.ya?ml$
        exclude: >
          (?x)
          ^scripts/ci/docker-compose/grafana/.|
          ^scripts/ci/docker-compose/gremlin/.|
          ^scripts/ci/docker-compose/.+-config\.ya?ml$
        require_serial: true
      - id: check-persist-credentials-disabled-in-github-workflows
        name: Check persistent creds in workflow files
        description: Check that workflow files have persist-credentials disabled
        entry: ./scripts/ci/prek/checkout_no_credentials.py
        language: python
        pass_filenames: true
        files: ^\.github/workflows/.*\.yml$
      - id: check-docstring-param-types
        name: Check that docstrings do not specify param types
        entry: ./scripts/ci/prek/docstring_param_type.py
        language: python
        pass_filenames: true
        files: \.py$
      - id: check-zip-file-is-not-committed
        name: Check no zip files are committed
        description: Zip files are not allowed in the repository
        language: fail
        entry: |
          Zip files are not allowed in the repository as they are hard to
          track and have security implications. Please remove the zip file from the repository.
        files: \.zip$
      - id: update-inlined-dockerfile-scripts
        name: Inline Dockerfile and Dockerfile.ci scripts
        entry: ./scripts/ci/prek/inline_scripts_in_docker.py
        language: python
        pass_filenames: false
        files: ^Dockerfile$|^Dockerfile\.ci$|^scripts/docker/.*$
        require_serial: true
      - id: check-changelog-has-no-duplicates
        name: Check changelogs for duplicate entries
        language: python
        files: changelog\.(rst|txt)$
        entry: ./scripts/ci/prek/changelog_duplicates.py
        pass_filenames: true
      - id: check-changelog-format
        name: Check changelog format
        language: python
        files: changelog\.(rst|txt)$
        entry: ./scripts/ci/prek/check_changelog_format.py
        pass_filenames: true
      - id: check-newsfragments-are-valid
        name: Check newsfragments are valid
        language: python
        files: newsfragments/.*\.rst$
        entry: ./scripts/ci/prek/newsfragments.py
        pass_filenames: true
        # We sometimes won't have newsfragments in the repo, so always run it so `check-hooks-apply` passes
        # This is fast, so not too much downside
        always_run: true
      - id: update-breeze-cmd-output
        name: Update breeze docs
        description: Update output of breeze commands in Breeze documentation
        entry: ./scripts/ci/prek/breeze_cmd_line.py
        language: python
        files: >
          (?x)
          ^dev/breeze/.*$|
          ^\.pre-commit-config\.yaml$|
          ^scripts/ci/prek/breeze_cmd_line\.py$|
          ^generated/provider_dependencies\.json$
        require_serial: true
        pass_filenames: false
      - id: check-example-dags-urls
        name: Check that example dags url include provider versions
        entry: ./scripts/ci/prek/update_example_dags_paths.py
        language: python
        pass_filenames: true
        files:
          (?x)
          ^airflow-core/docs/.*example-dags\.rst$|
          ^airflow-core/docs/.*index\.rst$|
          ^docs/.*index\.rst$
        always_run: true
      - id: check-lazy-logging
        name: Check that all logging methods are lazy
        entry: ./scripts/ci/prek/check_lazy_logging.py
        language: python
        pass_filenames: true
        files: \.py$
      - id: bandit
        name: bandit
        description: "Bandit is a tool for finding common security issues in Python code"
        entry: bandit
        language: python
        language_version: python3
        types: [python]
        additional_dependencies: ['bandit==1.7.6']
        require_serial: true
        files: ^airflow-core/src/airflow/.*  # TODO Expand this to more than just airflow-core
        exclude:
          airflow/example_dags/.*
        args:
          - "--skip"
          - "B101,B301,B324,B403,B404,B603"
          - "--severity-level"
          - "high"  # TODO: remove this line when we fix all the issues
        ## ADD MOST PREK HOOK ABOVE THAT LINE
        # The below prek hooks are those requiring CI image to be built
      - id: mypy-dev
        stages: ['pre-push']
        name: Run mypy for dev
        language: python
        entry: ./scripts/ci/prek/mypy.py
        files: ^dev/.*\.py$|^scripts/.*\.py$
        require_serial: true
      - id: mypy-dev
        stages: ['manual']
        name: Run mypy for dev (manual)
        language: python
        entry: ./scripts/ci/prek/mypy_folder.py dev
        pass_filenames: false
        files: ^.*\.py$
        require_serial: true
      - id: mypy-devel-common
        stages: ['pre-push']
        name: Run mypy for devel-common
        language: python
        entry: ./scripts/ci/prek/mypy.py
        files: ^devel-common/.*\.py$
        require_serial: true
      - id: mypy-devel-common
        stages: ['manual']
        name: Run mypy for devel-common (manual)
        language: python
        entry: ./scripts/ci/prek/mypy_folder.py devel-common
        pass_filenames: false
        files: ^.*\.py$
        require_serial: true
      - id: check-template-fields-valid
        name: Check templated fields mapped in operators/sensors
        language: python
        entry: ./scripts/ci/prek/check_template_fields.py
        files: ^(providers/.*/)?airflow-core/.*/(sensors|operators)/.*\.py$
        require_serial: true
      - id: generate-tasksdk-datamodels
        name: Generate Datamodels for TaskSDK client
        language: python
        entry: uv run -p 3.12 --no-progress --active --group codegen --project apache-airflow-task-sdk --directory task-sdk -s dev/generate_task_sdk_models.py
        pass_filenames: false
        files: ^airflow-core/src/airflow/api_fastapi/execution_api/.*\.py$
        require_serial: true
      - id: generate-airflowctl-datamodels
        name: Generate Datamodels for AirflowCTL
        language: python
        entry: >
          bash -c '
          uv run -p 3.12 --no-dev --no-progress --active --group codegen --project apache-airflow-ctl --directory airflow-ctl/ datamodel-codegen &&
           uv run -p 3.12 --no-dev --no-progress --active --group codegen --project apache-airflow-ctl --directory airflow-ctl/ datamodel-codegen --input="../airflow-core/src/airflow/api_fastapi/auth/managers/simple/openapi/v2-simple-auth-manager-generated.yaml" --output="src/airflowctl/api/datamodels/auth_generated.py"'
        pass_filenames: false
        files:
          (?x)
          ^airflow-core/src/airflow/api_fastapi/core_api/datamodels/.*\.py$|
          ^airflow-core/src/airflow/api_fastapi/auth/managers/simple/(datamodels|routes|services|openapi)/.*\.py$
        require_serial: true
        ## ONLY ADD PREK HOOKS HERE THAT REQUIRE CI IMAGE
      - id: check-contextmanager-class-decorators
        name: Check for problematic context manager class decorators
        entry: ./scripts/ci/prek/check_contextmanager_class_decorators.py
        language: python
        files: .*test.*\.py$
        pass_filenames: true<|MERGE_RESOLUTION|>--- conflicted
+++ resolved
@@ -413,11 +413,8 @@
             ^airflow-ctl.*\.py$|
             ^airflow-core/src/airflow/models/.*\.py$|
             ^airflow-core/tests/unit/api_fastapi/core_api/routes/public/test_assets.py$|
-<<<<<<< HEAD
             ^providers/celery/.*\.py$|
-=======
             ^providers/cncf/kubernetes/.*\.py$|
->>>>>>> 15859273
             ^task_sdk.*\.py$
         pass_filenames: true
       - id: update-supported-versions
