--- conflicted
+++ resolved
@@ -330,21 +330,6 @@
         pass_filenames: true
         files: ^airflow/providers/.*/(operators|transfers|sensors)/.*\.py$
         additional_dependencies: [ 'rich>=12.4.4' ]
-        # TODO: Handle the provider-specific exclusions and remove them from the list, see:
-        #       https://github.com/apache/airflow/issues/36484
-        exclude: |
-          (?x)^(
-<<<<<<< HEAD
-              ^airflow\/providers\/google\/cloud\/operators\/mlengine.py$|
-              ^airflow\/providers\/google\/cloud\/operators\/vertex_ai\/custom_job.py$|
-              ^airflow\/providers\/apache\/spark\/operators\/spark_submit.py\.py$|
-              ^airflow\/providers\/google\/cloud\/operators\/vertex_ai\/auto_ml\.py$|
-              ^airflow\/providers\/apache\/spark\/operators\/spark_submit\.py$|
-              ^airflow\/providers\/databricks\/operators\/databricks_sql\.py$|
-=======
-              ^airflow\/providers\/google\/cloud\/operators\/cloud_storage_transfer_service.py$
->>>>>>> 3cff79bd
-          )$
       - id: ruff
         name: Run 'ruff' for extremely fast Python linting
         description: "Run 'ruff' for extremely fast Python linting"
