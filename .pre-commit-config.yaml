--- conflicted
+++ resolved
@@ -413,12 +413,9 @@
             ^airflow-ctl.*\.py$|
             ^airflow-core/src/airflow/models/.*\.py$|
             ^airflow-core/tests/unit/api_fastapi/core_api/routes/public/test_assets.py$|
-<<<<<<< HEAD
             ^providers/cncf/kubernetes/.*\.py$|
-=======
             ^dev/airflow_perf/scheduler_dag_execution_timing.py$|
             ^providers/openlineage/.*\.py$|
->>>>>>> f74c1057
             ^task_sdk.*\.py$
         pass_filenames: true
       - id: update-supported-versions
