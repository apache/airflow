# Licensed to the Apache Software Foundation (ASF) under one
# or more contributor license agreements.  See the NOTICE file
# distributed with this work for additional information
# regarding copyright ownership.  The ASF licenses this file
# to you under the Apache License, Version 2.0 (the
# "License"); you may not use this file except in compliance
# with the License.  You may obtain a copy of the License at
#
#   http://www.apache.org/licenses/LICENSE-2.0
#
# Unless required by applicable law or agreed to in writing,
# software distributed under the License is distributed on an
# "AS IS" BASIS, WITHOUT WARRANTIES OR CONDITIONS OF ANY
# KIND, either express or implied.  See the License for the
# specific language governing permissions and limitations
# under the License.
---
default_stages: [pre-commit, pre-push]
default_language_version:
  python: python3
  node: 22.16.0
  golang: 1.24.0
minimum_pre_commit_version: '3.2.0'
exclude: ^.*/.*_vendor/
repos:
  - repo: meta
    hooks:
      - id: identity
        name: Print checked files
        description: Print input to the static check hooks for troubleshooting
      - id: check-hooks-apply
        name: Check if all hooks apply to the repository
  - repo: https://github.com/thlorenz/doctoc.git
    rev: v2.2.0
    hooks:
      - id: doctoc
        name: Add TOC for Markdown and RST files
        files:
          (?x)
          ^README\.md$|
          ^UPDATING.*\.md$|
          ^chart/UPDATING.*\.md$|
          ^dev/.*\.md$|
          ^dev/.*\.rst$|
          ^docs/README\.md$|
          ^\.github/.*\.md$|
          ^airflow-core/tests/system/README\.md$
        args:
          - "--maxlevel"
          - "2"
  - repo: https://github.com/Lucas-C/pre-commit-hooks
    # replace hash with version once PR #103 merged comes in a release
    rev: fd3fbe825390abc682953165e9aa58f5f1bf7339
    hooks:
      - id: insert-license
        name: Add license for all SQL files
        files: \.sql$
        exclude: |
          (?x)
          ^\.github/
        args:
          - --comment-style
          - "/*||*/"
          - --license-filepath
          - scripts/ci/license-templates/LICENSE.txt
          - --fuzzy-match-generates-todo
      - id: insert-license
        name: Add license for all RST files
        exclude: ^\.github/.*$|newsfragments/.*\.rst$
        args:
          - --comment-style
          - "||"
          - --license-filepath
          - scripts/ci/license-templates/LICENSE.rst
          - --fuzzy-match-generates-todo
        files: \.rst$
      - id: insert-license
        name: Add license for CSS/JS/JSX/PUML/TS/TSX
        files: \.(css|jsx?|puml|tsx?)$
        exclude: ^\.github/.*$|ui/openapi-gen/|.*/dist/.*
        args:
          - --comment-style
          - "/*!| *| */"
          - --license-filepath
          - scripts/ci/license-templates/LICENSE.txt
          - --fuzzy-match-generates-todo
      - id: insert-license
        name: Add license for all Shell files
        exclude: ^\.github/.*$|^dev/breeze/autocomplete/.*$
        files: \.bash$|\.sh$
        args:
          - --comment-style
          - "|#|"
          - --license-filepath
          - scripts/ci/license-templates/LICENSE.txt
          - --fuzzy-match-generates-todo
      - id: insert-license
        name: Add license for all toml files
        exclude: ^\.github/.*$|^dev/breeze/autocomplete/.*$
        files: \.toml$
        args:
          - --comment-style
          - "|#|"
          - --license-filepath
          - scripts/ci/license-templates/LICENSE.txt
          - --fuzzy-match-generates-todo
      - id: insert-license
        name: Add license for all Python files
        exclude: ^\.github/.*$|^.*/_vendor/.*$|^airflow-ctl/.*/.*generated\.py$
        files: \.py$|\.pyi$
        args:
          - --comment-style
          - "|#|"
          - --license-filepath
          - scripts/ci/license-templates/LICENSE.txt
          - --fuzzy-match-generates-todo
      - id: insert-license
        name: Add license for all XML files
        exclude: ^\.github/.*$
        files: \.xml$
        args:
          - --comment-style
          - "<!--||-->"
          - --license-filepath
          - scripts/ci/license-templates/LICENSE.txt
          - --fuzzy-match-generates-todo
      - id: insert-license
        name: Add license for all Helm template files
        files: ^chart/templates/.*
        args:
          - --comment-style
          - "{{/*||*/}}"
          - --license-filepath
          - scripts/ci/license-templates/LICENSE.txt
          - --fuzzy-match-generates-todo
      - id: insert-license
        name: Add license for all YAML files except Helm templates
        exclude: >
          (?x)
          ^\.github/.*$|^chart/templates/.*|
          .*reproducible_build\.yaml$|
          ^.*/v2.*\.yaml$|
          ^.*/openapi/_private_ui.*\.yaml$|
          ^.*/pnpm-lock\.yaml$|
          .*-generated\.yaml$
        types: [yaml]
        files: \.ya?ml$
        args:
          - --comment-style
          - "|#|"
          - --license-filepath
          - scripts/ci/license-templates/LICENSE.txt
          - --fuzzy-match-generates-todo
      - id: insert-license
        name: Add license for all Markdown files
        files: \.md$
        exclude: PROVIDER_CHANGES.*\.md$
        args:
          - --comment-style
          - "<!--|| -->"
          - --license-filepath
          - scripts/ci/license-templates/LICENSE.txt
          - --fuzzy-match-generates-todo
      - id: insert-license
        name: Add license for all other files
        exclude: ^\.github/.*$
        args:
          - --comment-style
          - "|#|"
          - --license-filepath
          - scripts/ci/license-templates/LICENSE.txt
          - --fuzzy-match-generates-todo
        files: >
          \.cfg$|\.conf$|\.ini$|\.ldif$|\.properties$|\.service$|\.tf$|Dockerfile.*$
      - id: insert-license
        name: Add license for all Go files
        types: [go]
        exclude: mocks/.*\.go$
        args:
          - --comment-style
          - "|//|"
          - --license-filepath
          - scripts/ci/license-templates/LICENSE.txt
          - --insert-license-after-regex
          # We need this 'generated by' line at the top for `golines` to not format it
          - '// Code generated by .*'
  - repo: local
    hooks:
      - id: check-min-python-version
        name: Check minimum Python version
        entry: ./scripts/ci/pre_commit/check_min_python_version.py
        language: python
        additional_dependencies: ['rich>=12.4.4']
        require_serial: true
      - id: update-black-version
        name: Update black versions everywhere (manual)
        entry: ./scripts/ci/pre_commit/update_black_version.py
        stages: ['manual']
        language: python
        files: ^\.pre-commit-config\.yaml$
        additional_dependencies: ['pyyaml>=6.0.2']
        pass_filenames: false
        require_serial: true
      - id: update-installers-and-pre-commit
        name: Update installers and pre-commit to latest (manual)
        entry: ./scripts/ci/pre_commit/update_installers_and_pre_commit.py
        stages: ['manual']
        language: python
        files: ^\.pre-commit-config\.yaml$|^scripts/ci/pre_commit/update_installers_and_pre_commit\.py$
        pass_filenames: false
        require_serial: true
        additional_dependencies: ['pyyaml>=6.0.2', 'rich>=12.4.4', 'requests>=2.31.0']
      - id: update-chart-dependencies
        name: Update chart dependencies to latest (manual)
        entry: ./scripts/ci/pre_commit/update_chart_dependencies.py
        stages: ['manual']
        language: python
        additional_dependencies: ['pyyaml>=6.0.2', 'rich>=12.4.4', 'requests>=2.31.0']
        files: ^\.pre-commit-config\.yaml$|^scripts/ci/pre_commit/update_build_dependencies\.py$
        pass_filenames: false
        require_serial: true
      - id: check-taskinstance-tis-attrs
        name: Check that TI and TIS have the same attributes
        entry: ./scripts/ci/pre_commit/check_ti_vs_tis_attributes.py
        language: python
        additional_dependencies: ['rich>=12.4.4']
        files: ^airflow-core/src/airflow/models/taskinstance\.py$|^airflow-core/src/airflow/models/taskinstancehistory\.py$
        pass_filenames: false
        require_serial: true
      - id: check-deferrable-default
        name: Check and fix default value of default_deferrable
        language: python
        entry: ./scripts/ci/pre_commit/check_deferrable_default.py
        pass_filenames: false
        # libcst doesn't have source wheels for all PY except PY3.12, excluding it
        # libcst 1.8.1 doesn't include typing-extensions which is needed for Python 3.9
        additional_dependencies: ['libcst>=1.1.0,!=1.8.0,!=1.8.1']
        files: ^(providers/.*/)?airflow/.*/(sensors|operators)/.*\.py$
  - repo: https://github.com/asottile/blacken-docs
    rev: 1.19.1
    hooks:
      - id: blacken-docs
        name: Run black on docs
        args:
          - --line-length=110
          - --target-version=py39
          - --target-version=py310
          - --target-version=py311
          - --target-version=py312
        alias: blacken-docs
        additional_dependencies: ['black==24.10.0']
  - repo: https://github.com/pre-commit/pre-commit-hooks
    rev: v5.0.0
    hooks:
      - id: check-merge-conflict
        name: Check that merge conflicts are not being committed
      - id: debug-statements
        name: Detect accidentally committed debug statements
      - id: check-builtin-literals
        name: Require literal syntax when initializing builtins
      - id: detect-private-key
        name: Detect if private key is added to the repository
        exclude: ^providers/ssh/docs/connections/ssh\.rst$
      - id: end-of-file-fixer
        name: Make sure that there is an empty line at the end
        exclude: >
          (?x)
          ^airflow-core/docs/img/.*\.dot|
          ^airflow-core/docs/img/.*\.sha256|
          .*/dist/.*|
          LICENSES-ui\.txt$|
          .*/openapi-gen/.*
      - id: mixed-line-ending
        name: Detect if mixed line ending is used (\r vs. \r\n)
      - id: check-executables-have-shebangs
        name: Check that executables have shebang
      - id: check-xml
        name: Check XML files with xmllint
        exclude: >
          (?x)
          ^scripts/ci/docker-compose/gremlin/.
      - id: trailing-whitespace
        name: Remove trailing whitespace at end of line
        exclude: >
          (?x)
          ^airflow-core/docs/img/.*\.dot$|
          ^dev/breeze/doc/images/output.*$|
          ^.*/openapi-gen/.*$
      - id: fix-encoding-pragma
        name: Remove encoding header from Python files
        args:
          - --remove
      - id: pretty-format-json
        name: Format JSON files
        args:
          - --autofix
          - --no-sort-keys
          - --indent
          - "4"
        files: ^chart/values\.schema\.json$|^chart/values_schema\.schema\.json$
        pass_filenames: true
  - repo: https://github.com/pre-commit/pygrep-hooks
    rev: v1.10.0
    hooks:
      - id: rst-backticks
        name: Check if RST files use double backticks for code
      - id: python-no-log-warn
        name: Check if there are no deprecate log warn
  - repo: https://github.com/adrienverge/yamllint
    rev: v1.37.1
    hooks:
      - id: yamllint
        name: Check YAML files with yamllint
        entry: yamllint -c yamllint-config.yml --strict
        types: [yaml]
        exclude: >
          (?x)
          ^.*airflow\.template\.yaml$|
          ^.*init_git_sync\.template\.yaml$|
          ^chart/(?:templates|files)/.*\.yaml$|
          ^helm-tests/tests/chart_utils/keda.sh_scaledobjects\.yaml$|
          .*/v1.*\.yaml$|
          ^.*openapi.*\.yaml$|
          ^\.pre-commit-config\.yaml$|
          ^.*reproducible_build\.yaml$|
          ^.*pnpm-lock\.yaml$
  - repo: https://github.com/ikamensh/flynt
    rev: '1.0.1'
    hooks:
      - id: flynt
        name: Run flynt string format converter for Python
        args:
         # If flynt detects too long text it ignores it. So we set a very large limit to make it easy
         # to split the text by hand. Too long lines are detected by flake8 (below),
         # so the user is informed to take action.
         - --line-length
         - '99999'
  - repo: https://github.com/codespell-project/codespell
    rev: v2.4.1
    hooks:
      - id: codespell
        name: Run codespell
        description: Run codespell to check for common misspellings in files
        entry: bash -c 'echo "If you think that this failure is an error, consider adding the word(s)
          to the codespell dictionary at docs/spelling_wordlist.txt.
          The word(s) should be in lowercase." && exec codespell "$@"' --
        language: python
        types: [text]
        exclude: >
          (?x)
          material-icons\.css$|
          ^images/.*$|
          ^RELEASE_NOTES\.txt$|
          ^.*package-lock\.json$|
          ^.*/kinglear\.txt$|
          ^.*pnpm-lock\.yaml$|
          .*/dist/.*|
          ^airflow-core/src/airflow/ui/public/i18n/locales/(?!en/).+/
        args:
          - --ignore-words=docs/spelling_wordlist.txt
          - --skip=providers/.*/src/airflow/providers/*/*.rst,providers/*/docs/changelog.rst,docs/*/commits.rst,providers/*/docs/commits.rst,providers/*/*/docs/commits.rst,docs/apache-airflow/tutorial/pipeline_example.csv,*.min.js,*.lock,INTHEWILD.md,*.svg
          - --exclude-file=.codespellignorelines
  - repo: https://github.com/woodruffw/zizmor-pre-commit
    rev: v1.7.0
    hooks:
      - id: zizmor
        name: Run zizmor to check for github workflow syntax errors
        types: [yaml]
        files: ^\.github/workflows/.*$|^\.github/actions/.*$
        require_serial: true
        entry: zizmor
  - repo: local
    # Note that this is the 2nd "local" repo group in the .pre-commit-config.yaml file. This is because
    # we try to minimise the number of passes that must happen in order to apply some of the changes
    # done by pre-commits. Some of the pre-commits not only check for errors but also fix them. This means
    # that output from an earlier pre-commit becomes input to another pre-commit. Splitting the local
    # scripts of our and adding some other non-local pre-commit in-between allows us to handle such
    # changes quickly - especially when we want the early modifications from the first local group
    # to be applied before the non-local pre-commits are run
    hooks:
      - id: update-providers-dependencies
        name: Update dependencies for providers
        entry: ./scripts/ci/pre_commit/update_providers_dependencies.py
        language: python
        always_run: true
        pass_filenames: false
        additional_dependencies: ['rich>=12.4.4', 'pyyaml>=6.0.2', 'tomli>=2.0.1']
      - id: validate-operators-init
        name: No templated field logic checks in operator __init__
        description: Prevent templated field logic checks in operators' __init__
        language: python
        entry: ./scripts/ci/pre_commit/validate_operators_init.py
        pass_filenames: true
        files: ^providers/.*/src/airflow/providers/.*/(operators|transfers|sensors)/.*\.py$
        additional_dependencies: ['rich>=12.4.4']
      - id: update-providers-build-files
        name: Update providers build files
        entry: ./scripts/ci/pre_commit/update_providers_build_files.py
        language: python
        pass_filenames: true
        files: |
          (?x)
          ^providers/[^\/]*/src/airflow/providers/[^\/]*/__init__\.py$|
          ^providers/[^\/]*/[^\/]*/src/airflow/providers/[^\/]*/[^\/]*/__init__\.py$|
          ^providers/.*/pyproject\.toml$|
          ^providers/.*/provider\.yaml$|
          ^airflow_breeze/templates/PROVIDER__INIT__PY_TEMPLATE\.py\.jinja2$|
          ^airflow_breeze/templates/get_provider_info_TEMPLATE\.py\.jinja2$|
          ^airflow_breeze/templates/PROVIDER_README_TEMPLATE\.rst\.jinja2$
        additional_dependencies: ['rich>=12.4.4','requests>=2.31.0']
        require_serial: true
      - id: ruff
        name: Run 'ruff' for extremely fast Python linting
        description: "Run 'ruff' for extremely fast Python linting"
        entry: ruff check --force-exclude
        language: python
        types_or: [python, pyi]
        args: [--fix]
        require_serial: true
        additional_dependencies: ['ruff==0.11.13']
        exclude: ^airflow-core/tests/unit/dags/test_imports\.py$|^performance/tests/test_.*\.py$
      - id: ruff-format
        name: Run 'ruff format'
        description: "Run 'ruff format' for extremely fast Python formatting"
        entry: ./scripts/ci/pre_commit/ruff_format.py
        language: python
        types_or: [python, pyi]
        args: []
        require_serial: true
        additional_dependencies: ['ruff==0.11.13']
        exclude: ^airflow-core/tests/unit/dags/test_imports\.py$
      - id: replace-bad-characters
        name: Replace bad characters
        entry: ./scripts/ci/pre_commit/replace_bad_characters.py
        language: python
        types: [file, text]
        exclude: ^clients/gen/go\.sh$|^\.gitmodules$|^airflow-core/src/airflow/ui/openapi-gen/|.*/dist/.*|\.go$|/go\.(mod|sum)$
        additional_dependencies: ['rich>=12.4.4']
      - id: lint-dockerfile
        name: Lint Dockerfile
        language: python
        entry: ./scripts/ci/pre_commit/lint_dockerfile.py
        files: Dockerfile.*$
        pass_filenames: true
        require_serial: true
      - id: check-airflow-k8s-not-used
        name: Check airflow.kubernetes imports are not used
        language: python
        files: ^airflow-core/src/airflow/.*\.py$
        require_serial: true
        exclude: ^airflow-core/src/airflow/kubernetes/
        entry: ./scripts/ci/pre_commit/check_airflow_imports.py
          --pattern '^airflow\.kubernetes'
          --message "You should only import kubernetes code from `airflow.providers.cncf.kubernetes`."
        additional_dependencies: ['rich>=12.4.4']
      - id: check-common-compat-used-for-openlineage
        name: Check common.compat is used for OL deprecated classes
        language: python
        files: ^airflow-core/src/airflow/.*\.py$
        require_serial: true
        exclude: >
          (?x)
          ^airflow-core/src/airflow/openlineage/|
          ^airflow/providers/common/compat/openlineage/facet.py$
        entry: ./scripts/ci/pre_commit/check_airflow_imports.py
          --pattern '^openlineage\.client\.(facet|run)'
          --message "You should import from `airflow.providers.common.compat.openlineage.facet` instead."
        additional_dependencies: ['rich>=12.4.4']
      - id: check-airflow-providers-bug-report-template
        name: Sort airflow-bug-report provider list
        language: python
        files: ^\.github/ISSUE_TEMPLATE/3-airflow_providers_bug_report\.yml$
        require_serial: true
        entry: ./scripts/ci/pre_commit/check_airflow_bug_report_template.py
        additional_dependencies: ['rich>=12.4.4', 'pyyaml>=6.0.2']
      - id: check-cncf-k8s-only-for-executors
        name: Check cncf.kubernetes imports used for executors only
        language: python
        files: ^airflow-core/src/airflow/.*\.py$
        require_serial: true
        exclude: >
          (?x)
          ^providers/.*/src/airflow/providers/|
          ^airflow-core/src/airflow/exceptions\.py$|
          ^airflow-core/src/airflow/models/renderedtifields\.py$|
          ^airflow-core/src/airflow/serialization/serialized_objects\.py$|
          ^airflow-core/src/airflow/serialization/serializers/kubernetes\.py$|
          ^airflow-core/src/airflow/utils/sqlalchemy\.py$
        entry: ./scripts/ci/pre_commit/check_airflow_imports.py
            --pattern '^airflow\.providers\.cncf\.kubernetes'
            --message "Only few k8s executors exceptions are allowed to use `airflow.providers.cncf.kubernetes`."
        additional_dependencies: ['rich>=12.4.4']
      - id: update-local-yml-file
        name: Update mounts in the local yml file
        entry: ./scripts/ci/pre_commit/local_yml_mounts.py
        language: python
        files: ^dev/breeze/src/airflow_breeze/utils/docker_command_utils\.py$|^scripts/ci/docker_compose/local\.yml$
        pass_filenames: false
        additional_dependencies: ['rich>=12.4.4']
      - id: check-sql-dependency-common-data-structure
        name: Check dependency of SQL providers
        description: Check dependency of SQL Providers with common data structure
        entry: ./scripts/ci/pre_commit/check_common_sql_dependency.py
        language: python
        files: ^providers/.*/src/airflow/providers/.*/hooks/.*\.py$
        additional_dependencies: ['rich>=12.4.4', 'pyyaml>=6.0.2', 'packaging>=23.2']
      - id: check-extra-packages-references
        name: Checks setup extra packages
        description: Checks if all the extras defined in hatch_build.py are listed in extra-packages-ref.rst file
        language: python
        files: ^airflow-core/docs/extra-packages-ref\.rst$|^hatch_build\.py$
        pass_filenames: false
        entry: ./scripts/ci/pre_commit/check_extra_packages_ref.py
        additional_dependencies: ['rich>=12.4.4', 'hatchling==1.27.0', 'tabulate>=0.9.0']
      - id: check-extras-order
        name: Check order of extras in Dockerfile
        entry: ./scripts/ci/pre_commit/check_order_dockerfile_extras.py
        language: python
        files: ^Dockerfile$
        pass_filenames: false
        additional_dependencies: ['rich>=12.4.4']
      - id: generate-airflow-diagrams
        name: Generate airflow diagrams
        entry: ./scripts/ci/pre_commit/generate_airflow_diagrams.py
        language: python
        files: >
          (?x)
          ^airflow-core/docs/.*/diagram_[^/]*\.py$|
          ^docs/images/.*\.py$
        pass_filenames: true
        additional_dependencies: ['rich>=12.4.4', 'diagrams>=0.23.4']
      - id: generate-volumes-for-sources
        name: Generate volumes for docker compose
        entry: ./scripts/ci/pre_commit/generate_volumes_for_sources.py
        language: python
        files: ^providers/.*/provider\.yaml$
        pass_filenames: false
        require_serial: true
        additional_dependencies: ['rich>=12.4.4']
      - id: update-supported-versions
        name: Updates supported versions in documentation
        entry: ./scripts/ci/pre_commit/supported_versions.py
        language: python
        files: ^airflow-core/docs/installation/supported-versions\.rst$|^scripts/ci/pre_commit/supported_versions\.py$|^README\.md$
        pass_filenames: false
        additional_dependencies: ['tabulate>=0.9.0']
      - id: check-revision-heads-map
        name: Check that the REVISION_HEADS_MAP is up-to-date
        language: python
        entry: ./scripts/ci/pre_commit/check_revision_heads_map.py
        pass_filenames: false
        files: >
          (?x)
          ^scripts/ci/pre_commit/version_heads_map\.py$|
          ^airflow-core/src/airflow/migrations/versions/.*$|^airflow-core/src/airflow/migrations/versions|
          ^providers/fab/src/airflow/providers/fab/migrations/versions/.*$|^providers/fab/src/airflow/providers/fab/migrations/versions|
          ^airflow-core/src/airflow/utils/db\.py$|
          ^providers/fab/src/airflow/providers/fab/auth_manager/models/db\.py$
        additional_dependencies: ['packaging>=23.2', 'rich>=12.4.4']
      - id: update-version
        name: Update versions in docs
        entry: ./scripts/ci/pre_commit/update_versions.py
        language: python
        files: ^docs|^airflow-core/src/airflow/__init__\.py$|.*/pyproject\.toml$
        pass_filenames: false
        additional_dependencies: ['rich>=12.4.4']
      - id: check-pydevd-left-in-code
        language: pygrep
        name: Check for pydevd debug statements accidentally left
        entry: "pydevd.*settrace\\("
        pass_filenames: true
        files: \.py$
      - id: check-pytest-mark-db-test-in-providers
        language: pygrep
        name: Check pytest.mark.db_test use in providers
        entry: pytest\.mark\.db_test
        pass_filenames: true
        # Here we should add providers that are already free from the pytest.mark.db_test
        # and we want to keep them clean and only use non-db-tests
        files: >
            (?x)
            ^providers/airbyte/.*\.py$|
<<<<<<< HEAD
            ^providers/apache/flink/.*\.py$|
=======
            ^providers/apache/iceberg/.*\.py$|
>>>>>>> 2893be3b
            ^providers/apache/beam/.*\.py$|
            ^providers/cloudant/.*\.py$|
            ^providers/cohere/.*\.py$|
            ^providers/datadog/.*\.py$|
            ^providers/dingding/.*\.py$|
            ^providers/discord/.*\.py$|
            ^providers/exasol/.*\.py$|
            ^providers/facebook/.*\.py$|
            ^providers/ftp/.*\.py$|
            ^providers/grpc/.*\.py$|
            ^providers/hashicorp/.*\.py$|
            ^providers/imap/.*\.py$|
            ^providers/influxdb/.*\.py$|
            ^providers/jdbc/.*\.py$|
            ^providers/jenkins/.*\.py$|
            ^providers/mongo/.*\.py$|
            ^providers/neo4j/.*\.py$|
            ^providers/odbc/.*\.py$|
            ^providers/openai/.*\.py$|
            ^providers/openfaas/.*\.py$|
            ^providers/oracle/.*\.py$|
            ^providers/pgvector/.*\.py$|
            ^providers/pinecone/.*\.py$|
            ^providers/postgres/.*\.py$|
            ^providers/presto/.*\.py$|
            ^providers/segment/.*\.py$|
            ^providers/sendgrid/.*\.py$|
            ^providers/singularity/.*\.py$|
            ^providers/tableau/.*\.py$|
            ^providers/teradata/.*\.py$|
            ^providers/trino/.*\.py$|
            ^providers/vertica/.*\.py$|
            ^providers/yandex/.*\.py$|
            ^providers/zendesk/.*\.py$
      - id: check-links-to-example-dags-do-not-use-hardcoded-versions
        name: Verify no hard-coded version in example dags
        description: The links to example dags should use |version| as version specification
        language: pygrep
        entry: >
          (?i)
          .*https://github.*/main/providers/.*/src/airflow/providers/.*/example_dags/|
          .*https://github.*/master/providers/.*/src/airflow/providers/.*/example_dags/
        pass_filenames: true
        files: ^providers/.*/docs/.*\.rst
      - id: check-safe-filter-usage-in-html
        language: pygrep
        name: Don't use safe in templates
        description: the Safe filter is error-prone, use Markup() in code instead
        entry: "\\|\\s*safe"
        files: \.html$
        pass_filenames: true
      - id: check-no-providers-in-core-examples
        language: pygrep
        name: No providers imports in core example DAGs
        description: The core example DAGs have no dependencies other than standard provider or core Airflow
        entry: "^\\s*from airflow\\.providers.(?!standard.)"
        pass_filenames: true
        files: ^airflow-core/src/airflow/example_dags/.*\.py$
      - id: check-no-airflow-deprecation-in-providers
        language: pygrep
        name: Do not use DeprecationWarning in providers
        description: Use AirflowProviderDeprecationWarning in providers
        entry: "^\\s*DeprecationWarning*"
        pass_filenames: true
        files: ^providers/.*/src/airflow/providers/.*\.py$
      - id: check-urlparse-usage-in-code
        language: pygrep
        name: Don't use urlparse in code
        description: urlparse is not recommended, use urlsplit() in code instead
        entry: "^\\s*from urllib\\.parse import ((\\|, )(urlparse\\|urlunparse))+$"
        pass_filenames: true
        files: \.py$
      - id: check-only-new-session-with-provide-session
        name: Check NEW_SESSION is only used with @provide_session
        language: python
        entry: ./scripts/ci/pre_commit/new_session_in_provide_session.py
        pass_filenames: true
        files: ^airflow-core/src/airflow/.+\.py$
        exclude: ^airflow-core/src/airflow/serialization/pydantic/.*
      - id: check-for-inclusive-language
        language: pygrep
        name: Check for language that we do not accept as community
        description: Please use more appropriate words for community documentation.
        entry: >
          (?ix)
          (black|white)[_-]?list|
          \bshe\b|
          \bhe\b|
          \bher\b|
          \bhis\b|
          \bmaster\b|
          \bslave\b|
          \bsanity\b|
          \bdummy\b
        pass_filenames: true
        exclude: >
          (?x)
          ^airflow-core/src/airflow/ui/src/i18n/config\.ts$|
          ^airflow-core/src/airflow/ui/openapi-gen/|
          ^airflow-core/src/airflow/ui/public/i18n/locales/de/README\.md$|
          ^airflow-core/src/airflow/cli/commands/local_commands/fastapi_api_command\.py$|
          ^airflow-core/src/airflow/config_templates/|
          ^airflow-core/src/airflow/models/baseoperator\.py$|
          ^airflow-core/src/airflow/operators/__init__\.py$|
          ^providers/common/sql/tests/provider_tests/common/sql/operators/test_sql_execute\.py$|
          ^providers/amazon/src/airflow/providers/amazon/aws/hooks/emr\.py$|
          ^providers/amazon/src/airflow/providers/amazon/aws/operators/emr\.py$|
          ^providers/apache/cassandra/src/airflow/providers/apache/cassandra/hooks/cassandra\.py$|
          ^providers/apache/hive/src/airflow/providers/apache/hive/operators/hive_stats\.py$|
          ^providers/apache/hive/src/airflow/providers/apache/hive/transfers/vertica_to_hive\.py$|
          ^providers/apache/spark/src/airflow/providers/apache/spark/decorators/|
          ^providers/apache/spark/src/airflow/providers/apache/spark/hooks/|
          ^providers/apache/spark/src/airflow/providers/apache/spark/operators/|
          ^providers/exasol/src/airflow/providers/exasol/hooks/exasol\.py$|
          ^providers/fab/src/airflow/providers/fab/auth_manager/security_manager/|
          ^providers/fab/src/airflow/providers/fab/www/static/|
          ^providers/fab/src/airflow/providers/fab/www/templates/|
          ^providers/google/src/airflow/providers/google/cloud/hooks/bigquery\.py$|
          ^providers/google/src/airflow/providers/google/cloud/operators/cloud_build\.py$|
          ^providers/google/src/airflow/providers/google/cloud/operators/dataproc\.py$|
          ^providers/google/src/airflow/providers/google/cloud/operators/mlengine\.py$|
          ^providers/keycloak/src/airflow/providers/keycloak/auth_manager/cli/definition.py|
          ^providers/microsoft/azure/src/airflow/providers/microsoft/azure/hooks/cosmos\.py$|
          ^providers/microsoft/winrm/src/airflow/providers/microsoft/winrm/hooks/winrm\.py$|
          ^airflow-core/docs/.*commits\.rst$|
          ^providers/microsoft/winrm/src/airflow/providers/microsoft/winrm/operators/winrm\.py$|
          ^providers/opsgenie/src/airflow/providers/opsgenie/hooks/opsgenie\.py$|
          ^providers/redis/src/airflow/providers/redis/provider\.yaml$|
          ^airflow-core/src/airflow/serialization/serialized_objects\.py$|
          ^airflow-core/src/airflow/api_fastapi/auth/managers/simple/ui/pnpm-lock\.yaml$|
          ^airflow-core/src/airflow/ui/pnpm-lock\.yaml$|
          ^airflow-core/src/airflow/utils/db\.py$|
          ^airflow-core/src/airflow/utils/trigger_rule\.py$|
          ^chart/values.schema\.json$|
          ^helm-tests/tests/chart_utils/helm_template_generator\.py$|
          ^helm-tests/tests/chart_utils/ingress-networking-v1beta1\.json$|
          ^dev/|
          ^devel-common/src/docs/README\.rst$|
          ^docs/apache-airflow-providers-amazon/secrets-backends/aws-ssm-parameter-store\.rst$|
          ^providers/apache/kafka/docs/connections/kafka\.rst$|
          ^providers/apache/hdfs/docs/connections\.rst$|
          ^providers/apache/spark/docs/decorators/pyspark\.rst$|
          ^providers/microsoft/azure/docs/connections/azure_cosmos\.rst$|
          ^providers/fab/docs/auth-manager/webserver-authentication\.rst$|
          ^providers/google/docs/operators/cloud/kubernetes_engine\.rst$|
          ^providers/cncf/kubernetes/docs/operators\.rst$|
          ^.*/conf\.py$|
          ^.*/conf_constants\.py$|
          ^.*/provider_conf\.py$|
          ^devel-common/src/sphinx_exts/removemarktransform\.py|
          ^airflow-core/newsfragments/41761.significant\.rst$|
          ^scripts/ci/pre_commit/vendor_k8s_json_schema\.py$|
          ^scripts/ci/docker-compose/integration-keycloak\.yml$|
          ^scripts/ci/docker-compose/keycloak/keycloak-entrypoint\.sh$|
          ^airflow-core/tests/|
          ^providers/.*/tests/|
          ^\.pre-commit-config\.yaml$|
          ^.*CHANGELOG\.(rst|txt)$|
          ^.*changelog\.(rst|txt)$|
          ^.*commits\.(rst|txt)$|
          ^.*RELEASE_NOTES\.rst$|
          ^contributing-docs/03_contributors_quick_start\.rst$|
          ^.*\.(png|gif|jp[e]?g|svg|tgz|lock)$|
          git|
          ^airflow-core/newsfragments/43349\.significant\.rst$|
          ^airflow-core/newsfragments/41368\.significant\.rst$|
          .*/dist/.*|
          package-lock\.json$
      - id: check-base-operator-partial-arguments
        name: Check BaseOperator and partial() arguments
        language: python
        entry: ./scripts/ci/pre_commit/check_base_operator_partial_arguments.py
        pass_filenames: false
        files: ^airflow-core/src/airflow/models/(?:base|mapped)operator\.py$
        additional_dependencies: ['rich>=12.4.4']
      - id: check-init-decorator-arguments
        name: Sync model __init__ and decorator arguments
        language: python
        entry: ./scripts/ci/pre_commit/check_init_decorator_arguments.py
        pass_filenames: false
        files: ^task-sdk/src/airflow/sdk/definitions/dag\.py$|^task-sdk/src/airflow/sdk/definitions/decorators/task_group\.py$
        additional_dependencies: ['rich>=12.4.4']
      - id: check-template-context-variable-in-sync
        name: Sync template context variable refs
        language: python
        entry: ./scripts/ci/pre_commit/check_template_context_variable_in_sync.py
        files: ^airflow-core/src/airflow/models/taskinstance\.py$|^task-sdk/src/airflow/sdk/definitions/context\.py$|^airflow-core/docs/templates-ref\.rst$
        additional_dependencies: ['rich>=12.4.4']
      - id: check-base-operator-usage
        language: pygrep
        name: Check BaseOperator core imports
        description: Make sure BaseOperator is imported from airflow.models.baseoperator in core
        entry: "from airflow\\.models import.* BaseOperator\\b"
        files: \.py$
        pass_filenames: true
        exclude: >
          (?x)
          ^airflow-core/src/airflow/decorators/.*$|
          ^airflow-core/src/airflow/hooks/.*$|
          ^airflow-core/src/airflow/operators/.*$|
          ^providers/.*$
      - id: check-base-operator-usage
        language: pygrep
        name: Check BaseOperatorLink core imports
        description: Make sure BaseOperatorLink is not imported from airflow.models in core
        entry: "^\\s*from airflow\\.models\\.baseoperatorlink import BaseOperatorLink\\b"
        files: \.py$
        pass_filenames: true
        exclude: >
          (?x)
          ^airflow-core/src/airflow/decorators/.*$|
          ^airflow-core/src/airflow/hooks/.*$|
          ^airflow-core/src/airflow/operators/.*$|
          ^providers/.*/src/airflow/providers/.*$|
          ^providers/.*/src/airflow/providers/standard/sensors/.*$
      - id: check-base-operator-usage
        language: pygrep
        name: Check BaseOperator other imports
        description: Make sure BaseOperator is imported from airflow.models outside of core
        entry: "from airflow\\.models\\.baseoperator import.* BaseOperator"
        pass_filenames: true
        files: >
          (?x)
          ^providers/.*/src/airflow/providers/.*\.py$
        exclude: providers/standard/.*/.*\.py$
      - id: check-get-lineage-collector-providers
        language: python
        name: Check providers import hook lineage code from compat
        description: Make sure you import from airflow.provider.common.compat.lineage.hook instead of
          airflow.lineage.hook.
        entry: ./scripts/ci/pre_commit/check_airflow_imports.py
          --pattern '^airflow\.lineage\.hook'
          --message "Only TYPE_CHECKING imports from `airflow.lineage.hook` are allowed in providers."
          --only_top_level
        files: ^providers/.*/src/airflow/providers/.*\.py$
        exclude: ^providers/common/compat/src/airflow/providers/common/compat/.*\.py$
        additional_dependencies: ['rich>=12.4.4']
      - id: check-decorated-operator-implements-custom-name
        name: Check @task decorator implements custom_operator_name
        language: python
        entry: ./scripts/ci/pre_commit/decorator_operator_implements_custom_name.py
        pass_filenames: true
        files: ^airflow-core/src/airflow/.*\.py$
      - id: check-core-deprecation-classes
        language: pygrep
        name: Verify usage of Airflow deprecation classes in core
        entry: category=DeprecationWarning|category=PendingDeprecationWarning
        files: \.py$
        exclude: ^airflow-core/src/airflow/configuration\.py$|airflow-core/tests/.*$|^providers/.*/src/airflow/providers/|^scripts/in_container/verify_providers\.py$|providers/.*/tests/.*$|^devel-common/
        pass_filenames: true
      - id: check-provide-create-sessions-imports
        language: pygrep
        name: Check session util imports
        description: NEW_SESSION, provide_session, and create_session should be imported from airflow.utils.session to avoid import cycles.
        entry: "from airflow\\.utils\\.db import.* (NEW_SESSION|provide_session|create_session)"
        files: \.py$
        pass_filenames: true
      - id: check-incorrect-use-of-LoggingMixin
        language: pygrep
        name: Make sure LoggingMixin is not used alone
        entry: "LoggingMixin\\(\\)"
        files: \.py$
        pass_filenames: true
      - id: check-daysago-import-from-utils
        language: pygrep
        name: days_ago imported from airflow.utils.dates
        entry: "(airflow\\.){0,1}utils\\.dates\\.days_ago"
        files: \.py$
        pass_filenames: true
      - id: check-start-date-not-used-in-defaults
        language: pygrep
        name: start_date not in default_args
        entry: "default_args\\s*=\\s*{\\s*(\"|')start_date(\"|')|(\"|')start_date(\"|'):"
        files: \.*example_dags.*\.py$
        pass_filenames: true
      - id: check-apache-license-rat
        name: Check if licenses are OK for Apache
        entry: ./scripts/ci/pre_commit/check_license.py
        language: python
        files: ^LICENSE$
        pass_filenames: false
      - id: check-aiobotocore-optional
        name: Check if aiobotocore is an optional dependency only
        entry: ./scripts/ci/pre_commit/check_aiobotocore_optional.py
        language: python
        files: ^providers/.*/provider\.yaml$
        pass_filenames: true
        additional_dependencies: ['click>=8.1.8', 'rich>=12.4.4', 'pyyaml>=6.0.2']
        require_serial: true
      - id: check-boring-cyborg-configuration
        name: Checks for Boring Cyborg configuration consistency
        language: python
        entry: ./scripts/ci/pre_commit/boring_cyborg.py
        pass_filenames: false
        require_serial: true
        additional_dependencies: ['pyyaml>=6.0.2', 'termcolor==2.5.0', 'wcmatch==8.2']
      - id: update-in-the-wild-to-be-sorted
        name: Sort INTHEWILD.md alphabetically
        entry: ./scripts/ci/pre_commit/sort_in_the_wild.py
        language: python
        files: ^\.pre-commit-config\.yaml$|^INTHEWILD\.md$
        pass_filenames: false
        require_serial: true
      - id: update-installed-providers-to-be-sorted
        name: Sort and uniquify installed_providers.txt
        entry: ./scripts/ci/pre_commit/sort_installed_providers.py
        language: python
        files: ^\.pre-commit-config\.yaml$|^.*_installed_providers\.txt$
        pass_filenames: false
        require_serial: true
      - id: update-spelling-wordlist-to-be-sorted
        name: Sort spelling_wordlist.txt
        entry: ./scripts/ci/pre_commit/sort_spelling_wordlist.py
        language: python
        files: ^\.pre-commit-config\.yaml$|^docs/spelling_wordlist\.txt$
        require_serial: true
        pass_filenames: false
      - id: lint-helm-chart
        name: Lint Helm Chart
        entry: ./scripts/ci/pre_commit/lint_helm.py
        language: python
        pass_filenames: false
        files: ^chart
        require_serial: true
        additional_dependencies: ['rich>=12.4.4','requests>=2.31.0']
      - id: kubeconform
        name: Kubeconform check on our helm chart
        entry: ./scripts/ci/pre_commit/check_kubeconform.py
        language: python
        pass_filenames: false
        files: ^chart
        require_serial: true
        additional_dependencies: ['rich>=12.4.4','requests>=2.31.0']
      - id: shellcheck
        name: Check Shell scripts syntax correctness
        language: docker_image
        entry: koalaman/shellcheck:v0.8.0 -x -a
        files: \.(bash|sh)$|^hooks/build$|^hooks/push$
        exclude: ^dev/breeze/autocomplete/.*$
      - id: compile-ui-assets
        name: Compile ui assets (manual)
        language: node
        stages: ['manual']
        types_or: [javascript, ts, tsx]
        files: ^airflow-core/src/airflow/ui/|^airflow-core/src/airflow/api_fastapi/auth/managers/simple/ui/
        entry: ./scripts/ci/pre_commit/compile_ui_assets.py
        pass_filenames: false
        additional_dependencies: ['pnpm@9.7.1']
      - id: compile-fab-assets
        name: Compile FAB provider assets
        language: node
        files: ^providers/fab/.*/www/
        entry: ./scripts/ci/pre_commit/compile_fab_assets.py
        pass_filenames: false
        additional_dependencies: ['yarn@1.22.21']
      - id: compile-ui-assets-dev
        name: Compile ui assets in dev mode (manual)
        language: node
        stages: ['manual']
        types_or: [javascript, ts, tsx]
        files: ^airflow-core/src/airflow/ui/|^airflow-core/src/airflow/api_fastapi/auth/managers/simple/ui/
        entry: ./scripts/ci/pre_commit/compile_ui_assets_dev.py
        pass_filenames: false
        additional_dependencies: ['pnpm@9.7.1']
      - id: check-providers-subpackages-init-file-exist
        name: Provider subpackage init files are there
        pass_filenames: false
        always_run: true
        entry: ./scripts/ci/pre_commit/check_providers_subpackages_all_have_init.py
        language: python
        require_serial: true
        additional_dependencies: ['rich>=12.4.4']
      - id: check-pre-commit-information-consistent
        name: Validate hook IDs & names and sync with docs
        entry: ./scripts/ci/pre_commit/check_pre_commit_hooks.py
        args:
          - --max-length=53
        language: python
        files: ^\.pre-commit-config\.yaml$|^scripts/ci/pre_commit/check_pre_commit_hooks\.py$
        additional_dependencies: ['pyyaml>=6.0.2', 'jinja2', 'black==24.10.0', 'tabulate>=0.9.0', 'rich>=12.4.4']
        require_serial: true
        pass_filenames: false
      - id: check-integrations-list-consistent
        name: Sync integrations list with docs
        entry: ./scripts/ci/pre_commit/check_integrations_list.py
        language: python
        files: ^scripts/ci/docker-compose/integration-.*\.yml$|^contributing-docs/testing/integration_tests\.rst$
        additional_dependencies: ['black==24.10.0', 'tabulate>=0.9.0', 'rich>=12.4.4', 'pyyaml>=6.0.2']
        require_serial: true
        pass_filenames: false
      - id: update-breeze-readme-config-hash
        name: Update Breeze README.md with config files hash
        language: python
        entry: ./scripts/ci/pre_commit/update_breeze_config_hash.py
        files: ^dev/breeze/pyproject\.toml$|^dev/breeze/README\.md$
        pass_filenames: false
        require_serial: true
        additional_dependencies: ['rich>=12.4.4']
      - id: update-pyproject-toml
        name: Update Airflow's meta-package pyproject.toml
        language: python
        entry: ./scripts/ci/pre_commit/update_airflow_pyproject_toml.py
        files: ^.*/pyproject\.toml$|^scripts/ci/pre_commit/update_airflow_pyproject_toml\.py$
        pass_filenames: false
        require_serial: true
        additional_dependencies: ['rich>=12.4.4', 'tomli>=2.0.1', 'packaging>=23.2' ]
      - id: update-reproducible-source-date-epoch
        name: Update Source Date Epoch for reproducible builds
        language: python
        entry: ./scripts/ci/pre_commit/update_source_date_epoch.py
        files: ^RELEASE_NOTES\.rst$|^chart/RELEASE_NOTES\.rst$
        additional_dependencies: ['rich>=12.4.4', 'pyyaml>=6.0.2']
        pass_filenames: false
        require_serial: true
      - id: check-breeze-top-dependencies-limited
        name: Check top-level breeze deps
        description: Breeze should have small number of top-level dependencies
        language: python
        entry: ./scripts/tools/check_if_limited_dependencies.py
        files: ^dev/breeze/.*$
        pass_filenames: false
        require_serial: true
        additional_dependencies: ['click>=8.1.8', 'rich>=12.4.4', 'pyyaml>=6.0.2']
      - id: check-tests-in-the-right-folders
        name: Check if tests are in the right folders
        entry: ./scripts/ci/pre_commit/check_tests_in_right_folders.py
        language: python
        files: ^airflow-core/tests/.*\.py$
        pass_filenames: true
        require_serial: true
        additional_dependencies: ['rich>=12.4.4']
      - id: check-system-tests-present
        name: Check if system tests have required segments of code
        entry: ./scripts/ci/pre_commit/check_system_tests.py
        language: python
        files: ^.*/tests/system/.*/example_[^/]*\.py$
        pass_filenames: true
        additional_dependencies: ['rich>=12.4.4']
      - id: generate-pypi-readme
        name: Generate PyPI README
        entry: ./scripts/ci/pre_commit/generate_pypi_readme.py
        language: python
        files: ^README\.md$
        pass_filenames: false
      - id: lint-markdown
        name: Run markdownlint
        description: Checks the style of Markdown files.
        entry: markdownlint
        language: node
        types: [markdown]
        files: \.(md|mdown|markdown)$
        additional_dependencies: ['markdownlint-cli@0.38.0']
      - id: lint-json-schema
        name: Lint JSON Schema files
        entry: ./scripts/ci/pre_commit/lint_json_schema.py
        args:
          - --spec-file
          - scripts/ci/pre_commit/draft7_schema.json
        language: python
        pass_filenames: true
        files: .*\.schema\.json$
        require_serial: true
        additional_dependencies: ['jsonschema>=3.2.0,<5.0', 'pyyaml>=6.0.2', 'requests==2.32.3', 'rich>=12.4.4']
      - id: lint-json-schema
        name: Lint NodePort Service
        entry: ./scripts/ci/pre_commit/lint_json_schema.py
        args:
          - --spec-url
          - https://raw.githubusercontent.com/yannh/kubernetes-json-schema/master/v1.20.2-standalone/service-v1.json
        language: python
        pass_filenames: true
        files: ^scripts/ci/kubernetes/nodeport\.yaml$
        require_serial: true
        additional_dependencies: ['jsonschema>=3.2.0,<5.0', 'pyyaml>=6.0.2', 'requests==2.32.3', 'rich>=12.4.4']
      - id: lint-json-schema
        name: Lint Docker compose files
        entry: ./scripts/ci/pre_commit/lint_json_schema.py
        args:
          - --spec-url
          - https://raw.githubusercontent.com/compose-spec/compose-spec/master/schema/compose-spec.json
        language: python
        pass_filenames: true
        files: ^scripts/ci/docker-compose/.+\.ya?ml$|docker-compose\.ya?ml$
        exclude: >
          (?x)
          ^scripts/ci/docker-compose/grafana/.|
          ^scripts/ci/docker-compose/gremlin/.|
          ^scripts/ci/docker-compose/.+-config\.ya?ml$
        require_serial: true
        additional_dependencies: ['jsonschema>=3.2.0,<5.0', 'pyyaml>=6.0.2', 'requests==2.32.3', 'rich>=12.4.4']
      - id: lint-json-schema
        name: Lint chart/values.schema.json
        entry: ./scripts/ci/pre_commit/lint_json_schema.py
        args:
          - --spec-file
          - chart/values_schema.schema.json
          - chart/values.schema.json
        language: python
        pass_filenames: false
        files: ^chart/values\.schema\.json$|^chart/values_schema\.schema\.json$
        require_serial: true
        additional_dependencies: ['jsonschema>=3.2.0,<5.0', 'pyyaml>=6.0.2', 'requests==2.32.3', 'rich>=12.4.4']
      - id: update-vendored-in-k8s-json-schema
        name: Vendor k8s definitions into values.schema.json
        entry: ./scripts/ci/pre_commit/vendor_k8s_json_schema.py
        language: python
        files: ^chart/values\.schema\.json$
        additional_dependencies: ['requests==2.32.3']
      - id: lint-json-schema
        name: Lint chart/values.yaml
        entry: ./scripts/ci/pre_commit/lint_json_schema.py
        args:
          - --enforce-defaults
          - --spec-file
          - chart/values.schema.json
          - chart/values.yaml
        language: python
        pass_filenames: false
        files: ^chart/values\.yaml$|^chart/values\.schema\.json$
        require_serial: true
        additional_dependencies: ['jsonschema>=3.2.0,<5.0', 'pyyaml>=6.0.2', 'requests==2.32.3', 'rich>=12.4.4']
      - id: lint-json-schema
        name: Lint config_templates/config.yml
        entry: ./scripts/ci/pre_commit/lint_json_schema.py
        args:
          - --spec-file
          - airflow-core/src/airflow/config_templates/config.yml.schema.json
        language: python
        pass_filenames: true
        files: ^airflow-core/src/airflow/config_templates/config\.yml$
        require_serial: true
        additional_dependencies: ['jsonschema>=3.2.0,<5.0', 'pyyaml>=6.0.2', 'requests==2.32.3', 'rich>=12.4.4']
      - id: check-persist-credentials-disabled-in-github-workflows
        name: Check persistent creds in workflow files
        description: Check that workflow files have persist-credentials disabled
        entry: ./scripts/ci/pre_commit/checkout_no_credentials.py
        language: python
        pass_filenames: true
        files: ^\.github/workflows/.*\.yml$
        additional_dependencies: ['pyyaml>=6.0.1', 'rich>=12.4.4']
      - id: check-docstring-param-types
        name: Check that docstrings do not specify param types
        entry: ./scripts/ci/pre_commit/docstring_param_type.py
        language: python
        pass_filenames: true
        files: \.py$
        additional_dependencies: ['rich>=12.4.4']
      - id: check-zip-file-is-not-committed
        name: Check no zip files are committed
        description: Zip files are not allowed in the repository
        language: fail
        entry: |
          Zip files are not allowed in the repository as they are hard to
          track and have security implications. Please remove the zip file from the repository.
        files: \.zip$
      - id: check-code-deprecations
        name: Check deprecations categories in decorators
        entry: ./scripts/ci/pre_commit/check_deprecations.py
        language: python
        pass_filenames: true
        files: ^airflow-core/src/airflow/.*\.py$
        additional_dependencies: ['rich>=12.4.4', 'python-dateutil>=2.9.0']
      - id: lint-chart-schema
        name: Lint chart/values.schema.json file
        entry: ./scripts/ci/pre_commit/chart_schema.py
        language: python
        pass_filenames: false
        files: ^chart/values\.schema\.json$
        require_serial: true
      - id: update-inlined-dockerfile-scripts
        name: Inline Dockerfile and Dockerfile.ci scripts
        entry: ./scripts/ci/pre_commit/inline_scripts_in_docker.py
        language: python
        pass_filenames: false
        files: ^Dockerfile$|^Dockerfile\.ci$|^scripts/docker/.*$
        require_serial: true
      - id: check-changelog-has-no-duplicates
        name: Check changelogs for duplicate entries
        language: python
        files: changelog\.(rst|txt)$
        entry: ./scripts/ci/pre_commit/changelog_duplicates.py
        pass_filenames: true
      - id: check-changelog-format
        name: Check changelog format
        language: python
        files: changelog\.(rst|txt)$
        entry: ./scripts/ci/pre_commit/check_changelog_format.py
        pass_filenames: true
      - id: check-newsfragments-are-valid
        name: Check newsfragments are valid
        language: python
        files: newsfragments/.*\.rst$
        entry: ./scripts/ci/pre_commit/newsfragments.py
        pass_filenames: true
        # We sometimes won't have newsfragments in the repo, so always run it so `check-hooks-apply` passes
        # This is fast, so not too much downside
        always_run: true
      - id: check-significant-newsfragments-are-valid
        name: Check significant newsfragments are valid
        # Significant newsfragments follows a special format so that we can group information easily.
        language: python
        files: airflow-core/newsfragments/.*\.rst$
        entry: ./scripts/ci/pre_commit/significant_newsfragments_checker.py
        pass_filenames: false
        additional_dependencies: ['docutils>=0.21.2', 'pygments>=2.19.1', 'jinja2>=3.1.5']
        # We sometimes won't have newsfragments in the repo, so always run it so `check-hooks-apply` passes
        # This is fast, so not too much downside
        always_run: true
      - id: update-breeze-cmd-output
        name: Update breeze docs
        description: Update output of breeze commands in Breeze documentation
        entry: ./scripts/ci/pre_commit/breeze_cmd_line.py
        language: python
        files: >
          (?x)
          ^dev/breeze/.*$|
          ^\.pre-commit-config\.yaml$|
          ^scripts/ci/pre_commit/breeze_cmd_line\.py$|
          ^generated/provider_dependencies\.json$
        require_serial: true
        pass_filenames: false
        additional_dependencies: ['rich>=12.4.4']
      - id: check-example-dags-urls
        name: Check that example dags url include provider versions
        entry: ./scripts/ci/pre_commit/update_example_dags_paths.py
        language: python
        pass_filenames: true
        files: ^airflow-core/docs/.*example-dags\.rst$|^docs/.*index\.rst$^airflow-core/docs/.*index\.rst$
        additional_dependencies: ['rich>=12.4.4', 'pyyaml>=6.0.2']
        always_run: true
      - id: check-system-tests-tocs
        name: Check that system tests is properly added
        entry: ./scripts/ci/pre_commit/check_system_tests_hidden_in_index.py
        language: python
        pass_filenames: true
        files: ^providers/.*/docs/index\.rst$
        additional_dependencies: ['rich>=12.4.4', 'pyyaml>=6.0.2']
      - id: check-lazy-logging
        name: Check that all logging methods are lazy
        entry: ./scripts/ci/pre_commit/check_lazy_logging.py
        language: python
        pass_filenames: true
        files: \.py$
        additional_dependencies: ['rich>=12.4.4', 'astor>=0.8.1']
      - id: create-missing-init-py-files-tests
        name: Create missing init.py files in tests
        entry: ./scripts/ci/pre_commit/check_init_in_tests.py
        language: python
        additional_dependencies: ['rich>=12.4.4']
        pass_filenames: false
        files: ^airflow-core/tests/.*\.py$
      - id: check-tests-unittest-testcase
        name: Unit tests do not inherit from unittest.TestCase
        description: Check that unit tests do not inherit from unittest.TestCase
        entry: ./scripts/ci/pre_commit/unittest_testcase.py
        language: python
        pass_filenames: true
        files: ^airflow-core/tests/.*\.py$
      - id: check-provider-docs-valid
        name: Validate provider doc files
        entry: ./scripts/ci/pre_commit/check_provider_docs.py
        language: python
        files: ^providers/.*/provider\.yaml$|^.*/docs/.*
        additional_dependencies: ['rich>=12.4.4', 'pyyaml>=6.0.2', 'jinja2']
        require_serial: true
        pass_filenames: false
      - id: bandit
        name: bandit
        description: "Bandit is a tool for finding common security issues in Python code"
        entry: bandit
        language: python
        language_version: python3
        types: [python]
        additional_dependencies: ['bandit==1.7.6']
        require_serial: true
        files: ^airflow-core/src/airflow/.*
        exclude:
          airflow/example_dags/.*
        args:
          - "--skip"
          - "B101,B301,B324,B403,B404,B603"
          - "--severity-level"
          - "high"  # TODO: remove this line when we fix all the issues
      - id: pylint
        name: pylint
        description: "Pylint is a static code analyser for Python 2 or 3."
        entry: pylint
        language: python
        language_version: python3
        types: [python]
        additional_dependencies: ['pylint==3.1.0']
        require_serial: true
        files: ^airflow-core/src/airflow/.*
        exclude:
          airflow/example_dags/.*
        args:
          # Use pylint only for the specific check, which are not available into the ruff
          - "--disable=all"
          # W0133: "Exception statement has no effect"
          # see: https://github.com/astral-sh/ruff/issues/10145
          - "--enable=W0133"
      - id: check-fab-migrations
        language: pygrep
        name: Check no migration is done on FAB related table
        description: >
          FAB tables are no longer used in core Airflow but in FAB provider.
          As such, it is forbidden to create migrations related to FAB tables in core Airflow.
          Such migrations should be in FAB provider. To achieve this, a new capability must be implemented:
          support migrations for providers. In other words, providers need to be able to specify migrations
          so that, any FAB related migration (besides the legacy ones) is defined in FAB provider.
          See https://github.com/apache/airflow/issues/32210
        entry: >
          (?ix)
          \bab_permission\b|
          \bab_view_menu\b|
          \bab_role\b|
          \bab_permission_view\b|
          \bab_permission_view_role\b|
          \bab_user\b|
          \bab_user_role\b|
          \bab_register_user\b
        pass_filenames: true
        files: ^airflow-core/src/airflow/migrations/versions/.*\.py$
        exclude:
          airflow-core/src/airflow/migrations/versions/0028_3_0_0_drop_ab_user_id_foreign_key.py
      - id: generate-airflowctl-help-images
        name: Generate SVG from Airflow CTL Commands
        entry: ./scripts/ci/pre_commit/capture_airflowctl_help.py
        language: python
        pass_filenames: false
        files:
          ^airflow-ctl/src/airflowctl/api/operations.py|airflow-ctl/src/airflowctl/cli/.*\.py$
        additional_dependencies: ['rich>=12.4.4']
      - id: go-mockery
        name: Generate mocks for go
        entry: -w /src/go-sdk vektra/mockery:3
        files: ^go-sdk/
        exclude: mocks/.*\.go$
        types: [go]
        pass_filenames: false
        language: docker_image
      - id: go-mod-tidy
        name: Run go mod tidy
        entry: bash -c "cd go-sdk && go mod tidy"
        files: ^go-sdk/
        exclude: mocks/.*\.go$
        pass_filenames: false
        language: system
      - id: gofmt
        name: Format go code
        entry: golines --base-formatter=gofumpt --write-output --max-len=100 --chain-split-dots
        additional_dependencies: [github.com/segmentio/golines@latest, mvdan.cc/gofumpt@v0.8.0]
        files: ^go-sdk/
        types: [go]
        language: golang
      - id: gci
        name: Consistent import ordering for Go files
        # Since this is invoked from the root folder, not go-sdk/, gci can't auto-detect the prefix
        entry: gci write --skip-generated -s standard -s default -s "prefix(github.com/apache/airflow)"
        additional_dependencies: [github.com/daixiang0/gci@v0.13.6]
        files: ^go-sdk/
        types: [go]
        language: golang
      - id: ts-compile-lint-ui
        name: Compile / format / lint UI
        description: TS types generation / ESLint / Prettier new UI files
        language: node
        files: |
          (?x)
          ^airflow-core/src/airflow/ui/.*\.(js|ts|tsx|yaml|css|json)|
          ^airflow-core/src/airflow/api_fastapi/core_api/openapi/.*\.yaml$|
          ^airflow-core/src/airflow/api_fastapi/auth/managers/simple/openapi/v1.*\.yaml$
        exclude: |
          (?x)
          ^airflow-core/src/airflow/ui/node-modules/.*|
          ^airflow-core/src/airflow/ui/.pnpm-store
        entry: ./scripts/ci/pre_commit/ts_compile_lint_ui.py
        additional_dependencies: ['pnpm@9.7.1']
        pass_filenames: true
        require_serial: true
      - id: ts-compile-lint-simple-auth-manager-ui
        name: Compile / format / lint simple auth manager UI
        description: TS types generation / ESLint / Prettier new UI files
        language: node
        files: |
          (?x)
          ^airflow-core/src/airflow/api_fastapi/auth/managers/simple/ui/.*\.(js|ts|tsx|yaml|css|json)|
          ^airflow-core/src/airflow/api_fastapi/core_api/openapi/.*\.yaml$|
          ^airflow-core/src/airflow/api_fastapi/auth/managers/simple/openapi/v1.*\.yaml$
        exclude: |
          (?x)
          ^airflow-core/src/airflow/api_fastapi/node-modules/.*|
          ^airflow-core/src/airflow/api_fastapi/.pnpm-store
        entry: ./scripts/ci/pre_commit/ts_compile_lint_simple_auth_manager_ui.py
        additional_dependencies: ['pnpm@9.7.1']
        pass_filenames: true
        require_serial: true
        ## ADD MOST PRE-COMMITS ABOVE THAT LINE
        # The below pre-commits are those requiring CI image to be built
      - id: mypy-dev
        name: Run mypy for dev
        language: python
        entry: ./scripts/ci/pre_commit/mypy.py
        files: ^dev/.*\.py$|^scripts/.*\.py$
        require_serial: true
        additional_dependencies: ['rich>=12.4.4']
      - id: mypy-dev
        stages: ['manual']
        name: Run mypy for dev (manual)
        language: python
        entry: ./scripts/ci/pre_commit/mypy_folder.py dev
        pass_filenames: false
        files: ^.*\.py$
        require_serial: true
        additional_dependencies: ['rich>=12.4.4']
      - id: mypy-airflow-core
        name: Run mypy for airflow-core
        language: python
        entry: ./scripts/ci/pre_commit/mypy.py
        files: airflow-core/.*\.py$
        require_serial: true
        additional_dependencies: ['rich>=12.4.4']
      - id: mypy-airflow-core
        stages: ['manual']
        name: Run mypy for airflow-core (manual)
        language: python
        entry: ./scripts/ci/pre_commit/mypy_folder.py airflow-core
        pass_filenames: false
        files: airflow-core/.*\.py$
        require_serial: true
        additional_dependencies: ['rich>=12.4.4']
      - id: mypy-providers
        name: Run mypy for providers
        language: python
        entry: ./scripts/ci/pre_commit/mypy.py
        files: ^providers/.*\.py$
        require_serial: true
        additional_dependencies: ['rich>=12.4.4']
      - id: mypy-providers
        stages: ['manual']
        name: Run mypy for providers (manual)
        language: python
        entry: ./scripts/ci/pre_commit/mypy_folder.py providers
        pass_filenames: false
        files: ^.*\.py$
        require_serial: true
        additional_dependencies: ['rich>=12.4.4']
      - id: mypy-task-sdk
        name: Run mypy for task-sdk
        language: python
        entry: ./scripts/ci/pre_commit/mypy.py
        files: ^task-sdk/.*\.py$
        require_serial: true
        additional_dependencies: ['rich>=12.4.4']
      - id: mypy-task-sdk
        stages: ['manual']
        name: Run mypy for task-sdk (manual)
        language: python
        entry: ./scripts/ci/pre_commit/mypy_folder.py task-sdk
        pass_filenames: false
        files: ^.*\.py$
        require_serial: true
        additional_dependencies: ['rich>=12.4.4']
      - id: mypy-devel-common
        name: Run mypy for devel-common
        language: python
        entry: ./scripts/ci/pre_commit/mypy.py
        files: ^devel-common/.*\.py$
        require_serial: true
        additional_dependencies: ['rich>=12.4.4']
      - id: mypy-devel-common
        stages: ['manual']
        name: Run mypy for devel-common (manual)
        language: python
        entry: ./scripts/ci/pre_commit/mypy_folder.py devel-common
        pass_filenames: false
        files: ^.*\.py$
        require_serial: true
        additional_dependencies: ['rich>=12.4.4']
      - id: mypy-airflow-ctl
        name: Run mypy for airflow-ctl
        language: python
        entry: ./scripts/ci/pre_commit/mypy.py
        files: ^airflow-ctl/src/airflowctl/.*\.py$|^airflow-ctl/tests/.*\.py$
        exclude: .*generated.py
        require_serial: true
        additional_dependencies: ['rich>=12.4.4']
      - id: mypy-airflow-ctl
        stages: ['manual']
        name: Run mypy for airflow-ctl (manual)
        language: python
        entry: ./scripts/ci/pre_commit/mypy_folder.py airflow-ctl
        pass_filenames: false
        files: ^.*\.py$
        require_serial: true
        additional_dependencies: ['rich>=12.4.4']
      - id: generate-openapi-spec
        name: Generate the FastAPI API spec
        language: python
        entry: ./scripts/ci/pre_commit/generate_openapi_spec.py
        pass_filenames: false
        files: ^airflow-core/src/airflow/api_fastapi/.*\.py$|^airflow-core/src/airflow/api_fastapi/auth/managers/simple/.*\.py$|^providers/fab/src/airflow/providers/fab/auth_manager/api_fastapi/.*\.py$
        exclude: ^airflow-core/src/airflow/api_fastapi/execution_api/.*
        additional_dependencies: ['rich>=12.4.4', 'openapi-spec-validator>=0.7.1']
      - id: generate-openapi-spec-fab
        name: Generate the FastAPI API spec for FAB
        language: python
        entry: ./scripts/ci/pre_commit/generate_openapi_spec_fab.py
        pass_filenames: false
        files: ^airflow-core/src/airflow/api_fastapi/.*\.py$|^airflow-core/src/airflow/api_fastapi/auth/managers/simple/.*\.py$|^providers/fab/src/airflow/providers/fab/auth_manager/api_fastapi/.*\.py$
        exclude: ^airflow-core/src/airflow/api_fastapi/execution_api/.*
        additional_dependencies: ['rich>=12.4.4', 'openapi-spec-validator>=0.7.1']
      - id: check-i18n-json
        name: Check i18n files validity
        description: Check i18n files are valid json and have no TODOs
        language: python
        files: ^airflow-core/src/airflow/ui/public/i18n/locales/.*\.json
        entry: ./scripts/ci/pre_commit/check_i18n_json.py
        additional_dependencies: ['rich>=12.4.4']
        pass_filenames: false
      - id: check-provider-yaml-valid
        name: Validate provider.yaml files
        entry: ./scripts/ci/pre_commit/check_provider_yaml_files.py
        language: python
        files: ^providers/.*/provider\.yaml$
        exclude: ^providers/.*/.venv/.*$
        additional_dependencies: ['rich>=12.4.4']
        require_serial: true
      - id: check-template-fields-valid
        name: Check templated fields mapped in operators/sensors
        language: python
        entry: ./scripts/ci/pre_commit/check_template_fields.py
        files: ^(providers/.*/)?airflow-core/.*/(sensors|operators)/.*\.py$
        additional_dependencies: ['rich>=12.4.4']
        require_serial: true
      - id: update-migration-references
        name: Update migration ref doc
        language: python
        entry: ./scripts/ci/pre_commit/migration_reference.py
        pass_filenames: false
        files: ^airflow-core/src/airflow/migrations/versions/.*\.py$|^airflow-core/docs/migrations-ref\.rst$
        additional_dependencies: ['rich>=12.4.4']
      - id: generate-tasksdk-datamodels
        name: Generate Datamodels for TaskSDK client
        language: python
        entry: uv run -p 3.12 --no-dev --no-progress --active --group codegen --project apache-airflow-task-sdk --directory task-sdk -s dev/generate_task_sdk_models.py
        pass_filenames: false
        files: ^airflow-core/src/airflow/api_fastapi/execution_api/.*\.py$
        require_serial: true
      - id: generate-airflowctl-datamodels
        name: Generate Datamodels for AirflowCTL
        language: python
        entry: >
          bash -c '
          uv run -p 3.12 --no-dev --no-progress --active --group codegen --project apache-airflow-ctl --directory airflow-ctl/ datamodel-codegen &&
           uv run -p 3.12 --no-dev --no-progress --active --group codegen --project apache-airflow-ctl --directory airflow-ctl/ datamodel-codegen --input="../airflow-core/src/airflow/api_fastapi/auth/managers/simple/openapi/v2-simple-auth-manager-generated.yaml" --output="src/airflowctl/api/datamodels/auth_generated.py"'
        pass_filenames: false
        files: ^airflow-core/src/airflow/api_fastapi/core_api/datamodels/.*\.py$|^airflow-core/src/airflow/api_fastapi/auth/managers/simple/datamodels/.*\.py$
        require_serial: true
      - id: update-er-diagram
        name: Update ER diagram
        language: python
        entry: ./scripts/ci/pre_commit/update_er_diagram.py
        pass_filenames: false
        files: ^airflow-core/src/airflow/migrations/versions/.*\.py$|^airflow-core/docs/migrations-ref\.rst$
        additional_dependencies: ['rich>=12.4.4']
      - id: check-default-configuration
        name: Check the default configuration
        entry: ./scripts/ci/pre_commit/check_default_configuration.py
        language: python
        additional_dependencies: ['rich>=12.4.4']
        require_serial: true
        pass_filenames: false
        files: ^airflow-core/src/airflow/config_templates/config\.yml$
      - id: generate-airflowctl-help-images
        name: Generate SVG from Airflow CTL Commands
        entry: ./scripts/ci/pre_commit/capture_airflowctl_help.py
        language: python
        pass_filenames: false
        files:
          ^airflow-ctl/src/airflowctl/api/operations.py|airflow-ctl/src/airflowctl/ctl/commands/.*\.py$
        additional_dependencies: ['rich>=12.4.4', 'argcomplete>=1.10']
      - id: check-imports-in-providers
        name: Check imports in providers
        entry: ./scripts/ci/pre_commit/check_imports_in_providers.py
        language: python
        additional_dependencies: ['rich>=12.4.4', 'ruff==0.11.13']
        files: ^providers/.*/src/airflow/providers/.*version_compat.*\.py$
        require_serial: true
        ## ONLY ADD PRE-COMMITS HERE THAT REQUIRE CI IMAGE<|MERGE_RESOLUTION|>--- conflicted
+++ resolved
@@ -580,12 +580,9 @@
         files: >
             (?x)
             ^providers/airbyte/.*\.py$|
-<<<<<<< HEAD
+            ^providers/apache/beam/.*\.py$|
             ^providers/apache/flink/.*\.py$|
-=======
             ^providers/apache/iceberg/.*\.py$|
->>>>>>> 2893be3b
-            ^providers/apache/beam/.*\.py$|
             ^providers/cloudant/.*\.py$|
             ^providers/cohere/.*\.py$|
             ^providers/datadog/.*\.py$|
