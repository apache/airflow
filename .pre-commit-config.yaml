# Licensed to the Apache Software Foundation (ASF) under one
# or more contributor license agreements.  See the NOTICE file
# distributed with this work for additional information
# regarding copyright ownership.  The ASF licenses this file
# to you under the Apache License, Version 2.0 (the
# "License"); you may not use this file except in compliance
# with the License.  You may obtain a copy of the License at
#
#   http://www.apache.org/licenses/LICENSE-2.0
#
# Unless required by applicable law or agreed to in writing,
# software distributed under the License is distributed on an
# "AS IS" BASIS, WITHOUT WARRANTIES OR CONDITIONS OF ANY
# KIND, either express or implied.  See the License for the
# specific language governing permissions and limitations
# under the License.
---
default_stages: [commit, push]
default_language_version:
  # force all unspecified python hooks to run python3
  python: python3
minimum_pre_commit_version: "1.20.0"
repos:
  - repo: https://github.com/Lucas-C/pre-commit-hooks
    rev: v1.1.9
    hooks:
      - id: forbid-tabs
        exclude: ^docs/Makefile$|^clients/gen/go.sh
      - id: insert-license
        name: Add license for all SQL files
        files: \.sql$
        exclude: ^\.github/.*$
        args:
          - --comment-style
          - "/*||*/"
          - --license-filepath
          - license-templates/LICENSE.txt
          - --fuzzy-match-generates-todo
      - id: insert-license
        name: Add license for all other files
        exclude: ^\.github/.*$
        args:
          - --comment-style
          - "|#|"
          - --license-filepath
          - license-templates/LICENSE.txt
          - --fuzzy-match-generates-todo
        files: >
          \.properties$|\.cfg$|\.conf$|\.ini$|\.ldif$|\.readthedocs$|\.service$|\.tf$|^Dockerfile.*$
      - id: insert-license
        name: Add license for all rst files
        exclude: ^\.github/.*$
        args:
          - --comment-style
          - "||"
          - --license-filepath
          - license-templates/LICENSE.rst
          - --fuzzy-match-generates-todo
        files: \.rst$
      - id: insert-license
        name: Add license for all JS/CSS/PUML files
        files: \.(js|css|puml)$
        exclude: ^\.github/.*$
        args:
          - --comment-style
          - "/**| *| */"
          - --license-filepath
          - license-templates/LICENSE.txt
          - --fuzzy-match-generates-todo
      - id: insert-license
        name: Add license for all JINJA template files
        files: "^airflow/www/templates/.*\\.html$|^docs/templates/.*\\.html$.*\\.jinja2"
        exclude: ^\.github/.*$
        args:
          - --comment-style
          - "{#||#}"
          - --license-filepath
          - license-templates/LICENSE.txt
          - --fuzzy-match-generates-todo
      - id: insert-license
        name: Add license for all shell files
        exclude: ^\.github/.*$
        files: ^breeze$|^breeze-complete$|\.sh$|\.bash$|\.bats$
        args:
          - --comment-style
          - "|#|"
          - --license-filepath
          - license-templates/LICENSE.txt
          - --fuzzy-match-generates-todo
      - id: insert-license
        name: Add license for all python files
        exclude: ^\.github/.*$
        types: [python]
        args:
          - --comment-style
          - "|#|"
          - --license-filepath
          - license-templates/LICENSE.txt
          - --fuzzy-match-generates-todo
      - id: insert-license
        name: Add license for all XML files
        exclude: ^\.github/.*$
        files: \.xml$
        args:
          - --comment-style
          - "<!--||-->"
          - --license-filepath
          - license-templates/LICENSE.txt
          - --fuzzy-match-generates-todo
      - id: insert-license
        name: Add license for all yaml files
        exclude: ^\.github/.*$
        types: [yaml]
        files: \.yml$|\.yaml$
        args:
          - --comment-style
          - "|#|"
          - --license-filepath
          - license-templates/LICENSE.txt
          - --fuzzy-match-generates-todo
      - id: insert-license
        name: Add license for all md files
        files: \.md$
        exclude: ^\.github/.*$|PROVIDERS_CHANGES.*\.md
        args:
          - --comment-style
          - "<!--|| -->"
          - --license-filepath
          - license-templates/LICENSE.txt
          - --fuzzy-match-generates-todo
      - id: insert-license
        name: Add license for all mermaid files
        args:
          - --comment-style
          - "|%%|"
          - --license-filepath
          - license-templates/LICENSE.txt
          - --fuzzy-match-generates-todo
        files: \.mermaid$
  - repo: https://github.com/thlorenz/doctoc.git
    rev: v1.4.0
    hooks:
      - id: doctoc
        name: Add TOC for md files
        files: ^README\.md$|^CONTRIBUTING\.md$|^UPDATING.md$|^dev/README\.md$|^dev/BACKPORT_PACKAGES.md$
        args:
          - "--maxlevel"
          - "2"
  - repo: meta
    hooks:
      - id: check-hooks-apply
  - repo: https://github.com/psf/black
    rev: 20.8b1
    hooks:
      - id: black
        files: api_connexion/.*\.py|.*providers.*\.py
        exclude: .*kubernetes_pod\.py|.*google/common/hooks/base_google\.py$
        args: [--config=./pyproject.toml]
  - repo: https://github.com/pre-commit/pre-commit-hooks
    rev: v3.2.0
    hooks:
      - id: check-merge-conflict
      - id: debug-statements
      - id: check-builtin-literals
      - id: detect-private-key
      - id: end-of-file-fixer
      - id: mixed-line-ending
      - id: check-executables-have-shebangs
      - id: check-xml
      - id: trailing-whitespace
      - id: fix-encoding-pragma
        args:
          - --remove
  - repo: https://github.com/pre-commit/pygrep-hooks
    rev: v1.6.0
    hooks:
      - id: rst-backticks
      - id: python-no-log-warn
  - repo: https://github.com/adrienverge/yamllint
    rev: v1.24.2
    hooks:
      - id: yamllint
        name: Check yaml files with yamllint
        entry: yamllint -c yamllint-config.yml
        types: [yaml]
        exclude:
          ^.*init_git_sync\.template\.yaml$|^.*airflow\.template\.yaml$|^chart/(?:templates|files)/.*\.yaml
  - repo: https://github.com/timothycrosley/isort
    rev: 5.4.2
    hooks:
      - id: isort
        name: Run isort to sort imports
        types: [python]
        # To keep consistent with the global isort skip config defined in setup.cfg
        exclude: ^build/.*$|^.tox/.*$|^venv/.*$|.*api_connexion/.*\.py|.*providers.*\.py
  - repo: https://github.com/pycqa/pydocstyle
    rev: 5.0.2
    hooks:
      - id: pydocstyle
        name: Run pydocstyle
        args:
          - --convention=pep257
<<<<<<< HEAD
          - --add-ignore=D100,D102,D104,D105,D107,D200,D204,D205,D400,D401
=======
          - --add-ignore=D100,D102,D104,D105,D107,D200,D202,D205,D400,D401
>>>>>>> 7e112b18
        exclude: ^tests/.*\.py$|^scripts/.*\.py$|^dev|^backport_packages|^kubernetes_tests
  - repo: local
    hooks:
      - id: shellcheck
        name: Check Shell scripts syntax correctness
        language: docker_image
        entry: koalaman/shellcheck:stable -x -a
        files: ^breeze$|^breeze-complete$|\.sh$|^hooks/build$|^hooks/push$|\.bash$|\.bats$
      - id: lint-openapi
        name: Lint OpenAPI using spectral
        language: docker_image
        entry: stoplight/spectral lint -r ./scripts/ci/spectral_rules/connexion.yml
        files: ^airflow/api_connexion/openapi/
      - id: lint-openapi
        name: Lint OpenAPI using openapi-spec-validator
        entry: openapi-spec-validator --schema 3.0.0
        language: python
        additional_dependencies: ['openapi-spec-validator']
        files: ^airflow/api_connexion/openapi/
      - id: lint-dockerfile
        name: Lint dockerfile
        language: system
        entry: "./scripts/ci/pre_commit/pre_commit_lint_dockerfile.sh"
        files: Dockerfile.*$
        pass_filenames: true
      - id: setup-order
        name: Checks for an order of dependencies in setup.py
        language: python
        files: ^setup.py$
        pass_filenames: false
        entry: ./scripts/ci/pre_commit/pre_commit_check_order_setup.py
      - id: update-breeze-file
        name: Update output of breeze command in BREEZE.rst
        entry: "./scripts/ci/pre_commit/pre_commit_breeze_cmd_line.sh"
        language: system
        files: ^BREEZE.rst$|^breeze$|^breeze-complete$
        pass_filenames: false
      - id: update-local-yml-file
        name: Update mounts in the local yml file
        entry: "./scripts/ci/pre_commit/pre_commit_local_yml_mounts.sh"
        language: system
        files: ^scripts/ci/libraries/_local_mounts.sh$|s^scripts/ci/docker_compose/local.yml"
        pass_filenames: false
      - id: update-setup-cfg-file
        name: Update setup.cfg file with all licenses
        entry: "./scripts/ci/pre_commit/pre_commit_setup_cfg_file.sh"
        language: system
        files: ^setup.cfg$
        pass_filenames: false
      - id: build-providers-dependencies
        name: Build cross-dependencies for providers packages
        entry: "./scripts/ci/pre_commit/pre_commit_build_providers_dependencies.sh"
        language: system
        files: ^airflow/providers/.*\.py$|^tests/providers/.*\.py$
        pass_filenames: false
      - id: update-extras
        name: Update extras in documentation
        entry: ./scripts/ci/pre_commit/pre_commit_insert_extras.py
        language: python
        files: ^setup.py$|^INSTALL$|^CONTRIBUTING.rst$
        pass_filenames: false
      - id: pydevd
        language: pygrep
        name: Check for pydevd debug statements accidentally left
        entry: "pydevd.*settrace\\("
        pass_filenames: true
        files: \.py$
      - id: dont-use-safe-filter
        language: pygrep
        name: Don't use safe in templates
        description: the Safe filter is error-prone, use Markup() in code instead
        entry: "\\|\\s*safe"
        files: \.html$
        pass_filenames: true
      - id: no-relative-imports
        language: pygrep
        name: No relative imports
        description: Airflow style is to use absolute imports only
        entry: "^\\s*from\\s+\\."
        pass_filenames: true
        files: \.py$
        exclude: ^tests/
      - id: language-matters
        language: pygrep
        name: Check for language that we do not accept as community
        description: Please use "deny_list" or "allow_list"  instead.
        entry: "(?i)(black|white)[_-]?list"
        pass_filenames: true
        exclude: >
          (?x)
          ^airflow/providers/apache/cassandra/hooks/cassandra.py$|
          ^airflow/providers/apache/hive/operators/hive_stats.py$|
          ^airflow/providers/apache/hive/PROVIDERS_CHANGES_*|
          ^airflow/providers/apache/hive/README.md$|
          ^tests/providers/apache/cassandra/hooks/test_cassandra.py$|
          ^docs/howto/connection/cassandra.rst$|
          ^CHANGELOG.txt$
      - id: consistent-pylint
        language: pygrep
        name: Check for inconsitent pylint disable/enable without space
        entry: "pylint:disable|pylint:enable"
        pass_filenames: true
        files: \.py$
      - id: base-operator
        language: pygrep
        name: Make sure BaseOperator[Link] is imported from airflow.models.baseoperator in core
        entry: "from airflow\\.models import.* BaseOperator"
        files: \.py$
        pass_filenames: true
        exclude: >
          (?x)
          ^airflow/gcp/.*$|
          ^airflow/hooks/.*$|
          ^airflow/operators/.*$|
          ^airflow/sensors/.*$|
          ^airflow/providers/.*$|
          ^backport_packages/.*$
      - id: base-operator
        language: pygrep
        name: Make sure BaseOperator[Link] is imported from airflow.models outside of core
        entry: "from airflow\\.models\\.baseoperator import.* BaseOperator"
        pass_filenames: true
        files: >
          (?x)
          ^airflow/gcp/.*$|
          ^airflow/hooks/.*$|
          ^airflow/operators/.*$|
          ^airflow/sensors/.*$|
          ^airflow/providers/.*\.py$
      - id: provide-create-sessions
        language: pygrep
        name: To avoid import cycles make sure provide_session and create_session are imported from
              airflow.utils.session
        entry: "from airflow\\.utils\\.db import.* (provide_session|create_session)"
        files: \.py$
        pass_filenames: true
      - id: incorrect-use-of-LoggingMixin
        language: pygrep
        name: Make sure LoggingMixin is not used alone
        entry: "LoggingMixin\\(\\)"
        files: \.py$
        pass_filenames: true
      - id: daysago-import-check
        language: pygrep
        name: Make sure days_ago is imported from airflow.utils.dates
        entry: "(airflow\\.){0,1}utils\\.dates\\.days_ago"
        files: \.py$
        pass_filenames: true
      - id: restrict-start_date
        language: pygrep
        name: "'start_date' should not be defined in default_args in example_dags"
        entry: "default_args\\s*=\\s*{\\s*(\"|')start_date(\"|')|(\"|')start_date(\"|'):"
        files: \.*example_dags.*.py$
        pass_filenames: true
      - id: check-integrations
        name: Check if integration list is aligned
        entry: ./scripts/ci/pre_commit/pre_commit_check_integrations.sh
        language: system
        pass_filenames: false
        files: ^common/_common_values.sh$|^breeze-complete$
      - id: build
        name: Check if image build is needed
        entry: ./scripts/ci/pre_commit/pre_commit_ci_build.sh 3.6 false
        language: system
        always_run: true
        pass_filenames: false
      - id: check-apache-license
        name: Check if licenses are OK for Apache
        entry: "./scripts/ci/pre_commit/pre_commit_check_license.sh"
        language: system
        files: ^.*LICENSE.*$|^.*LICENCE.*$
        pass_filenames: false
      - id: airflow-config-yaml
        name: Checks for consistency between config.yml and default_config.cfg
        language: python
        entry: ./scripts/ci/pre_commit/pre_commit_yaml_to_cfg.py
        files: "config.yml$|default_airflow.cfg$|default.cfg$"
        pass_filenames: false
        require_serial: true
        additional_dependencies: ['pyyaml']
      - id: mypy
        name: Run mypy
        language: system
        entry: "./scripts/ci/pre_commit/pre_commit_mypy.sh"
        files: \.py$
        exclude: ^dev|^backport_packages
        require_serial: true
      - id: pylint
        name: Run pylint
        language: system
        entry: "./scripts/ci/pre_commit/pre_commit_pylint.sh"
        files: \.py$
        exclude: ^scripts/.*\.py$|^dev|^backport_packages
        pass_filenames: true
        require_serial: true
      - id: flake8
        name: Run flake8
        language: system
        entry: "./scripts/ci/pre_commit/pre_commit_flake8.sh"
        files: \.py$
        pass_filenames: true
      - id: bats-tests
        name: Run BATS bash tests for changed bash files
        language: system
        entry: "./scripts/ci/pre_commit/pre_commit_bat_tests.sh"
        files: ^breeze$|^breeze-complete$|\.sh$|\.bash$|.bats$
        pass_filenames: false
      - id: stylelint
        name: stylelint
        entry: "stylelint"
        language: node
        files: ^airflow/www/.*\.(css|scss|sass)$
        # Keep dependency versions in sync w/ airflow/www/package.json
        additional_dependencies: ['stylelint@13.3.1', 'stylelint-config-standard@20.0.0']
      - id: mermaid
        name: Generate mermaid images
        entry: ./scripts/ci/pre_commit/pre_commit_mermaid.sh
        language: system
        files: \.mermaid$
        require_serial: true
      - id: pre-commit-descriptions
        name: Check if pre-commits are described
        entry: ./scripts/ci/pre_commit/pre_commit_check_pre_commits.sh
        language: system
        files: ^.pre-commit-config.yaml$|^STATIC_CODE_CHECKS.rst|^breeze-complete$
        require_serial: true
      - id: sort-in-the-wild
        name: Sort INTHEWILD.md alphabetically
        entry: ./scripts/ci/pre_commit/pre_commit_sort_in_the_wild.sh
        language: system
        files: ^.pre-commit-config.yaml$|^INTHEWILD.md$
        require_serial: true<|MERGE_RESOLUTION|>--- conflicted
+++ resolved
@@ -200,11 +200,7 @@
         name: Run pydocstyle
         args:
           - --convention=pep257
-<<<<<<< HEAD
-          - --add-ignore=D100,D102,D104,D105,D107,D200,D204,D205,D400,D401
-=======
-          - --add-ignore=D100,D102,D104,D105,D107,D200,D202,D205,D400,D401
->>>>>>> 7e112b18
+          - --add-ignore=D100,D102,D104,D105,D107,D200,D205,D400,D401
         exclude: ^tests/.*\.py$|^scripts/.*\.py$|^dev|^backport_packages|^kubernetes_tests
   - repo: local
     hooks:
