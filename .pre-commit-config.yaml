# Licensed to the Apache Software Foundation (ASF) under one
# or more contributor license agreements.  See the NOTICE file
# distributed with this work for additional information
# regarding copyright ownership.  The ASF licenses this file
# to you under the Apache License, Version 2.0 (the
# "License"); you may not use this file except in compliance
# with the License.  You may obtain a copy of the License at
#
#   http://www.apache.org/licenses/LICENSE-2.0
#
# Unless required by applicable law or agreed to in writing,
# software distributed under the License is distributed on an
# "AS IS" BASIS, WITHOUT WARRANTIES OR CONDITIONS OF ANY
# KIND, either express or implied.  See the License for the
# specific language governing permissions and limitations
# under the License.
---
default_stages: [pre-commit, pre-push]
minimum_prek_version: '0.2.22'
default_language_version:
  python: python3
  node: 22.19.0
  golang: 1.24.0
exclude: ^.*/.*_vendor/
repos:
  - repo: meta
    hooks:
      - id: identity
        name: Print checked files
        description: Print input to the static check hooks for troubleshooting
      - id: check-hooks-apply
        name: Check if all hooks apply to the repository
  - repo: https://github.com/eclipse-csi/octopin
    # We need this commit because if supports two spaces before comments (yamllint compatibility)
    rev: 74fd075c7b326c771cd95ca86c59cbe65f0dda37
    hooks:
      - id: pin-versions
        name: Pin versions of dependencies in CI workflows (manual)
        stages: ['manual']
        language: python
        language_version: python311
  - repo: https://github.com/thlorenz/doctoc.git
    rev: 68f070c98b9a053eabfa7f8899d1f42b9919f98c  # frozen: v2.2.0
    hooks:
      - id: doctoc
        name: Add TOC for Markdown and RST files
        files:
          (?x)
          ^README\.md$|
          ^UPDATING.*\.md$|
          ^chart/UPDATING.*\.md$|
          ^dev/.*\.md$|
          ^dev/.*\.rst$|
          ^docs/README\.md$|
          ^\.github/.*\.md$|
          ^airflow-core/tests/system/README\.md$
        args:
          - "--maxlevel"
          - "2"
  - repo: https://github.com/Lucas-C/pre-commit-hooks
    # replace hash with version once PR #103 merged comes in a release
    rev: f5cfd5fdaf0211dfd1027d9d8442b764a232c7ad
    hooks:
      - id: insert-license
        name: Add license for all SQL files
        files: \.sql$
        exclude: |
          (?x)
          ^\.github/
        args:
          - --comment-style
          - "/*||*/"
          - --license-filepath
          - scripts/ci/license-templates/LICENSE.txt
          - --fuzzy-match-generates-todo
      - id: insert-license
        name: Add license for all RST files
        exclude: ^\.github/.*$|newsfragments/.*\.rst$
        args:
          - --comment-style
          - "||"
          - --license-filepath
          - scripts/ci/license-templates/LICENSE.rst
          - --fuzzy-match-generates-todo
        files: \.rst$
      - id: insert-license
        name: Add license for CSS/JS/JSX/PUML/TS/TSX
        files: \.(css|jsx?|puml|tsx?)$
        exclude: ^\.github/.*$|ui/openapi-gen/|www/openapi-gen/|.*/dist/.*
        args:
          - --comment-style
          - "/*!| *| */"
          - --license-filepath
          - scripts/ci/license-templates/LICENSE.txt
          - --fuzzy-match-generates-todo
      - id: insert-license
        name: Add license for all Shell files
        exclude: ^\.github/.*$|^dev/breeze/autocomplete/.*$
        files: \.bash$|\.sh$
        args:
          - --comment-style
          - "|#|"
          - --license-filepath
          - scripts/ci/license-templates/LICENSE.txt
          - --fuzzy-match-generates-todo
      - id: insert-license
        name: Add license for all toml files
        exclude: ^\.github/.*$|^dev/breeze/autocomplete/.*$
        files: \.toml$
        args:
          - --comment-style
          - "|#|"
          - --license-filepath
          - scripts/ci/license-templates/LICENSE.txt
          - --fuzzy-match-generates-todo
      - id: insert-license
        name: Add license for all Python files
        exclude: ^\.github/.*$|^.*/_vendor/.*$|^airflow-ctl/.*/.*generated\.py$
        files: \.py$|\.pyi$
        args:
          - --comment-style
          - "|#|"
          - --license-filepath
          - scripts/ci/license-templates/LICENSE.txt
          - --fuzzy-match-generates-todo
      - id: insert-license
        name: Add license for all XML files
        exclude: ^\.github/.*$
        files: \.xml$
        args:
          - --comment-style
          - "<!--||-->"
          - --license-filepath
          - scripts/ci/license-templates/LICENSE.txt
          - --fuzzy-match-generates-todo
      - id: insert-license
        name: Add license for all YAML files except Helm templates
        exclude: >
          (?x)
          ^\.github/.*$|
          ^chart/templates/.*|
          .*reproducible_build\.yaml$|
          ^.*/v2.*\.yaml$|
          ^.*/openapi/_private_ui.*\.yaml$|
          ^.*/pnpm-lock\.yaml$|
          .*-generated\.yaml$
        types: [yaml]
        files: \.ya?ml$
        args:
          - --comment-style
          - "|#|"
          - --license-filepath
          - scripts/ci/license-templates/LICENSE.txt
          - --fuzzy-match-generates-todo
      - id: insert-license
        name: Add license for all Markdown files
        files: \.md$
        exclude: PROVIDER_CHANGES.*\.md$
        args:
          - --comment-style
          - "<!--|| -->"
          - --license-filepath
          - scripts/ci/license-templates/LICENSE.txt
          - --fuzzy-match-generates-todo
      - id: insert-license
        name: Add license for all other files
        exclude: ^\.github/.*$
        args:
          - --comment-style
          - "|#|"
          - --license-filepath
          - scripts/ci/license-templates/LICENSE.txt
          - --fuzzy-match-generates-todo
        files: >
          \.cfg$|\.conf$|\.ini$|\.ldif$|\.properties$|\.service$|\.tf$|Dockerfile.*$
  - repo: local
    hooks:
      - id: check-min-python-version
        name: Check minimum Python version
        entry: ./scripts/ci/prek/check_min_python_version.py
        language: python
        require_serial: true
      - id: upgrade-important-versions
        name: Upgrade important versions (manual)
        entry: ./scripts/ci/prek/upgrade_important_versions.py
        stages: ['manual']
        language: python
        files: >
          (?x)
          ^\.pre-commit-config\.yaml$|
          ^\.github/\.pre-commit-config\.yaml$|
          ^scripts/ci/prek/update_installers_and_prek\.py$
        pass_filenames: false
        require_serial: true
  - repo: https://github.com/adamchainz/blacken-docs
    rev: fda77690955e9b63c6687d8806bafd56a526e45f  # frozen: 1.20.0
    hooks:
      - id: blacken-docs
        name: Run black on docs
        args:
          - --line-length=110
          - --target-version=py310
          - --target-version=py311
          - --target-version=py312
          - --target-version=py313
        alias: blacken-docs
        additional_dependencies:
         - 'black==25.9.0'
  - repo: https://github.com/pre-commit/pre-commit-hooks
    rev: 3e8a8703264a2f4a69428a0aa4dcb512790b2c8c  # frozen: v6.0.0
    hooks:
      - id: check-merge-conflict
        name: Check that merge conflicts are not being committed
      - id: debug-statements
        name: Detect accidentally committed debug statements
      - id: check-builtin-literals
        name: Require literal syntax when initializing builtins
      - id: detect-private-key
        name: Detect if private key is added to the repository
        exclude: ^providers/ssh/docs/connections/ssh\.rst$
      - id: end-of-file-fixer
        name: Make sure that there is an empty line at the end
        exclude: >
          (?x)
          ^airflow-core/docs/img/.*\.dot|
          ^airflow-core/docs/img/.*\.sha256|
          .*/dist/.*|
          LICENSES-ui\.txt$|
          .*/openapi-gen/.*
      - id: mixed-line-ending
        name: Detect if mixed line ending is used (\r vs. \r\n)
      - id: check-executables-have-shebangs
        name: Check that executables have shebang
      - id: check-xml
        name: Check XML files with xmllint
        exclude: >
          (?x)
          ^scripts/ci/docker-compose/gremlin/.
      - id: trailing-whitespace
        name: Remove trailing whitespace at end of line
        exclude: >
          (?x)
          ^airflow-core/docs/img/.*\.dot$|
          ^dev/breeze/doc/images/output.*$|
          ^.*/openapi-gen/.*$|
          ^airflow-ctl/docs/images/.*\.svg$
  - repo: https://github.com/pre-commit/pygrep-hooks
    rev: 3a6eb0fadf60b3cccfd80bad9dbb6fae7e47b316  # frozen: v1.10.0
    hooks:
      - id: rst-backticks
        name: Check if RST files use double backticks for code
      - id: python-no-log-warn
        name: Check if there are no deprecate log warn
  - repo: https://github.com/adrienverge/yamllint
    rev: 79a6b2b1392eaf49cdd32ac4f14be1a809bbd8f7  # frozen: v1.37.1
    hooks:
      - id: yamllint
        name: Check YAML files with yamllint
        entry: yamllint -c yamllint-config.yml --strict
        types: [yaml]
        exclude: >
          (?x)
          ^.*airflow\.template\.yaml$|
          ^.*init_git_sync\.template\.yaml$|
          ^chart/(?:templates|files)/.*\.yaml$|
          ^helm-tests/tests/chart_utils/keda.sh_scaledobjects\.yaml$|
          .*/v1.*\.yaml$|
          ^.*openapi.*\.yaml$|
          ^\.pre-commit-config\.yaml$|
          ^.*reproducible_build\.yaml$|
          ^.*pnpm-lock\.yaml$|
          ^.*-generated\.yaml$
  - repo: https://github.com/ikamensh/flynt
    rev: 97be693bf18bc2f050667dd282d243e2824b81e2  # frozen: 1.0.6
    hooks:
      - id: flynt
        name: Run flynt string format converter for Python
        args:
         # If flynt detects too long text it ignores it. So we set a very large limit to make it easy
         # to split the text by hand. Too long lines are detected by flake8 (below),
         # so the user is informed to take action.
         - --line-length
         - '99999'
  - repo: https://github.com/codespell-project/codespell
    rev: 63c8f8312b7559622c0d82815639671ae42132ac  # frozen: v2.4.1
    hooks:
      - id: codespell
        name: Run codespell
        description: Run codespell to check for common misspellings in files
        entry: bash -c 'echo "If you think that this failure is an error, consider adding the word(s)
          to the codespell dictionary at docs/spelling_wordlist.txt.
          The word(s) should be in lowercase." && exec codespell "$@"' --
        language: python
        types: [text]
        exclude: >
          (?x)
          material-icons\.css$|
          ^images/.*$|
          ^RELEASE_NOTES\.txt$|
          ^.*package-lock\.json$|
          ^.*/kinglear\.txt$|
          ^.*pnpm-lock\.yaml$|
          .*/dist/.*|
          ^airflow-core/src/airflow/ui/public/i18n/locales/(?!en/).+/
        args:
          - --ignore-words=docs/spelling_wordlist.txt
          - --skip=providers/.*/src/airflow/providers/*/*.rst,providers/*/docs/changelog.rst,docs/*/commits.rst,providers/*/docs/commits.rst,providers/*/*/docs/commits.rst,docs/apache-airflow/tutorial/pipeline_example.csv,*.min.js,*.lock,INTHEWILD.md,*.svg
          - --exclude-file=.codespellignorelines
  - repo: https://github.com/woodruffw/zizmor-pre-commit
    rev: 1e30511413f07e516c1844ba91abce8aca984963  # frozen: v1.18.0
    hooks:
      - id: zizmor
        name: Run zizmor to check for github workflow syntax errors
        types: [yaml]
        files: ^\.github/workflows/.*$|^\.github/actions/.*$
        require_serial: true
        entry: zizmor
  - repo: local
    # Note that this is the 2nd "local" repo group in the .pre-commit-config.yaml file. This is because
    # we try to minimize the number of passes that must happen to apply some of the changes
    # done by prek-hooks. Some of the prek hooks not only check for errors but also fix them. This means
    # that output from an earlier prek hook becomes input to another prek hook. Splitting the local
    # scripts of our and adding some other non-local prek hook in-between allows us to handle such
    # changes quickly - especially when we want the early modifications from the first local group
    # to be applied before the non-local prek hooks are run
    hooks:
      - id: check-shared-distributions-structure
        name: Check shared distributions structure
        entry: ./scripts/ci/prek/check_shared_distributions_structure.py
        language: python
        pass_filenames: false
        files: ^shared/.*$
      - id: check-shared-distributions-usage
        name: Check shared distributions usage
        entry: ./scripts/ci/prek/check_shared_distributions_usage.py
        language: python
        pass_filenames: false
        files: ^shared/.*$|^.*/pyproject.toml$|^.*/_shared/.*$
      - id: ruff
        name: Run 'ruff' for extremely fast Python linting
        description: "Run 'ruff' for extremely fast Python linting"
        entry: ruff check --force-exclude
        language: python
        types_or: [python, pyi]
        args: [--fix]
        require_serial: true
        additional_dependencies: ['ruff==0.14.9']
        exclude: ^airflow-core/tests/unit/dags/test_imports\.py$|^performance/tests/test_.*\.py$
      - id: ruff-format
        name: Run 'ruff format'
        description: "Run 'ruff format' for extremely fast Python formatting"
        entry: ./scripts/ci/prek/ruff_format.py
        language: python
        types_or: [python, pyi]
        args: []
        require_serial: true
        exclude: ^airflow-core/tests/unit/dags/test_imports\.py$
      - id: replace-bad-characters
        name: Replace bad characters
        entry: ./scripts/ci/prek/replace_bad_characters.py
        language: python
        types: [file, text]
        exclude: >
          (?x)
          ^clients/gen/go\.sh$|
          ^\.gitmodules$|
          ^airflow-core/src/airflow/ui/openapi-gen/|
          ^providers/edge3/src/airflow/providers/edge3/plugins/www/openapi-gen/|
          .*/dist/.*|
          \.go$|
          /go\.(mod|sum)$
      - id: lint-dockerfile
        name: Lint Dockerfile
        language: python
        entry: ./scripts/ci/prek/lint_dockerfile.py
        files: Dockerfile.*$
        pass_filenames: true
        require_serial: true
      - id: check-airflow-providers-bug-report-template
        name: Sort airflow-bug-report provider list
        language: python
        files: ^\.github/ISSUE_TEMPLATE/3-airflow_providers_bug_report\.yml$
        require_serial: true
        entry: ./scripts/ci/prek/check_airflow_bug_report_template.py
      - id: update-local-yml-file
        name: Update mounts in the local yml file
        entry: ./scripts/ci/prek/local_yml_mounts.py
        language: python
        files: ^dev/breeze/src/airflow_breeze/utils/docker_command_utils\.py$|^scripts/ci/docker_compose/local\.yml$
        pass_filenames: false
      - id: check-extras-order
        name: Check order of extras in Dockerfile
        entry: ./scripts/ci/prek/check_order_dockerfile_extras.py
        language: python
        files: ^Dockerfile$
        pass_filenames: false
      - id: generate-airflow-diagrams
        name: Generate airflow diagrams
        entry: ./scripts/ci/prek/generate_airflow_diagrams.py
        language: python
        files: >
          (?x)
          ^airflow-core/docs/.*/diagram_[^/]*\.py$|
          ^docs/images/.*\.py$|
          ^airflow-ctl/docs/images/diagrams/.*\.py$
        pass_filenames: true
      - id: prevent-deprecated-sqlalchemy-usage
        name: Prevent deprecated sqlalchemy usage
        entry: ./scripts/ci/prek/prevent_deprecated_sqlalchemy_usage.py
        language: python
        files: >
            (?x)
            ^airflow-ctl.*\.py$|
            ^airflow-core/src/airflow/models/.*\.py$|
            ^airflow-core/tests/unit/api_fastapi/core_api/routes/public/test_assets.py$|
<<<<<<< HEAD
            ^airflow-core/tests/unit/utils/test_log_handlers.py$|
=======
            ^providers/openlineage/.*\.py$|
>>>>>>> bef558df
            ^task_sdk.*\.py$
        pass_filenames: true
      - id: update-supported-versions
        name: Updates supported versions in documentation
        entry: ./scripts/ci/prek/supported_versions.py
        language: python
        files: ^airflow-core/docs/installation/supported-versions\.rst$|^scripts/ci/prek/supported_versions\.py$|^README\.md$
        pass_filenames: false
      - id: check-revision-heads-map
        name: Check that the REVISION_HEADS_MAP is up-to-date
        language: python
        entry: ./scripts/ci/prek/check_revision_heads_map.py
        pass_filenames: false
        files: >
          (?x)
          ^scripts/ci/prek/version_heads_map\.py$|
          ^airflow-core/src/airflow/migrations/versions/.*$|
          ^airflow-core/src/airflow/migrations/versions|
          ^airflow-core/src/airflow/utils/db\.py$
      - id: update-version
        name: Update versions in docs
        entry: ./scripts/ci/prek/update_versions.py
        language: python
        files: ^docs|^airflow-core/src/airflow/__init__\.py$|.*/pyproject\.toml$
        pass_filenames: false
      - id: check-pydevd-left-in-code
        language: pygrep
        name: Check for pydevd debug statements accidentally left
        entry: "pydevd.*settrace\\("
        pass_filenames: true
        files: \.py$
      - id: check-safe-filter-usage-in-html
        language: pygrep
        name: Don't use safe in templates
        description: the Safe filter is error-prone, use Markup() in code instead
        entry: "\\|\\s*safe"
        files: \.html$
        pass_filenames: true
      - id: check-urlparse-usage-in-code
        language: pygrep
        name: Don't use urlparse in code
        description: urlparse is not recommended, use urlsplit() in code instead
        entry: "^\\s*from urllib\\.parse import ((\\|, )(urlparse\\|urlunparse))+$"
        pass_filenames: true
        files: \.py$
      - id: check-for-inclusive-language
        language: pygrep
        name: Check for language that we do not accept as community
        description: Please use more appropriate words for community documentation.
        entry: >
          (?ix)
          (black|white)[_-]?list|
          \bshe\b|
          \bhe\b|
          \bher\b|
          \bhis\b|
          \bmaster\b|
          \bslave\b|
          \bsanity\b|
          \bdummy\b
        pass_filenames: true
        exclude: >
          (?x)
          ^README\.md$|
          ^generated/PYPI_README\.md$|
          ^airflow-core/docs/.*commits\.rst$|
          ^airflow-core/newsfragments/41368\.significant\.rst$|
          ^airflow-core/newsfragments/41761.significant\.rst$|
          ^airflow-core/newsfragments/43349\.significant\.rst$|
          ^airflow-core/src/airflow/api_fastapi/auth/managers/simple/ui/pnpm-lock\.yaml$|
          ^airflow-core/src/airflow/cli/commands/local_commands/fastapi_api_command\.py$|
          ^airflow-core/src/airflow/config_templates/|
          ^airflow-core/src/airflow/models/baseoperator\.py$|
          ^airflow-core/src/airflow/operators/__init__\.py$|
          ^airflow-core/src/airflow/serialization/serialized_objects\.py$|
          ^airflow-core/src/airflow/ui/openapi-gen/|
          ^airflow-core/src/airflow/ui/pnpm-lock\.yaml$|
          ^airflow-core/src/airflow/ui/public/i18n/locales/de/README\.md$|
          ^airflow-core/src/airflow/ui/src/i18n/config\.ts$|
          ^airflow-core/src/airflow/utils/db\.py$|
          ^airflow-core/src/airflow/utils/trigger_rule\.py$|
          ^airflow-core/tests/|
          ^.*changelog\.(rst|txt)$|
          ^.*CHANGELOG\.(rst|txt)$|
          ^chart/values.schema\.json$|
          ^.*commits\.(rst|txt)$|
          ^.*/conf_constants\.py$|
          ^.*/conf\.py$|
          ^contributing-docs/03_contributors_quick_start\.rst$|
          ^dev/|
          ^devel-common/src/docs/README\.rst$|
          ^devel-common/src/sphinx_exts/removemarktransform\.py|
          ^devel-common/src/tests_common/test_utils/db\.py|
          .*/dist/.*|
          ^docs/apache-airflow-providers-amazon/secrets-backends/aws-ssm-parameter-store\.rst$|
          git|
          ^helm-tests/tests/chart_utils/helm_template_generator\.py$|
          ^helm-tests/tests/chart_utils/ingress-networking-v1beta1\.json$|
          package-lock\.json$|
          ^.*\.(png|gif|jp[e]?g|svg|tgz|lock)$|
          ^\.pre-commit-config\.yaml$|
          ^.*/provider_conf\.py$|
          ^providers/\.pre-commit-config\.yaml$|
          ^providers/amazon/src/airflow/providers/amazon/aws/hooks/emr\.py$|
          ^providers/amazon/src/airflow/providers/amazon/aws/operators/emr\.py$|
          ^providers/apache/cassandra/src/airflow/providers/apache/cassandra/hooks/cassandra\.py$|
          ^providers/apache/hdfs/docs/connections\.rst$|
          ^providers/apache/hive/src/airflow/providers/apache/hive/operators/hive_stats\.py$|
          ^providers/apache/hive/src/airflow/providers/apache/hive/transfers/vertica_to_hive\.py$|
          ^providers/apache/kafka/docs/connections/kafka\.rst$|
          ^providers/apache/spark/docs/decorators/pyspark\.rst$|
          ^providers/apache/spark/src/airflow/providers/apache/spark/decorators/|
          ^providers/apache/spark/src/airflow/providers/apache/spark/hooks/|
          ^providers/apache/spark/src/airflow/providers/apache/spark/operators/|
          ^providers/cncf/kubernetes/docs/operators\.rst$|
          ^providers/common/sql/tests/provider_tests/common/sql/operators/test_sql_execute\.py$|
          ^providers/edge3/src/airflow/providers/edge3/plugins/www/pnpm-lock.yaml$|
          ^providers/exasol/src/airflow/providers/exasol/hooks/exasol\.py$|
          ^providers/fab/docs/auth-manager/webserver-authentication\.rst$|
          ^providers/fab/src/airflow/providers/fab/auth_manager/security_manager/|
          ^providers/fab/src/airflow/providers/fab/www/static/|
          ^providers/fab/src/airflow/providers/fab/www/templates/|
          ^providers/google/docs/operators/cloud/kubernetes_engine\.rst$|
          ^providers/google/src/airflow/providers/google/cloud/hooks/bigquery\.py$|
          ^providers/google/src/airflow/providers/google/cloud/operators/cloud_build\.py$|
          ^providers/google/src/airflow/providers/google/cloud/operators/dataproc\.py$|
          ^providers/google/src/airflow/providers/google/cloud/operators/mlengine\.py$|
          ^providers/keycloak/src/airflow/providers/keycloak/auth_manager/cli/definition.py|
          ^providers/microsoft/azure/docs/connections/azure_cosmos\.rst$|
          ^providers/microsoft/azure/src/airflow/providers/microsoft/azure/hooks/cosmos\.py$|
          ^providers/microsoft/winrm/src/airflow/providers/microsoft/winrm/hooks/winrm\.py$|
          ^providers/microsoft/winrm/src/airflow/providers/microsoft/winrm/operators/winrm\.py$|
          ^providers/opsgenie/src/airflow/providers/opsgenie/hooks/opsgenie\.py$|
          ^providers/redis/src/airflow/providers/redis/provider\.yaml$|
          ^providers/.*/tests/|
          .rat-excludes|
          ^.*RELEASE_NOTES\.rst$|
          ^scripts/ci/docker-compose/integration-keycloak\.yml$|
          ^scripts/ci/docker-compose/keycloak/keycloak-entrypoint\.sh$|
          ^scripts/ci/prek/upgrade_important_versions.py$|
          ^scripts/ci/prek/vendor_k8s_json_schema\.py$
      - id: check-template-context-variable-in-sync
        name: Sync template context variable refs
        language: python
        entry: ./scripts/ci/prek/check_template_context_variable_in_sync.py
        files:
          (?x)
          ^airflow-core/src/airflow/models/taskinstance\.py$|
          ^task-sdk/src/airflow/sdk/definitions/context\.py$|
          ^airflow-core/docs/templates-ref\.rst$
      - id: check-base-operator-usage
        language: pygrep
        name: Check BaseOperator core imports
        description: Make sure BaseOperator is imported from airflow.models.baseoperator in core
        entry: "from airflow\\.models import.* BaseOperator\\b"
        files: \.py$
        pass_filenames: true
        exclude: >
          (?x)
          ^airflow-core/src/airflow/decorators/.*$|
          ^airflow-core/src/airflow/hooks/.*$|
          ^airflow-core/src/airflow/operators/.*$|
          ^providers/.*$
      - id: check-base-operator-usage
        language: pygrep
        name: Check BaseOperatorLink core imports
        description: Make sure BaseOperatorLink is not imported from airflow.models in core
        entry: "^\\s*from airflow\\.models\\.baseoperatorlink import BaseOperatorLink\\b"
        files: \.py$
        pass_filenames: true
        exclude: >
          (?x)
          ^airflow-core/src/airflow/decorators/.*$|
          ^airflow-core/src/airflow/hooks/.*$|
          ^airflow-core/src/airflow/operators/.*$|
          ^providers/.*/src/airflow/providers/.*$|
          ^providers/.*/src/airflow/providers/standard/sensors/.*$
      - id: check-core-deprecation-classes
        language: pygrep
        name: Verify usage of Airflow deprecation classes in core
        entry: category=DeprecationWarning|category=PendingDeprecationWarning
        files: \.py$
        exclude: ^airflow-core/src/airflow/configuration\.py$|^airflow-core/tests/.*$|^providers/.*/src/airflow/providers/|^scripts/in_container/verify_providers\.py$|^providers/.*/tests/.*$|^devel-common/
        pass_filenames: true
      - id: check-provide-create-sessions-imports
        language: pygrep
        name: Check session util imports
        description: NEW_SESSION, provide_session, and create_session should be imported from airflow.utils.session to avoid import cycles.
        entry: "from airflow\\.utils\\.db import.* (NEW_SESSION|provide_session|create_session)"
        files: \.py$
        pass_filenames: true
      - id: check-incorrect-use-of-LoggingMixin
        language: pygrep
        name: Make sure LoggingMixin is not used alone
        entry: "LoggingMixin\\(\\)"
        files: \.py$
        pass_filenames: true
      - id: check-start-date-not-used-in-defaults
        language: pygrep
        name: start_date not in default_args
        entry: "default_args\\s*=\\s*{\\s*(\"|')start_date(\"|')|(\"|')start_date(\"|'):"
        files: \.*example_dags.*\.py$
        pass_filenames: true
      - id: check-apache-license-rat
        name: Check if licenses are OK for Apache
        entry: ./scripts/ci/prek/check_license.py
        language: python
        files: ^LICENSE$
        pass_filenames: false
      - id: check-boring-cyborg-configuration
        name: Checks for Boring Cyborg configuration consistency
        language: python
        entry: ./scripts/ci/prek/boring_cyborg.py
        pass_filenames: false
        require_serial: true
      - id: update-in-the-wild-to-be-sorted
        name: Sort INTHEWILD.md alphabetically
        entry: ./scripts/ci/prek/sort_in_the_wild.py
        language: python
        files: ^\.pre-commit-config\.yaml$|^INTHEWILD\.md$
        pass_filenames: false
        require_serial: true
      - id: update-installed-providers-to-be-sorted
        name: Sort and uniquify installed_providers.txt
        entry: ./scripts/ci/prek/sort_installed_providers.py
        language: python
        files: ^\.pre-commit-config\.yaml$|^.*_installed_providers\.txt$
        pass_filenames: false
        require_serial: true
      - id: update-spelling-wordlist-to-be-sorted
        name: Sort spelling_wordlist.txt
        entry: ./scripts/ci/prek/sort_spelling_wordlist.py
        language: python
        files: ^\.pre-commit-config\.yaml$|^docs/spelling_wordlist\.txt$
        require_serial: true
        pass_filenames: false
      - id: shellcheck
        name: Check Shell scripts syntax correctness
        language: docker_image
        entry: koalaman/shellcheck:v0.8.0 -x -a
        files: \.(bash|sh)$|^hooks/build$|^hooks/push$
        exclude: ^dev/breeze/autocomplete/.*$
      - id: check-integrations-list-consistent
        name: Sync integrations list with docs
        entry: ./scripts/ci/prek/check_integrations_list.py
        language: python
        files: ^scripts/ci/docker-compose/integration-.*\.yml$|^contributing-docs/testing/integration_tests\.rst$
        require_serial: true
        pass_filenames: false
      - id: update-pyproject-toml
        name: Update Airflow's meta-package pyproject.toml
        language: python
        entry: ./scripts/ci/prek/update_airflow_pyproject_toml.py
        files: >
          (?x)
          ^.*/pyproject\.toml$|
          ^scripts/ci/prek/update_airflow_pyproject_toml\.py$|
          ^providers/.*/pyproject\.toml$|
          ^providers/.*/provider\.yaml$
        pass_filenames: false
        require_serial: true
      - id: update-reproducible-source-date-epoch
        name: Update Source Date Epoch for reproducible builds
        language: python
        entry: ./scripts/ci/prek/update_source_date_epoch.py
        files: ^RELEASE_NOTES\.rst$|^chart/RELEASE_NOTES\.rst$
        require_serial: true
      - id: check-breeze-top-dependencies-limited
        name: Check top-level breeze deps
        description: Breeze should have small number of top-level dependencies
        language: python
        entry: ./scripts/tools/check_if_limited_dependencies.py
        files: ^dev/breeze/.*$
        pass_filenames: false
        require_serial: true
      - id: check-system-tests-present
        name: Check if system tests have required segments of code
        entry: ./scripts/ci/prek/check_system_tests.py
        language: python
        files: ^.*/tests/system/.*/example_[^/]*\.py$
        pass_filenames: true
      - id: generate-pypi-readme
        name: Generate PyPI README
        entry: ./scripts/ci/prek/generate_pypi_readme.py
        language: python
        files: ^README\.md$
        pass_filenames: false
      - id: lint-markdown
        name: Run markdownlint
        description: Checks the style of Markdown files.
        entry: markdownlint
        language: node
        types: [markdown]
        files: \.(md|mdown|markdown)$
        additional_dependencies: ['markdownlint-cli@0.38.0']
      - id: lint-json-schema
        name: Lint JSON Schema files
        entry: ./scripts/ci/prek/lint_json_schema.py
        args:
          - --spec-file
          - scripts/ci/prek/draft7_schema.json
        language: python
        pass_filenames: true
        files: .*\.schema\.json$
        require_serial: true
      - id: lint-json-schema
        name: Lint NodePort Service
        entry: ./scripts/ci/prek/lint_json_schema.py
        args:
          - --spec-url
          - https://raw.githubusercontent.com/yannh/kubernetes-json-schema/master/v1.20.2-standalone/service-v1.json
        language: python
        pass_filenames: true
        files: ^scripts/ci/kubernetes/nodeport\.yaml$
        require_serial: true
      - id: lint-json-schema
        name: Lint Docker compose files
        entry: ./scripts/ci/prek/lint_json_schema.py
        args:
          - --spec-url
          - https://raw.githubusercontent.com/compose-spec/compose-spec/master/schema/compose-spec.json
        language: python
        pass_filenames: true
        files: ^scripts/ci/docker-compose/.+\.ya?ml$|docker-compose\.ya?ml$
        exclude: >
          (?x)
          ^scripts/ci/docker-compose/grafana/.|
          ^scripts/ci/docker-compose/gremlin/.|
          ^scripts/ci/docker-compose/.+-config\.ya?ml$
        require_serial: true
      - id: check-persist-credentials-disabled-in-github-workflows
        name: Check persistent creds in workflow files
        description: Check that workflow files have persist-credentials disabled
        entry: ./scripts/ci/prek/checkout_no_credentials.py
        language: python
        pass_filenames: true
        files: ^\.github/workflows/.*\.yml$
      - id: check-docstring-param-types
        name: Check that docstrings do not specify param types
        entry: ./scripts/ci/prek/docstring_param_type.py
        language: python
        pass_filenames: true
        files: \.py$
      - id: check-zip-file-is-not-committed
        name: Check no zip files are committed
        description: Zip files are not allowed in the repository
        language: fail
        entry: |
          Zip files are not allowed in the repository as they are hard to
          track and have security implications. Please remove the zip file from the repository.
        files: \.zip$
      - id: update-inlined-dockerfile-scripts
        name: Inline Dockerfile and Dockerfile.ci scripts
        entry: ./scripts/ci/prek/inline_scripts_in_docker.py
        language: python
        pass_filenames: false
        files: ^Dockerfile$|^Dockerfile\.ci$|^scripts/docker/.*$
        require_serial: true
      - id: check-changelog-has-no-duplicates
        name: Check changelogs for duplicate entries
        language: python
        files: changelog\.(rst|txt)$
        entry: ./scripts/ci/prek/changelog_duplicates.py
        pass_filenames: true
      - id: check-changelog-format
        name: Check changelog format
        language: python
        files: changelog\.(rst|txt)$
        entry: ./scripts/ci/prek/check_changelog_format.py
        pass_filenames: true
      - id: check-newsfragments-are-valid
        name: Check newsfragments are valid
        language: python
        files: newsfragments/.*\.rst$
        entry: ./scripts/ci/prek/newsfragments.py
        pass_filenames: true
        # We sometimes won't have newsfragments in the repo, so always run it so `check-hooks-apply` passes
        # This is fast, so not too much downside
        always_run: true
      - id: update-breeze-cmd-output
        name: Update breeze docs
        description: Update output of breeze commands in Breeze documentation
        entry: ./scripts/ci/prek/breeze_cmd_line.py
        language: python
        files: >
          (?x)
          ^dev/breeze/.*$|
          ^\.pre-commit-config\.yaml$|
          ^scripts/ci/prek/breeze_cmd_line\.py$|
          ^generated/provider_dependencies\.json$
        require_serial: true
        pass_filenames: false
      - id: check-example-dags-urls
        name: Check that example dags url include provider versions
        entry: ./scripts/ci/prek/update_example_dags_paths.py
        language: python
        pass_filenames: true
        files:
          (?x)
          ^airflow-core/docs/.*example-dags\.rst$|
          ^airflow-core/docs/.*index\.rst$|
          ^docs/.*index\.rst$
        always_run: true
      - id: check-lazy-logging
        name: Check that all logging methods are lazy
        entry: ./scripts/ci/prek/check_lazy_logging.py
        language: python
        pass_filenames: true
        files: \.py$
      - id: bandit
        name: bandit
        description: "Bandit is a tool for finding common security issues in Python code"
        entry: bandit
        language: python
        language_version: python3
        types: [python]
        additional_dependencies: ['bandit==1.7.6']
        require_serial: true
        files: ^airflow-core/src/airflow/.*  # TODO Expand this to more than just airflow-core
        exclude:
          airflow/example_dags/.*
        args:
          - "--skip"
          - "B101,B301,B324,B403,B404,B603"
          - "--severity-level"
          - "high"  # TODO: remove this line when we fix all the issues
        ## ADD MOST PREK HOOK ABOVE THAT LINE
        # The below prek hooks are those requiring CI image to be built
      - id: mypy-dev
        stages: ['pre-push']
        name: Run mypy for dev
        language: python
        entry: ./scripts/ci/prek/mypy.py
        files: ^dev/.*\.py$|^scripts/.*\.py$
        require_serial: true
      - id: mypy-dev
        stages: ['manual']
        name: Run mypy for dev (manual)
        language: python
        entry: ./scripts/ci/prek/mypy_folder.py dev
        pass_filenames: false
        files: ^.*\.py$
        require_serial: true
      - id: mypy-devel-common
        stages: ['pre-push']
        name: Run mypy for devel-common
        language: python
        entry: ./scripts/ci/prek/mypy.py
        files: ^devel-common/.*\.py$
        require_serial: true
      - id: mypy-devel-common
        stages: ['manual']
        name: Run mypy for devel-common (manual)
        language: python
        entry: ./scripts/ci/prek/mypy_folder.py devel-common
        pass_filenames: false
        files: ^.*\.py$
        require_serial: true
      - id: check-template-fields-valid
        name: Check templated fields mapped in operators/sensors
        language: python
        entry: ./scripts/ci/prek/check_template_fields.py
        files: ^(providers/.*/)?airflow-core/.*/(sensors|operators)/.*\.py$
        require_serial: true
      - id: generate-tasksdk-datamodels
        name: Generate Datamodels for TaskSDK client
        language: python
        entry: uv run -p 3.12 --no-progress --active --group codegen --project apache-airflow-task-sdk --directory task-sdk -s dev/generate_task_sdk_models.py
        pass_filenames: false
        files: ^airflow-core/src/airflow/api_fastapi/execution_api/.*\.py$
        require_serial: true
      - id: generate-airflowctl-datamodels
        name: Generate Datamodels for AirflowCTL
        language: python
        entry: >
          bash -c '
          uv run -p 3.12 --no-dev --no-progress --active --group codegen --project apache-airflow-ctl --directory airflow-ctl/ datamodel-codegen &&
           uv run -p 3.12 --no-dev --no-progress --active --group codegen --project apache-airflow-ctl --directory airflow-ctl/ datamodel-codegen --input="../airflow-core/src/airflow/api_fastapi/auth/managers/simple/openapi/v2-simple-auth-manager-generated.yaml" --output="src/airflowctl/api/datamodels/auth_generated.py"'
        pass_filenames: false
        files:
          (?x)
          ^airflow-core/src/airflow/api_fastapi/core_api/datamodels/.*\.py$|
          ^airflow-core/src/airflow/api_fastapi/auth/managers/simple/(datamodels|routes|services|openapi)/.*\.py$
        require_serial: true
        ## ONLY ADD PREK HOOKS HERE THAT REQUIRE CI IMAGE
      - id: check-contextmanager-class-decorators
        name: Check for problematic context manager class decorators
        entry: ./scripts/ci/prek/check_contextmanager_class_decorators.py
        language: python
        files: .*test.*\.py$
        pass_filenames: true<|MERGE_RESOLUTION|>--- conflicted
+++ resolved
@@ -413,11 +413,8 @@
             ^airflow-ctl.*\.py$|
             ^airflow-core/src/airflow/models/.*\.py$|
             ^airflow-core/tests/unit/api_fastapi/core_api/routes/public/test_assets.py$|
-<<<<<<< HEAD
             ^airflow-core/tests/unit/utils/test_log_handlers.py$|
-=======
             ^providers/openlineage/.*\.py$|
->>>>>>> bef558df
             ^task_sdk.*\.py$
         pass_filenames: true
       - id: update-supported-versions
