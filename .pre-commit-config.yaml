--- conflicted
+++ resolved
@@ -412,11 +412,8 @@
             (?x)
             ^airflow-ctl.*\.py$|
             ^airflow-core/src/airflow/models/.*\.py$|
-<<<<<<< HEAD
             ^airflow-core/tests/unit/dag_processing/bundles/test_dag_bundle_manager.py$|
-=======
             ^airflow-core/tests/unit/api_fastapi/core_api/routes/public/test_assets.py$|
->>>>>>> 8a109dbc
             ^task_sdk.*\.py$
         pass_filenames: true
       - id: update-supported-versions
