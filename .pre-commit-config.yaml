# Licensed to the Apache Software Foundation (ASF) under one
# or more contributor license agreements.  See the NOTICE file
# distributed with this work for additional information
# regarding copyright ownership.  The ASF licenses this file
# to you under the Apache License, Version 2.0 (the
# "License"); you may not use this file except in compliance
# with the License.  You may obtain a copy of the License at
#
#   http://www.apache.org/licenses/LICENSE-2.0
#
# Unless required by applicable law or agreed to in writing,
# software distributed under the License is distributed on an
# "AS IS" BASIS, WITHOUT WARRANTIES OR CONDITIONS OF ANY
# KIND, either express or implied.  See the License for the
# specific language governing permissions and limitations
# under the License.
---
default_stages: [pre-commit, pre-push]
minimum_prek_version: '0.2.22'
default_language_version:
  python: python3
  node: 22.19.0
  golang: 1.24.0
exclude: ^.*/.*_vendor/
repos:
  - repo: meta
    hooks:
      - id: identity
        name: Print checked files
        description: Print input to the static check hooks for troubleshooting
      - id: check-hooks-apply
        name: Check if all hooks apply to the repository
  - repo: https://github.com/eclipse-csi/octopin
    # We need this commit because if supports two spaces before comments (yamllint compatibility)
    rev: 74fd075c7b326c771cd95ca86c59cbe65f0dda37
    hooks:
      - id: pin-versions
        name: Pin versions of dependencies in CI workflows (manual)
        stages: ['manual']
        language: python
        language_version: python311
  - repo: https://github.com/thlorenz/doctoc.git
    rev: 68f070c98b9a053eabfa7f8899d1f42b9919f98c  # frozen: v2.2.0
    hooks:
      - id: doctoc
        name: Add TOC for Markdown and RST files
        files:
          (?x)
          ^README\.md$|
          ^UPDATING.*\.md$|
          ^chart/UPDATING.*\.md$|
          ^dev/.*\.md$|
          ^dev/.*\.rst$|
          ^docs/README\.md$|
          ^\.github/.*\.md$|
          ^airflow-core/tests/system/README\.md$
        args:
          - "--maxlevel"
          - "2"
  - repo: https://github.com/Lucas-C/pre-commit-hooks
    # replace hash with version once PR #103 merged comes in a release
    rev: f5cfd5fdaf0211dfd1027d9d8442b764a232c7ad
    hooks:
      - id: insert-license
        name: Add license for all SQL files
        files: \.sql$
        exclude: |
          (?x)
          ^\.github/
        args:
          - --comment-style
          - "/*||*/"
          - --license-filepath
          - scripts/ci/license-templates/LICENSE.txt
          - --fuzzy-match-generates-todo
      - id: insert-license
        name: Add license for all RST files
        exclude: ^\.github/.*$|newsfragments/.*\.rst$
        args:
          - --comment-style
          - "||"
          - --license-filepath
          - scripts/ci/license-templates/LICENSE.rst
          - --fuzzy-match-generates-todo
        files: \.rst$
      - id: insert-license
        name: Add license for CSS/JS/JSX/PUML/TS/TSX
        files: \.(css|jsx?|puml|tsx?)$
        exclude: ^\.github/.*$|ui/openapi-gen/|www/openapi-gen/|.*/dist/.*
        args:
          - --comment-style
          - "/*!| *| */"
          - --license-filepath
          - scripts/ci/license-templates/LICENSE.txt
          - --fuzzy-match-generates-todo
      - id: insert-license
        name: Add license for all Shell files
        exclude: ^\.github/.*$|^dev/breeze/autocomplete/.*$
        files: \.bash$|\.sh$
        args:
          - --comment-style
          - "|#|"
          - --license-filepath
          - scripts/ci/license-templates/LICENSE.txt
          - --fuzzy-match-generates-todo
      - id: insert-license
        name: Add license for all toml files
        exclude: ^\.github/.*$|^dev/breeze/autocomplete/.*$
        files: \.toml$
        args:
          - --comment-style
          - "|#|"
          - --license-filepath
          - scripts/ci/license-templates/LICENSE.txt
          - --fuzzy-match-generates-todo
      - id: insert-license
        name: Add license for all Python files
        exclude: ^\.github/.*$|^.*/_vendor/.*$|^airflow-ctl/.*/.*generated\.py$
        files: \.py$|\.pyi$
        args:
          - --comment-style
          - "|#|"
          - --license-filepath
          - scripts/ci/license-templates/LICENSE.txt
          - --fuzzy-match-generates-todo
      - id: insert-license
        name: Add license for all XML files
        exclude: ^\.github/.*$
        files: \.xml$
        args:
          - --comment-style
          - "<!--||-->"
          - --license-filepath
          - scripts/ci/license-templates/LICENSE.txt
          - --fuzzy-match-generates-todo
      - id: insert-license
        name: Add license for all YAML files except Helm templates
        exclude: >
          (?x)
          ^\.github/.*$|
          ^chart/templates/.*|
          .*reproducible_build\.yaml$|
          ^.*/v2.*\.yaml$|
          ^.*/openapi/_private_ui.*\.yaml$|
          ^.*/pnpm-lock\.yaml$|
          .*-generated\.yaml$
        types: [yaml]
        files: \.ya?ml$
        args:
          - --comment-style
          - "|#|"
          - --license-filepath
          - scripts/ci/license-templates/LICENSE.txt
          - --fuzzy-match-generates-todo
      - id: insert-license
        name: Add license for all Markdown files
        files: \.md$
        exclude: PROVIDER_CHANGES.*\.md$
        args:
          - --comment-style
          - "<!--|| -->"
          - --license-filepath
          - scripts/ci/license-templates/LICENSE.txt
          - --fuzzy-match-generates-todo
      - id: insert-license
        name: Add license for all other files
        exclude: ^\.github/.*$
        args:
          - --comment-style
          - "|#|"
          - --license-filepath
          - scripts/ci/license-templates/LICENSE.txt
          - --fuzzy-match-generates-todo
        files: >
          \.cfg$|\.conf$|\.ini$|\.ldif$|\.properties$|\.service$|\.tf$|Dockerfile.*$
  - repo: local
    hooks:
      - id: check-min-python-version
        name: Check minimum Python version
        entry: ./scripts/ci/prek/check_min_python_version.py
        language: python
        require_serial: true
      - id: check-version-consistency
        name: Check version consistency
        entry: ./scripts/ci/prek/check_version_consistency.py
        language: python
        files: >
          (?x)
          ^airflow-core/src/airflow/__init__\.py$|
          ^airflow-core/pyproject\.toml$|
          ^task-sdk/src/airflow/sdk/__init__\.py$|
          ^pyproject\.toml$
        pass_filenames: false
        require_serial: true
      - id: upgrade-important-versions
        name: Upgrade important versions (manual)
        entry: ./scripts/ci/prek/upgrade_important_versions.py
        stages: ['manual']
        language: python
        files: >
          (?x)
          ^\.pre-commit-config\.yaml$|
          ^\.github/\.pre-commit-config\.yaml$|
          ^scripts/ci/prek/update_installers_and_prek\.py$
        pass_filenames: false
        require_serial: true
  - repo: https://github.com/adamchainz/blacken-docs
    rev: fda77690955e9b63c6687d8806bafd56a526e45f  # frozen: 1.20.0
    hooks:
      - id: blacken-docs
        name: Run black on docs
        args:
          - --line-length=110
          - --target-version=py310
          - --target-version=py311
          - --target-version=py312
          - --target-version=py313
        alias: blacken-docs
        additional_dependencies:
         - 'black==25.9.0'
  - repo: https://github.com/pre-commit/pre-commit-hooks
    rev: 3e8a8703264a2f4a69428a0aa4dcb512790b2c8c  # frozen: v6.0.0
    hooks:
      - id: check-merge-conflict
        name: Check that merge conflicts are not being committed
      - id: debug-statements
        name: Detect accidentally committed debug statements
      - id: check-builtin-literals
        name: Require literal syntax when initializing builtins
      - id: detect-private-key
        name: Detect if private key is added to the repository
        exclude: ^providers/ssh/docs/connections/ssh\.rst$
      - id: end-of-file-fixer
        name: Make sure that there is an empty line at the end
        exclude: >
          (?x)
          ^airflow-core/docs/img/.*\.dot|
          ^airflow-core/docs/img/.*\.sha256|
          .*/dist/.*|
          LICENSES-ui\.txt$|
          .*/openapi-gen/.*
      - id: mixed-line-ending
        name: Detect if mixed line ending is used (\r vs. \r\n)
      - id: check-executables-have-shebangs
        name: Check that executables have shebang
      - id: check-xml
        name: Check XML files with xmllint
        exclude: >
          (?x)
          ^scripts/ci/docker-compose/gremlin/.
      - id: trailing-whitespace
        name: Remove trailing whitespace at end of line
        exclude: >
          (?x)
          ^airflow-core/docs/img/.*\.dot$|
          ^dev/breeze/doc/images/output.*$|
          ^.*/openapi-gen/.*$|
          ^airflow-ctl/docs/images/.*\.svg$
  - repo: https://github.com/pre-commit/pygrep-hooks
    rev: 3a6eb0fadf60b3cccfd80bad9dbb6fae7e47b316  # frozen: v1.10.0
    hooks:
      - id: rst-backticks
        name: Check if RST files use double backticks for code
      - id: python-no-log-warn
        name: Check if there are no deprecate log warn
  - repo: https://github.com/adrienverge/yamllint
    rev: 79a6b2b1392eaf49cdd32ac4f14be1a809bbd8f7  # frozen: v1.37.1
    hooks:
      - id: yamllint
        name: Check YAML files with yamllint
        entry: yamllint -c yamllint-config.yml --strict
        types: [yaml]
        exclude: >
          (?x)
          ^.*airflow\.template\.yaml$|
          ^.*init_git_sync\.template\.yaml$|
          ^chart/(?:templates|files)/.*\.yaml$|
          ^helm-tests/tests/chart_utils/keda.sh_scaledobjects\.yaml$|
          .*/v1.*\.yaml$|
          ^.*openapi.*\.yaml$|
          ^\.pre-commit-config\.yaml$|
          ^.*reproducible_build\.yaml$|
          ^.*pnpm-lock\.yaml$|
          ^.*-generated\.yaml$
  - repo: https://github.com/ikamensh/flynt
    rev: 97be693bf18bc2f050667dd282d243e2824b81e2  # frozen: 1.0.6
    hooks:
      - id: flynt
        name: Run flynt string format converter for Python
        args:
         # If flynt detects too long text it ignores it. So we set a very large limit to make it easy
         # to split the text by hand. Too long lines are detected by flake8 (below),
         # so the user is informed to take action.
         - --line-length
         - '99999'
  - repo: https://github.com/codespell-project/codespell
    rev: 63c8f8312b7559622c0d82815639671ae42132ac  # frozen: v2.4.1
    hooks:
      - id: codespell
        name: Run codespell
        description: Run codespell to check for common misspellings in files
        entry: bash -c 'echo "If you think that this failure is an error, consider adding the word(s)
          to the codespell dictionary at docs/spelling_wordlist.txt.
          The word(s) should be in lowercase." && exec codespell "$@"' --
        language: python
        types: [text]
        exclude: >
          (?x)
          material-icons\.css$|
          ^images/.*$|
          ^RELEASE_NOTES\.txt$|
          ^.*package-lock\.json$|
          ^.*/kinglear\.txt$|
          ^.*pnpm-lock\.yaml$|
          .*/dist/.*|
          ^airflow-core/src/airflow/ui/public/i18n/locales/(?!en/).+/
        args:
          - --ignore-words=docs/spelling_wordlist.txt
          - --skip=providers/.*/src/airflow/providers/*/*.rst,providers/*/docs/changelog.rst,docs/*/commits.rst,providers/*/docs/commits.rst,providers/*/*/docs/commits.rst,docs/apache-airflow/tutorial/pipeline_example.csv,*.min.js,*.lock,INTHEWILD.md,*.svg
          - --exclude-file=.codespellignorelines
  - repo: https://github.com/woodruffw/zizmor-pre-commit
    rev: 1e30511413f07e516c1844ba91abce8aca984963  # frozen: v1.18.0
    hooks:
      - id: zizmor
        name: Run zizmor to check for github workflow syntax errors
        types: [yaml]
        files: ^\.github/workflows/.*$|^\.github/actions/.*$
        require_serial: true
        entry: zizmor
  - repo: local
    # Note that this is the 2nd "local" repo group in the .pre-commit-config.yaml file. This is because
    # we try to minimize the number of passes that must happen to apply some of the changes
    # done by prek-hooks. Some of the prek hooks not only check for errors but also fix them. This means
    # that output from an earlier prek hook becomes input to another prek hook. Splitting the local
    # scripts of our and adding some other non-local prek hook in-between allows us to handle such
    # changes quickly - especially when we want the early modifications from the first local group
    # to be applied before the non-local prek hooks are run
    hooks:
      - id: check-shared-distributions-structure
        name: Check shared distributions structure
        entry: ./scripts/ci/prek/check_shared_distributions_structure.py
        language: python
        pass_filenames: false
        files: ^shared/.*$
      - id: check-shared-distributions-usage
        name: Check shared distributions usage
        entry: ./scripts/ci/prek/check_shared_distributions_usage.py
        language: python
        pass_filenames: false
        files: ^shared/.*$|^.*/pyproject.toml$|^.*/_shared/.*$
      - id: ruff
        name: Run 'ruff' for extremely fast Python linting
        description: "Run 'ruff' for extremely fast Python linting"
        entry: ruff check --force-exclude
        language: python
        types_or: [python, pyi]
        args: [--fix]
        require_serial: true
        additional_dependencies: ['ruff==0.14.9']
        exclude: ^airflow-core/tests/unit/dags/test_imports\.py$|^performance/tests/test_.*\.py$
      - id: ruff-format
        name: Run 'ruff format'
        description: "Run 'ruff format' for extremely fast Python formatting"
        entry: ./scripts/ci/prek/ruff_format.py
        language: python
        types_or: [python, pyi]
        args: []
        require_serial: true
        exclude: ^airflow-core/tests/unit/dags/test_imports\.py$
      - id: replace-bad-characters
        name: Replace bad characters
        entry: ./scripts/ci/prek/replace_bad_characters.py
        language: python
        types: [file, text]
        exclude: >
          (?x)
          ^clients/gen/go\.sh$|
          ^\.gitmodules$|
          ^airflow-core/src/airflow/ui/openapi-gen/|
          ^providers/edge3/src/airflow/providers/edge3/plugins/www/openapi-gen/|
          .*/dist/.*|
          \.go$|
          /go\.(mod|sum)$
      - id: lint-dockerfile
        name: Lint Dockerfile
        language: python
        entry: ./scripts/ci/prek/lint_dockerfile.py
        files: Dockerfile.*$
        pass_filenames: true
        require_serial: true
      - id: check-airflow-providers-bug-report-template
        name: Sort airflow-bug-report provider list
        language: python
        files: ^\.github/ISSUE_TEMPLATE/3-airflow_providers_bug_report\.yml$
        require_serial: true
        entry: ./scripts/ci/prek/check_airflow_bug_report_template.py
      - id: update-local-yml-file
        name: Update mounts in the local yml file
        entry: ./scripts/ci/prek/local_yml_mounts.py
        language: python
        files: ^dev/breeze/src/airflow_breeze/utils/docker_command_utils\.py$|^scripts/ci/docker_compose/local\.yml$
        pass_filenames: false
      - id: check-extras-order
        name: Check order of extras in Dockerfile
        entry: ./scripts/ci/prek/check_order_dockerfile_extras.py
        language: python
        files: ^Dockerfile$
        pass_filenames: false
      - id: generate-airflow-diagrams
        name: Generate airflow diagrams
        entry: ./scripts/ci/prek/generate_airflow_diagrams.py
        language: python
        files: >
          (?x)
          ^airflow-core/docs/.*/diagram_[^/]*\.py$|
          ^docs/images/.*\.py$|
          ^airflow-ctl/docs/images/diagrams/.*\.py$
        pass_filenames: true
      - id: prevent-deprecated-sqlalchemy-usage
        name: Prevent deprecated sqlalchemy usage
        entry: ./scripts/ci/prek/prevent_deprecated_sqlalchemy_usage.py
        language: python
        files: >
            (?x)
            ^airflow-ctl.*\.py$|
            ^airflow-core/src/airflow/models/.*\.py$|
            ^airflow-core/tests/unit/api_fastapi/core_api/routes/public/test_assets.py$|
<<<<<<< HEAD
            ^airflow-core/tests/unit/utils/test_state.py$|
=======
            ^airflow-core/tests/unit/utils/test_db_cleanup.py$|
>>>>>>> dd3c93e2
            ^dev/airflow_perf/scheduler_dag_execution_timing.py$|
            ^providers/openlineage/.*\.py$|
            ^task_sdk.*\.py$
        pass_filenames: true
      - id: update-supported-versions
        name: Updates supported versions in documentation
        entry: ./scripts/ci/prek/supported_versions.py
        language: python
        files: ^airflow-core/docs/installation/supported-versions\.rst$|^scripts/ci/prek/supported_versions\.py$|^README\.md$
        pass_filenames: false
      - id: check-revision-heads-map
        name: Check that the REVISION_HEADS_MAP is up-to-date
        language: python
        entry: ./scripts/ci/prek/check_revision_heads_map.py
        pass_filenames: false
        files: >
          (?x)
          ^scripts/ci/prek/version_heads_map\.py$|
          ^airflow-core/src/airflow/migrations/versions/.*$|
          ^airflow-core/src/airflow/migrations/versions|
          ^airflow-core/src/airflow/utils/db\.py$
      - id: update-version
        name: Update versions in docs
        entry: ./scripts/ci/prek/update_versions.py
        language: python
        files: ^docs|^airflow-core/src/airflow/__init__\.py$|.*/pyproject\.toml$
        pass_filenames: false
      - id: check-pydevd-left-in-code
        language: pygrep
        name: Check for pydevd debug statements accidentally left
        entry: "pydevd.*settrace\\("
        pass_filenames: true
        files: \.py$
      - id: check-safe-filter-usage-in-html
        language: pygrep
        name: Don't use safe in templates
        description: the Safe filter is error-prone, use Markup() in code instead
        entry: "\\|\\s*safe"
        files: \.html$
        pass_filenames: true
      - id: check-urlparse-usage-in-code
        language: pygrep
        name: Don't use urlparse in code
        description: urlparse is not recommended, use urlsplit() in code instead
        entry: "^\\s*from urllib\\.parse import ((\\|, )(urlparse\\|urlunparse))+$"
        pass_filenames: true
        files: \.py$
      - id: check-for-inclusive-language
        language: pygrep
        name: Check for language that we do not accept as community
        description: Please use more appropriate words for community documentation.
        entry: >
          (?ix)
          (black|white)[_-]?list|
          \bshe\b|
          \bhe\b|
          \bher\b|
          \bhis\b|
          \bmaster\b|
          \bslave\b|
          \bsanity\b|
          \bdummy\b
        pass_filenames: true
        exclude: >
          (?x)
          ^README\.md$|
          ^generated/PYPI_README\.md$|
          ^airflow-core/docs/.*commits\.rst$|
          ^airflow-core/newsfragments/41368\.significant\.rst$|
          ^airflow-core/newsfragments/41761.significant\.rst$|
          ^airflow-core/newsfragments/43349\.significant\.rst$|
          ^airflow-core/src/airflow/api_fastapi/auth/managers/simple/ui/pnpm-lock\.yaml$|
          ^airflow-core/src/airflow/cli/commands/local_commands/fastapi_api_command\.py$|
          ^airflow-core/src/airflow/config_templates/|
          ^airflow-core/src/airflow/models/baseoperator\.py$|
          ^airflow-core/src/airflow/operators/__init__\.py$|
          ^airflow-core/src/airflow/serialization/serialized_objects\.py$|
          ^airflow-core/src/airflow/ui/openapi-gen/|
          ^airflow-core/src/airflow/ui/pnpm-lock\.yaml$|
          ^airflow-core/src/airflow/ui/public/i18n/locales/de/README\.md$|
          ^airflow-core/src/airflow/ui/src/i18n/config\.ts$|
          ^airflow-core/src/airflow/utils/db\.py$|
          ^airflow-core/src/airflow/utils/trigger_rule\.py$|
          ^airflow-core/tests/|
          ^.*changelog\.(rst|txt)$|
          ^.*CHANGELOG\.(rst|txt)$|
          ^chart/values.schema\.json$|
          ^.*commits\.(rst|txt)$|
          ^.*/conf_constants\.py$|
          ^.*/conf\.py$|
          ^contributing-docs/03_contributors_quick_start\.rst$|
          ^dev/|
          ^devel-common/src/docs/README\.rst$|
          ^devel-common/src/sphinx_exts/removemarktransform\.py|
          ^devel-common/src/tests_common/test_utils/db\.py|
          .*/dist/.*|
          ^docs/apache-airflow-providers-amazon/secrets-backends/aws-ssm-parameter-store\.rst$|
          git|
          ^helm-tests/tests/chart_utils/helm_template_generator\.py$|
          ^helm-tests/tests/chart_utils/ingress-networking-v1beta1\.json$|
          package-lock\.json$|
          ^.*\.(png|gif|jp[e]?g|svg|tgz|lock)$|
          ^\.pre-commit-config\.yaml$|
          ^.*/provider_conf\.py$|
          ^providers/\.pre-commit-config\.yaml$|
          ^providers/amazon/src/airflow/providers/amazon/aws/hooks/emr\.py$|
          ^providers/amazon/src/airflow/providers/amazon/aws/operators/emr\.py$|
          ^providers/apache/cassandra/src/airflow/providers/apache/cassandra/hooks/cassandra\.py$|
          ^providers/apache/hdfs/docs/connections\.rst$|
          ^providers/apache/hive/src/airflow/providers/apache/hive/operators/hive_stats\.py$|
          ^providers/apache/hive/src/airflow/providers/apache/hive/transfers/vertica_to_hive\.py$|
          ^providers/apache/kafka/docs/connections/kafka\.rst$|
          ^providers/apache/spark/docs/decorators/pyspark\.rst$|
          ^providers/apache/spark/src/airflow/providers/apache/spark/decorators/|
          ^providers/apache/spark/src/airflow/providers/apache/spark/hooks/|
          ^providers/apache/spark/src/airflow/providers/apache/spark/operators/|
          ^providers/cncf/kubernetes/docs/operators\.rst$|
          ^providers/common/sql/tests/provider_tests/common/sql/operators/test_sql_execute\.py$|
          ^providers/edge3/src/airflow/providers/edge3/plugins/www/pnpm-lock.yaml$|
          ^providers/exasol/src/airflow/providers/exasol/hooks/exasol\.py$|
          ^providers/fab/docs/auth-manager/webserver-authentication\.rst$|
          ^providers/fab/src/airflow/providers/fab/auth_manager/security_manager/|
          ^providers/fab/src/airflow/providers/fab/www/static/|
          ^providers/fab/src/airflow/providers/fab/www/templates/|
          ^providers/google/docs/operators/cloud/kubernetes_engine\.rst$|
          ^providers/google/src/airflow/providers/google/cloud/hooks/bigquery\.py$|
          ^providers/google/src/airflow/providers/google/cloud/operators/cloud_build\.py$|
          ^providers/google/src/airflow/providers/google/cloud/operators/dataproc\.py$|
          ^providers/google/src/airflow/providers/google/cloud/operators/mlengine\.py$|
          ^providers/keycloak/src/airflow/providers/keycloak/auth_manager/cli/definition.py|
          ^providers/microsoft/azure/docs/connections/azure_cosmos\.rst$|
          ^providers/microsoft/azure/src/airflow/providers/microsoft/azure/hooks/cosmos\.py$|
          ^providers/microsoft/winrm/src/airflow/providers/microsoft/winrm/hooks/winrm\.py$|
          ^providers/microsoft/winrm/src/airflow/providers/microsoft/winrm/operators/winrm\.py$|
          ^providers/opsgenie/src/airflow/providers/opsgenie/hooks/opsgenie\.py$|
          ^providers/redis/src/airflow/providers/redis/provider\.yaml$|
          ^providers/.*/tests/|
          .rat-excludes|
          ^.*RELEASE_NOTES\.rst$|
          ^scripts/ci/docker-compose/integration-keycloak\.yml$|
          ^scripts/ci/docker-compose/keycloak/keycloak-entrypoint\.sh$|
          ^scripts/ci/prek/upgrade_important_versions.py$|
          ^scripts/ci/prek/vendor_k8s_json_schema\.py$
      - id: check-template-context-variable-in-sync
        name: Sync template context variable refs
        language: python
        entry: ./scripts/ci/prek/check_template_context_variable_in_sync.py
        files:
          (?x)
          ^airflow-core/src/airflow/models/taskinstance\.py$|
          ^task-sdk/src/airflow/sdk/definitions/context\.py$|
          ^airflow-core/docs/templates-ref\.rst$
      - id: check-base-operator-usage
        language: pygrep
        name: Check BaseOperator core imports
        description: Make sure BaseOperator is imported from airflow.models.baseoperator in core
        entry: "from airflow\\.models import.* BaseOperator\\b"
        files: \.py$
        pass_filenames: true
        exclude: >
          (?x)
          ^airflow-core/src/airflow/decorators/.*$|
          ^airflow-core/src/airflow/hooks/.*$|
          ^airflow-core/src/airflow/operators/.*$|
          ^providers/.*$
      - id: check-base-operator-usage
        language: pygrep
        name: Check BaseOperatorLink core imports
        description: Make sure BaseOperatorLink is not imported from airflow.models in core
        entry: "^\\s*from airflow\\.models\\.baseoperatorlink import BaseOperatorLink\\b"
        files: \.py$
        pass_filenames: true
        exclude: >
          (?x)
          ^airflow-core/src/airflow/decorators/.*$|
          ^airflow-core/src/airflow/hooks/.*$|
          ^airflow-core/src/airflow/operators/.*$|
          ^providers/.*/src/airflow/providers/.*$|
          ^providers/.*/src/airflow/providers/standard/sensors/.*$
      - id: check-core-deprecation-classes
        language: pygrep
        name: Verify usage of Airflow deprecation classes in core
        entry: category=DeprecationWarning|category=PendingDeprecationWarning
        files: \.py$
        exclude: ^airflow-core/src/airflow/configuration\.py$|^airflow-core/tests/.*$|^providers/.*/src/airflow/providers/|^scripts/in_container/verify_providers\.py$|^providers/.*/tests/.*$|^devel-common/
        pass_filenames: true
      - id: check-provide-create-sessions-imports
        language: pygrep
        name: Check session util imports
        description: NEW_SESSION, provide_session, and create_session should be imported from airflow.utils.session to avoid import cycles.
        entry: "from airflow\\.utils\\.db import.* (NEW_SESSION|provide_session|create_session)"
        files: \.py$
        pass_filenames: true
      - id: check-incorrect-use-of-LoggingMixin
        language: pygrep
        name: Make sure LoggingMixin is not used alone
        entry: "LoggingMixin\\(\\)"
        files: \.py$
        pass_filenames: true
      - id: check-start-date-not-used-in-defaults
        language: pygrep
        name: start_date not in default_args
        entry: "default_args\\s*=\\s*{\\s*(\"|')start_date(\"|')|(\"|')start_date(\"|'):"
        files: \.*example_dags.*\.py$
        pass_filenames: true
      - id: check-apache-license-rat
        name: Check if licenses are OK for Apache
        entry: ./scripts/ci/prek/check_license.py
        language: python
        files: ^LICENSE$
        pass_filenames: false
      - id: check-boring-cyborg-configuration
        name: Checks for Boring Cyborg configuration consistency
        language: python
        entry: ./scripts/ci/prek/boring_cyborg.py
        pass_filenames: false
        require_serial: true
      - id: update-in-the-wild-to-be-sorted
        name: Sort INTHEWILD.md alphabetically
        entry: ./scripts/ci/prek/sort_in_the_wild.py
        language: python
        files: ^\.pre-commit-config\.yaml$|^INTHEWILD\.md$
        pass_filenames: false
        require_serial: true
      - id: update-installed-providers-to-be-sorted
        name: Sort and uniquify installed_providers.txt
        entry: ./scripts/ci/prek/sort_installed_providers.py
        language: python
        files: ^\.pre-commit-config\.yaml$|^.*_installed_providers\.txt$
        pass_filenames: false
        require_serial: true
      - id: update-spelling-wordlist-to-be-sorted
        name: Sort spelling_wordlist.txt
        entry: ./scripts/ci/prek/sort_spelling_wordlist.py
        language: python
        files: ^\.pre-commit-config\.yaml$|^docs/spelling_wordlist\.txt$
        require_serial: true
        pass_filenames: false
      - id: shellcheck
        name: Check Shell scripts syntax correctness
        language: docker_image
        entry: koalaman/shellcheck:v0.8.0 -x -a
        files: \.(bash|sh)$|^hooks/build$|^hooks/push$
        exclude: ^dev/breeze/autocomplete/.*$
      - id: check-integrations-list-consistent
        name: Sync integrations list with docs
        entry: ./scripts/ci/prek/check_integrations_list.py
        language: python
        files: ^scripts/ci/docker-compose/integration-.*\.yml$|^contributing-docs/testing/integration_tests\.rst$
        require_serial: true
        pass_filenames: false
      - id: update-pyproject-toml
        name: Update Airflow's meta-package pyproject.toml
        language: python
        entry: ./scripts/ci/prek/update_airflow_pyproject_toml.py
        files: >
          (?x)
          ^.*/pyproject\.toml$|
          ^scripts/ci/prek/update_airflow_pyproject_toml\.py$|
          ^providers/.*/pyproject\.toml$|
          ^providers/.*/provider\.yaml$
        pass_filenames: false
        require_serial: true
      - id: update-reproducible-source-date-epoch
        name: Update Source Date Epoch for reproducible builds
        language: python
        entry: ./scripts/ci/prek/update_source_date_epoch.py
        files: ^RELEASE_NOTES\.rst$|^chart/RELEASE_NOTES\.rst$
        require_serial: true
      - id: check-breeze-top-dependencies-limited
        name: Check top-level breeze deps
        description: Breeze should have small number of top-level dependencies
        language: python
        entry: ./scripts/tools/check_if_limited_dependencies.py
        files: ^dev/breeze/.*$
        pass_filenames: false
        require_serial: true
      - id: check-system-tests-present
        name: Check if system tests have required segments of code
        entry: ./scripts/ci/prek/check_system_tests.py
        language: python
        files: ^.*/tests/system/.*/example_[^/]*\.py$
        pass_filenames: true
      - id: generate-pypi-readme
        name: Generate PyPI README
        entry: ./scripts/ci/prek/generate_pypi_readme.py
        language: python
        files: ^README\.md$
        pass_filenames: false
      - id: lint-markdown
        name: Run markdownlint
        description: Checks the style of Markdown files.
        entry: markdownlint
        language: node
        types: [markdown]
        files: \.(md|mdown|markdown)$
        additional_dependencies: ['markdownlint-cli@0.38.0']
      - id: lint-json-schema
        name: Lint JSON Schema files
        entry: ./scripts/ci/prek/lint_json_schema.py
        args:
          - --spec-file
          - scripts/ci/prek/draft7_schema.json
        language: python
        pass_filenames: true
        files: .*\.schema\.json$
        require_serial: true
      - id: lint-json-schema
        name: Lint NodePort Service
        entry: ./scripts/ci/prek/lint_json_schema.py
        args:
          - --spec-url
          - https://raw.githubusercontent.com/yannh/kubernetes-json-schema/master/v1.20.2-standalone/service-v1.json
        language: python
        pass_filenames: true
        files: ^scripts/ci/kubernetes/nodeport\.yaml$
        require_serial: true
      - id: lint-json-schema
        name: Lint Docker compose files
        entry: ./scripts/ci/prek/lint_json_schema.py
        args:
          - --spec-url
          - https://raw.githubusercontent.com/compose-spec/compose-spec/master/schema/compose-spec.json
        language: python
        pass_filenames: true
        files: ^scripts/ci/docker-compose/.+\.ya?ml$|docker-compose\.ya?ml$
        exclude: >
          (?x)
          ^scripts/ci/docker-compose/grafana/.|
          ^scripts/ci/docker-compose/gremlin/.|
          ^scripts/ci/docker-compose/.+-config\.ya?ml$
        require_serial: true
      - id: check-persist-credentials-disabled-in-github-workflows
        name: Check persistent creds in workflow files
        description: Check that workflow files have persist-credentials disabled
        entry: ./scripts/ci/prek/checkout_no_credentials.py
        language: python
        pass_filenames: true
        files: ^\.github/workflows/.*\.yml$
      - id: check-docstring-param-types
        name: Check that docstrings do not specify param types
        entry: ./scripts/ci/prek/docstring_param_type.py
        language: python
        pass_filenames: true
        files: \.py$
      - id: check-zip-file-is-not-committed
        name: Check no zip files are committed
        description: Zip files are not allowed in the repository
        language: fail
        entry: |
          Zip files are not allowed in the repository as they are hard to
          track and have security implications. Please remove the zip file from the repository.
        files: \.zip$
      - id: update-inlined-dockerfile-scripts
        name: Inline Dockerfile and Dockerfile.ci scripts
        entry: ./scripts/ci/prek/inline_scripts_in_docker.py
        language: python
        pass_filenames: false
        files: ^Dockerfile$|^Dockerfile\.ci$|^scripts/docker/.*$
        require_serial: true
      - id: check-changelog-has-no-duplicates
        name: Check changelogs for duplicate entries
        language: python
        files: changelog\.(rst|txt)$
        entry: ./scripts/ci/prek/changelog_duplicates.py
        pass_filenames: true
      - id: check-changelog-format
        name: Check changelog format
        language: python
        files: changelog\.(rst|txt)$
        entry: ./scripts/ci/prek/check_changelog_format.py
        pass_filenames: true
      - id: check-newsfragments-are-valid
        name: Check newsfragments are valid
        language: python
        files: newsfragments/.*\.rst$
        entry: ./scripts/ci/prek/newsfragments.py
        pass_filenames: true
        # We sometimes won't have newsfragments in the repo, so always run it so `check-hooks-apply` passes
        # This is fast, so not too much downside
        always_run: true
      - id: update-breeze-cmd-output
        name: Update breeze docs
        description: Update output of breeze commands in Breeze documentation
        entry: ./scripts/ci/prek/breeze_cmd_line.py
        language: python
        files: >
          (?x)
          ^dev/breeze/.*$|
          ^\.pre-commit-config\.yaml$|
          ^scripts/ci/prek/breeze_cmd_line\.py$|
          ^generated/provider_dependencies\.json$
        require_serial: true
        pass_filenames: false
      - id: check-example-dags-urls
        name: Check that example dags url include provider versions
        entry: ./scripts/ci/prek/update_example_dags_paths.py
        language: python
        pass_filenames: true
        files:
          (?x)
          ^airflow-core/docs/.*example-dags\.rst$|
          ^airflow-core/docs/.*index\.rst$|
          ^docs/.*index\.rst$
        always_run: true
      - id: check-lazy-logging
        name: Check that all logging methods are lazy
        entry: ./scripts/ci/prek/check_lazy_logging.py
        language: python
        pass_filenames: true
        files: \.py$
      - id: bandit
        name: bandit
        description: "Bandit is a tool for finding common security issues in Python code"
        entry: bandit
        language: python
        language_version: python3
        types: [python]
        additional_dependencies: ['bandit==1.7.6']
        require_serial: true
        files: ^airflow-core/src/airflow/.*  # TODO Expand this to more than just airflow-core
        exclude:
          airflow/example_dags/.*
        args:
          - "--skip"
          - "B101,B301,B324,B403,B404,B603"
          - "--severity-level"
          - "high"  # TODO: remove this line when we fix all the issues
        ## ADD MOST PREK HOOK ABOVE THAT LINE
        # The below prek hooks are those requiring CI image to be built
      - id: mypy-dev
        stages: ['pre-push']
        name: Run mypy for dev
        language: python
        entry: ./scripts/ci/prek/mypy.py
        files: ^dev/.*\.py$|^scripts/.*\.py$
        require_serial: true
      - id: mypy-dev
        stages: ['manual']
        name: Run mypy for dev (manual)
        language: python
        entry: ./scripts/ci/prek/mypy_folder.py dev
        pass_filenames: false
        files: ^.*\.py$
        require_serial: true
      - id: mypy-devel-common
        stages: ['pre-push']
        name: Run mypy for devel-common
        language: python
        entry: ./scripts/ci/prek/mypy.py
        files: ^devel-common/.*\.py$
        require_serial: true
      - id: mypy-devel-common
        stages: ['manual']
        name: Run mypy for devel-common (manual)
        language: python
        entry: ./scripts/ci/prek/mypy_folder.py devel-common
        pass_filenames: false
        files: ^.*\.py$
        require_serial: true
      - id: check-template-fields-valid
        name: Check templated fields mapped in operators/sensors
        language: python
        entry: ./scripts/ci/prek/check_template_fields.py
        files: ^(providers/.*/)?airflow-core/.*/(sensors|operators)/.*\.py$
        require_serial: true
      - id: generate-tasksdk-datamodels
        name: Generate Datamodels for TaskSDK client
        language: python
        entry: uv run -p 3.12 --no-progress --active --group codegen --project apache-airflow-task-sdk --directory task-sdk -s dev/generate_task_sdk_models.py
        pass_filenames: false
        files: ^airflow-core/src/airflow/api_fastapi/execution_api/.*\.py$
        require_serial: true
      - id: generate-airflowctl-datamodels
        name: Generate Datamodels for AirflowCTL
        language: python
        entry: >
          bash -c '
          uv run -p 3.12 --no-dev --no-progress --active --group codegen --project apache-airflow-ctl --directory airflow-ctl/ datamodel-codegen &&
           uv run -p 3.12 --no-dev --no-progress --active --group codegen --project apache-airflow-ctl --directory airflow-ctl/ datamodel-codegen --input="../airflow-core/src/airflow/api_fastapi/auth/managers/simple/openapi/v2-simple-auth-manager-generated.yaml" --output="src/airflowctl/api/datamodels/auth_generated.py"'
        pass_filenames: false
        files:
          (?x)
          ^airflow-core/src/airflow/api_fastapi/core_api/datamodels/.*\.py$|
          ^airflow-core/src/airflow/api_fastapi/auth/managers/simple/(datamodels|routes|services|openapi)/.*\.py$
        require_serial: true
        ## ONLY ADD PREK HOOKS HERE THAT REQUIRE CI IMAGE
      - id: check-contextmanager-class-decorators
        name: Check for problematic context manager class decorators
        entry: ./scripts/ci/prek/check_contextmanager_class_decorators.py
        language: python
        files: .*test.*\.py$
        pass_filenames: true<|MERGE_RESOLUTION|>--- conflicted
+++ resolved
@@ -425,11 +425,8 @@
             ^airflow-ctl.*\.py$|
             ^airflow-core/src/airflow/models/.*\.py$|
             ^airflow-core/tests/unit/api_fastapi/core_api/routes/public/test_assets.py$|
-<<<<<<< HEAD
             ^airflow-core/tests/unit/utils/test_state.py$|
-=======
             ^airflow-core/tests/unit/utils/test_db_cleanup.py$|
->>>>>>> dd3c93e2
             ^dev/airflow_perf/scheduler_dag_execution_timing.py$|
             ^providers/openlineage/.*\.py$|
             ^task_sdk.*\.py$
