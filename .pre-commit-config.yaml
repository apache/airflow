# Licensed to the Apache Software Foundation (ASF) under one
# or more contributor license agreements.  See the NOTICE file
# distributed with this work for additional information
# regarding copyright ownership.  The ASF licenses this file
# to you under the Apache License, Version 2.0 (the
# "License"); you may not use this file except in compliance
# with the License.  You may obtain a copy of the License at
#
#   http://www.apache.org/licenses/LICENSE-2.0
#
# Unless required by applicable law or agreed to in writing,
# software distributed under the License is distributed on an
# "AS IS" BASIS, WITHOUT WARRANTIES OR CONDITIONS OF ANY
# KIND, either express or implied.  See the License for the
# specific language governing permissions and limitations
# under the License.
---
default_stages: [pre-commit, pre-push]
minimum_prek_version: '0.2.22'
default_language_version:
  python: python3
  node: 22.19.0
  golang: 1.24.0
exclude: ^.*/.*_vendor/
repos:
  - repo: meta
    hooks:
      - id: identity
        name: Print checked files
        description: Print input to the static check hooks for troubleshooting
      - id: check-hooks-apply
        name: Check if all hooks apply to the repository
  - repo: https://github.com/eclipse-csi/octopin
    # We need this commit because if supports two spaces before comments (yamllint compatibility)
    rev: 74fd075c7b326c771cd95ca86c59cbe65f0dda37
    hooks:
      - id: pin-versions
        name: Pin versions of dependencies in CI workflows (manual)
        stages: ['manual']
        language: python
        language_version: python311
  - repo: https://github.com/thlorenz/doctoc.git
    rev: 68f070c98b9a053eabfa7f8899d1f42b9919f98c  # frozen: v2.2.0
    hooks:
      - id: doctoc
        name: Add TOC for Markdown and RST files
        files:
          (?x)
          ^README\.md$|
          ^UPDATING.*\.md$|
          ^chart/UPDATING.*\.md$|
          ^dev/.*\.md$|
          ^dev/.*\.rst$|
          ^docs/README\.md$|
          ^\.github/.*\.md$|
          ^airflow-core/tests/system/README\.md$
        args:
          - "--maxlevel"
          - "2"
  - repo: https://github.com/Lucas-C/pre-commit-hooks
    # replace hash with version once PR #103 merged comes in a release
    rev: f5cfd5fdaf0211dfd1027d9d8442b764a232c7ad
    hooks:
      - id: insert-license
        name: Add license for all SQL files
        files: \.sql$
        exclude: |
          (?x)
          ^\.github/
        args:
          - --comment-style
          - "/*||*/"
          - --license-filepath
          - scripts/ci/license-templates/LICENSE.txt
          - --fuzzy-match-generates-todo
      - id: insert-license
        name: Add license for all RST files
        exclude: ^\.github/.*$|newsfragments/.*\.rst$
        args:
          - --comment-style
          - "||"
          - --license-filepath
          - scripts/ci/license-templates/LICENSE.rst
          - --fuzzy-match-generates-todo
        files: \.rst$
      - id: insert-license
        name: Add license for CSS/JS/JSX/PUML/TS/TSX
        files: \.(css|jsx?|puml|tsx?)$
        exclude: ^\.github/.*$|ui/openapi-gen/|www/openapi-gen/|.*/dist/.*
        args:
          - --comment-style
          - "/*!| *| */"
          - --license-filepath
          - scripts/ci/license-templates/LICENSE.txt
          - --fuzzy-match-generates-todo
      - id: insert-license
        name: Add license for all Shell files
        exclude: ^\.github/.*$|^dev/breeze/autocomplete/.*$
        files: \.bash$|\.sh$
        args:
          - --comment-style
          - "|#|"
          - --license-filepath
          - scripts/ci/license-templates/LICENSE.txt
          - --fuzzy-match-generates-todo
      - id: insert-license
        name: Add license for all toml files
        exclude: ^\.github/.*$|^dev/breeze/autocomplete/.*$
        files: \.toml$
        args:
          - --comment-style
          - "|#|"
          - --license-filepath
          - scripts/ci/license-templates/LICENSE.txt
          - --fuzzy-match-generates-todo
      - id: insert-license
        name: Add license for all Python files
        exclude: ^\.github/.*$|^.*/_vendor/.*$|^airflow-ctl/.*/.*generated\.py$
        files: \.py$|\.pyi$
        args:
          - --comment-style
          - "|#|"
          - --license-filepath
          - scripts/ci/license-templates/LICENSE.txt
          - --fuzzy-match-generates-todo
      - id: insert-license
        name: Add license for all XML files
        exclude: ^\.github/.*$
        files: \.xml$
        args:
          - --comment-style
          - "<!--||-->"
          - --license-filepath
          - scripts/ci/license-templates/LICENSE.txt
          - --fuzzy-match-generates-todo
      - id: insert-license
        name: Add license for all YAML files except Helm templates
        exclude: >
          (?x)
          ^\.github/.*$|
          ^chart/templates/.*|
          .*reproducible_build\.yaml$|
          ^.*/v2.*\.yaml$|
          ^.*/openapi/_private_ui.*\.yaml$|
          ^.*/pnpm-lock\.yaml$|
          .*-generated\.yaml$
        types: [yaml]
        files: \.ya?ml$
        args:
          - --comment-style
          - "|#|"
          - --license-filepath
          - scripts/ci/license-templates/LICENSE.txt
          - --fuzzy-match-generates-todo
      - id: insert-license
        name: Add license for all Markdown files
        files: \.md$
        exclude: PROVIDER_CHANGES.*\.md$
        args:
          - --comment-style
          - "<!--|| -->"
          - --license-filepath
          - scripts/ci/license-templates/LICENSE.txt
          - --fuzzy-match-generates-todo
      - id: insert-license
        name: Add license for all other files
        exclude: ^\.github/.*$
        args:
          - --comment-style
          - "|#|"
          - --license-filepath
          - scripts/ci/license-templates/LICENSE.txt
          - --fuzzy-match-generates-todo
        files: >
          \.cfg$|\.conf$|\.ini$|\.ldif$|\.properties$|\.service$|\.tf$|Dockerfile.*$
  - repo: local
    hooks:
      - id: check-min-python-version
        name: Check minimum Python version
        entry: ./scripts/ci/prek/check_min_python_version.py
        language: python
        require_serial: true
      - id: upgrade-important-versions
        name: Upgrade important versions (manual)
        entry: ./scripts/ci/prek/upgrade_important_versions.py
        stages: ['manual']
        language: python
        files: >
          (?x)
          ^\.pre-commit-config\.yaml$|
          ^\.github/\.pre-commit-config\.yaml$|
          ^scripts/ci/prek/update_installers_and_prek\.py$
        pass_filenames: false
        require_serial: true
  - repo: https://github.com/adamchainz/blacken-docs
    rev: fda77690955e9b63c6687d8806bafd56a526e45f  # frozen: 1.20.0
    hooks:
      - id: blacken-docs
        name: Run black on docs
        args:
          - --line-length=110
          - --target-version=py310
          - --target-version=py311
          - --target-version=py312
          - --target-version=py313
        alias: blacken-docs
        additional_dependencies:
         - 'black==25.9.0'
  - repo: https://github.com/pre-commit/pre-commit-hooks
    rev: 3e8a8703264a2f4a69428a0aa4dcb512790b2c8c  # frozen: v6.0.0
    hooks:
      - id: check-merge-conflict
        name: Check that merge conflicts are not being committed
      - id: debug-statements
        name: Detect accidentally committed debug statements
      - id: check-builtin-literals
        name: Require literal syntax when initializing builtins
      - id: detect-private-key
        name: Detect if private key is added to the repository
        exclude: ^providers/ssh/docs/connections/ssh\.rst$
      - id: end-of-file-fixer
        name: Make sure that there is an empty line at the end
        exclude: >
          (?x)
          ^airflow-core/docs/img/.*\.dot|
          ^airflow-core/docs/img/.*\.sha256|
          .*/dist/.*|
          LICENSES-ui\.txt$|
          .*/openapi-gen/.*
      - id: mixed-line-ending
        name: Detect if mixed line ending is used (\r vs. \r\n)
      - id: check-executables-have-shebangs
        name: Check that executables have shebang
      - id: check-xml
        name: Check XML files with xmllint
        exclude: >
          (?x)
          ^scripts/ci/docker-compose/gremlin/.
      - id: trailing-whitespace
        name: Remove trailing whitespace at end of line
        exclude: >
          (?x)
          ^airflow-core/docs/img/.*\.dot$|
          ^dev/breeze/doc/images/output.*$|
          ^.*/openapi-gen/.*$|
          ^airflow-ctl/docs/images/.*\.svg$
  - repo: https://github.com/pre-commit/pygrep-hooks
    rev: 3a6eb0fadf60b3cccfd80bad9dbb6fae7e47b316  # frozen: v1.10.0
    hooks:
      - id: rst-backticks
        name: Check if RST files use double backticks for code
      - id: python-no-log-warn
        name: Check if there are no deprecate log warn
  - repo: https://github.com/adrienverge/yamllint
    rev: 79a6b2b1392eaf49cdd32ac4f14be1a809bbd8f7  # frozen: v1.37.1
    hooks:
      - id: yamllint
        name: Check YAML files with yamllint
        entry: yamllint -c yamllint-config.yml --strict
        types: [yaml]
        exclude: >
          (?x)
          ^.*airflow\.template\.yaml$|
          ^.*init_git_sync\.template\.yaml$|
          ^chart/(?:templates|files)/.*\.yaml$|
          ^helm-tests/tests/chart_utils/keda.sh_scaledobjects\.yaml$|
          .*/v1.*\.yaml$|
          ^.*openapi.*\.yaml$|
          ^\.pre-commit-config\.yaml$|
          ^.*reproducible_build\.yaml$|
          ^.*pnpm-lock\.yaml$|
          ^.*-generated\.yaml$
  - repo: https://github.com/ikamensh/flynt
    rev: 97be693bf18bc2f050667dd282d243e2824b81e2  # frozen: 1.0.6
    hooks:
      - id: flynt
        name: Run flynt string format converter for Python
        args:
         # If flynt detects too long text it ignores it. So we set a very large limit to make it easy
         # to split the text by hand. Too long lines are detected by flake8 (below),
         # so the user is informed to take action.
         - --line-length
         - '99999'
  - repo: https://github.com/codespell-project/codespell
    rev: 63c8f8312b7559622c0d82815639671ae42132ac  # frozen: v2.4.1
    hooks:
      - id: codespell
        name: Run codespell
        description: Run codespell to check for common misspellings in files
        entry: bash -c 'echo "If you think that this failure is an error, consider adding the word(s)
          to the codespell dictionary at docs/spelling_wordlist.txt.
          The word(s) should be in lowercase." && exec codespell "$@"' --
        language: python
        types: [text]
        exclude: >
          (?x)
          material-icons\.css$|
          ^images/.*$|
          ^RELEASE_NOTES\.txt$|
          ^.*package-lock\.json$|
          ^.*/kinglear\.txt$|
          ^.*pnpm-lock\.yaml$|
          .*/dist/.*|
          ^airflow-core/src/airflow/ui/public/i18n/locales/(?!en/).+/
        args:
          - --ignore-words=docs/spelling_wordlist.txt
          - --skip=providers/.*/src/airflow/providers/*/*.rst,providers/*/docs/changelog.rst,docs/*/commits.rst,providers/*/docs/commits.rst,providers/*/*/docs/commits.rst,docs/apache-airflow/tutorial/pipeline_example.csv,*.min.js,*.lock,INTHEWILD.md,*.svg
          - --exclude-file=.codespellignorelines
  - repo: https://github.com/woodruffw/zizmor-pre-commit
    rev: 1e30511413f07e516c1844ba91abce8aca984963  # frozen: v1.18.0
    hooks:
      - id: zizmor
        name: Run zizmor to check for github workflow syntax errors
        types: [yaml]
        files: ^\.github/workflows/.*$|^\.github/actions/.*$
        require_serial: true
        entry: zizmor
  - repo: local
    # Note that this is the 2nd "local" repo group in the .pre-commit-config.yaml file. This is because
    # we try to minimize the number of passes that must happen to apply some of the changes
    # done by prek-hooks. Some of the prek hooks not only check for errors but also fix them. This means
    # that output from an earlier prek hook becomes input to another prek hook. Splitting the local
    # scripts of our and adding some other non-local prek hook in-between allows us to handle such
    # changes quickly - especially when we want the early modifications from the first local group
    # to be applied before the non-local prek hooks are run
    hooks:
      - id: check-shared-distributions-structure
        name: Check shared distributions structure
        entry: ./scripts/ci/prek/check_shared_distributions_structure.py
        language: python
        pass_filenames: false
        files: ^shared/.*$
      - id: check-shared-distributions-usage
        name: Check shared distributions usage
        entry: ./scripts/ci/prek/check_shared_distributions_usage.py
        language: python
        pass_filenames: false
        files: ^shared/.*$|^.*/pyproject.toml$|^.*/_shared/.*$
      - id: ruff
        name: Run 'ruff' for extremely fast Python linting
        description: "Run 'ruff' for extremely fast Python linting"
        entry: ruff check --force-exclude
        language: python
        types_or: [python, pyi]
        args: [--fix]
        require_serial: true
        additional_dependencies: ['ruff==0.14.9']
        exclude: ^airflow-core/tests/unit/dags/test_imports\.py$|^performance/tests/test_.*\.py$
      - id: ruff-format
        name: Run 'ruff format'
        description: "Run 'ruff format' for extremely fast Python formatting"
        entry: ./scripts/ci/prek/ruff_format.py
        language: python
        types_or: [python, pyi]
        args: []
        require_serial: true
        exclude: ^airflow-core/tests/unit/dags/test_imports\.py$
      - id: replace-bad-characters
        name: Replace bad characters
        entry: ./scripts/ci/prek/replace_bad_characters.py
        language: python
        types: [file, text]
        exclude: >
          (?x)
          ^clients/gen/go\.sh$|
          ^\.gitmodules$|
          ^airflow-core/src/airflow/ui/openapi-gen/|
          ^providers/edge3/src/airflow/providers/edge3/plugins/www/openapi-gen/|
          .*/dist/.*|
          \.go$|
          /go\.(mod|sum)$
      - id: lint-dockerfile
        name: Lint Dockerfile
        language: python
        entry: ./scripts/ci/prek/lint_dockerfile.py
        files: Dockerfile.*$
        pass_filenames: true
        require_serial: true
      - id: check-airflow-providers-bug-report-template
        name: Sort airflow-bug-report provider list
        language: python
        files: ^\.github/ISSUE_TEMPLATE/3-airflow_providers_bug_report\.yml$
        require_serial: true
        entry: ./scripts/ci/prek/check_airflow_bug_report_template.py
      - id: update-local-yml-file
        name: Update mounts in the local yml file
        entry: ./scripts/ci/prek/local_yml_mounts.py
        language: python
        files: ^dev/breeze/src/airflow_breeze/utils/docker_command_utils\.py$|^scripts/ci/docker_compose/local\.yml$
        pass_filenames: false
      - id: check-extras-order
        name: Check order of extras in Dockerfile
        entry: ./scripts/ci/prek/check_order_dockerfile_extras.py
        language: python
        files: ^Dockerfile$
        pass_filenames: false
      - id: generate-airflow-diagrams
        name: Generate airflow diagrams
        entry: ./scripts/ci/prek/generate_airflow_diagrams.py
        language: python
        files: >
          (?x)
          ^airflow-core/docs/.*/diagram_[^/]*\.py$|
          ^docs/images/.*\.py$|
          ^airflow-ctl/docs/images/diagrams/.*\.py$
        pass_filenames: true
      - id: prevent-deprecated-sqlalchemy-usage
        name: Prevent deprecated sqlalchemy usage
        entry: ./scripts/ci/prek/prevent_deprecated_sqlalchemy_usage.py
        language: python
        files: >
            (?x)
            ^airflow-ctl.*\.py$|
            ^airflow-core/src/airflow/models/.*\.py$|
            ^airflow-core/tests/unit/api_fastapi/core_api/routes/public/test_assets.py$|
<<<<<<< HEAD
            ^airflow-core/tests/unit/cli/commands/test_rotate_fernet_key_command\.py$|
=======
            ^airflow-core/tests/unit/cli/commands/test_task_command\.py$|
>>>>>>> fd320163
            ^task_sdk.*\.py$
        pass_filenames: true
      - id: update-supported-versions
        name: Updates supported versions in documentation
        entry: ./scripts/ci/prek/supported_versions.py
        language: python
        files: ^airflow-core/docs/installation/supported-versions\.rst$|^scripts/ci/prek/supported_versions\.py$|^README\.md$
        pass_filenames: false
      - id: check-revision-heads-map
        name: Check that the REVISION_HEADS_MAP is up-to-date
        language: python
        entry: ./scripts/ci/prek/check_revision_heads_map.py
        pass_filenames: false
        files: >
          (?x)
          ^scripts/ci/prek/version_heads_map\.py$|
          ^airflow-core/src/airflow/migrations/versions/.*$|
          ^airflow-core/src/airflow/migrations/versions|
          ^airflow-core/src/airflow/utils/db\.py$
      - id: update-version
        name: Update versions in docs
        entry: ./scripts/ci/prek/update_versions.py
        language: python
        files: ^docs|^airflow-core/src/airflow/__init__\.py$|.*/pyproject\.toml$
        pass_filenames: false
      - id: check-pydevd-left-in-code
        language: pygrep
        name: Check for pydevd debug statements accidentally left
        entry: "pydevd.*settrace\\("
        pass_filenames: true
        files: \.py$
      - id: check-safe-filter-usage-in-html
        language: pygrep
        name: Don't use safe in templates
        description: the Safe filter is error-prone, use Markup() in code instead
        entry: "\\|\\s*safe"
        files: \.html$
        pass_filenames: true
      - id: check-urlparse-usage-in-code
        language: pygrep
        name: Don't use urlparse in code
        description: urlparse is not recommended, use urlsplit() in code instead
        entry: "^\\s*from urllib\\.parse import ((\\|, )(urlparse\\|urlunparse))+$"
        pass_filenames: true
        files: \.py$
      - id: check-for-inclusive-language
        language: pygrep
        name: Check for language that we do not accept as community
        description: Please use more appropriate words for community documentation.
        entry: >
          (?ix)
          (black|white)[_-]?list|
          \bshe\b|
          \bhe\b|
          \bher\b|
          \bhis\b|
          \bmaster\b|
          \bslave\b|
          \bsanity\b|
          \bdummy\b
        pass_filenames: true
        exclude: >
          (?x)
          ^README\.md$|
          ^generated/PYPI_README\.md$|
          ^airflow-core/docs/.*commits\.rst$|
          ^airflow-core/newsfragments/41368\.significant\.rst$|
          ^airflow-core/newsfragments/41761.significant\.rst$|
          ^airflow-core/newsfragments/43349\.significant\.rst$|
          ^airflow-core/src/airflow/api_fastapi/auth/managers/simple/ui/pnpm-lock\.yaml$|
          ^airflow-core/src/airflow/cli/commands/local_commands/fastapi_api_command\.py$|
          ^airflow-core/src/airflow/config_templates/|
          ^airflow-core/src/airflow/models/baseoperator\.py$|
          ^airflow-core/src/airflow/operators/__init__\.py$|
          ^airflow-core/src/airflow/serialization/serialized_objects\.py$|
          ^airflow-core/src/airflow/ui/openapi-gen/|
          ^airflow-core/src/airflow/ui/pnpm-lock\.yaml$|
          ^airflow-core/src/airflow/ui/public/i18n/locales/de/README\.md$|
          ^airflow-core/src/airflow/ui/src/i18n/config\.ts$|
          ^airflow-core/src/airflow/utils/db\.py$|
          ^airflow-core/src/airflow/utils/trigger_rule\.py$|
          ^airflow-core/tests/|
          ^.*changelog\.(rst|txt)$|
          ^.*CHANGELOG\.(rst|txt)$|
          ^chart/values.schema\.json$|
          ^.*commits\.(rst|txt)$|
          ^.*/conf_constants\.py$|
          ^.*/conf\.py$|
          ^contributing-docs/03_contributors_quick_start\.rst$|
          ^dev/|
          ^devel-common/src/docs/README\.rst$|
          ^devel-common/src/sphinx_exts/removemarktransform\.py|
          ^devel-common/src/tests_common/test_utils/db\.py|
          .*/dist/.*|
          ^docs/apache-airflow-providers-amazon/secrets-backends/aws-ssm-parameter-store\.rst$|
          git|
          ^helm-tests/tests/chart_utils/helm_template_generator\.py$|
          ^helm-tests/tests/chart_utils/ingress-networking-v1beta1\.json$|
          package-lock\.json$|
          ^.*\.(png|gif|jp[e]?g|svg|tgz|lock)$|
          ^\.pre-commit-config\.yaml$|
          ^.*/provider_conf\.py$|
          ^providers/\.pre-commit-config\.yaml$|
          ^providers/amazon/src/airflow/providers/amazon/aws/hooks/emr\.py$|
          ^providers/amazon/src/airflow/providers/amazon/aws/operators/emr\.py$|
          ^providers/apache/cassandra/src/airflow/providers/apache/cassandra/hooks/cassandra\.py$|
          ^providers/apache/hdfs/docs/connections\.rst$|
          ^providers/apache/hive/src/airflow/providers/apache/hive/operators/hive_stats\.py$|
          ^providers/apache/hive/src/airflow/providers/apache/hive/transfers/vertica_to_hive\.py$|
          ^providers/apache/kafka/docs/connections/kafka\.rst$|
          ^providers/apache/spark/docs/decorators/pyspark\.rst$|
          ^providers/apache/spark/src/airflow/providers/apache/spark/decorators/|
          ^providers/apache/spark/src/airflow/providers/apache/spark/hooks/|
          ^providers/apache/spark/src/airflow/providers/apache/spark/operators/|
          ^providers/cncf/kubernetes/docs/operators\.rst$|
          ^providers/common/sql/tests/provider_tests/common/sql/operators/test_sql_execute\.py$|
          ^providers/edge3/src/airflow/providers/edge3/plugins/www/pnpm-lock.yaml$|
          ^providers/exasol/src/airflow/providers/exasol/hooks/exasol\.py$|
          ^providers/fab/docs/auth-manager/webserver-authentication\.rst$|
          ^providers/fab/src/airflow/providers/fab/auth_manager/security_manager/|
          ^providers/fab/src/airflow/providers/fab/www/static/|
          ^providers/fab/src/airflow/providers/fab/www/templates/|
          ^providers/google/docs/operators/cloud/kubernetes_engine\.rst$|
          ^providers/google/src/airflow/providers/google/cloud/hooks/bigquery\.py$|
          ^providers/google/src/airflow/providers/google/cloud/operators/cloud_build\.py$|
          ^providers/google/src/airflow/providers/google/cloud/operators/dataproc\.py$|
          ^providers/google/src/airflow/providers/google/cloud/operators/mlengine\.py$|
          ^providers/keycloak/src/airflow/providers/keycloak/auth_manager/cli/definition.py|
          ^providers/microsoft/azure/docs/connections/azure_cosmos\.rst$|
          ^providers/microsoft/azure/src/airflow/providers/microsoft/azure/hooks/cosmos\.py$|
          ^providers/microsoft/winrm/src/airflow/providers/microsoft/winrm/hooks/winrm\.py$|
          ^providers/microsoft/winrm/src/airflow/providers/microsoft/winrm/operators/winrm\.py$|
          ^providers/opsgenie/src/airflow/providers/opsgenie/hooks/opsgenie\.py$|
          ^providers/redis/src/airflow/providers/redis/provider\.yaml$|
          ^providers/.*/tests/|
          .rat-excludes|
          ^.*RELEASE_NOTES\.rst$|
          ^scripts/ci/docker-compose/integration-keycloak\.yml$|
          ^scripts/ci/docker-compose/keycloak/keycloak-entrypoint\.sh$|
          ^scripts/ci/prek/upgrade_important_versions.py$|
          ^scripts/ci/prek/vendor_k8s_json_schema\.py$
      - id: check-template-context-variable-in-sync
        name: Sync template context variable refs
        language: python
        entry: ./scripts/ci/prek/check_template_context_variable_in_sync.py
        files:
          (?x)
          ^airflow-core/src/airflow/models/taskinstance\.py$|
          ^task-sdk/src/airflow/sdk/definitions/context\.py$|
          ^airflow-core/docs/templates-ref\.rst$
      - id: check-base-operator-usage
        language: pygrep
        name: Check BaseOperator core imports
        description: Make sure BaseOperator is imported from airflow.models.baseoperator in core
        entry: "from airflow\\.models import.* BaseOperator\\b"
        files: \.py$
        pass_filenames: true
        exclude: >
          (?x)
          ^airflow-core/src/airflow/decorators/.*$|
          ^airflow-core/src/airflow/hooks/.*$|
          ^airflow-core/src/airflow/operators/.*$|
          ^providers/.*$
      - id: check-base-operator-usage
        language: pygrep
        name: Check BaseOperatorLink core imports
        description: Make sure BaseOperatorLink is not imported from airflow.models in core
        entry: "^\\s*from airflow\\.models\\.baseoperatorlink import BaseOperatorLink\\b"
        files: \.py$
        pass_filenames: true
        exclude: >
          (?x)
          ^airflow-core/src/airflow/decorators/.*$|
          ^airflow-core/src/airflow/hooks/.*$|
          ^airflow-core/src/airflow/operators/.*$|
          ^providers/.*/src/airflow/providers/.*$|
          ^providers/.*/src/airflow/providers/standard/sensors/.*$
      - id: check-core-deprecation-classes
        language: pygrep
        name: Verify usage of Airflow deprecation classes in core
        entry: category=DeprecationWarning|category=PendingDeprecationWarning
        files: \.py$
        exclude: ^airflow-core/src/airflow/configuration\.py$|^airflow-core/tests/.*$|^providers/.*/src/airflow/providers/|^scripts/in_container/verify_providers\.py$|^providers/.*/tests/.*$|^devel-common/
        pass_filenames: true
      - id: check-provide-create-sessions-imports
        language: pygrep
        name: Check session util imports
        description: NEW_SESSION, provide_session, and create_session should be imported from airflow.utils.session to avoid import cycles.
        entry: "from airflow\\.utils\\.db import.* (NEW_SESSION|provide_session|create_session)"
        files: \.py$
        pass_filenames: true
      - id: check-incorrect-use-of-LoggingMixin
        language: pygrep
        name: Make sure LoggingMixin is not used alone
        entry: "LoggingMixin\\(\\)"
        files: \.py$
        pass_filenames: true
      - id: check-start-date-not-used-in-defaults
        language: pygrep
        name: start_date not in default_args
        entry: "default_args\\s*=\\s*{\\s*(\"|')start_date(\"|')|(\"|')start_date(\"|'):"
        files: \.*example_dags.*\.py$
        pass_filenames: true
      - id: check-apache-license-rat
        name: Check if licenses are OK for Apache
        entry: ./scripts/ci/prek/check_license.py
        language: python
        files: ^LICENSE$
        pass_filenames: false
      - id: check-boring-cyborg-configuration
        name: Checks for Boring Cyborg configuration consistency
        language: python
        entry: ./scripts/ci/prek/boring_cyborg.py
        pass_filenames: false
        require_serial: true
      - id: update-in-the-wild-to-be-sorted
        name: Sort INTHEWILD.md alphabetically
        entry: ./scripts/ci/prek/sort_in_the_wild.py
        language: python
        files: ^\.pre-commit-config\.yaml$|^INTHEWILD\.md$
        pass_filenames: false
        require_serial: true
      - id: update-installed-providers-to-be-sorted
        name: Sort and uniquify installed_providers.txt
        entry: ./scripts/ci/prek/sort_installed_providers.py
        language: python
        files: ^\.pre-commit-config\.yaml$|^.*_installed_providers\.txt$
        pass_filenames: false
        require_serial: true
      - id: update-spelling-wordlist-to-be-sorted
        name: Sort spelling_wordlist.txt
        entry: ./scripts/ci/prek/sort_spelling_wordlist.py
        language: python
        files: ^\.pre-commit-config\.yaml$|^docs/spelling_wordlist\.txt$
        require_serial: true
        pass_filenames: false
      - id: shellcheck
        name: Check Shell scripts syntax correctness
        language: docker_image
        entry: koalaman/shellcheck:v0.8.0 -x -a
        files: \.(bash|sh)$|^hooks/build$|^hooks/push$
        exclude: ^dev/breeze/autocomplete/.*$
      - id: check-integrations-list-consistent
        name: Sync integrations list with docs
        entry: ./scripts/ci/prek/check_integrations_list.py
        language: python
        files: ^scripts/ci/docker-compose/integration-.*\.yml$|^contributing-docs/testing/integration_tests\.rst$
        require_serial: true
        pass_filenames: false
      - id: update-pyproject-toml
        name: Update Airflow's meta-package pyproject.toml
        language: python
        entry: ./scripts/ci/prek/update_airflow_pyproject_toml.py
        files: >
          (?x)
          ^.*/pyproject\.toml$|
          ^scripts/ci/prek/update_airflow_pyproject_toml\.py$|
          ^providers/.*/pyproject\.toml$|
          ^providers/.*/provider\.yaml$
        pass_filenames: false
        require_serial: true
      - id: update-reproducible-source-date-epoch
        name: Update Source Date Epoch for reproducible builds
        language: python
        entry: ./scripts/ci/prek/update_source_date_epoch.py
        files: ^RELEASE_NOTES\.rst$|^chart/RELEASE_NOTES\.rst$
        require_serial: true
      - id: check-breeze-top-dependencies-limited
        name: Check top-level breeze deps
        description: Breeze should have small number of top-level dependencies
        language: python
        entry: ./scripts/tools/check_if_limited_dependencies.py
        files: ^dev/breeze/.*$
        pass_filenames: false
        require_serial: true
      - id: check-system-tests-present
        name: Check if system tests have required segments of code
        entry: ./scripts/ci/prek/check_system_tests.py
        language: python
        files: ^.*/tests/system/.*/example_[^/]*\.py$
        pass_filenames: true
      - id: generate-pypi-readme
        name: Generate PyPI README
        entry: ./scripts/ci/prek/generate_pypi_readme.py
        language: python
        files: ^README\.md$
        pass_filenames: false
      - id: lint-markdown
        name: Run markdownlint
        description: Checks the style of Markdown files.
        entry: markdownlint
        language: node
        types: [markdown]
        files: \.(md|mdown|markdown)$
        additional_dependencies: ['markdownlint-cli@0.38.0']
      - id: lint-json-schema
        name: Lint JSON Schema files
        entry: ./scripts/ci/prek/lint_json_schema.py
        args:
          - --spec-file
          - scripts/ci/prek/draft7_schema.json
        language: python
        pass_filenames: true
        files: .*\.schema\.json$
        require_serial: true
      - id: lint-json-schema
        name: Lint NodePort Service
        entry: ./scripts/ci/prek/lint_json_schema.py
        args:
          - --spec-url
          - https://raw.githubusercontent.com/yannh/kubernetes-json-schema/master/v1.20.2-standalone/service-v1.json
        language: python
        pass_filenames: true
        files: ^scripts/ci/kubernetes/nodeport\.yaml$
        require_serial: true
      - id: lint-json-schema
        name: Lint Docker compose files
        entry: ./scripts/ci/prek/lint_json_schema.py
        args:
          - --spec-url
          - https://raw.githubusercontent.com/compose-spec/compose-spec/master/schema/compose-spec.json
        language: python
        pass_filenames: true
        files: ^scripts/ci/docker-compose/.+\.ya?ml$|docker-compose\.ya?ml$
        exclude: >
          (?x)
          ^scripts/ci/docker-compose/grafana/.|
          ^scripts/ci/docker-compose/gremlin/.|
          ^scripts/ci/docker-compose/.+-config\.ya?ml$
        require_serial: true
      - id: check-persist-credentials-disabled-in-github-workflows
        name: Check persistent creds in workflow files
        description: Check that workflow files have persist-credentials disabled
        entry: ./scripts/ci/prek/checkout_no_credentials.py
        language: python
        pass_filenames: true
        files: ^\.github/workflows/.*\.yml$
      - id: check-docstring-param-types
        name: Check that docstrings do not specify param types
        entry: ./scripts/ci/prek/docstring_param_type.py
        language: python
        pass_filenames: true
        files: \.py$
      - id: check-zip-file-is-not-committed
        name: Check no zip files are committed
        description: Zip files are not allowed in the repository
        language: fail
        entry: |
          Zip files are not allowed in the repository as they are hard to
          track and have security implications. Please remove the zip file from the repository.
        files: \.zip$
      - id: update-inlined-dockerfile-scripts
        name: Inline Dockerfile and Dockerfile.ci scripts
        entry: ./scripts/ci/prek/inline_scripts_in_docker.py
        language: python
        pass_filenames: false
        files: ^Dockerfile$|^Dockerfile\.ci$|^scripts/docker/.*$
        require_serial: true
      - id: check-changelog-has-no-duplicates
        name: Check changelogs for duplicate entries
        language: python
        files: changelog\.(rst|txt)$
        entry: ./scripts/ci/prek/changelog_duplicates.py
        pass_filenames: true
      - id: check-changelog-format
        name: Check changelog format
        language: python
        files: changelog\.(rst|txt)$
        entry: ./scripts/ci/prek/check_changelog_format.py
        pass_filenames: true
      - id: check-newsfragments-are-valid
        name: Check newsfragments are valid
        language: python
        files: newsfragments/.*\.rst$
        entry: ./scripts/ci/prek/newsfragments.py
        pass_filenames: true
        # We sometimes won't have newsfragments in the repo, so always run it so `check-hooks-apply` passes
        # This is fast, so not too much downside
        always_run: true
      - id: update-breeze-cmd-output
        name: Update breeze docs
        description: Update output of breeze commands in Breeze documentation
        entry: ./scripts/ci/prek/breeze_cmd_line.py
        language: python
        files: >
          (?x)
          ^dev/breeze/.*$|
          ^\.pre-commit-config\.yaml$|
          ^scripts/ci/prek/breeze_cmd_line\.py$|
          ^generated/provider_dependencies\.json$
        require_serial: true
        pass_filenames: false
      - id: check-example-dags-urls
        name: Check that example dags url include provider versions
        entry: ./scripts/ci/prek/update_example_dags_paths.py
        language: python
        pass_filenames: true
        files:
          (?x)
          ^airflow-core/docs/.*example-dags\.rst$|
          ^airflow-core/docs/.*index\.rst$|
          ^docs/.*index\.rst$
        always_run: true
      - id: check-lazy-logging
        name: Check that all logging methods are lazy
        entry: ./scripts/ci/prek/check_lazy_logging.py
        language: python
        pass_filenames: true
        files: \.py$
      - id: bandit
        name: bandit
        description: "Bandit is a tool for finding common security issues in Python code"
        entry: bandit
        language: python
        language_version: python3
        types: [python]
        additional_dependencies: ['bandit==1.7.6']
        require_serial: true
        files: ^airflow-core/src/airflow/.*  # TODO Expand this to more than just airflow-core
        exclude:
          airflow/example_dags/.*
        args:
          - "--skip"
          - "B101,B301,B324,B403,B404,B603"
          - "--severity-level"
          - "high"  # TODO: remove this line when we fix all the issues
        ## ADD MOST PREK HOOK ABOVE THAT LINE
        # The below prek hooks are those requiring CI image to be built
      - id: mypy-dev
        stages: ['pre-push']
        name: Run mypy for dev
        language: python
        entry: ./scripts/ci/prek/mypy.py
        files: ^dev/.*\.py$|^scripts/.*\.py$
        require_serial: true
      - id: mypy-dev
        stages: ['manual']
        name: Run mypy for dev (manual)
        language: python
        entry: ./scripts/ci/prek/mypy_folder.py dev
        pass_filenames: false
        files: ^.*\.py$
        require_serial: true
      - id: mypy-devel-common
        stages: ['pre-push']
        name: Run mypy for devel-common
        language: python
        entry: ./scripts/ci/prek/mypy.py
        files: ^devel-common/.*\.py$
        require_serial: true
      - id: mypy-devel-common
        stages: ['manual']
        name: Run mypy for devel-common (manual)
        language: python
        entry: ./scripts/ci/prek/mypy_folder.py devel-common
        pass_filenames: false
        files: ^.*\.py$
        require_serial: true
      - id: check-template-fields-valid
        name: Check templated fields mapped in operators/sensors
        language: python
        entry: ./scripts/ci/prek/check_template_fields.py
        files: ^(providers/.*/)?airflow-core/.*/(sensors|operators)/.*\.py$
        require_serial: true
      - id: generate-tasksdk-datamodels
        name: Generate Datamodels for TaskSDK client
        language: python
        entry: uv run -p 3.12 --no-progress --active --group codegen --project apache-airflow-task-sdk --directory task-sdk -s dev/generate_task_sdk_models.py
        pass_filenames: false
        files: ^airflow-core/src/airflow/api_fastapi/execution_api/.*\.py$
        require_serial: true
      - id: generate-airflowctl-datamodels
        name: Generate Datamodels for AirflowCTL
        language: python
        entry: >
          bash -c '
          uv run -p 3.12 --no-dev --no-progress --active --group codegen --project apache-airflow-ctl --directory airflow-ctl/ datamodel-codegen &&
           uv run -p 3.12 --no-dev --no-progress --active --group codegen --project apache-airflow-ctl --directory airflow-ctl/ datamodel-codegen --input="../airflow-core/src/airflow/api_fastapi/auth/managers/simple/openapi/v2-simple-auth-manager-generated.yaml" --output="src/airflowctl/api/datamodels/auth_generated.py"'
        pass_filenames: false
        files:
          (?x)
          ^airflow-core/src/airflow/api_fastapi/core_api/datamodels/.*\.py$|
          ^airflow-core/src/airflow/api_fastapi/auth/managers/simple/(datamodels|routes|services|openapi)/.*\.py$
        require_serial: true
        ## ONLY ADD PREK HOOKS HERE THAT REQUIRE CI IMAGE
      - id: check-contextmanager-class-decorators
        name: Check for problematic context manager class decorators
        entry: ./scripts/ci/prek/check_contextmanager_class_decorators.py
        language: python
        files: .*test.*\.py$
        pass_filenames: true<|MERGE_RESOLUTION|>--- conflicted
+++ resolved
@@ -413,11 +413,8 @@
             ^airflow-ctl.*\.py$|
             ^airflow-core/src/airflow/models/.*\.py$|
             ^airflow-core/tests/unit/api_fastapi/core_api/routes/public/test_assets.py$|
-<<<<<<< HEAD
             ^airflow-core/tests/unit/cli/commands/test_rotate_fernet_key_command\.py$|
-=======
             ^airflow-core/tests/unit/cli/commands/test_task_command\.py$|
->>>>>>> fd320163
             ^task_sdk.*\.py$
         pass_filenames: true
       - id: update-supported-versions
