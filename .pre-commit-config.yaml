# Licensed to the Apache Software Foundation (ASF) under one
# or more contributor license agreements.  See the NOTICE file
# distributed with this work for additional information
# regarding copyright ownership.  The ASF licenses this file
# to you under the Apache License, Version 2.0 (the
# "License"); you may not use this file except in compliance
# with the License.  You may obtain a copy of the License at
#
#   http://www.apache.org/licenses/LICENSE-2.0
#
# Unless required by applicable law or agreed to in writing,
# software distributed under the License is distributed on an
# "AS IS" BASIS, WITHOUT WARRANTIES OR CONDITIONS OF ANY
# KIND, either express or implied.  See the License for the
# specific language governing permissions and limitations
# under the License.
---
default_stages: [pre-commit, pre-push]
minimum_prek_version: '0.2.22'
default_language_version:
  python: python3
  node: 22.19.0
  golang: 1.24.0
exclude: ^.*/.*_vendor/
repos:
  - repo: meta
    hooks:
      - id: identity
        name: Print checked files
        description: Print input to the static check hooks for troubleshooting
      - id: check-hooks-apply
        name: Check if all hooks apply to the repository
  - repo: https://github.com/eclipse-csi/octopin
    # We need this commit because if supports two spaces before comments (yamllint compatibility)
    rev: 74fd075c7b326c771cd95ca86c59cbe65f0dda37
    hooks:
      - id: pin-versions
        name: Pin versions of dependencies in CI workflows (manual)
        stages: ['manual']
        language: python
        language_version: python311
  - repo: https://github.com/thlorenz/doctoc.git
    rev: 68f070c98b9a053eabfa7f8899d1f42b9919f98c  # frozen: v2.2.0
    hooks:
      - id: doctoc
        name: Add TOC for Markdown and RST files
        files:
          (?x)
          ^README\.md$|
          ^UPDATING.*\.md$|
          ^chart/UPDATING.*\.md$|
          ^dev/.*\.md$|
          ^dev/.*\.rst$|
          ^docs/README\.md$|
          ^\.github/.*\.md$|
          ^airflow-core/tests/system/README\.md$
        args:
          - "--maxlevel"
          - "2"
  - repo: https://github.com/Lucas-C/pre-commit-hooks
    # replace hash with version once PR #103 merged comes in a release
    rev: f5cfd5fdaf0211dfd1027d9d8442b764a232c7ad
    hooks:
      - id: insert-license
        name: Add license for all SQL files
        files: \.sql$
        exclude: |
          (?x)
          ^\.github/
        args:
          - --comment-style
          - "/*||*/"
          - --license-filepath
          - scripts/ci/license-templates/LICENSE.txt
          - --fuzzy-match-generates-todo
      - id: insert-license
        name: Add license for all RST files
        exclude: ^\.github/.*$|newsfragments/.*\.rst$
        args:
          - --comment-style
          - "||"
          - --license-filepath
          - scripts/ci/license-templates/LICENSE.rst
          - --fuzzy-match-generates-todo
        files: \.rst$
      - id: insert-license
        name: Add license for CSS/JS/JSX/PUML/TS/TSX
        files: \.(css|jsx?|puml|tsx?)$
        exclude: ^\.github/.*$|ui/openapi-gen/|www/openapi-gen/|.*/dist/.*
        args:
          - --comment-style
          - "/*!| *| */"
          - --license-filepath
          - scripts/ci/license-templates/LICENSE.txt
          - --fuzzy-match-generates-todo
      - id: insert-license
        name: Add license for all Shell files
        exclude: ^\.github/.*$|^dev/breeze/autocomplete/.*$
        files: \.bash$|\.sh$
        args:
          - --comment-style
          - "|#|"
          - --license-filepath
          - scripts/ci/license-templates/LICENSE.txt
          - --fuzzy-match-generates-todo
      - id: insert-license
        name: Add license for all toml files
        exclude: ^\.github/.*$|^dev/breeze/autocomplete/.*$
        files: \.toml$
        args:
          - --comment-style
          - "|#|"
          - --license-filepath
          - scripts/ci/license-templates/LICENSE.txt
          - --fuzzy-match-generates-todo
      - id: insert-license
        name: Add license for all Python files
        exclude: ^\.github/.*$|^.*/_vendor/.*$|^airflow-ctl/.*/.*generated\.py$
        files: \.py$|\.pyi$
        args:
          - --comment-style
          - "|#|"
          - --license-filepath
          - scripts/ci/license-templates/LICENSE.txt
          - --fuzzy-match-generates-todo
      - id: insert-license
        name: Add license for all XML files
        exclude: ^\.github/.*$
        files: \.xml$
        args:
          - --comment-style
          - "<!--||-->"
          - --license-filepath
          - scripts/ci/license-templates/LICENSE.txt
          - --fuzzy-match-generates-todo
      - id: insert-license
        name: Add license for all YAML files except Helm templates
        exclude: >
          (?x)
          ^\.github/.*$|
          ^chart/templates/.*|
          .*reproducible_build\.yaml$|
          ^.*/v2.*\.yaml$|
          ^.*/openapi/_private_ui.*\.yaml$|
          ^.*/pnpm-lock\.yaml$|
          .*-generated\.yaml$
        types: [yaml]
        files: \.ya?ml$
        args:
          - --comment-style
          - "|#|"
          - --license-filepath
          - scripts/ci/license-templates/LICENSE.txt
          - --fuzzy-match-generates-todo
      - id: insert-license
        name: Add license for all Markdown files
        files: \.md$
        exclude: PROVIDER_CHANGES.*\.md$
        args:
          - --comment-style
          - "<!--|| -->"
          - --license-filepath
          - scripts/ci/license-templates/LICENSE.txt
          - --fuzzy-match-generates-todo
      - id: insert-license
        name: Add license for all other files
        exclude: ^\.github/.*$
        args:
          - --comment-style
          - "|#|"
          - --license-filepath
          - scripts/ci/license-templates/LICENSE.txt
          - --fuzzy-match-generates-todo
        files: >
          \.cfg$|\.conf$|\.ini$|\.ldif$|\.properties$|\.service$|\.tf$|Dockerfile.*$
  - repo: local
    hooks:
      - id: check-min-python-version
        name: Check minimum Python version
        entry: ./scripts/ci/prek/check_min_python_version.py
        language: python
        require_serial: true
      - id: upgrade-important-versions
        name: Upgrade important versions (manual)
        entry: ./scripts/ci/prek/upgrade_important_versions.py
        stages: ['manual']
        language: python
        files: >
          (?x)
          ^\.pre-commit-config\.yaml$|
          ^\.github/\.pre-commit-config\.yaml$|
          ^scripts/ci/prek/update_installers_and_prek\.py$
        pass_filenames: false
        require_serial: true
  - repo: https://github.com/adamchainz/blacken-docs
    rev: fda77690955e9b63c6687d8806bafd56a526e45f  # frozen: 1.20.0
    hooks:
      - id: blacken-docs
        name: Run black on docs
        args:
          - --line-length=110
          - --target-version=py310
          - --target-version=py311
          - --target-version=py312
          - --target-version=py313
        alias: blacken-docs
        additional_dependencies:
         - 'black==25.9.0'
  - repo: https://github.com/pre-commit/pre-commit-hooks
    rev: 3e8a8703264a2f4a69428a0aa4dcb512790b2c8c  # frozen: v6.0.0
    hooks:
      - id: check-merge-conflict
        name: Check that merge conflicts are not being committed
      - id: debug-statements
        name: Detect accidentally committed debug statements
      - id: check-builtin-literals
        name: Require literal syntax when initializing builtins
      - id: detect-private-key
        name: Detect if private key is added to the repository
        exclude: ^providers/ssh/docs/connections/ssh\.rst$
      - id: end-of-file-fixer
        name: Make sure that there is an empty line at the end
        exclude: >
          (?x)
          ^airflow-core/docs/img/.*\.dot|
          ^airflow-core/docs/img/.*\.sha256|
          .*/dist/.*|
          LICENSES-ui\.txt$|
          .*/openapi-gen/.*
      - id: mixed-line-ending
        name: Detect if mixed line ending is used (\r vs. \r\n)
      - id: check-executables-have-shebangs
        name: Check that executables have shebang
      - id: check-xml
        name: Check XML files with xmllint
        exclude: >
          (?x)
          ^scripts/ci/docker-compose/gremlin/.
      - id: trailing-whitespace
        name: Remove trailing whitespace at end of line
        exclude: >
          (?x)
          ^airflow-core/docs/img/.*\.dot$|
          ^dev/breeze/doc/images/output.*$|
          ^.*/openapi-gen/.*$|
          ^airflow-ctl/docs/images/.*\.svg$
  - repo: https://github.com/pre-commit/pygrep-hooks
    rev: 3a6eb0fadf60b3cccfd80bad9dbb6fae7e47b316  # frozen: v1.10.0
    hooks:
      - id: rst-backticks
        name: Check if RST files use double backticks for code
      - id: python-no-log-warn
        name: Check if there are no deprecate log warn
  - repo: https://github.com/adrienverge/yamllint
    rev: 79a6b2b1392eaf49cdd32ac4f14be1a809bbd8f7  # frozen: v1.37.1
    hooks:
      - id: yamllint
        name: Check YAML files with yamllint
        entry: yamllint -c yamllint-config.yml --strict
        types: [yaml]
        exclude: >
          (?x)
          ^.*airflow\.template\.yaml$|
          ^.*init_git_sync\.template\.yaml$|
          ^chart/(?:templates|files)/.*\.yaml$|
          ^helm-tests/tests/chart_utils/keda.sh_scaledobjects\.yaml$|
          .*/v1.*\.yaml$|
          ^.*openapi.*\.yaml$|
          ^\.pre-commit-config\.yaml$|
          ^.*reproducible_build\.yaml$|
          ^.*pnpm-lock\.yaml$|
          ^.*-generated\.yaml$
  - repo: https://github.com/ikamensh/flynt
    rev: 97be693bf18bc2f050667dd282d243e2824b81e2  # frozen: 1.0.6
    hooks:
      - id: flynt
        name: Run flynt string format converter for Python
        args:
         # If flynt detects too long text it ignores it. So we set a very large limit to make it easy
         # to split the text by hand. Too long lines are detected by flake8 (below),
         # so the user is informed to take action.
         - --line-length
         - '99999'
  - repo: https://github.com/codespell-project/codespell
    rev: 63c8f8312b7559622c0d82815639671ae42132ac  # frozen: v2.4.1
    hooks:
      - id: codespell
        name: Run codespell
        description: Run codespell to check for common misspellings in files
        entry: bash -c 'echo "If you think that this failure is an error, consider adding the word(s)
          to the codespell dictionary at docs/spelling_wordlist.txt.
          The word(s) should be in lowercase." && exec codespell "$@"' --
        language: python
        types: [text]
        exclude: >
          (?x)
          material-icons\.css$|
          ^images/.*$|
          ^RELEASE_NOTES\.txt$|
          ^.*package-lock\.json$|
          ^.*/kinglear\.txt$|
          ^.*pnpm-lock\.yaml$|
          .*/dist/.*|
          ^airflow-core/src/airflow/ui/public/i18n/locales/(?!en/).+/
        args:
          - --ignore-words=docs/spelling_wordlist.txt
          - --skip=providers/.*/src/airflow/providers/*/*.rst,providers/*/docs/changelog.rst,docs/*/commits.rst,providers/*/docs/commits.rst,providers/*/*/docs/commits.rst,docs/apache-airflow/tutorial/pipeline_example.csv,*.min.js,*.lock,INTHEWILD.md,*.svg
          - --exclude-file=.codespellignorelines
  - repo: https://github.com/woodruffw/zizmor-pre-commit
    rev: 1e30511413f07e516c1844ba91abce8aca984963  # frozen: v1.18.0
    hooks:
      - id: zizmor
        name: Run zizmor to check for github workflow syntax errors
        types: [yaml]
        files: ^\.github/workflows/.*$|^\.github/actions/.*$
        require_serial: true
        entry: zizmor
  - repo: local
    # Note that this is the 2nd "local" repo group in the .pre-commit-config.yaml file. This is because
    # we try to minimize the number of passes that must happen to apply some of the changes
    # done by prek-hooks. Some of the prek hooks not only check for errors but also fix them. This means
    # that output from an earlier prek hook becomes input to another prek hook. Splitting the local
    # scripts of our and adding some other non-local prek hook in-between allows us to handle such
    # changes quickly - especially when we want the early modifications from the first local group
    # to be applied before the non-local prek hooks are run
    hooks:
      - id: check-shared-distributions-structure
        name: Check shared distributions structure
        entry: ./scripts/ci/prek/check_shared_distributions_structure.py
        language: python
        pass_filenames: false
        files: ^shared/.*$
      - id: check-shared-distributions-usage
        name: Check shared distributions usage
        entry: ./scripts/ci/prek/check_shared_distributions_usage.py
        language: python
        pass_filenames: false
        files: ^shared/.*$|^.*/pyproject.toml$|^.*/_shared/.*$
      - id: ruff
        name: Run 'ruff' for extremely fast Python linting
        description: "Run 'ruff' for extremely fast Python linting"
        entry: ruff check --force-exclude
        language: python
        types_or: [python, pyi]
        args: [--fix]
        require_serial: true
        additional_dependencies: ['ruff==0.14.9']
        exclude: ^airflow-core/tests/unit/dags/test_imports\.py$|^performance/tests/test_.*\.py$
      - id: ruff-format
        name: Run 'ruff format'
        description: "Run 'ruff format' for extremely fast Python formatting"
        entry: ./scripts/ci/prek/ruff_format.py
        language: python
        types_or: [python, pyi]
        args: []
        require_serial: true
        exclude: ^airflow-core/tests/unit/dags/test_imports\.py$
      - id: replace-bad-characters
        name: Replace bad characters
        entry: ./scripts/ci/prek/replace_bad_characters.py
        language: python
        types: [file, text]
        exclude: >
          (?x)
          ^clients/gen/go\.sh$|
          ^\.gitmodules$|
          ^airflow-core/src/airflow/ui/openapi-gen/|
          ^providers/edge3/src/airflow/providers/edge3/plugins/www/openapi-gen/|
          .*/dist/.*|
          \.go$|
          /go\.(mod|sum)$
      - id: lint-dockerfile
        name: Lint Dockerfile
        language: python
        entry: ./scripts/ci/prek/lint_dockerfile.py
        files: Dockerfile.*$
        pass_filenames: true
        require_serial: true
      - id: check-airflow-providers-bug-report-template
        name: Sort airflow-bug-report provider list
        language: python
        files: ^\.github/ISSUE_TEMPLATE/3-airflow_providers_bug_report\.yml$
        require_serial: true
        entry: ./scripts/ci/prek/check_airflow_bug_report_template.py
      - id: update-local-yml-file
        name: Update mounts in the local yml file
        entry: ./scripts/ci/prek/local_yml_mounts.py
        language: python
        files: ^dev/breeze/src/airflow_breeze/utils/docker_command_utils\.py$|^scripts/ci/docker_compose/local\.yml$
        pass_filenames: false
      - id: check-extras-order
        name: Check order of extras in Dockerfile
        entry: ./scripts/ci/prek/check_order_dockerfile_extras.py
        language: python
        files: ^Dockerfile$
        pass_filenames: false
      - id: generate-airflow-diagrams
        name: Generate airflow diagrams
        entry: ./scripts/ci/prek/generate_airflow_diagrams.py
        language: python
        files: >
          (?x)
          ^airflow-core/docs/.*/diagram_[^/]*\.py$|
          ^docs/images/.*\.py$|
          ^airflow-ctl/docs/images/diagrams/.*\.py$
        pass_filenames: true
      - id: prevent-deprecated-sqlalchemy-usage
        name: Prevent deprecated sqlalchemy usage
        entry: ./scripts/ci/prek/prevent_deprecated_sqlalchemy_usage.py
        language: python
        files: >
            (?x)
            ^airflow-ctl.*\.py$|
            ^airflow-core/src/airflow/models/.*\.py$|
            ^airflow-core/tests/unit/api_fastapi/core_api/routes/public/test_assets.py$|
<<<<<<< HEAD
            ^airflow-core/tests/unit/cli/commands/test_rotate_fernet_key_command\.py$|
            ^airflow-core/tests/unit/cli/commands/test_task_command\.py$|
            ^airflow-core/tests/unit/cli/commands/test_dag_command\.py$|
            ^airflow-core/tests/unit/cli/commands/test_team_command\.py$|
            ^airflow-core/tests/unit/cli/commands/test_connection_command\.py$|
            ^airflow-core/tests/unit/cli/commands/test_pool_command\.py$|
=======
            ^airflow-core/tests/unit/utils/test_cli_util\.py$|
>>>>>>> a1a373cd
            ^task_sdk.*\.py$
        pass_filenames: true
      - id: update-supported-versions
        name: Updates supported versions in documentation
        entry: ./scripts/ci/prek/supported_versions.py
        language: python
        files: ^airflow-core/docs/installation/supported-versions\.rst$|^scripts/ci/prek/supported_versions\.py$|^README\.md$
        pass_filenames: false
      - id: check-revision-heads-map
        name: Check that the REVISION_HEADS_MAP is up-to-date
        language: python
        entry: ./scripts/ci/prek/check_revision_heads_map.py
        pass_filenames: false
        files: >
          (?x)
          ^scripts/ci/prek/version_heads_map\.py$|
          ^airflow-core/src/airflow/migrations/versions/.*$|
          ^airflow-core/src/airflow/migrations/versions|
          ^airflow-core/src/airflow/utils/db\.py$
      - id: update-version
        name: Update versions in docs
        entry: ./scripts/ci/prek/update_versions.py
        language: python
        files: ^docs|^airflow-core/src/airflow/__init__\.py$|.*/pyproject\.toml$
        pass_filenames: false
      - id: check-pydevd-left-in-code
        language: pygrep
        name: Check for pydevd debug statements accidentally left
        entry: "pydevd.*settrace\\("
        pass_filenames: true
        files: \.py$
      - id: check-safe-filter-usage-in-html
        language: pygrep
        name: Don't use safe in templates
        description: the Safe filter is error-prone, use Markup() in code instead
        entry: "\\|\\s*safe"
        files: \.html$
        pass_filenames: true
      - id: check-urlparse-usage-in-code
        language: pygrep
        name: Don't use urlparse in code
        description: urlparse is not recommended, use urlsplit() in code instead
        entry: "^\\s*from urllib\\.parse import ((\\|, )(urlparse\\|urlunparse))+$"
        pass_filenames: true
        files: \.py$
      - id: check-for-inclusive-language
        language: pygrep
        name: Check for language that we do not accept as community
        description: Please use more appropriate words for community documentation.
        entry: >
          (?ix)
          (black|white)[_-]?list|
          \bshe\b|
          \bhe\b|
          \bher\b|
          \bhis\b|
          \bmaster\b|
          \bslave\b|
          \bsanity\b|
          \bdummy\b
        pass_filenames: true
        exclude: >
          (?x)
          ^README\.md$|
          ^generated/PYPI_README\.md$|
          ^airflow-core/docs/.*commits\.rst$|
          ^airflow-core/newsfragments/41368\.significant\.rst$|
          ^airflow-core/newsfragments/41761.significant\.rst$|
          ^airflow-core/newsfragments/43349\.significant\.rst$|
          ^airflow-core/src/airflow/api_fastapi/auth/managers/simple/ui/pnpm-lock\.yaml$|
          ^airflow-core/src/airflow/cli/commands/local_commands/fastapi_api_command\.py$|
          ^airflow-core/src/airflow/config_templates/|
          ^airflow-core/src/airflow/models/baseoperator\.py$|
          ^airflow-core/src/airflow/operators/__init__\.py$|
          ^airflow-core/src/airflow/serialization/serialized_objects\.py$|
          ^airflow-core/src/airflow/ui/openapi-gen/|
          ^airflow-core/src/airflow/ui/pnpm-lock\.yaml$|
          ^airflow-core/src/airflow/ui/public/i18n/locales/de/README\.md$|
          ^airflow-core/src/airflow/ui/src/i18n/config\.ts$|
          ^airflow-core/src/airflow/utils/db\.py$|
          ^airflow-core/src/airflow/utils/trigger_rule\.py$|
          ^airflow-core/tests/|
          ^.*changelog\.(rst|txt)$|
          ^.*CHANGELOG\.(rst|txt)$|
          ^chart/values.schema\.json$|
          ^.*commits\.(rst|txt)$|
          ^.*/conf_constants\.py$|
          ^.*/conf\.py$|
          ^contributing-docs/03_contributors_quick_start\.rst$|
          ^dev/|
          ^devel-common/src/docs/README\.rst$|
          ^devel-common/src/sphinx_exts/removemarktransform\.py|
          ^devel-common/src/tests_common/test_utils/db\.py|
          .*/dist/.*|
          ^docs/apache-airflow-providers-amazon/secrets-backends/aws-ssm-parameter-store\.rst$|
          git|
          ^helm-tests/tests/chart_utils/helm_template_generator\.py$|
          ^helm-tests/tests/chart_utils/ingress-networking-v1beta1\.json$|
          package-lock\.json$|
          ^.*\.(png|gif|jp[e]?g|svg|tgz|lock)$|
          ^\.pre-commit-config\.yaml$|
          ^.*/provider_conf\.py$|
          ^providers/\.pre-commit-config\.yaml$|
          ^providers/amazon/src/airflow/providers/amazon/aws/hooks/emr\.py$|
          ^providers/amazon/src/airflow/providers/amazon/aws/operators/emr\.py$|
          ^providers/apache/cassandra/src/airflow/providers/apache/cassandra/hooks/cassandra\.py$|
          ^providers/apache/hdfs/docs/connections\.rst$|
          ^providers/apache/hive/src/airflow/providers/apache/hive/operators/hive_stats\.py$|
          ^providers/apache/hive/src/airflow/providers/apache/hive/transfers/vertica_to_hive\.py$|
          ^providers/apache/kafka/docs/connections/kafka\.rst$|
          ^providers/apache/spark/docs/decorators/pyspark\.rst$|
          ^providers/apache/spark/src/airflow/providers/apache/spark/decorators/|
          ^providers/apache/spark/src/airflow/providers/apache/spark/hooks/|
          ^providers/apache/spark/src/airflow/providers/apache/spark/operators/|
          ^providers/cncf/kubernetes/docs/operators\.rst$|
          ^providers/common/sql/tests/provider_tests/common/sql/operators/test_sql_execute\.py$|
          ^providers/edge3/src/airflow/providers/edge3/plugins/www/pnpm-lock.yaml$|
          ^providers/exasol/src/airflow/providers/exasol/hooks/exasol\.py$|
          ^providers/fab/docs/auth-manager/webserver-authentication\.rst$|
          ^providers/fab/src/airflow/providers/fab/auth_manager/security_manager/|
          ^providers/fab/src/airflow/providers/fab/www/static/|
          ^providers/fab/src/airflow/providers/fab/www/templates/|
          ^providers/google/docs/operators/cloud/kubernetes_engine\.rst$|
          ^providers/google/src/airflow/providers/google/cloud/hooks/bigquery\.py$|
          ^providers/google/src/airflow/providers/google/cloud/operators/cloud_build\.py$|
          ^providers/google/src/airflow/providers/google/cloud/operators/dataproc\.py$|
          ^providers/google/src/airflow/providers/google/cloud/operators/mlengine\.py$|
          ^providers/keycloak/src/airflow/providers/keycloak/auth_manager/cli/definition.py|
          ^providers/microsoft/azure/docs/connections/azure_cosmos\.rst$|
          ^providers/microsoft/azure/src/airflow/providers/microsoft/azure/hooks/cosmos\.py$|
          ^providers/microsoft/winrm/src/airflow/providers/microsoft/winrm/hooks/winrm\.py$|
          ^providers/microsoft/winrm/src/airflow/providers/microsoft/winrm/operators/winrm\.py$|
          ^providers/opsgenie/src/airflow/providers/opsgenie/hooks/opsgenie\.py$|
          ^providers/redis/src/airflow/providers/redis/provider\.yaml$|
          ^providers/.*/tests/|
          .rat-excludes|
          ^.*RELEASE_NOTES\.rst$|
          ^scripts/ci/docker-compose/integration-keycloak\.yml$|
          ^scripts/ci/docker-compose/keycloak/keycloak-entrypoint\.sh$|
          ^scripts/ci/prek/upgrade_important_versions.py$|
          ^scripts/ci/prek/vendor_k8s_json_schema\.py$
      - id: check-template-context-variable-in-sync
        name: Sync template context variable refs
        language: python
        entry: ./scripts/ci/prek/check_template_context_variable_in_sync.py
        files:
          (?x)
          ^airflow-core/src/airflow/models/taskinstance\.py$|
          ^task-sdk/src/airflow/sdk/definitions/context\.py$|
          ^airflow-core/docs/templates-ref\.rst$
      - id: check-base-operator-usage
        language: pygrep
        name: Check BaseOperator core imports
        description: Make sure BaseOperator is imported from airflow.models.baseoperator in core
        entry: "from airflow\\.models import.* BaseOperator\\b"
        files: \.py$
        pass_filenames: true
        exclude: >
          (?x)
          ^airflow-core/src/airflow/decorators/.*$|
          ^airflow-core/src/airflow/hooks/.*$|
          ^airflow-core/src/airflow/operators/.*$|
          ^providers/.*$
      - id: check-base-operator-usage
        language: pygrep
        name: Check BaseOperatorLink core imports
        description: Make sure BaseOperatorLink is not imported from airflow.models in core
        entry: "^\\s*from airflow\\.models\\.baseoperatorlink import BaseOperatorLink\\b"
        files: \.py$
        pass_filenames: true
        exclude: >
          (?x)
          ^airflow-core/src/airflow/decorators/.*$|
          ^airflow-core/src/airflow/hooks/.*$|
          ^airflow-core/src/airflow/operators/.*$|
          ^providers/.*/src/airflow/providers/.*$|
          ^providers/.*/src/airflow/providers/standard/sensors/.*$
      - id: check-core-deprecation-classes
        language: pygrep
        name: Verify usage of Airflow deprecation classes in core
        entry: category=DeprecationWarning|category=PendingDeprecationWarning
        files: \.py$
        exclude: ^airflow-core/src/airflow/configuration\.py$|^airflow-core/tests/.*$|^providers/.*/src/airflow/providers/|^scripts/in_container/verify_providers\.py$|^providers/.*/tests/.*$|^devel-common/
        pass_filenames: true
      - id: check-provide-create-sessions-imports
        language: pygrep
        name: Check session util imports
        description: NEW_SESSION, provide_session, and create_session should be imported from airflow.utils.session to avoid import cycles.
        entry: "from airflow\\.utils\\.db import.* (NEW_SESSION|provide_session|create_session)"
        files: \.py$
        pass_filenames: true
      - id: check-incorrect-use-of-LoggingMixin
        language: pygrep
        name: Make sure LoggingMixin is not used alone
        entry: "LoggingMixin\\(\\)"
        files: \.py$
        pass_filenames: true
      - id: check-start-date-not-used-in-defaults
        language: pygrep
        name: start_date not in default_args
        entry: "default_args\\s*=\\s*{\\s*(\"|')start_date(\"|')|(\"|')start_date(\"|'):"
        files: \.*example_dags.*\.py$
        pass_filenames: true
      - id: check-apache-license-rat
        name: Check if licenses are OK for Apache
        entry: ./scripts/ci/prek/check_license.py
        language: python
        files: ^LICENSE$
        pass_filenames: false
      - id: check-boring-cyborg-configuration
        name: Checks for Boring Cyborg configuration consistency
        language: python
        entry: ./scripts/ci/prek/boring_cyborg.py
        pass_filenames: false
        require_serial: true
      - id: update-in-the-wild-to-be-sorted
        name: Sort INTHEWILD.md alphabetically
        entry: ./scripts/ci/prek/sort_in_the_wild.py
        language: python
        files: ^\.pre-commit-config\.yaml$|^INTHEWILD\.md$
        pass_filenames: false
        require_serial: true
      - id: update-installed-providers-to-be-sorted
        name: Sort and uniquify installed_providers.txt
        entry: ./scripts/ci/prek/sort_installed_providers.py
        language: python
        files: ^\.pre-commit-config\.yaml$|^.*_installed_providers\.txt$
        pass_filenames: false
        require_serial: true
      - id: update-spelling-wordlist-to-be-sorted
        name: Sort spelling_wordlist.txt
        entry: ./scripts/ci/prek/sort_spelling_wordlist.py
        language: python
        files: ^\.pre-commit-config\.yaml$|^docs/spelling_wordlist\.txt$
        require_serial: true
        pass_filenames: false
      - id: shellcheck
        name: Check Shell scripts syntax correctness
        language: docker_image
        entry: koalaman/shellcheck:v0.8.0 -x -a
        files: \.(bash|sh)$|^hooks/build$|^hooks/push$
        exclude: ^dev/breeze/autocomplete/.*$
      - id: check-integrations-list-consistent
        name: Sync integrations list with docs
        entry: ./scripts/ci/prek/check_integrations_list.py
        language: python
        files: ^scripts/ci/docker-compose/integration-.*\.yml$|^contributing-docs/testing/integration_tests\.rst$
        require_serial: true
        pass_filenames: false
      - id: update-pyproject-toml
        name: Update Airflow's meta-package pyproject.toml
        language: python
        entry: ./scripts/ci/prek/update_airflow_pyproject_toml.py
        files: >
          (?x)
          ^.*/pyproject\.toml$|
          ^scripts/ci/prek/update_airflow_pyproject_toml\.py$|
          ^providers/.*/pyproject\.toml$|
          ^providers/.*/provider\.yaml$
        pass_filenames: false
        require_serial: true
      - id: update-reproducible-source-date-epoch
        name: Update Source Date Epoch for reproducible builds
        language: python
        entry: ./scripts/ci/prek/update_source_date_epoch.py
        files: ^RELEASE_NOTES\.rst$|^chart/RELEASE_NOTES\.rst$
        require_serial: true
      - id: check-breeze-top-dependencies-limited
        name: Check top-level breeze deps
        description: Breeze should have small number of top-level dependencies
        language: python
        entry: ./scripts/tools/check_if_limited_dependencies.py
        files: ^dev/breeze/.*$
        pass_filenames: false
        require_serial: true
      - id: check-system-tests-present
        name: Check if system tests have required segments of code
        entry: ./scripts/ci/prek/check_system_tests.py
        language: python
        files: ^.*/tests/system/.*/example_[^/]*\.py$
        pass_filenames: true
      - id: generate-pypi-readme
        name: Generate PyPI README
        entry: ./scripts/ci/prek/generate_pypi_readme.py
        language: python
        files: ^README\.md$
        pass_filenames: false
      - id: lint-markdown
        name: Run markdownlint
        description: Checks the style of Markdown files.
        entry: markdownlint
        language: node
        types: [markdown]
        files: \.(md|mdown|markdown)$
        additional_dependencies: ['markdownlint-cli@0.38.0']
      - id: lint-json-schema
        name: Lint JSON Schema files
        entry: ./scripts/ci/prek/lint_json_schema.py
        args:
          - --spec-file
          - scripts/ci/prek/draft7_schema.json
        language: python
        pass_filenames: true
        files: .*\.schema\.json$
        require_serial: true
      - id: lint-json-schema
        name: Lint NodePort Service
        entry: ./scripts/ci/prek/lint_json_schema.py
        args:
          - --spec-url
          - https://raw.githubusercontent.com/yannh/kubernetes-json-schema/master/v1.20.2-standalone/service-v1.json
        language: python
        pass_filenames: true
        files: ^scripts/ci/kubernetes/nodeport\.yaml$
        require_serial: true
      - id: lint-json-schema
        name: Lint Docker compose files
        entry: ./scripts/ci/prek/lint_json_schema.py
        args:
          - --spec-url
          - https://raw.githubusercontent.com/compose-spec/compose-spec/master/schema/compose-spec.json
        language: python
        pass_filenames: true
        files: ^scripts/ci/docker-compose/.+\.ya?ml$|docker-compose\.ya?ml$
        exclude: >
          (?x)
          ^scripts/ci/docker-compose/grafana/.|
          ^scripts/ci/docker-compose/gremlin/.|
          ^scripts/ci/docker-compose/.+-config\.ya?ml$
        require_serial: true
      - id: check-persist-credentials-disabled-in-github-workflows
        name: Check persistent creds in workflow files
        description: Check that workflow files have persist-credentials disabled
        entry: ./scripts/ci/prek/checkout_no_credentials.py
        language: python
        pass_filenames: true
        files: ^\.github/workflows/.*\.yml$
      - id: check-docstring-param-types
        name: Check that docstrings do not specify param types
        entry: ./scripts/ci/prek/docstring_param_type.py
        language: python
        pass_filenames: true
        files: \.py$
      - id: check-zip-file-is-not-committed
        name: Check no zip files are committed
        description: Zip files are not allowed in the repository
        language: fail
        entry: |
          Zip files are not allowed in the repository as they are hard to
          track and have security implications. Please remove the zip file from the repository.
        files: \.zip$
      - id: update-inlined-dockerfile-scripts
        name: Inline Dockerfile and Dockerfile.ci scripts
        entry: ./scripts/ci/prek/inline_scripts_in_docker.py
        language: python
        pass_filenames: false
        files: ^Dockerfile$|^Dockerfile\.ci$|^scripts/docker/.*$
        require_serial: true
      - id: check-changelog-has-no-duplicates
        name: Check changelogs for duplicate entries
        language: python
        files: changelog\.(rst|txt)$
        entry: ./scripts/ci/prek/changelog_duplicates.py
        pass_filenames: true
      - id: check-changelog-format
        name: Check changelog format
        language: python
        files: changelog\.(rst|txt)$
        entry: ./scripts/ci/prek/check_changelog_format.py
        pass_filenames: true
      - id: check-newsfragments-are-valid
        name: Check newsfragments are valid
        language: python
        files: newsfragments/.*\.rst$
        entry: ./scripts/ci/prek/newsfragments.py
        pass_filenames: true
        # We sometimes won't have newsfragments in the repo, so always run it so `check-hooks-apply` passes
        # This is fast, so not too much downside
        always_run: true
      - id: update-breeze-cmd-output
        name: Update breeze docs
        description: Update output of breeze commands in Breeze documentation
        entry: ./scripts/ci/prek/breeze_cmd_line.py
        language: python
        files: >
          (?x)
          ^dev/breeze/.*$|
          ^\.pre-commit-config\.yaml$|
          ^scripts/ci/prek/breeze_cmd_line\.py$|
          ^generated/provider_dependencies\.json$
        require_serial: true
        pass_filenames: false
      - id: check-example-dags-urls
        name: Check that example dags url include provider versions
        entry: ./scripts/ci/prek/update_example_dags_paths.py
        language: python
        pass_filenames: true
        files:
          (?x)
          ^airflow-core/docs/.*example-dags\.rst$|
          ^airflow-core/docs/.*index\.rst$|
          ^docs/.*index\.rst$
        always_run: true
      - id: check-lazy-logging
        name: Check that all logging methods are lazy
        entry: ./scripts/ci/prek/check_lazy_logging.py
        language: python
        pass_filenames: true
        files: \.py$
      - id: bandit
        name: bandit
        description: "Bandit is a tool for finding common security issues in Python code"
        entry: bandit
        language: python
        language_version: python3
        types: [python]
        additional_dependencies: ['bandit==1.7.6']
        require_serial: true
        files: ^airflow-core/src/airflow/.*  # TODO Expand this to more than just airflow-core
        exclude:
          airflow/example_dags/.*
        args:
          - "--skip"
          - "B101,B301,B324,B403,B404,B603"
          - "--severity-level"
          - "high"  # TODO: remove this line when we fix all the issues
        ## ADD MOST PREK HOOK ABOVE THAT LINE
        # The below prek hooks are those requiring CI image to be built
      - id: mypy-dev
        stages: ['pre-push']
        name: Run mypy for dev
        language: python
        entry: ./scripts/ci/prek/mypy.py
        files: ^dev/.*\.py$|^scripts/.*\.py$
        require_serial: true
      - id: mypy-dev
        stages: ['manual']
        name: Run mypy for dev (manual)
        language: python
        entry: ./scripts/ci/prek/mypy_folder.py dev
        pass_filenames: false
        files: ^.*\.py$
        require_serial: true
      - id: mypy-devel-common
        stages: ['pre-push']
        name: Run mypy for devel-common
        language: python
        entry: ./scripts/ci/prek/mypy.py
        files: ^devel-common/.*\.py$
        require_serial: true
      - id: mypy-devel-common
        stages: ['manual']
        name: Run mypy for devel-common (manual)
        language: python
        entry: ./scripts/ci/prek/mypy_folder.py devel-common
        pass_filenames: false
        files: ^.*\.py$
        require_serial: true
      - id: check-template-fields-valid
        name: Check templated fields mapped in operators/sensors
        language: python
        entry: ./scripts/ci/prek/check_template_fields.py
        files: ^(providers/.*/)?airflow-core/.*/(sensors|operators)/.*\.py$
        require_serial: true
      - id: generate-tasksdk-datamodels
        name: Generate Datamodels for TaskSDK client
        language: python
        entry: uv run -p 3.12 --no-progress --active --group codegen --project apache-airflow-task-sdk --directory task-sdk -s dev/generate_task_sdk_models.py
        pass_filenames: false
        files: ^airflow-core/src/airflow/api_fastapi/execution_api/.*\.py$
        require_serial: true
      - id: generate-airflowctl-datamodels
        name: Generate Datamodels for AirflowCTL
        language: python
        entry: >
          bash -c '
          uv run -p 3.12 --no-dev --no-progress --active --group codegen --project apache-airflow-ctl --directory airflow-ctl/ datamodel-codegen &&
           uv run -p 3.12 --no-dev --no-progress --active --group codegen --project apache-airflow-ctl --directory airflow-ctl/ datamodel-codegen --input="../airflow-core/src/airflow/api_fastapi/auth/managers/simple/openapi/v2-simple-auth-manager-generated.yaml" --output="src/airflowctl/api/datamodels/auth_generated.py"'
        pass_filenames: false
        files:
          (?x)
          ^airflow-core/src/airflow/api_fastapi/core_api/datamodels/.*\.py$|
          ^airflow-core/src/airflow/api_fastapi/auth/managers/simple/(datamodels|routes|services|openapi)/.*\.py$
        require_serial: true
        ## ONLY ADD PREK HOOKS HERE THAT REQUIRE CI IMAGE
      - id: check-contextmanager-class-decorators
        name: Check for problematic context manager class decorators
        entry: ./scripts/ci/prek/check_contextmanager_class_decorators.py
        language: python
        files: .*test.*\.py$
        pass_filenames: true<|MERGE_RESOLUTION|>--- conflicted
+++ resolved
@@ -413,16 +413,13 @@
             ^airflow-ctl.*\.py$|
             ^airflow-core/src/airflow/models/.*\.py$|
             ^airflow-core/tests/unit/api_fastapi/core_api/routes/public/test_assets.py$|
-<<<<<<< HEAD
             ^airflow-core/tests/unit/cli/commands/test_rotate_fernet_key_command\.py$|
             ^airflow-core/tests/unit/cli/commands/test_task_command\.py$|
             ^airflow-core/tests/unit/cli/commands/test_dag_command\.py$|
             ^airflow-core/tests/unit/cli/commands/test_team_command\.py$|
             ^airflow-core/tests/unit/cli/commands/test_connection_command\.py$|
             ^airflow-core/tests/unit/cli/commands/test_pool_command\.py$|
-=======
             ^airflow-core/tests/unit/utils/test_cli_util\.py$|
->>>>>>> a1a373cd
             ^task_sdk.*\.py$
         pass_filenames: true
       - id: update-supported-versions
