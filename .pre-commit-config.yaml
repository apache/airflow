# Licensed to the Apache Software Foundation (ASF) under one
# or more contributor license agreements.  See the NOTICE file
# distributed with this work for additional information
# regarding copyright ownership.  The ASF licenses this file
# to you under the Apache License, Version 2.0 (the
# "License"); you may not use this file except in compliance
# with the License.  You may obtain a copy of the License at
#
#   http://www.apache.org/licenses/LICENSE-2.0
#
# Unless required by applicable law or agreed to in writing,
# software distributed under the License is distributed on an
# "AS IS" BASIS, WITHOUT WARRANTIES OR CONDITIONS OF ANY
# KIND, either express or implied.  See the License for the
# specific language governing permissions and limitations
# under the License.
---
default_stages: [pre-commit, pre-push]
default_language_version:
  python: python3
  node: 22.16.0
  golang: 1.24.0
minimum_pre_commit_version: '3.2.0'
exclude: ^.*/.*_vendor/
repos:
  - repo: meta
    hooks:
      - id: identity
        name: Print checked files
        description: Print input to the static check hooks for troubleshooting
      - id: check-hooks-apply
        name: Check if all hooks apply to the repository
  - repo: https://github.com/thlorenz/doctoc.git
    rev: v2.2.0
    hooks:
      - id: doctoc
        name: Add TOC for Markdown and RST files
        files:
          (?x)
          ^README\.md$|
          ^UPDATING.*\.md$|
          ^chart/UPDATING.*\.md$|
          ^dev/.*\.md$|
          ^dev/.*\.rst$|
          ^docs/README\.md$|
          ^\.github/.*\.md$|
          ^airflow-core/tests/system/README\.md$
        args:
          - "--maxlevel"
          - "2"
  - repo: https://github.com/Lucas-C/pre-commit-hooks
    # replace hash with version once PR #103 merged comes in a release
    rev: fd3fbe825390abc682953165e9aa58f5f1bf7339
    hooks:
      - id: insert-license
        name: Add license for all SQL files
        files: \.sql$
        exclude: |
          (?x)
          ^\.github/
        args:
          - --comment-style
          - "/*||*/"
          - --license-filepath
          - scripts/ci/license-templates/LICENSE.txt
          - --fuzzy-match-generates-todo
      - id: insert-license
        name: Add license for all RST files
        exclude: ^\.github/.*$|newsfragments/.*\.rst$
        args:
          - --comment-style
          - "||"
          - --license-filepath
          - scripts/ci/license-templates/LICENSE.rst
          - --fuzzy-match-generates-todo
        files: \.rst$
      - id: insert-license
        name: Add license for CSS/JS/JSX/PUML/TS/TSX
        files: \.(css|jsx?|puml|tsx?)$
        exclude: ^\.github/.*$|ui/openapi-gen/|.*/dist/.*
        args:
          - --comment-style
          - "/*!| *| */"
          - --license-filepath
          - scripts/ci/license-templates/LICENSE.txt
          - --fuzzy-match-generates-todo
      - id: insert-license
        name: Add license for all Shell files
        exclude: ^\.github/.*$|^dev/breeze/autocomplete/.*$
        files: \.bash$|\.sh$
        args:
          - --comment-style
          - "|#|"
          - --license-filepath
          - scripts/ci/license-templates/LICENSE.txt
          - --fuzzy-match-generates-todo
      - id: insert-license
        name: Add license for all toml files
        exclude: ^\.github/.*$|^dev/breeze/autocomplete/.*$
        files: \.toml$
        args:
          - --comment-style
          - "|#|"
          - --license-filepath
          - scripts/ci/license-templates/LICENSE.txt
          - --fuzzy-match-generates-todo
      - id: insert-license
        name: Add license for all Python files
        exclude: ^\.github/.*$|^.*/_vendor/.*$|^airflow-ctl/.*/.*generated\.py$
        files: \.py$|\.pyi$
        args:
          - --comment-style
          - "|#|"
          - --license-filepath
          - scripts/ci/license-templates/LICENSE.txt
          - --fuzzy-match-generates-todo
      - id: insert-license
        name: Add license for all XML files
        exclude: ^\.github/.*$
        files: \.xml$
        args:
          - --comment-style
          - "<!--||-->"
          - --license-filepath
          - scripts/ci/license-templates/LICENSE.txt
          - --fuzzy-match-generates-todo
      - id: insert-license
        name: Add license for all Helm template files
        files: ^chart/templates/.*
        args:
          - --comment-style
          - "{{/*||*/}}"
          - --license-filepath
          - scripts/ci/license-templates/LICENSE.txt
          - --fuzzy-match-generates-todo
      - id: insert-license
        name: Add license for all YAML files except Helm templates
        exclude: >
          (?x)
          ^\.github/.*$|^chart/templates/.*|
          .*reproducible_build\.yaml$|
          ^.*/v2.*\.yaml$|
          ^.*/openapi/_private_ui.*\.yaml$|
          ^.*/pnpm-lock\.yaml$|
          .*-generated\.yaml$
        types: [yaml]
        files: \.ya?ml$
        args:
          - --comment-style
          - "|#|"
          - --license-filepath
          - scripts/ci/license-templates/LICENSE.txt
          - --fuzzy-match-generates-todo
      - id: insert-license
        name: Add license for all Markdown files
        files: \.md$
        exclude: PROVIDER_CHANGES.*\.md$
        args:
          - --comment-style
          - "<!--|| -->"
          - --license-filepath
          - scripts/ci/license-templates/LICENSE.txt
          - --fuzzy-match-generates-todo
      - id: insert-license
        name: Add license for all other files
        exclude: ^\.github/.*$
        args:
          - --comment-style
          - "|#|"
          - --license-filepath
          - scripts/ci/license-templates/LICENSE.txt
          - --fuzzy-match-generates-todo
        files: >
          \.cfg$|\.conf$|\.ini$|\.ldif$|\.properties$|\.service$|\.tf$|Dockerfile.*$
      - id: insert-license
        name: Add license for all Go files
        types: [go]
        exclude: mocks/.*\.go$
        args:
          - --comment-style
          - "|//|"
          - --license-filepath
          - scripts/ci/license-templates/LICENSE.txt
          - --insert-license-after-regex
          # We need this 'generated by' line at the top for `golines` to not format it
          - '// Code generated by .*'
  - repo: local
    hooks:
      - id: check-min-python-version
        name: Check minimum Python version
        entry: ./scripts/ci/pre_commit/check_min_python_version.py
        language: python
        additional_dependencies: ['rich>=12.4.4']
        require_serial: true
      - id: update-black-version
        name: Update black versions everywhere (manual)
        entry: ./scripts/ci/pre_commit/update_black_version.py
        stages: ['manual']
        language: python
        files: ^\.pre-commit-config\.yaml$
        additional_dependencies: ['pyyaml>=6.0.2']
        pass_filenames: false
        require_serial: true
      - id: update-installers-and-pre-commit
        name: Update installers and pre-commit to latest (manual)
        entry: ./scripts/ci/pre_commit/update_installers_and_pre_commit.py
        stages: ['manual']
        language: python
        files: ^\.pre-commit-config\.yaml$|^scripts/ci/pre_commit/update_installers_and_pre_commit\.py$
        pass_filenames: false
        require_serial: true
        additional_dependencies: ['pyyaml>=6.0.2', 'rich>=12.4.4', 'requests>=2.31.0']
      - id: update-chart-dependencies
        name: Update chart dependencies to latest (manual)
        entry: ./scripts/ci/pre_commit/update_chart_dependencies.py
        stages: ['manual']
        language: python
        additional_dependencies: ['pyyaml>=6.0.2', 'rich>=12.4.4', 'requests>=2.31.0']
        files: ^\.pre-commit-config\.yaml$|^scripts/ci/pre_commit/update_build_dependencies\.py$
        pass_filenames: false
        require_serial: true
      - id: check-taskinstance-tis-attrs
        name: Check that TI and TIS have the same attributes
        entry: ./scripts/ci/pre_commit/check_ti_vs_tis_attributes.py
        language: python
        additional_dependencies: ['rich>=12.4.4']
        files: ^airflow-core/src/airflow/models/taskinstance\.py$|^airflow-core/src/airflow/models/taskinstancehistory\.py$
        pass_filenames: false
        require_serial: true
      - id: check-deferrable-default
        name: Check and fix default value of default_deferrable
        language: python
        entry: ./scripts/ci/pre_commit/check_deferrable_default.py
        pass_filenames: false
        # libcst doesn't have source wheels for all PY except PY3.12, excluding it
        # libcst 1.8.1 doesn't include typing-extensions which is needed for Python 3.9
        additional_dependencies: ['libcst>=1.1.0,!=1.8.0,!=1.8.1']
        files: ^(providers/.*/)?airflow/.*/(sensors|operators)/.*\.py$
  - repo: https://github.com/asottile/blacken-docs
    rev: 1.19.1
    hooks:
      - id: blacken-docs
        name: Run black on docs
        args:
          - --line-length=110
          - --target-version=py39
          - --target-version=py310
          - --target-version=py311
          - --target-version=py312
        alias: blacken-docs
        additional_dependencies: ['black==24.10.0']
  - repo: https://github.com/pre-commit/pre-commit-hooks
    rev: v5.0.0
    hooks:
      - id: check-merge-conflict
        name: Check that merge conflicts are not being committed
      - id: debug-statements
        name: Detect accidentally committed debug statements
      - id: check-builtin-literals
        name: Require literal syntax when initializing builtins
      - id: detect-private-key
        name: Detect if private key is added to the repository
        exclude: ^providers/ssh/docs/connections/ssh\.rst$
      - id: end-of-file-fixer
        name: Make sure that there is an empty line at the end
        exclude: >
          (?x)
          ^airflow-core/docs/img/.*\.dot|
          ^airflow-core/docs/img/.*\.sha256|
          .*/dist/.*|
          LICENSES-ui\.txt$|
          .*/openapi-gen/.*
      - id: mixed-line-ending
        name: Detect if mixed line ending is used (\r vs. \r\n)
      - id: check-executables-have-shebangs
        name: Check that executables have shebang
      - id: check-xml
        name: Check XML files with xmllint
        exclude: >
          (?x)
          ^scripts/ci/docker-compose/gremlin/.
      - id: trailing-whitespace
        name: Remove trailing whitespace at end of line
        exclude: >
          (?x)
          ^airflow-core/docs/img/.*\.dot$|
          ^dev/breeze/doc/images/output.*$|
          ^.*/openapi-gen/.*$
      - id: fix-encoding-pragma
        name: Remove encoding header from Python files
        args:
          - --remove
      - id: pretty-format-json
        name: Format JSON files
        args:
          - --autofix
          - --no-sort-keys
          - --indent
          - "4"
        files: ^chart/values\.schema\.json$|^chart/values_schema\.schema\.json$
        pass_filenames: true
  - repo: https://github.com/pre-commit/pygrep-hooks
    rev: v1.10.0
    hooks:
      - id: rst-backticks
        name: Check if RST files use double backticks for code
      - id: python-no-log-warn
        name: Check if there are no deprecate log warn
  - repo: https://github.com/adrienverge/yamllint
    rev: v1.37.1
    hooks:
      - id: yamllint
        name: Check YAML files with yamllint
        entry: yamllint -c yamllint-config.yml --strict
        types: [yaml]
        exclude: >
          (?x)
          ^.*airflow\.template\.yaml$|
          ^.*init_git_sync\.template\.yaml$|
          ^chart/(?:templates|files)/.*\.yaml$|
          ^helm-tests/tests/chart_utils/keda.sh_scaledobjects\.yaml$|
          .*/v1.*\.yaml$|
          ^.*openapi.*\.yaml$|
          ^\.pre-commit-config\.yaml$|
          ^.*reproducible_build\.yaml$|
          ^.*pnpm-lock\.yaml$
  - repo: https://github.com/ikamensh/flynt
    rev: '1.0.1'
    hooks:
      - id: flynt
        name: Run flynt string format converter for Python
        args:
         # If flynt detects too long text it ignores it. So we set a very large limit to make it easy
         # to split the text by hand. Too long lines are detected by flake8 (below),
         # so the user is informed to take action.
         - --line-length
         - '99999'
  - repo: https://github.com/codespell-project/codespell
    rev: v2.4.1
    hooks:
      - id: codespell
        name: Run codespell
        description: Run codespell to check for common misspellings in files
        entry: bash -c 'echo "If you think that this failure is an error, consider adding the word(s)
          to the codespell dictionary at docs/spelling_wordlist.txt.
          The word(s) should be in lowercase." && exec codespell "$@"' --
        language: python
        types: [text]
        exclude: >
          (?x)
          material-icons\.css$|
          ^images/.*$|
          ^RELEASE_NOTES\.txt$|
          ^.*package-lock\.json$|
          ^.*/kinglear\.txt$|
          ^.*pnpm-lock\.yaml$|
          .*/dist/.*|
          ^airflow-core/src/airflow/ui/public/i18n/locales/(?!en/).+/
        args:
          - --ignore-words=docs/spelling_wordlist.txt
          - --skip=providers/.*/src/airflow/providers/*/*.rst,providers/*/docs/changelog.rst,docs/*/commits.rst,providers/*/docs/commits.rst,providers/*/*/docs/commits.rst,docs/apache-airflow/tutorial/pipeline_example.csv,*.min.js,*.lock,INTHEWILD.md,*.svg
          - --exclude-file=.codespellignorelines
  - repo: https://github.com/woodruffw/zizmor-pre-commit
    rev: v1.7.0
    hooks:
      - id: zizmor
        name: Run zizmor to check for github workflow syntax errors
        types: [yaml]
        files: ^\.github/workflows/.*$|^\.github/actions/.*$
        require_serial: true
        entry: zizmor
  - repo: local
    # Note that this is the 2nd "local" repo group in the .pre-commit-config.yaml file. This is because
    # we try to minimise the number of passes that must happen in order to apply some of the changes
    # done by pre-commits. Some of the pre-commits not only check for errors but also fix them. This means
    # that output from an earlier pre-commit becomes input to another pre-commit. Splitting the local
    # scripts of our and adding some other non-local pre-commit in-between allows us to handle such
    # changes quickly - especially when we want the early modifications from the first local group
    # to be applied before the non-local pre-commits are run
    hooks:
      - id: update-providers-dependencies
        name: Update dependencies for providers
        entry: ./scripts/ci/pre_commit/update_providers_dependencies.py
        language: python
        always_run: true
        pass_filenames: false
        additional_dependencies: ['rich>=12.4.4', 'pyyaml>=6.0.2', 'tomli>=2.0.1']
      - id: validate-operators-init
        name: No templated field logic checks in operator __init__
        description: Prevent templated field logic checks in operators' __init__
        language: python
        entry: ./scripts/ci/pre_commit/validate_operators_init.py
        pass_filenames: true
        files: ^providers/.*/src/airflow/providers/.*/(operators|transfers|sensors)/.*\.py$
        additional_dependencies: ['rich>=12.4.4']
      - id: update-providers-build-files
        name: Update providers build files
        entry: ./scripts/ci/pre_commit/update_providers_build_files.py
        language: python
        pass_filenames: true
        files: |
          (?x)
          ^providers/[^\/]*/src/airflow/providers/[^\/]*/__init__\.py$|
          ^providers/[^\/]*/[^\/]*/src/airflow/providers/[^\/]*/[^\/]*/__init__\.py$|
          ^providers/.*/pyproject\.toml$|
          ^providers/.*/provider\.yaml$|
          ^airflow_breeze/templates/PROVIDER__INIT__PY_TEMPLATE\.py\.jinja2$|
          ^airflow_breeze/templates/get_provider_info_TEMPLATE\.py\.jinja2$|
          ^airflow_breeze/templates/PROVIDER_README_TEMPLATE\.rst\.jinja2$
        additional_dependencies: ['rich>=12.4.4','requests>=2.31.0']
        require_serial: true
      - id: ruff
        name: Run 'ruff' for extremely fast Python linting
        description: "Run 'ruff' for extremely fast Python linting"
        entry: ruff check --force-exclude
        language: python
        types_or: [python, pyi]
        args: [--fix]
        require_serial: true
        additional_dependencies: ['ruff==0.11.13']
        exclude: ^airflow-core/tests/unit/dags/test_imports\.py$|^performance/tests/test_.*\.py$
      - id: ruff-format
        name: Run 'ruff format'
        description: "Run 'ruff format' for extremely fast Python formatting"
        entry: ./scripts/ci/pre_commit/ruff_format.py
        language: python
        types_or: [python, pyi]
        args: []
        require_serial: true
        additional_dependencies: ['ruff==0.11.13']
        exclude: ^airflow-core/tests/unit/dags/test_imports\.py$
      - id: replace-bad-characters
        name: Replace bad characters
        entry: ./scripts/ci/pre_commit/replace_bad_characters.py
        language: python
        types: [file, text]
        exclude: ^clients/gen/go\.sh$|^\.gitmodules$|^airflow-core/src/airflow/ui/openapi-gen/|.*/dist/.*|\.go$|/go\.(mod|sum)$
        additional_dependencies: ['rich>=12.4.4']
      - id: lint-dockerfile
        name: Lint Dockerfile
        language: python
        entry: ./scripts/ci/pre_commit/lint_dockerfile.py
        files: Dockerfile.*$
        pass_filenames: true
        require_serial: true
      - id: check-airflow-k8s-not-used
        name: Check airflow.kubernetes imports are not used
        language: python
        files: ^airflow-core/src/airflow/.*\.py$
        require_serial: true
        exclude: ^airflow-core/src/airflow/kubernetes/
        entry: ./scripts/ci/pre_commit/check_airflow_imports.py
          --pattern '^airflow\.kubernetes'
          --message "You should only import kubernetes code from `airflow.providers.cncf.kubernetes`."
        additional_dependencies: ['rich>=12.4.4']
      - id: check-common-compat-used-for-openlineage
        name: Check common.compat is used for OL deprecated classes
        language: python
        files: ^airflow-core/src/airflow/.*\.py$
        require_serial: true
        exclude: >
          (?x)
          ^airflow-core/src/airflow/openlineage/|
          ^airflow/providers/common/compat/openlineage/facet.py$
        entry: ./scripts/ci/pre_commit/check_airflow_imports.py
          --pattern '^openlineage\.client\.(facet|run)'
          --message "You should import from `airflow.providers.common.compat.openlineage.facet` instead."
        additional_dependencies: ['rich>=12.4.4']
      - id: check-airflow-providers-bug-report-template
        name: Sort airflow-bug-report provider list
        language: python
        files: ^\.github/ISSUE_TEMPLATE/3-airflow_providers_bug_report\.yml$
        require_serial: true
        entry: ./scripts/ci/pre_commit/check_airflow_bug_report_template.py
        additional_dependencies: ['rich>=12.4.4', 'pyyaml>=6.0.2']
      - id: check-cncf-k8s-only-for-executors
        name: Check cncf.kubernetes imports used for executors only
        language: python
        files: ^airflow-core/src/airflow/.*\.py$
        require_serial: true
        exclude: >
          (?x)
          ^providers/.*/src/airflow/providers/|
          ^airflow-core/src/airflow/exceptions\.py$|
          ^airflow-core/src/airflow/models/renderedtifields\.py$|
          ^airflow-core/src/airflow/serialization/serialized_objects\.py$|
          ^airflow-core/src/airflow/serialization/serializers/kubernetes\.py$|
          ^airflow-core/src/airflow/utils/sqlalchemy\.py$
        entry: ./scripts/ci/pre_commit/check_airflow_imports.py
            --pattern '^airflow\.providers\.cncf\.kubernetes'
            --message "Only few k8s executors exceptions are allowed to use `airflow.providers.cncf.kubernetes`."
        additional_dependencies: ['rich>=12.4.4']
      - id: update-local-yml-file
        name: Update mounts in the local yml file
        entry: ./scripts/ci/pre_commit/local_yml_mounts.py
        language: python
        files: ^dev/breeze/src/airflow_breeze/utils/docker_command_utils\.py$|^scripts/ci/docker_compose/local\.yml$
        pass_filenames: false
        additional_dependencies: ['rich>=12.4.4']
      - id: check-sql-dependency-common-data-structure
        name: Check dependency of SQL providers
        description: Check dependency of SQL Providers with common data structure
        entry: ./scripts/ci/pre_commit/check_common_sql_dependency.py
        language: python
        files: ^providers/.*/src/airflow/providers/.*/hooks/.*\.py$
        additional_dependencies: ['rich>=12.4.4', 'pyyaml>=6.0.2', 'packaging>=23.2']
      - id: check-extra-packages-references
        name: Checks setup extra packages
        description: Checks if all the extras defined in hatch_build.py are listed in extra-packages-ref.rst file
        language: python
        files: ^airflow-core/docs/extra-packages-ref\.rst$|^hatch_build\.py$
        pass_filenames: false
        entry: ./scripts/ci/pre_commit/check_extra_packages_ref.py
        additional_dependencies: ['rich>=12.4.4', 'hatchling==1.27.0', 'tabulate>=0.9.0']
      - id: check-extras-order
        name: Check order of extras in Dockerfile
        entry: ./scripts/ci/pre_commit/check_order_dockerfile_extras.py
        language: python
        files: ^Dockerfile$
        pass_filenames: false
        additional_dependencies: ['rich>=12.4.4']
      - id: generate-airflow-diagrams
        name: Generate airflow diagrams
        entry: ./scripts/ci/pre_commit/generate_airflow_diagrams.py
        language: python
        files: >
          (?x)
          ^airflow-core/docs/.*/diagram_[^/]*\.py$|
          ^docs/images/.*\.py$
        pass_filenames: true
        additional_dependencies: ['rich>=12.4.4', 'diagrams>=0.23.4']
      - id: generate-volumes-for-sources
        name: Generate volumes for docker compose
        entry: ./scripts/ci/pre_commit/generate_volumes_for_sources.py
        language: python
        files: ^providers/.*/provider\.yaml$
        pass_filenames: false
        require_serial: true
        additional_dependencies: ['rich>=12.4.4']
      - id: update-supported-versions
        name: Updates supported versions in documentation
        entry: ./scripts/ci/pre_commit/supported_versions.py
        language: python
        files: ^airflow-core/docs/installation/supported-versions\.rst$|^scripts/ci/pre_commit/supported_versions\.py$|^README\.md$
        pass_filenames: false
        additional_dependencies: ['tabulate>=0.9.0']
      - id: check-revision-heads-map
        name: Check that the REVISION_HEADS_MAP is up-to-date
        language: python
        entry: ./scripts/ci/pre_commit/check_revision_heads_map.py
        pass_filenames: false
        files: >
          (?x)
          ^scripts/ci/pre_commit/version_heads_map\.py$|
          ^airflow-core/src/airflow/migrations/versions/.*$|^airflow-core/src/airflow/migrations/versions|
          ^providers/fab/src/airflow/providers/fab/migrations/versions/.*$|^providers/fab/src/airflow/providers/fab/migrations/versions|
          ^airflow-core/src/airflow/utils/db\.py$|
          ^providers/fab/src/airflow/providers/fab/auth_manager/models/db\.py$
        additional_dependencies: ['packaging>=23.2', 'rich>=12.4.4']
      - id: update-version
        name: Update versions in docs
        entry: ./scripts/ci/pre_commit/update_versions.py
        language: python
        files: ^docs|^airflow-core/src/airflow/__init__\.py$|.*/pyproject\.toml$
        pass_filenames: false
        additional_dependencies: ['rich>=12.4.4']
      - id: check-pydevd-left-in-code
        language: pygrep
        name: Check for pydevd debug statements accidentally left
        entry: "pydevd.*settrace\\("
        pass_filenames: true
        files: \.py$
      - id: check-pytest-mark-db-test-in-providers
        language: pygrep
        name: Check pytest.mark.db_test use in providers
        entry: pytest\.mark\.db_test
        pass_filenames: true
        # Here we should add providers that are already free from the pytest.mark.db_test
        # and we want to keep them clean and only use non-db-tests
        files: >
            (?x)
            ^providers/airbyte/.*\.py$|
<<<<<<< HEAD
            ^providers/zendesk/.*\.py$
=======
            ^providers/cohere/.*\.py$|
            ^providers/facebook/.*\.py$|
            ^providers/grpc/.*\.py$|
            ^providers/hashicorp/.*\.py$|
            ^providers/influxdb/.*\.py$|
            ^providers/jenkins/.*\.py$|
            ^providers/neo4j/.*\.py$|
            ^providers/odbc/.*\.py$|
            ^providers/openai/.*\.py$|
            ^providers/openfaas/.*\.py$|
            ^providers/pgvector/.*\.py$|
            ^providers/pinecone/.*\.py$|
            ^providers/postgres/.*\.py$|
            ^providers/presto/.*\.py$|
            ^providers/segment/.*\.py$|
            ^providers/sendgrid/.*\.py$|
            ^providers/singularity/.*\.py$|
            ^providers/teradata/.*\.py$|
            ^providers/trino/.*\.py$|
            ^providers/vertica/.*\.py$|
            ^providers/yandex/.*\.py$
>>>>>>> d8327be0
      - id: check-links-to-example-dags-do-not-use-hardcoded-versions
        name: Verify no hard-coded version in example dags
        description: The links to example dags should use |version| as version specification
        language: pygrep
        entry: >
          (?i)
          .*https://github.*/main/providers/.*/src/airflow/providers/.*/example_dags/|
          .*https://github.*/master/providers/.*/src/airflow/providers/.*/example_dags/
        pass_filenames: true
        files: ^providers/.*/docs/.*\.rst
      - id: check-safe-filter-usage-in-html
        language: pygrep
        name: Don't use safe in templates
        description: the Safe filter is error-prone, use Markup() in code instead
        entry: "\\|\\s*safe"
        files: \.html$
        pass_filenames: true
      - id: check-no-providers-in-core-examples
        language: pygrep
        name: No providers imports in core example DAGs
        description: The core example DAGs have no dependencies other than standard provider or core Airflow
        entry: "^\\s*from airflow\\.providers.(?!standard.)"
        pass_filenames: true
        files: ^airflow-core/src/airflow/example_dags/.*\.py$
      - id: check-no-airflow-deprecation-in-providers
        language: pygrep
        name: Do not use DeprecationWarning in providers
        description: Use AirflowProviderDeprecationWarning in providers
        entry: "^\\s*DeprecationWarning*"
        pass_filenames: true
        files: ^providers/.*/src/airflow/providers/.*\.py$
      - id: check-urlparse-usage-in-code
        language: pygrep
        name: Don't use urlparse in code
        description: urlparse is not recommended, use urlsplit() in code instead
        entry: "^\\s*from urllib\\.parse import ((\\|, )(urlparse\\|urlunparse))+$"
        pass_filenames: true
        files: \.py$
      - id: check-only-new-session-with-provide-session
        name: Check NEW_SESSION is only used with @provide_session
        language: python
        entry: ./scripts/ci/pre_commit/new_session_in_provide_session.py
        pass_filenames: true
        files: ^airflow-core/src/airflow/.+\.py$
        exclude: ^airflow-core/src/airflow/serialization/pydantic/.*
      - id: check-for-inclusive-language
        language: pygrep
        name: Check for language that we do not accept as community
        description: Please use more appropriate words for community documentation.
        entry: >
          (?ix)
          (black|white)[_-]?list|
          \bshe\b|
          \bhe\b|
          \bher\b|
          \bhis\b|
          \bmaster\b|
          \bslave\b|
          \bsanity\b|
          \bdummy\b
        pass_filenames: true
        exclude: >
          (?x)
          ^airflow-core/src/airflow/ui/src/i18n/config\.ts$|
          ^airflow-core/src/airflow/ui/openapi-gen/|
          ^airflow-core/src/airflow/ui/public/i18n/locales/de/README\.md$|
          ^airflow-core/src/airflow/cli/commands/local_commands/fastapi_api_command\.py$|
          ^airflow-core/src/airflow/config_templates/|
          ^airflow-core/src/airflow/models/baseoperator\.py$|
          ^airflow-core/src/airflow/operators/__init__\.py$|
          ^providers/common/sql/tests/provider_tests/common/sql/operators/test_sql_execute\.py$|
          ^providers/amazon/src/airflow/providers/amazon/aws/hooks/emr\.py$|
          ^providers/amazon/src/airflow/providers/amazon/aws/operators/emr\.py$|
          ^providers/apache/cassandra/src/airflow/providers/apache/cassandra/hooks/cassandra\.py$|
          ^providers/apache/hive/src/airflow/providers/apache/hive/operators/hive_stats\.py$|
          ^providers/apache/hive/src/airflow/providers/apache/hive/transfers/vertica_to_hive\.py$|
          ^providers/apache/spark/src/airflow/providers/apache/spark/decorators/|
          ^providers/apache/spark/src/airflow/providers/apache/spark/hooks/|
          ^providers/apache/spark/src/airflow/providers/apache/spark/operators/|
          ^providers/exasol/src/airflow/providers/exasol/hooks/exasol\.py$|
          ^providers/fab/src/airflow/providers/fab/auth_manager/security_manager/|
          ^providers/fab/src/airflow/providers/fab/www/static/|
          ^providers/fab/src/airflow/providers/fab/www/templates/|
          ^providers/google/src/airflow/providers/google/cloud/hooks/bigquery\.py$|
          ^providers/google/src/airflow/providers/google/cloud/operators/cloud_build\.py$|
          ^providers/google/src/airflow/providers/google/cloud/operators/dataproc\.py$|
          ^providers/google/src/airflow/providers/google/cloud/operators/mlengine\.py$|
          ^providers/keycloak/src/airflow/providers/keycloak/auth_manager/cli/definition.py|
          ^providers/microsoft/azure/src/airflow/providers/microsoft/azure/hooks/cosmos\.py$|
          ^providers/microsoft/winrm/src/airflow/providers/microsoft/winrm/hooks/winrm\.py$|
          ^airflow-core/docs/.*commits\.rst$|
          ^providers/microsoft/winrm/src/airflow/providers/microsoft/winrm/operators/winrm\.py$|
          ^providers/opsgenie/src/airflow/providers/opsgenie/hooks/opsgenie\.py$|
          ^providers/redis/src/airflow/providers/redis/provider\.yaml$|
          ^airflow-core/src/airflow/serialization/serialized_objects\.py$|
          ^airflow-core/src/airflow/api_fastapi/auth/managers/simple/ui/pnpm-lock\.yaml$|
          ^airflow-core/src/airflow/ui/pnpm-lock\.yaml$|
          ^airflow-core/src/airflow/utils/db\.py$|
          ^airflow-core/src/airflow/utils/trigger_rule\.py$|
          ^chart/values.schema\.json$|
          ^helm-tests/tests/chart_utils/helm_template_generator\.py$|
          ^helm-tests/tests/chart_utils/ingress-networking-v1beta1\.json$|
          ^dev/|
          ^devel-common/src/docs/README\.rst$|
          ^docs/apache-airflow-providers-amazon/secrets-backends/aws-ssm-parameter-store\.rst$|
          ^providers/apache/kafka/docs/connections/kafka\.rst$|
          ^providers/apache/hdfs/docs/connections\.rst$|
          ^providers/apache/spark/docs/decorators/pyspark\.rst$|
          ^providers/microsoft/azure/docs/connections/azure_cosmos\.rst$|
          ^providers/fab/docs/auth-manager/webserver-authentication\.rst$|
          ^providers/google/docs/operators/cloud/kubernetes_engine\.rst$|
          ^providers/cncf/kubernetes/docs/operators\.rst$|
          ^.*/conf\.py$|
          ^.*/conf_constants\.py$|
          ^.*/provider_conf\.py$|
          ^devel-common/src/sphinx_exts/removemarktransform\.py|
          ^airflow-core/newsfragments/41761.significant\.rst$|
          ^scripts/ci/pre_commit/vendor_k8s_json_schema\.py$|
          ^scripts/ci/docker-compose/integration-keycloak\.yml$|
          ^scripts/ci/docker-compose/keycloak/keycloak-entrypoint\.sh$|
          ^airflow-core/tests/|
          ^providers/.*/tests/|
          ^\.pre-commit-config\.yaml$|
          ^.*CHANGELOG\.(rst|txt)$|
          ^.*changelog\.(rst|txt)$|
          ^.*commits\.(rst|txt)$|
          ^.*RELEASE_NOTES\.rst$|
          ^contributing-docs/03_contributors_quick_start\.rst$|
          ^.*\.(png|gif|jp[e]?g|svg|tgz|lock)$|
          git|
          ^airflow-core/newsfragments/43349\.significant\.rst$|
          ^airflow-core/newsfragments/41368\.significant\.rst$|
          .*/dist/.*|
          package-lock\.json$
      - id: check-base-operator-partial-arguments
        name: Check BaseOperator and partial() arguments
        language: python
        entry: ./scripts/ci/pre_commit/check_base_operator_partial_arguments.py
        pass_filenames: false
        files: ^airflow-core/src/airflow/models/(?:base|mapped)operator\.py$
        additional_dependencies: ['rich>=12.4.4']
      - id: check-init-decorator-arguments
        name: Sync model __init__ and decorator arguments
        language: python
        entry: ./scripts/ci/pre_commit/check_init_decorator_arguments.py
        pass_filenames: false
        files: ^task-sdk/src/airflow/sdk/definitions/dag\.py$|^task-sdk/src/airflow/sdk/definitions/decorators/task_group\.py$
        additional_dependencies: ['rich>=12.4.4']
      - id: check-template-context-variable-in-sync
        name: Sync template context variable refs
        language: python
        entry: ./scripts/ci/pre_commit/check_template_context_variable_in_sync.py
        files: ^airflow-core/src/airflow/models/taskinstance\.py$|^task-sdk/src/airflow/sdk/definitions/context\.py$|^airflow-core/docs/templates-ref\.rst$
        additional_dependencies: ['rich>=12.4.4']
      - id: check-base-operator-usage
        language: pygrep
        name: Check BaseOperator core imports
        description: Make sure BaseOperator is imported from airflow.models.baseoperator in core
        entry: "from airflow\\.models import.* BaseOperator\\b"
        files: \.py$
        pass_filenames: true
        exclude: >
          (?x)
          ^airflow-core/src/airflow/decorators/.*$|
          ^airflow-core/src/airflow/hooks/.*$|
          ^airflow-core/src/airflow/operators/.*$|
          ^providers/.*$
      - id: check-base-operator-usage
        language: pygrep
        name: Check BaseOperatorLink core imports
        description: Make sure BaseOperatorLink is not imported from airflow.models in core
        entry: "^\\s*from airflow\\.models\\.baseoperatorlink import BaseOperatorLink\\b"
        files: \.py$
        pass_filenames: true
        exclude: >
          (?x)
          ^airflow-core/src/airflow/decorators/.*$|
          ^airflow-core/src/airflow/hooks/.*$|
          ^airflow-core/src/airflow/operators/.*$|
          ^providers/.*/src/airflow/providers/.*$|
          ^providers/.*/src/airflow/providers/standard/sensors/.*$
      - id: check-base-operator-usage
        language: pygrep
        name: Check BaseOperator other imports
        description: Make sure BaseOperator is imported from airflow.models outside of core
        entry: "from airflow\\.models\\.baseoperator import.* BaseOperator"
        pass_filenames: true
        files: >
          (?x)
          ^providers/.*/src/airflow/providers/.*\.py$
        exclude: providers/standard/.*/.*\.py$
      - id: check-get-lineage-collector-providers
        language: python
        name: Check providers import hook lineage code from compat
        description: Make sure you import from airflow.provider.common.compat.lineage.hook instead of
          airflow.lineage.hook.
        entry: ./scripts/ci/pre_commit/check_airflow_imports.py
          --pattern '^airflow\.lineage\.hook'
          --message "Only TYPE_CHECKING imports from `airflow.lineage.hook` are allowed in providers."
          --only_top_level
        files: ^providers/.*/src/airflow/providers/.*\.py$
        exclude: ^providers/common/compat/src/airflow/providers/common/compat/.*\.py$
        additional_dependencies: ['rich>=12.4.4']
      - id: check-decorated-operator-implements-custom-name
        name: Check @task decorator implements custom_operator_name
        language: python
        entry: ./scripts/ci/pre_commit/decorator_operator_implements_custom_name.py
        pass_filenames: true
        files: ^airflow-core/src/airflow/.*\.py$
      - id: check-core-deprecation-classes
        language: pygrep
        name: Verify usage of Airflow deprecation classes in core
        entry: category=DeprecationWarning|category=PendingDeprecationWarning
        files: \.py$
        exclude: ^airflow-core/src/airflow/configuration\.py$|airflow-core/tests/.*$|^providers/.*/src/airflow/providers/|^scripts/in_container/verify_providers\.py$|providers/.*/tests/.*$|^devel-common/
        pass_filenames: true
      - id: check-provide-create-sessions-imports
        language: pygrep
        name: Check session util imports
        description: NEW_SESSION, provide_session, and create_session should be imported from airflow.utils.session to avoid import cycles.
        entry: "from airflow\\.utils\\.db import.* (NEW_SESSION|provide_session|create_session)"
        files: \.py$
        pass_filenames: true
      - id: check-incorrect-use-of-LoggingMixin
        language: pygrep
        name: Make sure LoggingMixin is not used alone
        entry: "LoggingMixin\\(\\)"
        files: \.py$
        pass_filenames: true
      - id: check-daysago-import-from-utils
        language: pygrep
        name: days_ago imported from airflow.utils.dates
        entry: "(airflow\\.){0,1}utils\\.dates\\.days_ago"
        files: \.py$
        pass_filenames: true
      - id: check-start-date-not-used-in-defaults
        language: pygrep
        name: start_date not in default_args
        entry: "default_args\\s*=\\s*{\\s*(\"|')start_date(\"|')|(\"|')start_date(\"|'):"
        files: \.*example_dags.*\.py$
        pass_filenames: true
      - id: check-apache-license-rat
        name: Check if licenses are OK for Apache
        entry: ./scripts/ci/pre_commit/check_license.py
        language: python
        files: ^LICENSE$
        pass_filenames: false
      - id: check-aiobotocore-optional
        name: Check if aiobotocore is an optional dependency only
        entry: ./scripts/ci/pre_commit/check_aiobotocore_optional.py
        language: python
        files: ^providers/.*/provider\.yaml$
        pass_filenames: true
        additional_dependencies: ['click>=8.1.8', 'rich>=12.4.4', 'pyyaml>=6.0.2']
        require_serial: true
      - id: check-boring-cyborg-configuration
        name: Checks for Boring Cyborg configuration consistency
        language: python
        entry: ./scripts/ci/pre_commit/boring_cyborg.py
        pass_filenames: false
        require_serial: true
        additional_dependencies: ['pyyaml>=6.0.2', 'termcolor==2.5.0', 'wcmatch==8.2']
      - id: update-in-the-wild-to-be-sorted
        name: Sort INTHEWILD.md alphabetically
        entry: ./scripts/ci/pre_commit/sort_in_the_wild.py
        language: python
        files: ^\.pre-commit-config\.yaml$|^INTHEWILD\.md$
        pass_filenames: false
        require_serial: true
      - id: update-installed-providers-to-be-sorted
        name: Sort and uniquify installed_providers.txt
        entry: ./scripts/ci/pre_commit/sort_installed_providers.py
        language: python
        files: ^\.pre-commit-config\.yaml$|^.*_installed_providers\.txt$
        pass_filenames: false
        require_serial: true
      - id: update-spelling-wordlist-to-be-sorted
        name: Sort spelling_wordlist.txt
        entry: ./scripts/ci/pre_commit/sort_spelling_wordlist.py
        language: python
        files: ^\.pre-commit-config\.yaml$|^docs/spelling_wordlist\.txt$
        require_serial: true
        pass_filenames: false
      - id: lint-helm-chart
        name: Lint Helm Chart
        entry: ./scripts/ci/pre_commit/lint_helm.py
        language: python
        pass_filenames: false
        files: ^chart
        require_serial: true
        additional_dependencies: ['rich>=12.4.4','requests>=2.31.0']
      - id: kubeconform
        name: Kubeconform check on our helm chart
        entry: ./scripts/ci/pre_commit/check_kubeconform.py
        language: python
        pass_filenames: false
        files: ^chart
        require_serial: true
        additional_dependencies: ['rich>=12.4.4','requests>=2.31.0']
      - id: shellcheck
        name: Check Shell scripts syntax correctness
        language: docker_image
        entry: koalaman/shellcheck:v0.8.0 -x -a
        files: \.(bash|sh)$|^hooks/build$|^hooks/push$
        exclude: ^dev/breeze/autocomplete/.*$
      - id: compile-ui-assets
        name: Compile ui assets (manual)
        language: node
        stages: ['manual']
        types_or: [javascript, ts, tsx]
        files: ^airflow-core/src/airflow/ui/|^airflow-core/src/airflow/api_fastapi/auth/managers/simple/ui/
        entry: ./scripts/ci/pre_commit/compile_ui_assets.py
        pass_filenames: false
        additional_dependencies: ['pnpm@9.7.1']
      - id: compile-fab-assets
        name: Compile FAB provider assets
        language: node
        files: ^providers/fab/.*/www/
        entry: ./scripts/ci/pre_commit/compile_fab_assets.py
        pass_filenames: false
        additional_dependencies: ['yarn@1.22.21']
      - id: compile-ui-assets-dev
        name: Compile ui assets in dev mode (manual)
        language: node
        stages: ['manual']
        types_or: [javascript, ts, tsx]
        files: ^airflow-core/src/airflow/ui/|^airflow-core/src/airflow/api_fastapi/auth/managers/simple/ui/
        entry: ./scripts/ci/pre_commit/compile_ui_assets_dev.py
        pass_filenames: false
        additional_dependencies: ['pnpm@9.7.1']
      - id: check-providers-subpackages-init-file-exist
        name: Provider subpackage init files are there
        pass_filenames: false
        always_run: true
        entry: ./scripts/ci/pre_commit/check_providers_subpackages_all_have_init.py
        language: python
        require_serial: true
        additional_dependencies: ['rich>=12.4.4']
      - id: check-pre-commit-information-consistent
        name: Validate hook IDs & names and sync with docs
        entry: ./scripts/ci/pre_commit/check_pre_commit_hooks.py
        args:
          - --max-length=53
        language: python
        files: ^\.pre-commit-config\.yaml$|^scripts/ci/pre_commit/check_pre_commit_hooks\.py$
        additional_dependencies: ['pyyaml>=6.0.2', 'jinja2', 'black==24.10.0', 'tabulate>=0.9.0', 'rich>=12.4.4']
        require_serial: true
        pass_filenames: false
      - id: check-integrations-list-consistent
        name: Sync integrations list with docs
        entry: ./scripts/ci/pre_commit/check_integrations_list.py
        language: python
        files: ^scripts/ci/docker-compose/integration-.*\.yml$|^contributing-docs/testing/integration_tests\.rst$
        additional_dependencies: ['black==24.10.0', 'tabulate>=0.9.0', 'rich>=12.4.4', 'pyyaml>=6.0.2']
        require_serial: true
        pass_filenames: false
      - id: update-breeze-readme-config-hash
        name: Update Breeze README.md with config files hash
        language: python
        entry: ./scripts/ci/pre_commit/update_breeze_config_hash.py
        files: ^dev/breeze/pyproject\.toml$|^dev/breeze/README\.md$
        pass_filenames: false
        require_serial: true
        additional_dependencies: ['rich>=12.4.4']
      - id: update-pyproject-toml
        name: Update Airflow's meta-package pyproject.toml
        language: python
        entry: ./scripts/ci/pre_commit/update_airflow_pyproject_toml.py
        files: ^.*/pyproject\.toml$|^scripts/ci/pre_commit/update_airflow_pyproject_toml\.py$
        pass_filenames: false
        require_serial: true
        additional_dependencies: ['rich>=12.4.4', 'tomli>=2.0.1', 'packaging>=23.2' ]
      - id: update-reproducible-source-date-epoch
        name: Update Source Date Epoch for reproducible builds
        language: python
        entry: ./scripts/ci/pre_commit/update_source_date_epoch.py
        files: ^RELEASE_NOTES\.rst$|^chart/RELEASE_NOTES\.rst$
        additional_dependencies: ['rich>=12.4.4', 'pyyaml>=6.0.2']
        pass_filenames: false
        require_serial: true
      - id: check-breeze-top-dependencies-limited
        name: Check top-level breeze deps
        description: Breeze should have small number of top-level dependencies
        language: python
        entry: ./scripts/tools/check_if_limited_dependencies.py
        files: ^dev/breeze/.*$
        pass_filenames: false
        require_serial: true
        additional_dependencies: ['click>=8.1.8', 'rich>=12.4.4', 'pyyaml>=6.0.2']
      - id: check-tests-in-the-right-folders
        name: Check if tests are in the right folders
        entry: ./scripts/ci/pre_commit/check_tests_in_right_folders.py
        language: python
        files: ^airflow-core/tests/.*\.py$
        pass_filenames: true
        require_serial: true
        additional_dependencies: ['rich>=12.4.4']
      - id: check-system-tests-present
        name: Check if system tests have required segments of code
        entry: ./scripts/ci/pre_commit/check_system_tests.py
        language: python
        files: ^.*/tests/system/.*/example_[^/]*\.py$
        pass_filenames: true
        additional_dependencies: ['rich>=12.4.4']
      - id: generate-pypi-readme
        name: Generate PyPI README
        entry: ./scripts/ci/pre_commit/generate_pypi_readme.py
        language: python
        files: ^README\.md$
        pass_filenames: false
      - id: lint-markdown
        name: Run markdownlint
        description: Checks the style of Markdown files.
        entry: markdownlint
        language: node
        types: [markdown]
        files: \.(md|mdown|markdown)$
        additional_dependencies: ['markdownlint-cli@0.38.0']
      - id: lint-json-schema
        name: Lint JSON Schema files
        entry: ./scripts/ci/pre_commit/lint_json_schema.py
        args:
          - --spec-file
          - scripts/ci/pre_commit/draft7_schema.json
        language: python
        pass_filenames: true
        files: .*\.schema\.json$
        require_serial: true
        additional_dependencies: ['jsonschema>=3.2.0,<5.0', 'pyyaml>=6.0.2', 'requests==2.32.3', 'rich>=12.4.4']
      - id: lint-json-schema
        name: Lint NodePort Service
        entry: ./scripts/ci/pre_commit/lint_json_schema.py
        args:
          - --spec-url
          - https://raw.githubusercontent.com/yannh/kubernetes-json-schema/master/v1.20.2-standalone/service-v1.json
        language: python
        pass_filenames: true
        files: ^scripts/ci/kubernetes/nodeport\.yaml$
        require_serial: true
        additional_dependencies: ['jsonschema>=3.2.0,<5.0', 'pyyaml>=6.0.2', 'requests==2.32.3', 'rich>=12.4.4']
      - id: lint-json-schema
        name: Lint Docker compose files
        entry: ./scripts/ci/pre_commit/lint_json_schema.py
        args:
          - --spec-url
          - https://raw.githubusercontent.com/compose-spec/compose-spec/master/schema/compose-spec.json
        language: python
        pass_filenames: true
        files: ^scripts/ci/docker-compose/.+\.ya?ml$|docker-compose\.ya?ml$
        exclude: >
          (?x)
          ^scripts/ci/docker-compose/grafana/.|
          ^scripts/ci/docker-compose/gremlin/.|
          ^scripts/ci/docker-compose/.+-config\.ya?ml$
        require_serial: true
        additional_dependencies: ['jsonschema>=3.2.0,<5.0', 'pyyaml>=6.0.2', 'requests==2.32.3', 'rich>=12.4.4']
      - id: lint-json-schema
        name: Lint chart/values.schema.json
        entry: ./scripts/ci/pre_commit/lint_json_schema.py
        args:
          - --spec-file
          - chart/values_schema.schema.json
          - chart/values.schema.json
        language: python
        pass_filenames: false
        files: ^chart/values\.schema\.json$|^chart/values_schema\.schema\.json$
        require_serial: true
        additional_dependencies: ['jsonschema>=3.2.0,<5.0', 'pyyaml>=6.0.2', 'requests==2.32.3', 'rich>=12.4.4']
      - id: update-vendored-in-k8s-json-schema
        name: Vendor k8s definitions into values.schema.json
        entry: ./scripts/ci/pre_commit/vendor_k8s_json_schema.py
        language: python
        files: ^chart/values\.schema\.json$
        additional_dependencies: ['requests==2.32.3']
      - id: lint-json-schema
        name: Lint chart/values.yaml
        entry: ./scripts/ci/pre_commit/lint_json_schema.py
        args:
          - --enforce-defaults
          - --spec-file
          - chart/values.schema.json
          - chart/values.yaml
        language: python
        pass_filenames: false
        files: ^chart/values\.yaml$|^chart/values\.schema\.json$
        require_serial: true
        additional_dependencies: ['jsonschema>=3.2.0,<5.0', 'pyyaml>=6.0.2', 'requests==2.32.3', 'rich>=12.4.4']
      - id: lint-json-schema
        name: Lint config_templates/config.yml
        entry: ./scripts/ci/pre_commit/lint_json_schema.py
        args:
          - --spec-file
          - airflow-core/src/airflow/config_templates/config.yml.schema.json
        language: python
        pass_filenames: true
        files: ^airflow-core/src/airflow/config_templates/config\.yml$
        require_serial: true
        additional_dependencies: ['jsonschema>=3.2.0,<5.0', 'pyyaml>=6.0.2', 'requests==2.32.3', 'rich>=12.4.4']
      - id: check-persist-credentials-disabled-in-github-workflows
        name: Check persistent creds in workflow files
        description: Check that workflow files have persist-credentials disabled
        entry: ./scripts/ci/pre_commit/checkout_no_credentials.py
        language: python
        pass_filenames: true
        files: ^\.github/workflows/.*\.yml$
        additional_dependencies: ['pyyaml>=6.0.1', 'rich>=12.4.4']
      - id: check-docstring-param-types
        name: Check that docstrings do not specify param types
        entry: ./scripts/ci/pre_commit/docstring_param_type.py
        language: python
        pass_filenames: true
        files: \.py$
        additional_dependencies: ['rich>=12.4.4']
      - id: check-zip-file-is-not-committed
        name: Check no zip files are committed
        description: Zip files are not allowed in the repository
        language: fail
        entry: |
          Zip files are not allowed in the repository as they are hard to
          track and have security implications. Please remove the zip file from the repository.
        files: \.zip$
      - id: check-code-deprecations
        name: Check deprecations categories in decorators
        entry: ./scripts/ci/pre_commit/check_deprecations.py
        language: python
        pass_filenames: true
        files: ^airflow-core/src/airflow/.*\.py$
        additional_dependencies: ['rich>=12.4.4', 'python-dateutil>=2.9.0']
      - id: lint-chart-schema
        name: Lint chart/values.schema.json file
        entry: ./scripts/ci/pre_commit/chart_schema.py
        language: python
        pass_filenames: false
        files: ^chart/values\.schema\.json$
        require_serial: true
      - id: update-inlined-dockerfile-scripts
        name: Inline Dockerfile and Dockerfile.ci scripts
        entry: ./scripts/ci/pre_commit/inline_scripts_in_docker.py
        language: python
        pass_filenames: false
        files: ^Dockerfile$|^Dockerfile\.ci$|^scripts/docker/.*$
        require_serial: true
      - id: check-changelog-has-no-duplicates
        name: Check changelogs for duplicate entries
        language: python
        files: changelog\.(rst|txt)$
        entry: ./scripts/ci/pre_commit/changelog_duplicates.py
        pass_filenames: true
      - id: check-changelog-format
        name: Check changelog format
        language: python
        files: changelog\.(rst|txt)$
        entry: ./scripts/ci/pre_commit/check_changelog_format.py
        pass_filenames: true
      - id: check-newsfragments-are-valid
        name: Check newsfragments are valid
        language: python
        files: newsfragments/.*\.rst$
        entry: ./scripts/ci/pre_commit/newsfragments.py
        pass_filenames: true
        # We sometimes won't have newsfragments in the repo, so always run it so `check-hooks-apply` passes
        # This is fast, so not too much downside
        always_run: true
      - id: check-significant-newsfragments-are-valid
        name: Check significant newsfragments are valid
        # Significant newsfragments follows a special format so that we can group information easily.
        language: python
        files: airflow-core/newsfragments/.*\.rst$
        entry: ./scripts/ci/pre_commit/significant_newsfragments_checker.py
        pass_filenames: false
        additional_dependencies: ['docutils>=0.21.2', 'pygments>=2.19.1', 'jinja2>=3.1.5']
        # We sometimes won't have newsfragments in the repo, so always run it so `check-hooks-apply` passes
        # This is fast, so not too much downside
        always_run: true
      - id: update-breeze-cmd-output
        name: Update breeze docs
        description: Update output of breeze commands in Breeze documentation
        entry: ./scripts/ci/pre_commit/breeze_cmd_line.py
        language: python
        files: >
          (?x)
          ^dev/breeze/.*$|
          ^\.pre-commit-config\.yaml$|
          ^scripts/ci/pre_commit/breeze_cmd_line\.py$|
          ^generated/provider_dependencies\.json$
        require_serial: true
        pass_filenames: false
        additional_dependencies: ['rich>=12.4.4']
      - id: check-example-dags-urls
        name: Check that example dags url include provider versions
        entry: ./scripts/ci/pre_commit/update_example_dags_paths.py
        language: python
        pass_filenames: true
        files: ^airflow-core/docs/.*example-dags\.rst$|^docs/.*index\.rst$^airflow-core/docs/.*index\.rst$
        additional_dependencies: ['rich>=12.4.4', 'pyyaml>=6.0.2']
        always_run: true
      - id: check-system-tests-tocs
        name: Check that system tests is properly added
        entry: ./scripts/ci/pre_commit/check_system_tests_hidden_in_index.py
        language: python
        pass_filenames: true
        files: ^providers/.*/docs/index\.rst$
        additional_dependencies: ['rich>=12.4.4', 'pyyaml>=6.0.2']
      - id: check-lazy-logging
        name: Check that all logging methods are lazy
        entry: ./scripts/ci/pre_commit/check_lazy_logging.py
        language: python
        pass_filenames: true
        files: \.py$
        additional_dependencies: ['rich>=12.4.4', 'astor>=0.8.1']
      - id: create-missing-init-py-files-tests
        name: Create missing init.py files in tests
        entry: ./scripts/ci/pre_commit/check_init_in_tests.py
        language: python
        additional_dependencies: ['rich>=12.4.4']
        pass_filenames: false
        files: ^airflow-core/tests/.*\.py$
      - id: check-tests-unittest-testcase
        name: Unit tests do not inherit from unittest.TestCase
        description: Check that unit tests do not inherit from unittest.TestCase
        entry: ./scripts/ci/pre_commit/unittest_testcase.py
        language: python
        pass_filenames: true
        files: ^airflow-core/tests/.*\.py$
      - id: check-provider-docs-valid
        name: Validate provider doc files
        entry: ./scripts/ci/pre_commit/check_provider_docs.py
        language: python
        files: ^providers/.*/provider\.yaml$|^.*/docs/.*
        additional_dependencies: ['rich>=12.4.4', 'pyyaml>=6.0.2', 'jinja2']
        require_serial: true
        pass_filenames: false
      - id: bandit
        name: bandit
        description: "Bandit is a tool for finding common security issues in Python code"
        entry: bandit
        language: python
        language_version: python3
        types: [python]
        additional_dependencies: ['bandit==1.7.6']
        require_serial: true
        files: ^airflow-core/src/airflow/.*
        exclude:
          airflow/example_dags/.*
        args:
          - "--skip"
          - "B101,B301,B324,B403,B404,B603"
          - "--severity-level"
          - "high"  # TODO: remove this line when we fix all the issues
      - id: pylint
        name: pylint
        description: "Pylint is a static code analyser for Python 2 or 3."
        entry: pylint
        language: python
        language_version: python3
        types: [python]
        additional_dependencies: ['pylint==3.1.0']
        require_serial: true
        files: ^airflow-core/src/airflow/.*
        exclude:
          airflow/example_dags/.*
        args:
          # Use pylint only for the specific check, which are not available into the ruff
          - "--disable=all"
          # W0133: "Exception statement has no effect"
          # see: https://github.com/astral-sh/ruff/issues/10145
          - "--enable=W0133"
      - id: check-fab-migrations
        language: pygrep
        name: Check no migration is done on FAB related table
        description: >
          FAB tables are no longer used in core Airflow but in FAB provider.
          As such, it is forbidden to create migrations related to FAB tables in core Airflow.
          Such migrations should be in FAB provider. To achieve this, a new capability must be implemented:
          support migrations for providers. In other words, providers need to be able to specify migrations
          so that, any FAB related migration (besides the legacy ones) is defined in FAB provider.
          See https://github.com/apache/airflow/issues/32210
        entry: >
          (?ix)
          \bab_permission\b|
          \bab_view_menu\b|
          \bab_role\b|
          \bab_permission_view\b|
          \bab_permission_view_role\b|
          \bab_user\b|
          \bab_user_role\b|
          \bab_register_user\b
        pass_filenames: true
        files: ^airflow-core/src/airflow/migrations/versions/.*\.py$
        exclude:
          airflow-core/src/airflow/migrations/versions/0028_3_0_0_drop_ab_user_id_foreign_key.py
      - id: generate-airflowctl-help-images
        name: Generate SVG from Airflow CTL Commands
        entry: ./scripts/ci/pre_commit/capture_airflowctl_help.py
        language: python
        pass_filenames: false
        files:
          ^airflow-ctl/src/airflowctl/api/operations.py|airflow-ctl/src/airflowctl/cli/.*\.py$
        additional_dependencies: ['rich>=12.4.4']
      - id: go-mockery
        name: Generate mocks for go
        entry: -w /src/go-sdk vektra/mockery:3
        files: ^go-sdk/
        exclude: mocks/.*\.go$
        types: [go]
        pass_filenames: false
        language: docker_image
      - id: go-mod-tidy
        name: Run go mod tidy
        entry: bash -c "cd go-sdk && go mod tidy"
        files: ^go-sdk/
        exclude: mocks/.*\.go$
        pass_filenames: false
        language: system
      - id: gofmt
        name: Format go code
        entry: golines --base-formatter=gofumpt --write-output --max-len=100 --chain-split-dots
        additional_dependencies: [github.com/segmentio/golines@latest, mvdan.cc/gofumpt@v0.8.0]
        files: ^go-sdk/
        types: [go]
        language: golang
      - id: gci
        name: Consistent import ordering for Go files
        # Since this is invoked from the root folder, not go-sdk/, gci can't auto-detect the prefix
        entry: gci write --skip-generated -s standard -s default -s "prefix(github.com/apache/airflow)"
        additional_dependencies: [github.com/daixiang0/gci@v0.13.6]
        files: ^go-sdk/
        types: [go]
        language: golang
      - id: ts-compile-lint-ui
        name: Compile / format / lint UI
        description: TS types generation / ESLint / Prettier new UI files
        language: node
        files: |
          (?x)
          ^airflow-core/src/airflow/ui/.*\.(js|ts|tsx|yaml|css|json)|
          ^airflow-core/src/airflow/api_fastapi/core_api/openapi/.*\.yaml$|
          ^airflow-core/src/airflow/api_fastapi/auth/managers/simple/openapi/v1.*\.yaml$
        exclude: |
          (?x)
          ^airflow-core/src/airflow/ui/node-modules/.*|
          ^airflow-core/src/airflow/ui/.pnpm-store
        entry: ./scripts/ci/pre_commit/ts_compile_lint_ui.py
        additional_dependencies: ['pnpm@9.7.1']
        pass_filenames: true
        require_serial: true
      - id: ts-compile-lint-simple-auth-manager-ui
        name: Compile / format / lint simple auth manager UI
        description: TS types generation / ESLint / Prettier new UI files
        language: node
        files: |
          (?x)
          ^airflow-core/src/airflow/api_fastapi/auth/managers/simple/ui/.*\.(js|ts|tsx|yaml|css|json)|
          ^airflow-core/src/airflow/api_fastapi/core_api/openapi/.*\.yaml$|
          ^airflow-core/src/airflow/api_fastapi/auth/managers/simple/openapi/v1.*\.yaml$
        exclude: |
          (?x)
          ^airflow-core/src/airflow/api_fastapi/node-modules/.*|
          ^airflow-core/src/airflow/api_fastapi/.pnpm-store
        entry: ./scripts/ci/pre_commit/ts_compile_lint_simple_auth_manager_ui.py
        additional_dependencies: ['pnpm@9.7.1']
        pass_filenames: true
        require_serial: true
        ## ADD MOST PRE-COMMITS ABOVE THAT LINE
        # The below pre-commits are those requiring CI image to be built
      - id: mypy-dev
        name: Run mypy for dev
        language: python
        entry: ./scripts/ci/pre_commit/mypy.py
        files: ^dev/.*\.py$|^scripts/.*\.py$
        require_serial: true
        additional_dependencies: ['rich>=12.4.4']
      - id: mypy-dev
        stages: ['manual']
        name: Run mypy for dev (manual)
        language: python
        entry: ./scripts/ci/pre_commit/mypy_folder.py dev
        pass_filenames: false
        files: ^.*\.py$
        require_serial: true
        additional_dependencies: ['rich>=12.4.4']
      - id: mypy-airflow-core
        name: Run mypy for airflow-core
        language: python
        entry: ./scripts/ci/pre_commit/mypy.py
        files: airflow-core/.*\.py$
        require_serial: true
        additional_dependencies: ['rich>=12.4.4']
      - id: mypy-airflow-core
        stages: ['manual']
        name: Run mypy for airflow-core (manual)
        language: python
        entry: ./scripts/ci/pre_commit/mypy_folder.py airflow-core
        pass_filenames: false
        files: airflow-core/.*\.py$
        require_serial: true
        additional_dependencies: ['rich>=12.4.4']
      - id: mypy-providers
        name: Run mypy for providers
        language: python
        entry: ./scripts/ci/pre_commit/mypy.py
        files: ^providers/.*\.py$
        require_serial: true
        additional_dependencies: ['rich>=12.4.4']
      - id: mypy-providers
        stages: ['manual']
        name: Run mypy for providers (manual)
        language: python
        entry: ./scripts/ci/pre_commit/mypy_folder.py providers
        pass_filenames: false
        files: ^.*\.py$
        require_serial: true
        additional_dependencies: ['rich>=12.4.4']
      - id: mypy-task-sdk
        name: Run mypy for task-sdk
        language: python
        entry: ./scripts/ci/pre_commit/mypy.py
        files: ^task-sdk/.*\.py$
        require_serial: true
        additional_dependencies: ['rich>=12.4.4']
      - id: mypy-task-sdk
        stages: ['manual']
        name: Run mypy for task-sdk (manual)
        language: python
        entry: ./scripts/ci/pre_commit/mypy_folder.py task-sdk
        pass_filenames: false
        files: ^.*\.py$
        require_serial: true
        additional_dependencies: ['rich>=12.4.4']
      - id: mypy-devel-common
        name: Run mypy for devel-common
        language: python
        entry: ./scripts/ci/pre_commit/mypy.py
        files: ^devel-common/.*\.py$
        require_serial: true
        additional_dependencies: ['rich>=12.4.4']
      - id: mypy-devel-common
        stages: ['manual']
        name: Run mypy for devel-common (manual)
        language: python
        entry: ./scripts/ci/pre_commit/mypy_folder.py devel-common
        pass_filenames: false
        files: ^.*\.py$
        require_serial: true
        additional_dependencies: ['rich>=12.4.4']
      - id: mypy-airflow-ctl
        name: Run mypy for airflow-ctl
        language: python
        entry: ./scripts/ci/pre_commit/mypy.py
        files: ^airflow-ctl/src/airflowctl/.*\.py$|^airflow-ctl/tests/.*\.py$
        exclude: .*generated.py
        require_serial: true
        additional_dependencies: ['rich>=12.4.4']
      - id: mypy-airflow-ctl
        stages: ['manual']
        name: Run mypy for airflow-ctl (manual)
        language: python
        entry: ./scripts/ci/pre_commit/mypy_folder.py airflow-ctl
        pass_filenames: false
        files: ^.*\.py$
        require_serial: true
        additional_dependencies: ['rich>=12.4.4']
      - id: generate-openapi-spec
        name: Generate the FastAPI API spec
        language: python
        entry: ./scripts/ci/pre_commit/generate_openapi_spec.py
        pass_filenames: false
        files: ^airflow-core/src/airflow/api_fastapi/.*\.py$|^airflow-core/src/airflow/api_fastapi/auth/managers/simple/.*\.py$|^providers/fab/src/airflow/providers/fab/auth_manager/api_fastapi/.*\.py$
        exclude: ^airflow-core/src/airflow/api_fastapi/execution_api/.*
        additional_dependencies: ['rich>=12.4.4', 'openapi-spec-validator>=0.7.1']
      - id: generate-openapi-spec-fab
        name: Generate the FastAPI API spec for FAB
        language: python
        entry: ./scripts/ci/pre_commit/generate_openapi_spec_fab.py
        pass_filenames: false
        files: ^airflow-core/src/airflow/api_fastapi/.*\.py$|^airflow-core/src/airflow/api_fastapi/auth/managers/simple/.*\.py$|^providers/fab/src/airflow/providers/fab/auth_manager/api_fastapi/.*\.py$
        exclude: ^airflow-core/src/airflow/api_fastapi/execution_api/.*
        additional_dependencies: ['rich>=12.4.4', 'openapi-spec-validator>=0.7.1']
      - id: check-i18n-json
        name: Check i18n files validity
        description: Check i18n files are valid json and have no TODOs
        language: python
        files: ^airflow-core/src/airflow/ui/public/i18n/locales/.*\.json
        entry: ./scripts/ci/pre_commit/check_i18n_json.py
        additional_dependencies: ['rich>=12.4.4']
        pass_filenames: false
      - id: check-provider-yaml-valid
        name: Validate provider.yaml files
        entry: ./scripts/ci/pre_commit/check_provider_yaml_files.py
        language: python
        files: ^providers/.*/provider\.yaml$
        exclude: ^providers/.*/.venv/.*$
        additional_dependencies: ['rich>=12.4.4']
        require_serial: true
      - id: check-template-fields-valid
        name: Check templated fields mapped in operators/sensors
        language: python
        entry: ./scripts/ci/pre_commit/check_template_fields.py
        files: ^(providers/.*/)?airflow-core/.*/(sensors|operators)/.*\.py$
        additional_dependencies: ['rich>=12.4.4']
        require_serial: true
      - id: update-migration-references
        name: Update migration ref doc
        language: python
        entry: ./scripts/ci/pre_commit/migration_reference.py
        pass_filenames: false
        files: ^airflow-core/src/airflow/migrations/versions/.*\.py$|^airflow-core/docs/migrations-ref\.rst$
        additional_dependencies: ['rich>=12.4.4']
      - id: generate-tasksdk-datamodels
        name: Generate Datamodels for TaskSDK client
        language: python
        entry: uv run -p 3.12 --no-dev --no-progress --active --group codegen --project apache-airflow-task-sdk --directory task-sdk -s dev/generate_task_sdk_models.py
        pass_filenames: false
        files: ^airflow-core/src/airflow/api_fastapi/execution_api/.*\.py$
        require_serial: true
      - id: generate-airflowctl-datamodels
        name: Generate Datamodels for AirflowCTL
        language: python
        entry: >
          bash -c '
          uv run -p 3.12 --no-dev --no-progress --active --group codegen --project apache-airflow-ctl --directory airflow-ctl/ datamodel-codegen &&
           uv run -p 3.12 --no-dev --no-progress --active --group codegen --project apache-airflow-ctl --directory airflow-ctl/ datamodel-codegen --input="../airflow-core/src/airflow/api_fastapi/auth/managers/simple/openapi/v2-simple-auth-manager-generated.yaml" --output="src/airflowctl/api/datamodels/auth_generated.py"'
        pass_filenames: false
        files: ^airflow-core/src/airflow/api_fastapi/core_api/datamodels/.*\.py$|^airflow-core/src/airflow/api_fastapi/auth/managers/simple/datamodels/.*\.py$
        require_serial: true
      - id: update-er-diagram
        name: Update ER diagram
        language: python
        entry: ./scripts/ci/pre_commit/update_er_diagram.py
        pass_filenames: false
        files: ^airflow-core/src/airflow/migrations/versions/.*\.py$|^airflow-core/docs/migrations-ref\.rst$
        additional_dependencies: ['rich>=12.4.4']
      - id: check-default-configuration
        name: Check the default configuration
        entry: ./scripts/ci/pre_commit/check_default_configuration.py
        language: python
        additional_dependencies: ['rich>=12.4.4']
        require_serial: true
        pass_filenames: false
        files: ^airflow-core/src/airflow/config_templates/config\.yml$
      - id: generate-airflowctl-help-images
        name: Generate SVG from Airflow CTL Commands
        entry: ./scripts/ci/pre_commit/capture_airflowctl_help.py
        language: python
        pass_filenames: false
        files:
          ^airflow-ctl/src/airflowctl/api/operations.py|airflow-ctl/src/airflowctl/ctl/commands/.*\.py$
        additional_dependencies: ['rich>=12.4.4', 'argcomplete>=1.10']
      - id: check-imports-in-providers
        name: Check imports in providers
        entry: ./scripts/ci/pre_commit/check_imports_in_providers.py
        language: python
        additional_dependencies: ['rich>=12.4.4', 'ruff==0.11.13']
        files: ^providers/.*/src/airflow/providers/.*version_compat.*\.py$
        require_serial: true
        ## ONLY ADD PRE-COMMITS HERE THAT REQUIRE CI IMAGE<|MERGE_RESOLUTION|>--- conflicted
+++ resolved
@@ -580,9 +580,6 @@
         files: >
             (?x)
             ^providers/airbyte/.*\.py$|
-<<<<<<< HEAD
-            ^providers/zendesk/.*\.py$
-=======
             ^providers/cohere/.*\.py$|
             ^providers/facebook/.*\.py$|
             ^providers/grpc/.*\.py$|
@@ -603,8 +600,8 @@
             ^providers/teradata/.*\.py$|
             ^providers/trino/.*\.py$|
             ^providers/vertica/.*\.py$|
-            ^providers/yandex/.*\.py$
->>>>>>> d8327be0
+            ^providers/yandex/.*\.py$|
+            ^providers/zendesk/.*\.py$
       - id: check-links-to-example-dags-do-not-use-hardcoded-versions
         name: Verify no hard-coded version in example dags
         description: The links to example dags should use |version| as version specification
