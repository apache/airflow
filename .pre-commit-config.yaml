# Licensed to the Apache Software Foundation (ASF) under one
# or more contributor license agreements.  See the NOTICE file
# distributed with this work for additional information
# regarding copyright ownership.  The ASF licenses this file
# to you under the Apache License, Version 2.0 (the
# "License"); you may not use this file except in compliance
# with the License.  You may obtain a copy of the License at
#
#   http://www.apache.org/licenses/LICENSE-2.0
#
# Unless required by applicable law or agreed to in writing,
# software distributed under the License is distributed on an
# "AS IS" BASIS, WITHOUT WARRANTIES OR CONDITIONS OF ANY
# KIND, either express or implied.  See the License for the
# specific language governing permissions and limitations
# under the License.
---
default_stages: [pre-commit, pre-push]
minimum_prek_version: '0.2.22'
default_language_version:
  python: python3
  node: 22.19.0
  golang: 1.24.0
exclude: ^.*/.*_vendor/
repos:
  - repo: meta
    hooks:
      - id: identity
        name: Print checked files
        description: Print input to the static check hooks for troubleshooting
      - id: check-hooks-apply
        name: Check if all hooks apply to the repository
  - repo: https://github.com/eclipse-csi/octopin
    # We need this commit because if supports two spaces before comments (yamllint compatibility)
    rev: 74fd075c7b326c771cd95ca86c59cbe65f0dda37
    hooks:
      - id: pin-versions
        name: Pin versions of dependencies in CI workflows (manual)
        stages: ['manual']
        language: python
        language_version: python311
  - repo: https://github.com/thlorenz/doctoc.git
    rev: 68f070c98b9a053eabfa7f8899d1f42b9919f98c  # frozen: v2.2.0
    hooks:
      - id: doctoc
        name: Add TOC for Markdown and RST files
        files:
          (?x)
          ^README\.md$|
          ^UPDATING.*\.md$|
          ^chart/UPDATING.*\.md$|
          ^dev/.*\.md$|
          ^dev/.*\.rst$|
          ^docs/README\.md$|
          ^\.github/.*\.md$|
          ^airflow-core/tests/system/README\.md$
        args:
          - "--maxlevel"
          - "2"
  - repo: https://github.com/Lucas-C/pre-commit-hooks
    # replace hash with version once PR #103 merged comes in a release
    rev: f5cfd5fdaf0211dfd1027d9d8442b764a232c7ad
    hooks:
      - id: insert-license
        name: Add license for all SQL files
        files: \.sql$
        exclude: |
          (?x)
          ^\.github/
        args:
          - --comment-style
          - "/*||*/"
          - --license-filepath
          - scripts/ci/license-templates/LICENSE.txt
          - --fuzzy-match-generates-todo
      - id: insert-license
        name: Add license for all RST files
        exclude: ^\.github/.*$|newsfragments/.*\.rst$
        args:
          - --comment-style
          - "||"
          - --license-filepath
          - scripts/ci/license-templates/LICENSE.rst
          - --fuzzy-match-generates-todo
        files: \.rst$
      - id: insert-license
        name: Add license for CSS/JS/JSX/PUML/TS/TSX
        files: \.(css|jsx?|puml|tsx?)$
        exclude: ^\.github/.*$|ui/openapi-gen/|www/openapi-gen/|.*/dist/.*
        args:
          - --comment-style
          - "/*!| *| */"
          - --license-filepath
          - scripts/ci/license-templates/LICENSE.txt
          - --fuzzy-match-generates-todo
      - id: insert-license
        name: Add license for all Shell files
        exclude: ^\.github/.*$|^dev/breeze/autocomplete/.*$
        files: \.bash$|\.sh$
        args:
          - --comment-style
          - "|#|"
          - --license-filepath
          - scripts/ci/license-templates/LICENSE.txt
          - --fuzzy-match-generates-todo
      - id: insert-license
        name: Add license for all toml files
        exclude: ^\.github/.*$|^dev/breeze/autocomplete/.*$
        files: \.toml$
        args:
          - --comment-style
          - "|#|"
          - --license-filepath
          - scripts/ci/license-templates/LICENSE.txt
          - --fuzzy-match-generates-todo
      - id: insert-license
        name: Add license for all Python files
        exclude: ^\.github/.*$|^.*/_vendor/.*$|^airflow-ctl/.*/.*generated\.py$
        files: \.py$|\.pyi$
        args:
          - --comment-style
          - "|#|"
          - --license-filepath
          - scripts/ci/license-templates/LICENSE.txt
          - --fuzzy-match-generates-todo
      - id: insert-license
        name: Add license for all XML files
        exclude: ^\.github/.*$
        files: \.xml$
        args:
          - --comment-style
          - "<!--||-->"
          - --license-filepath
          - scripts/ci/license-templates/LICENSE.txt
          - --fuzzy-match-generates-todo
      - id: insert-license
        name: Add license for all YAML files except Helm templates
        exclude: >
          (?x)
          ^\.github/.*$|
          ^chart/templates/.*|
          .*reproducible_build\.yaml$|
          ^.*/v2.*\.yaml$|
          ^.*/openapi/_private_ui.*\.yaml$|
          ^.*/pnpm-lock\.yaml$|
          .*-generated\.yaml$
        types: [yaml]
        files: \.ya?ml$
        args:
          - --comment-style
          - "|#|"
          - --license-filepath
          - scripts/ci/license-templates/LICENSE.txt
          - --fuzzy-match-generates-todo
      - id: insert-license
        name: Add license for all Markdown files
        files: \.md$
        exclude: PROVIDER_CHANGES.*\.md$
        args:
          - --comment-style
          - "<!--|| -->"
          - --license-filepath
          - scripts/ci/license-templates/LICENSE.txt
          - --fuzzy-match-generates-todo
      - id: insert-license
        name: Add license for all other files
        exclude: ^\.github/.*$
        args:
          - --comment-style
          - "|#|"
          - --license-filepath
          - scripts/ci/license-templates/LICENSE.txt
          - --fuzzy-match-generates-todo
        files: >
          \.cfg$|\.conf$|\.ini$|\.ldif$|\.properties$|\.service$|\.tf$|Dockerfile.*$
  - repo: local
    hooks:
      - id: check-min-python-version
        name: Check minimum Python version
        entry: ./scripts/ci/prek/check_min_python_version.py
        language: python
        require_serial: true
      - id: check-version-consistency
        name: Check version consistency
        entry: ./scripts/ci/prek/check_version_consistency.py
        language: python
        files: >
          (?x)
          ^airflow-core/src/airflow/__init__\.py$|
          ^airflow-core/pyproject\.toml$|
          ^task-sdk/src/airflow/sdk/__init__\.py$|
          ^pyproject\.toml$
        pass_filenames: false
        require_serial: true
      - id: upgrade-important-versions
        name: Upgrade important versions (manual)
        entry: ./scripts/ci/prek/upgrade_important_versions.py
        stages: ['manual']
        language: python
        files: >
          (?x)
          ^\.pre-commit-config\.yaml$|
          ^\.github/\.pre-commit-config\.yaml$|
          ^scripts/ci/prek/update_installers_and_prek\.py$
        pass_filenames: false
        require_serial: true
  - repo: https://github.com/adamchainz/blacken-docs
    rev: fda77690955e9b63c6687d8806bafd56a526e45f  # frozen: 1.20.0
    hooks:
      - id: blacken-docs
        name: Run black on docs
        args:
          - --line-length=110
          - --target-version=py310
          - --target-version=py311
          - --target-version=py312
          - --target-version=py313
        alias: blacken-docs
        additional_dependencies:
         - 'black==25.9.0'
  - repo: https://github.com/pre-commit/pre-commit-hooks
    rev: 3e8a8703264a2f4a69428a0aa4dcb512790b2c8c  # frozen: v6.0.0
    hooks:
      - id: check-merge-conflict
        name: Check that merge conflicts are not being committed
      - id: debug-statements
        name: Detect accidentally committed debug statements
      - id: check-builtin-literals
        name: Require literal syntax when initializing builtins
      - id: detect-private-key
        name: Detect if private key is added to the repository
        exclude: ^providers/ssh/docs/connections/ssh\.rst$
      - id: end-of-file-fixer
        name: Make sure that there is an empty line at the end
        exclude: >
          (?x)
          ^airflow-core/docs/img/.*\.dot|
          ^airflow-core/docs/img/.*\.sha256|
          .*/dist/.*|
          LICENSES-ui\.txt$|
          .*/openapi-gen/.*
      - id: mixed-line-ending
        name: Detect if mixed line ending is used (\r vs. \r\n)
      - id: check-executables-have-shebangs
        name: Check that executables have shebang
      - id: check-xml
        name: Check XML files with xmllint
        exclude: >
          (?x)
          ^scripts/ci/docker-compose/gremlin/.
      - id: trailing-whitespace
        name: Remove trailing whitespace at end of line
        exclude: >
          (?x)
          ^airflow-core/docs/img/.*\.dot$|
          ^dev/breeze/doc/images/output.*$|
          ^.*/openapi-gen/.*$|
          ^airflow-ctl/docs/images/.*\.svg$
  - repo: https://github.com/pre-commit/pygrep-hooks
    rev: 3a6eb0fadf60b3cccfd80bad9dbb6fae7e47b316  # frozen: v1.10.0
    hooks:
      - id: rst-backticks
        name: Check if RST files use double backticks for code
      - id: python-no-log-warn
        name: Check if there are no deprecate log warn
  - repo: https://github.com/adrienverge/yamllint
    rev: 79a6b2b1392eaf49cdd32ac4f14be1a809bbd8f7  # frozen: v1.37.1
    hooks:
      - id: yamllint
        name: Check YAML files with yamllint
        entry: yamllint -c yamllint-config.yml --strict
        types: [yaml]
        exclude: >
          (?x)
          ^.*airflow\.template\.yaml$|
          ^.*init_git_sync\.template\.yaml$|
          ^chart/(?:templates|files)/.*\.yaml$|
          ^helm-tests/tests/chart_utils/keda.sh_scaledobjects\.yaml$|
          .*/v1.*\.yaml$|
          ^.*openapi.*\.yaml$|
          ^\.pre-commit-config\.yaml$|
          ^.*reproducible_build\.yaml$|
          ^.*pnpm-lock\.yaml$|
          ^.*-generated\.yaml$
  - repo: https://github.com/ikamensh/flynt
    rev: 97be693bf18bc2f050667dd282d243e2824b81e2  # frozen: 1.0.6
    hooks:
      - id: flynt
        name: Run flynt string format converter for Python
        args:
         # If flynt detects too long text it ignores it. So we set a very large limit to make it easy
         # to split the text by hand. Too long lines are detected by flake8 (below),
         # so the user is informed to take action.
         - --line-length
         - '99999'
  - repo: https://github.com/codespell-project/codespell
    rev: 63c8f8312b7559622c0d82815639671ae42132ac  # frozen: v2.4.1
    hooks:
      - id: codespell
        name: Run codespell
        description: Run codespell to check for common misspellings in files
        entry: bash -c 'echo "If you think that this failure is an error, consider adding the word(s)
          to the codespell dictionary at docs/spelling_wordlist.txt.
          The word(s) should be in lowercase." && exec codespell "$@"' --
        language: python
        types: [text]
        exclude: >
          (?x)
          material-icons\.css$|
          ^images/.*$|
          ^RELEASE_NOTES\.txt$|
          ^.*package-lock\.json$|
          ^.*/kinglear\.txt$|
          ^.*pnpm-lock\.yaml$|
          .*/dist/.*|
          ^airflow-core/src/airflow/ui/public/i18n/locales/(?!en/).+/
        args:
          - --ignore-words=docs/spelling_wordlist.txt
          - --skip=providers/.*/src/airflow/providers/*/*.rst,providers/*/docs/changelog.rst,docs/*/commits.rst,providers/*/docs/commits.rst,providers/*/*/docs/commits.rst,docs/apache-airflow/tutorial/pipeline_example.csv,*.min.js,*.lock,INTHEWILD.md,*.svg
          - --exclude-file=.codespellignorelines
  - repo: https://github.com/woodruffw/zizmor-pre-commit
    rev: 1e30511413f07e516c1844ba91abce8aca984963  # frozen: v1.18.0
    hooks:
      - id: zizmor
        name: Run zizmor to check for github workflow syntax errors
        types: [yaml]
        files: ^\.github/workflows/.*$|^\.github/actions/.*$
        require_serial: true
        entry: zizmor
  - repo: local
    # Note that this is the 2nd "local" repo group in the .pre-commit-config.yaml file. This is because
    # we try to minimize the number of passes that must happen to apply some of the changes
    # done by prek-hooks. Some of the prek hooks not only check for errors but also fix them. This means
    # that output from an earlier prek hook becomes input to another prek hook. Splitting the local
    # scripts of our and adding some other non-local prek hook in-between allows us to handle such
    # changes quickly - especially when we want the early modifications from the first local group
    # to be applied before the non-local prek hooks are run
    hooks:
      - id: check-shared-distributions-structure
        name: Check shared distributions structure
        entry: ./scripts/ci/prek/check_shared_distributions_structure.py
        language: python
        pass_filenames: false
        files: ^shared/.*$
      - id: check-shared-distributions-usage
        name: Check shared distributions usage
        entry: ./scripts/ci/prek/check_shared_distributions_usage.py
        language: python
        pass_filenames: false
        files: ^shared/.*$|^.*/pyproject.toml$|^.*/_shared/.*$
      - id: ruff
        name: Run 'ruff' for extremely fast Python linting
        description: "Run 'ruff' for extremely fast Python linting"
        entry: ruff check --force-exclude
        language: python
        types_or: [python, pyi]
        args: [--fix]
        require_serial: true
        additional_dependencies: ['ruff==0.14.10']
        exclude: ^airflow-core/tests/unit/dags/test_imports\.py$|^performance/tests/test_.*\.py$
      - id: ruff-format
        name: Run 'ruff format'
        description: "Run 'ruff format' for extremely fast Python formatting"
        entry: ./scripts/ci/prek/ruff_format.py
        language: python
        types_or: [python, pyi]
        args: []
        require_serial: true
        exclude: ^airflow-core/tests/unit/dags/test_imports\.py$
      - id: replace-bad-characters
        name: Replace bad characters
        entry: ./scripts/ci/prek/replace_bad_characters.py
        language: python
        types: [file, text]
        exclude: >
          (?x)
          ^clients/gen/go\.sh$|
          ^\.gitmodules$|
          ^airflow-core/src/airflow/ui/openapi-gen/|
          ^providers/edge3/src/airflow/providers/edge3/plugins/www/openapi-gen/|
          .*/dist/.*|
          \.go$|
          /go\.(mod|sum)$
      - id: lint-dockerfile
        name: Lint Dockerfile
        language: python
        entry: ./scripts/ci/prek/lint_dockerfile.py
        files: Dockerfile.*$
        pass_filenames: true
        require_serial: true
      - id: check-airflow-providers-bug-report-template
        name: Sort airflow-bug-report provider list
        language: python
        files: ^\.github/ISSUE_TEMPLATE/3-airflow_providers_bug_report\.yml$
        require_serial: true
        entry: ./scripts/ci/prek/check_airflow_bug_report_template.py
      - id: update-local-yml-file
        name: Update mounts in the local yml file
        entry: ./scripts/ci/prek/local_yml_mounts.py
        language: python
        files: ^dev/breeze/src/airflow_breeze/utils/docker_command_utils\.py$|^scripts/ci/docker_compose/local\.yml$
        pass_filenames: false
      - id: check-extras-order
        name: Check order of extras in Dockerfile
        entry: ./scripts/ci/prek/check_order_dockerfile_extras.py
        language: python
        files: ^Dockerfile$
        pass_filenames: false
      - id: generate-airflow-diagrams
        name: Generate airflow diagrams
        entry: ./scripts/ci/prek/generate_airflow_diagrams.py
        language: python
        files: >
          (?x)
          ^airflow-core/docs/.*/diagram_[^/]*\.py$|
          ^docs/images/.*\.py$|
          ^airflow-ctl/docs/images/diagrams/.*\.py$
        pass_filenames: true
      - id: prevent-deprecated-sqlalchemy-usage
        name: Prevent deprecated sqlalchemy usage
        entry: ./scripts/ci/prek/prevent_deprecated_sqlalchemy_usage.py
        language: python
        files: >
            (?x)
            ^airflow-ctl.*\.py$|
            ^airflow-core/src/airflow/models/.*\.py$|
            ^airflow-core/tests/unit/api_fastapi/core_api/routes/public/test_assets.py$|
<<<<<<< HEAD
            ^airflow-core/tests/unit/models/test_serialized_dag.py$|
            ^airflow-core/tests/unit/models/test_pool.py$|
            ^airflow-core/tests/unit/models/test_trigger.py$|
            ^airflow-core/tests/unit/models/test_callback.py$|
            ^airflow-core/tests/unit/models/test_cleartasks.py$|
            ^airflow-core/tests/unit/models/test_xcom.py$|
            ^airflow-core/tests/unit/models/test_dagrun.py$|
            ^airflow-core/tests/unit/utils/test_db_cleanup.py$|
            ^dev/airflow_perf/scheduler_dag_execution_timing.py$|
            ^airflow-core/tests/unit/utils/test_state.py$|
            ^airflow-core/tests/unit/utils/test_log_handlers.py$|
=======
            ^airflow-core/tests/unit/api_fastapi/core_api/routes/public/test_variables.py$|
            ^airflow-core/tests/unit/cli/commands/test_task_command.py$|
            ^airflow-core/tests/unit/dag_processing/bundles/test_dag_bundle_manager.py$|
>>>>>>> 9815da82
            ^airflow-core/tests/unit/api_fastapi/execution_api/versions/head/test_task_instances.py$|
            ^airflow-core/tests/unit/models/test_renderedtifields.py$|
            ^airflow-core/tests/unit/models/test_timestamp.py$|
            ^airflow-core/tests/unit/utils/test_cli_util.py$|
            ^airflow-core/tests/unit/timetables/test_assets_timetable.py$|
            ^airflow-core/tests/unit/assets/test_manager.py$|
            ^airflow-core/tests/unit/api_fastapi/core_api/routes/public/test_dag_run.py$|
            ^airflow-core/tests/unit/ti_deps/deps/test_runnable_exec_date_dep.py$|
            ^airflow-core/tests/unit/models/test_dagwarning.py$|
            ^airflow-core/tests/integration/otel/test_otel.py$|
            ^airflow-core/tests/unit/utils/test_db_cleanup.py$|
            ^dev/airflow_perf/scheduler_dag_execution_timing.py$|
            ^providers/celery/.*\.py$|
            ^providers/cncf/kubernetes/.*\.py$|
            ^providers/databricks/.*\.py$|
            ^providers/edge3/.*\.py$|
            ^providers/mysql/.*\.py$|
            ^providers/openlineage/.*\.py$|
            ^task_sdk.*\.py$
        pass_filenames: true
      - id: update-supported-versions
        name: Updates supported versions in documentation
        entry: ./scripts/ci/prek/supported_versions.py
        language: python
        files: ^airflow-core/docs/installation/supported-versions\.rst$|^scripts/ci/prek/supported_versions\.py$|^README\.md$
        pass_filenames: false
      - id: check-revision-heads-map
        name: Check that the REVISION_HEADS_MAP is up-to-date
        language: python
        entry: ./scripts/ci/prek/check_revision_heads_map.py
        pass_filenames: false
        files: >
          (?x)
          ^scripts/ci/prek/version_heads_map\.py$|
          ^airflow-core/src/airflow/migrations/versions/.*$|
          ^airflow-core/src/airflow/migrations/versions|
          ^airflow-core/src/airflow/utils/db\.py$
      - id: update-version
        name: Update versions in docs
        entry: ./scripts/ci/prek/update_versions.py
        language: python
        files: ^docs|^airflow-core/src/airflow/__init__\.py$|.*/pyproject\.toml$
        pass_filenames: false
      - id: check-pydevd-left-in-code
        language: pygrep
        name: Check for pydevd debug statements accidentally left
        entry: "pydevd.*settrace\\("
        pass_filenames: true
        files: \.py$
      - id: check-safe-filter-usage-in-html
        language: pygrep
        name: Don't use safe in templates
        description: the Safe filter is error-prone, use Markup() in code instead
        entry: "\\|\\s*safe"
        files: \.html$
        pass_filenames: true
      - id: check-urlparse-usage-in-code
        language: pygrep
        name: Don't use urlparse in code
        description: urlparse is not recommended, use urlsplit() in code instead
        entry: "^\\s*from urllib\\.parse import ((\\|, )(urlparse\\|urlunparse))+$"
        pass_filenames: true
        files: \.py$
      - id: check-for-inclusive-language
        language: pygrep
        name: Check for language that we do not accept as community
        description: Please use more appropriate words for community documentation.
        entry: >
          (?ix)
          (black|white)[_-]?list|
          \bshe\b|
          \bhe\b|
          \bher\b|
          \bhis\b|
          \bmaster\b|
          \bslave\b|
          \bsanity\b|
          \bdummy\b
        pass_filenames: true
        exclude: >
          (?x)
          ^README\.md$|
          ^generated/PYPI_README\.md$|
          ^airflow-core/docs/.*commits\.rst$|
          ^airflow-core/newsfragments/41368\.significant\.rst$|
          ^airflow-core/newsfragments/41761.significant\.rst$|
          ^airflow-core/newsfragments/43349\.significant\.rst$|
          ^airflow-core/src/airflow/api_fastapi/auth/managers/simple/ui/pnpm-lock\.yaml$|
          ^airflow-core/src/airflow/cli/commands/local_commands/fastapi_api_command\.py$|
          ^airflow-core/src/airflow/config_templates/|
          ^airflow-core/src/airflow/models/baseoperator\.py$|
          ^airflow-core/src/airflow/operators/__init__\.py$|
          ^airflow-core/src/airflow/serialization/serialized_objects\.py$|
          ^airflow-core/src/airflow/ui/openapi-gen/|
          ^airflow-core/src/airflow/ui/pnpm-lock\.yaml$|
          ^airflow-core/src/airflow/ui/public/i18n/locales/de/README\.md$|
          ^airflow-core/src/airflow/ui/src/i18n/config\.ts$|
          ^airflow-core/src/airflow/utils/db\.py$|
          ^airflow-core/src/airflow/utils/trigger_rule\.py$|
          ^airflow-core/tests/|
          ^.*changelog\.(rst|txt)$|
          ^.*CHANGELOG\.(rst|txt)$|
          ^chart/values.schema\.json$|
          ^.*commits\.(rst|txt)$|
          ^.*/conf_constants\.py$|
          ^.*/conf\.py$|
          ^contributing-docs/03_contributors_quick_start\.rst$|
          ^dev/|
          ^devel-common/src/docs/README\.rst$|
          ^devel-common/src/sphinx_exts/removemarktransform\.py|
          ^devel-common/src/tests_common/test_utils/db\.py|
          .*/dist/.*|
          ^docs/apache-airflow-providers-amazon/secrets-backends/aws-ssm-parameter-store\.rst$|
          git|
          ^helm-tests/tests/chart_utils/helm_template_generator\.py$|
          ^helm-tests/tests/chart_utils/ingress-networking-v1beta1\.json$|
          package-lock\.json$|
          ^.*\.(png|gif|jp[e]?g|svg|tgz|lock)$|
          ^\.pre-commit-config\.yaml$|
          ^.*/provider_conf\.py$|
          ^providers/\.pre-commit-config\.yaml$|
          ^providers/amazon/src/airflow/providers/amazon/aws/hooks/emr\.py$|
          ^providers/amazon/src/airflow/providers/amazon/aws/operators/emr\.py$|
          ^providers/apache/cassandra/src/airflow/providers/apache/cassandra/hooks/cassandra\.py$|
          ^providers/apache/hdfs/docs/connections\.rst$|
          ^providers/apache/hive/src/airflow/providers/apache/hive/operators/hive_stats\.py$|
          ^providers/apache/hive/src/airflow/providers/apache/hive/transfers/vertica_to_hive\.py$|
          ^providers/apache/kafka/docs/connections/kafka\.rst$|
          ^providers/apache/spark/docs/decorators/pyspark\.rst$|
          ^providers/apache/spark/src/airflow/providers/apache/spark/decorators/|
          ^providers/apache/spark/src/airflow/providers/apache/spark/hooks/|
          ^providers/apache/spark/src/airflow/providers/apache/spark/operators/|
          ^providers/cncf/kubernetes/docs/operators\.rst$|
          ^providers/common/sql/tests/provider_tests/common/sql/operators/test_sql_execute\.py$|
          ^providers/edge3/src/airflow/providers/edge3/plugins/www/pnpm-lock.yaml$|
          ^providers/exasol/src/airflow/providers/exasol/hooks/exasol\.py$|
          ^providers/fab/docs/auth-manager/webserver-authentication\.rst$|
          ^providers/fab/src/airflow/providers/fab/auth_manager/security_manager/|
          ^providers/fab/src/airflow/providers/fab/www/static/|
          ^providers/fab/src/airflow/providers/fab/www/templates/|
          ^providers/google/docs/operators/cloud/kubernetes_engine\.rst$|
          ^providers/google/src/airflow/providers/google/cloud/hooks/bigquery\.py$|
          ^providers/google/src/airflow/providers/google/cloud/operators/cloud_build\.py$|
          ^providers/google/src/airflow/providers/google/cloud/operators/dataproc\.py$|
          ^providers/google/src/airflow/providers/google/cloud/operators/mlengine\.py$|
          ^providers/keycloak/src/airflow/providers/keycloak/auth_manager/cli/definition.py|
          ^providers/microsoft/azure/docs/connections/azure_cosmos\.rst$|
          ^providers/microsoft/azure/src/airflow/providers/microsoft/azure/hooks/cosmos\.py$|
          ^providers/microsoft/winrm/src/airflow/providers/microsoft/winrm/hooks/winrm\.py$|
          ^providers/microsoft/winrm/src/airflow/providers/microsoft/winrm/operators/winrm\.py$|
          ^providers/opsgenie/src/airflow/providers/opsgenie/hooks/opsgenie\.py$|
          ^providers/redis/src/airflow/providers/redis/provider\.yaml$|
          ^providers/.*/tests/|
          .rat-excludes|
          ^.*RELEASE_NOTES\.rst$|
          ^scripts/ci/docker-compose/integration-keycloak\.yml$|
          ^scripts/ci/docker-compose/keycloak/keycloak-entrypoint\.sh$|
          ^scripts/ci/prek/upgrade_important_versions.py$|
          ^scripts/ci/prek/vendor_k8s_json_schema\.py$
      - id: check-template-context-variable-in-sync
        name: Sync template context variable refs
        language: python
        entry: ./scripts/ci/prek/check_template_context_variable_in_sync.py
        files:
          (?x)
          ^airflow-core/src/airflow/models/taskinstance\.py$|
          ^task-sdk/src/airflow/sdk/definitions/context\.py$|
          ^airflow-core/docs/templates-ref\.rst$
      - id: check-base-operator-usage
        language: pygrep
        name: Check BaseOperator core imports
        description: Make sure BaseOperator is imported from airflow.models.baseoperator in core
        entry: "from airflow\\.models import.* BaseOperator\\b"
        files: \.py$
        pass_filenames: true
        exclude: >
          (?x)
          ^airflow-core/src/airflow/decorators/.*$|
          ^airflow-core/src/airflow/hooks/.*$|
          ^airflow-core/src/airflow/operators/.*$|
          ^providers/.*$
      - id: check-base-operator-usage
        language: pygrep
        name: Check BaseOperatorLink core imports
        description: Make sure BaseOperatorLink is not imported from airflow.models in core
        entry: "^\\s*from airflow\\.models\\.baseoperatorlink import BaseOperatorLink\\b"
        files: \.py$
        pass_filenames: true
        exclude: >
          (?x)
          ^airflow-core/src/airflow/decorators/.*$|
          ^airflow-core/src/airflow/hooks/.*$|
          ^airflow-core/src/airflow/operators/.*$|
          ^providers/.*/src/airflow/providers/.*$|
          ^providers/.*/src/airflow/providers/standard/sensors/.*$
      - id: check-core-deprecation-classes
        language: pygrep
        name: Verify usage of Airflow deprecation classes in core
        entry: category=DeprecationWarning|category=PendingDeprecationWarning
        files: \.py$
        exclude: ^airflow-core/src/airflow/configuration\.py$|^airflow-core/tests/.*$|^providers/.*/src/airflow/providers/|^scripts/in_container/verify_providers\.py$|^providers/.*/tests/.*$|^devel-common/
        pass_filenames: true
      - id: check-provide-create-sessions-imports
        language: pygrep
        name: Check session util imports
        description: NEW_SESSION, provide_session, and create_session should be imported from airflow.utils.session to avoid import cycles.
        entry: "from airflow\\.utils\\.db import.* (NEW_SESSION|provide_session|create_session)"
        files: \.py$
        pass_filenames: true
      - id: check-incorrect-use-of-LoggingMixin
        language: pygrep
        name: Make sure LoggingMixin is not used alone
        entry: "LoggingMixin\\(\\)"
        files: \.py$
        pass_filenames: true
      - id: check-start-date-not-used-in-defaults
        language: pygrep
        name: start_date not in default_args
        entry: "default_args\\s*=\\s*{\\s*(\"|')start_date(\"|')|(\"|')start_date(\"|'):"
        files: \.*example_dags.*\.py$
        pass_filenames: true
      - id: check-apache-license-rat
        name: Check if licenses are OK for Apache
        entry: ./scripts/ci/prek/check_license.py
        language: python
        files: ^LICENSE$
        pass_filenames: false
      - id: check-boring-cyborg-configuration
        name: Checks for Boring Cyborg configuration consistency
        language: python
        entry: ./scripts/ci/prek/boring_cyborg.py
        pass_filenames: false
        require_serial: true
      - id: update-in-the-wild-to-be-sorted
        name: Sort INTHEWILD.md alphabetically
        entry: ./scripts/ci/prek/sort_in_the_wild.py
        language: python
        files: ^\.pre-commit-config\.yaml$|^INTHEWILD\.md$
        pass_filenames: false
        require_serial: true
      - id: update-installed-providers-to-be-sorted
        name: Sort and uniquify installed_providers.txt
        entry: ./scripts/ci/prek/sort_installed_providers.py
        language: python
        files: ^\.pre-commit-config\.yaml$|^.*_installed_providers\.txt$
        pass_filenames: false
        require_serial: true
      - id: update-spelling-wordlist-to-be-sorted
        name: Sort spelling_wordlist.txt
        entry: ./scripts/ci/prek/sort_spelling_wordlist.py
        language: python
        files: ^\.pre-commit-config\.yaml$|^docs/spelling_wordlist\.txt$
        require_serial: true
        pass_filenames: false
      - id: shellcheck
        name: Check Shell scripts syntax correctness
        language: docker_image
        entry: koalaman/shellcheck:v0.8.0 -x -a
        files: \.(bash|sh)$|^hooks/build$|^hooks/push$
        exclude: ^dev/breeze/autocomplete/.*$
      - id: check-integrations-list-consistent
        name: Sync integrations list with docs
        entry: ./scripts/ci/prek/check_integrations_list.py
        language: python
        files: ^scripts/ci/docker-compose/integration-.*\.yml$|^contributing-docs/testing/integration_tests\.rst$
        require_serial: true
        pass_filenames: false
      - id: update-pyproject-toml
        name: Update Airflow's meta-package pyproject.toml
        language: python
        entry: ./scripts/ci/prek/update_airflow_pyproject_toml.py
        files: >
          (?x)
          ^.*/pyproject\.toml$|
          ^scripts/ci/prek/update_airflow_pyproject_toml\.py$|
          ^providers/.*/pyproject\.toml$|
          ^providers/.*/provider\.yaml$
        pass_filenames: false
        require_serial: true
      - id: update-reproducible-source-date-epoch
        name: Update Source Date Epoch for reproducible builds
        language: python
        entry: ./scripts/ci/prek/update_source_date_epoch.py
        files: ^RELEASE_NOTES\.rst$|^chart/RELEASE_NOTES\.rst$
        require_serial: true
      - id: check-breeze-top-dependencies-limited
        name: Check top-level breeze deps
        description: Breeze should have small number of top-level dependencies
        language: python
        entry: ./scripts/tools/check_if_limited_dependencies.py
        files: ^dev/breeze/.*$
        pass_filenames: false
        require_serial: true
      - id: check-system-tests-present
        name: Check if system tests have required segments of code
        entry: ./scripts/ci/prek/check_system_tests.py
        language: python
        files: ^.*/tests/system/.*/example_[^/]*\.py$
        pass_filenames: true
      - id: generate-pypi-readme
        name: Generate PyPI README
        entry: ./scripts/ci/prek/generate_pypi_readme.py
        language: python
        files: ^README\.md$
        pass_filenames: false
      - id: lint-markdown
        name: Run markdownlint
        description: Checks the style of Markdown files.
        entry: markdownlint
        language: node
        types: [markdown]
        files: \.(md|mdown|markdown)$
        additional_dependencies: ['markdownlint-cli@0.38.0']
      - id: lint-json-schema
        name: Lint JSON Schema files
        entry: ./scripts/ci/prek/lint_json_schema.py
        args:
          - --spec-file
          - scripts/ci/prek/draft7_schema.json
        language: python
        pass_filenames: true
        files: .*\.schema\.json$
        require_serial: true
      - id: lint-json-schema
        name: Lint NodePort Service
        entry: ./scripts/ci/prek/lint_json_schema.py
        args:
          - --spec-url
          - https://raw.githubusercontent.com/yannh/kubernetes-json-schema/master/v1.20.2-standalone/service-v1.json
        language: python
        pass_filenames: true
        files: ^scripts/ci/kubernetes/nodeport\.yaml$
        require_serial: true
      - id: lint-json-schema
        name: Lint Docker compose files
        entry: ./scripts/ci/prek/lint_json_schema.py
        args:
          - --spec-url
          - https://raw.githubusercontent.com/compose-spec/compose-spec/master/schema/compose-spec.json
        language: python
        pass_filenames: true
        files: ^scripts/ci/docker-compose/.+\.ya?ml$|docker-compose\.ya?ml$
        exclude: >
          (?x)
          ^scripts/ci/docker-compose/grafana/.|
          ^scripts/ci/docker-compose/gremlin/.|
          ^scripts/ci/docker-compose/.+-config\.ya?ml$
        require_serial: true
      - id: check-persist-credentials-disabled-in-github-workflows
        name: Check persistent creds in workflow files
        description: Check that workflow files have persist-credentials disabled
        entry: ./scripts/ci/prek/checkout_no_credentials.py
        language: python
        pass_filenames: true
        files: ^\.github/workflows/.*\.yml$
      - id: check-docstring-param-types
        name: Check that docstrings do not specify param types
        entry: ./scripts/ci/prek/docstring_param_type.py
        language: python
        pass_filenames: true
        files: \.py$
      - id: check-zip-file-is-not-committed
        name: Check no zip files are committed
        description: Zip files are not allowed in the repository
        language: fail
        entry: |
          Zip files are not allowed in the repository as they are hard to
          track and have security implications. Please remove the zip file from the repository.
        files: \.zip$
      - id: update-inlined-dockerfile-scripts
        name: Inline Dockerfile and Dockerfile.ci scripts
        entry: ./scripts/ci/prek/inline_scripts_in_docker.py
        language: python
        pass_filenames: false
        files: ^Dockerfile$|^Dockerfile\.ci$|^scripts/docker/.*$
        require_serial: true
      - id: check-changelog-has-no-duplicates
        name: Check changelogs for duplicate entries
        language: python
        files: changelog\.(rst|txt)$
        entry: ./scripts/ci/prek/changelog_duplicates.py
        pass_filenames: true
      - id: check-changelog-format
        name: Check changelog format
        language: python
        files: changelog\.(rst|txt)$
        entry: ./scripts/ci/prek/check_changelog_format.py
        pass_filenames: true
      - id: check-newsfragments-are-valid
        name: Check newsfragments are valid
        language: python
        files: newsfragments/.*\.rst$
        entry: ./scripts/ci/prek/newsfragments.py
        pass_filenames: true
        # We sometimes won't have newsfragments in the repo, so always run it so `check-hooks-apply` passes
        # This is fast, so not too much downside
        always_run: true
      - id: update-breeze-cmd-output
        name: Update breeze docs
        description: Update output of breeze commands in Breeze documentation
        entry: ./scripts/ci/prek/breeze_cmd_line.py
        language: python
        files: >
          (?x)
          ^dev/breeze/.*$|
          ^\.pre-commit-config\.yaml$|
          ^scripts/ci/prek/breeze_cmd_line\.py$|
          ^generated/provider_dependencies\.json$
        require_serial: true
        pass_filenames: false
      - id: check-example-dags-urls
        name: Check that example dags url include provider versions
        entry: ./scripts/ci/prek/update_example_dags_paths.py
        language: python
        pass_filenames: true
        files:
          (?x)
          ^airflow-core/docs/.*example-dags\.rst$|
          ^airflow-core/docs/.*index\.rst$|
          ^docs/.*index\.rst$
        always_run: true
      - id: check-lazy-logging
        name: Check that all logging methods are lazy
        entry: ./scripts/ci/prek/check_lazy_logging.py
        language: python
        pass_filenames: true
        files: \.py$
      - id: bandit
        name: bandit
        description: "Bandit is a tool for finding common security issues in Python code"
        entry: bandit
        language: python
        language_version: python3
        types: [python]
        additional_dependencies: ['bandit==1.7.6']
        require_serial: true
        files: ^airflow-core/src/airflow/.*  # TODO Expand this to more than just airflow-core
        exclude:
          airflow/example_dags/.*
        args:
          - "--skip"
          - "B101,B301,B324,B403,B404,B603"
          - "--severity-level"
          - "high"  # TODO: remove this line when we fix all the issues
        ## ADD MOST PREK HOOK ABOVE THAT LINE
        # The below prek hooks are those requiring CI image to be built
      - id: mypy-dev
        stages: ['pre-push']
        name: Run mypy for dev
        language: python
        entry: ./scripts/ci/prek/mypy.py
        files: ^dev/.*\.py$|^scripts/.*\.py$
        require_serial: true
      - id: mypy-dev
        stages: ['manual']
        name: Run mypy for dev (manual)
        language: python
        entry: ./scripts/ci/prek/mypy_folder.py dev
        pass_filenames: false
        files: ^.*\.py$
        require_serial: true
      - id: mypy-devel-common
        stages: ['pre-push']
        name: Run mypy for devel-common
        language: python
        entry: ./scripts/ci/prek/mypy.py
        files: ^devel-common/.*\.py$
        require_serial: true
      - id: mypy-devel-common
        stages: ['manual']
        name: Run mypy for devel-common (manual)
        language: python
        entry: ./scripts/ci/prek/mypy_folder.py devel-common
        pass_filenames: false
        files: ^.*\.py$
        require_serial: true
      - id: check-template-fields-valid
        name: Check templated fields mapped in operators/sensors
        language: python
        entry: ./scripts/ci/prek/check_template_fields.py
        files: ^(providers/.*/)?airflow-core/.*/(sensors|operators)/.*\.py$
        require_serial: true
      - id: generate-tasksdk-datamodels
        name: Generate Datamodels for TaskSDK client
        language: python
        entry: uv run -p 3.12 --no-progress --active --group codegen --project apache-airflow-task-sdk --directory task-sdk -s dev/generate_task_sdk_models.py
        pass_filenames: false
        files: ^airflow-core/src/airflow/api_fastapi/execution_api/.*\.py$
        require_serial: true
      - id: generate-airflowctl-datamodels
        name: Generate Datamodels for AirflowCTL
        language: python
        entry: >
          bash -c '
          uv run -p 3.12 --no-dev --no-progress --active --group codegen --project apache-airflow-ctl --directory airflow-ctl/ datamodel-codegen &&
           uv run -p 3.12 --no-dev --no-progress --active --group codegen --project apache-airflow-ctl --directory airflow-ctl/ datamodel-codegen --input="../airflow-core/src/airflow/api_fastapi/auth/managers/simple/openapi/v2-simple-auth-manager-generated.yaml" --output="src/airflowctl/api/datamodels/auth_generated.py"'
        pass_filenames: false
        files:
          (?x)
          ^airflow-core/src/airflow/api_fastapi/core_api/datamodels/.*\.py$|
          ^airflow-core/src/airflow/api_fastapi/auth/managers/simple/(datamodels|routes|services|openapi)/.*\.py$
        require_serial: true
        ## ONLY ADD PREK HOOKS HERE THAT REQUIRE CI IMAGE
      - id: check-contextmanager-class-decorators
        name: Check for problematic context manager class decorators
        entry: ./scripts/ci/prek/check_contextmanager_class_decorators.py
        language: python
        files: .*test.*\.py$
        pass_filenames: true<|MERGE_RESOLUTION|>--- conflicted
+++ resolved
@@ -425,7 +425,6 @@
             ^airflow-ctl.*\.py$|
             ^airflow-core/src/airflow/models/.*\.py$|
             ^airflow-core/tests/unit/api_fastapi/core_api/routes/public/test_assets.py$|
-<<<<<<< HEAD
             ^airflow-core/tests/unit/models/test_serialized_dag.py$|
             ^airflow-core/tests/unit/models/test_pool.py$|
             ^airflow-core/tests/unit/models/test_trigger.py$|
@@ -437,11 +436,9 @@
             ^dev/airflow_perf/scheduler_dag_execution_timing.py$|
             ^airflow-core/tests/unit/utils/test_state.py$|
             ^airflow-core/tests/unit/utils/test_log_handlers.py$|
-=======
             ^airflow-core/tests/unit/api_fastapi/core_api/routes/public/test_variables.py$|
             ^airflow-core/tests/unit/cli/commands/test_task_command.py$|
             ^airflow-core/tests/unit/dag_processing/bundles/test_dag_bundle_manager.py$|
->>>>>>> 9815da82
             ^airflow-core/tests/unit/api_fastapi/execution_api/versions/head/test_task_instances.py$|
             ^airflow-core/tests/unit/models/test_renderedtifields.py$|
             ^airflow-core/tests/unit/models/test_timestamp.py$|
