--- conflicted
+++ resolved
@@ -413,7 +413,6 @@
             ^airflow-ctl.*\.py$|
             ^airflow-core/src/airflow/models/.*\.py$|
             ^airflow-core/tests/unit/api_fastapi/core_api/routes/public/test_assets.py$|
-<<<<<<< HEAD
             ^airflow-core/tests/unit/api_fastapi/execution_api/versions/head/test_task_instances.py$|
             ^airflow-core/tests/unit/models/test_renderedtifields.py$|
             ^airflow-core/tests/unit/models/test_timestamp.py$|
@@ -421,11 +420,9 @@
             ^airflow-core/tests/unit/timetables/test_assets_timetable.py$|
             ^airflow-core/tests/unit/assets/test_manager.py$|
             ^airflow-core/tests/unit/api_fastapi/core_api/routes/public/test_dag_run.py$|
+            ^airflow-core/tests/unit/ti_deps/deps/test_runnable_exec_date_dep.py$|
+            ^airflow-core/tests/unit/models/test_dagwarning.py$|
             ^airflow-core/tests/integration/otel/test_otel.py$|
-            ^airflow-core/tests/unit/ti_deps/deps/test_runnable_exec_date_dep.py$|
-=======
-            ^airflow-core/tests/unit/models/test_dagwarning.py$|
->>>>>>> e43f6951
             ^task_sdk.*\.py$
         pass_filenames: true
       - id: update-supported-versions
