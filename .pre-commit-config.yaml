# Licensed to the Apache Software Foundation (ASF) under one
# or more contributor license agreements.  See the NOTICE file
# distributed with this work for additional information
# regarding copyright ownership.  The ASF licenses this file
# to you under the Apache License, Version 2.0 (the
# "License"); you may not use this file except in compliance
# with the License.  You may obtain a copy of the License at
#
#   http://www.apache.org/licenses/LICENSE-2.0
#
# Unless required by applicable law or agreed to in writing,
# software distributed under the License is distributed on an
# "AS IS" BASIS, WITHOUT WARRANTIES OR CONDITIONS OF ANY
# KIND, either express or implied.  See the License for the
# specific language governing permissions and limitations
# under the License.
---
default_stages: [pre-commit, pre-push]
default_language_version:
  python: python3
  node: 22.16.0
minimum_pre_commit_version: '3.2.0'
exclude: ^.*/.*_vendor/
repos:
  - repo: meta
    hooks:
      - id: identity
        name: Print checked files
        description: Print input to the static check hooks for troubleshooting
      - id: check-hooks-apply
        name: Check if all hooks apply to the repository
  - repo: https://github.com/thlorenz/doctoc.git
    rev: v2.2.0
    hooks:
      - id: doctoc
        name: Add TOC for Markdown and RST files
        files:
          (?x)
          ^README\.md$|
          ^UPDATING.*\.md$|
          ^chart/UPDATING.*\.md$|
          ^dev/.*\.md$|
          ^dev/.*\.rst$|
          ^docs/README\.md$|
          ^\.github/.*\.md$|
          ^airflow-core/tests/system/README\.md$
        args:
          - "--maxlevel"
          - "2"
  - repo: https://github.com/Lucas-C/pre-commit-hooks
    rev: v1.5.5
    hooks:
      - id: insert-license
        name: Add license for all SQL files
        files: \.sql$
        exclude: |
          (?x)
          ^\.github/
        args:
          - --comment-style
          - "/*||*/"
          - --license-filepath
          - scripts/ci/license-templates/LICENSE.txt
          - --fuzzy-match-generates-todo
      - id: insert-license
        name: Add license for all RST files
        exclude: ^\.github/.*$|newsfragments/.*\.rst$
        args:
          - --comment-style
          - "||"
          - --license-filepath
          - scripts/ci/license-templates/LICENSE.rst
          - --fuzzy-match-generates-todo
        files: \.rst$
      - id: insert-license
        name: Add license for CSS/JS/JSX/PUML/TS/TSX
        files: \.(css|jsx?|puml|tsx?)$
        exclude: ^\.github/.*$|ui/openapi-gen/|.*/dist/.*
        args:
          - --comment-style
          - "/*!| *| */"
          - --license-filepath
          - scripts/ci/license-templates/LICENSE.txt
          - --fuzzy-match-generates-todo
      - id: insert-license
        name: Add license for all Shell files
        exclude: ^\.github/.*$|^dev/breeze/autocomplete/.*$
        files: \.bash$|\.sh$
        args:
          - --comment-style
          - "|#|"
          - --license-filepath
          - scripts/ci/license-templates/LICENSE.txt
          - --fuzzy-match-generates-todo
      - id: insert-license
        name: Add license for all toml files
        exclude: ^\.github/.*$|^dev/breeze/autocomplete/.*$
        files: \.toml$
        args:
          - --comment-style
          - "|#|"
          - --license-filepath
          - scripts/ci/license-templates/LICENSE.txt
          - --fuzzy-match-generates-todo
      - id: insert-license
        name: Add license for all Python files
        exclude: ^\.github/.*$|^.*/_vendor/.*$|^airflow-ctl/.*/.*generated\.py$
        files: \.py$|\.pyi$
        args:
          - --comment-style
          - "|#|"
          - --license-filepath
          - scripts/ci/license-templates/LICENSE.txt
          - --fuzzy-match-generates-todo
      - id: insert-license
        name: Add license for all XML files
        exclude: ^\.github/.*$
        files: \.xml$
        args:
          - --comment-style
          - "<!--||-->"
          - --license-filepath
          - scripts/ci/license-templates/LICENSE.txt
          - --fuzzy-match-generates-todo
      - id: insert-license
        name: Add license for all Helm template files
        files: ^chart/templates/.*
        args:
          - --comment-style
          - "{{/*||*/}}"
          - --license-filepath
          - scripts/ci/license-templates/LICENSE.txt
          - --fuzzy-match-generates-todo
      - id: insert-license
        name: Add license for all YAML files except Helm templates
        exclude: >
          (?x)
          ^\.github/.*$|^chart/templates/.*|
          .*reproducible_build\.yaml$|
          ^.*/v2.*\.yaml$|
          ^.*/openapi/_private_ui.*\.yaml$|
          ^.*/pnpm-lock\.yaml$|
          .*-generated\.yaml$
        types: [yaml]
        files: \.ya?ml$
        args:
          - --comment-style
          - "|#|"
          - --license-filepath
          - scripts/ci/license-templates/LICENSE.txt
          - --fuzzy-match-generates-todo
      - id: insert-license
        name: Add license for all Markdown files
        files: \.md$
        exclude: PROVIDER_CHANGES.*\.md$
        args:
          - --comment-style
          - "<!--|| -->"
          - --license-filepath
          - scripts/ci/license-templates/LICENSE.txt
          - --fuzzy-match-generates-todo
      - id: insert-license
        name: Add license for all other files
        exclude: ^\.github/.*$
        args:
          - --comment-style
          - "|#|"
          - --license-filepath
          - scripts/ci/license-templates/LICENSE.txt
          - --fuzzy-match-generates-todo
        files: >
          \.cfg$|\.conf$|\.ini$|\.ldif$|\.properties$|\.service$|\.tf$|Dockerfile.*$
  # https://github.com/Lucas-C/pre-commit-hooks/pull/103
  - repo: https://github.com/ashb/pre-commit-hooks
    rev: 36ddb15cd7a607003b06bf11c28045c91ea97dc0
    hooks:
      - id: insert-license
        name: Add license for all Go files
        types: [go]
        args:
          - --comment-style
          - "|//|"
          - --license-filepath
          - scripts/ci/license-templates/LICENSE.txt
          - --insert-license-after-regex
          # We need this 'generated by' line at the top for `golines` to not format it
          - '// Code generated by .*'
  - repo: local
    hooks:
      - id: check-min-python-version
        name: Check minimum Python version
        entry: ./scripts/ci/pre_commit/check_min_python_version.py
        language: python
        additional_dependencies: ['rich>=12.4.4']
        require_serial: true
      - id: check-imports-in-providers
        name: Check imports in providers
        entry: ./scripts/ci/pre_commit/check_imports_in_providers.py
        language: python
        additional_dependencies: ['rich>=12.4.4', 'ruff==0.11.2']
        files: ^providers/.*/src/airflow/providers/.*\.py$
        require_serial: true
      - id: update-black-version
        name: Update black versions everywhere (manual)
        entry: ./scripts/ci/pre_commit/update_black_version.py
        stages: ['manual']
        language: python
        files: ^\.pre-commit-config\.yaml$
        additional_dependencies: ['pyyaml>=6.0.2']
        pass_filenames: false
        require_serial: true
      - id: update-installers-and-pre-commit
        name: Update installers and pre-commit to latest (manual)
        entry: ./scripts/ci/pre_commit/update_installers_and_pre_commit.py
        stages: ['manual']
        language: python
        files: ^\.pre-commit-config\.yaml$|^scripts/ci/pre_commit/update_installers_and_pre_commit\.py$
        pass_filenames: false
        require_serial: true
        additional_dependencies: ['pyyaml>=6.0.2', 'rich>=12.4.4', 'requests>=2.31.0']
      - id: update-chart-dependencies
        name: Update chart dependencies to latest (manual)
        entry: ./scripts/ci/pre_commit/update_chart_dependencies.py
        stages: ['manual']
        language: python
        additional_dependencies: ['pyyaml>=6.0.2', 'rich>=12.4.4', 'requests>=2.31.0']
        files: ^\.pre-commit-config\.yaml$|^scripts/ci/pre_commit/update_build_dependencies\.py$
        pass_filenames: false
        require_serial: true
      - id: check-taskinstance-tis-attrs
        name: Check that TI and TIS have the same attributes
        entry: ./scripts/ci/pre_commit/check_ti_vs_tis_attributes.py
        language: python
        additional_dependencies: ['rich>=12.4.4']
        files: ^airflow-core/src/airflow/models/taskinstance\.py$|^airflow-core/src/airflow/models/taskinstancehistory\.py$
        pass_filenames: false
        require_serial: true
      - id: check-deferrable-default
        name: Check and fix default value of default_deferrable
        language: python
        entry: ./scripts/ci/pre_commit/check_deferrable_default.py
        pass_filenames: false
        additional_dependencies: ['libcst>=1.1.0']
        files: ^(providers/.*/)?airflow/.*/(sensors|operators)/.*\.py$
  - repo: https://github.com/asottile/blacken-docs
    rev: 1.19.1
    hooks:
      - id: blacken-docs
        name: Run black on docs
        args:
          - --line-length=110
          - --target-version=py39
          - --target-version=py310
          - --target-version=py311
          - --target-version=py312
        alias: blacken-docs
        additional_dependencies: ['black==24.10.0']
  - repo: https://github.com/pre-commit/pre-commit-hooks
    rev: v5.0.0
    hooks:
      - id: check-merge-conflict
        name: Check that merge conflicts are not being committed
      - id: debug-statements
        name: Detect accidentally committed debug statements
      - id: check-builtin-literals
        name: Require literal syntax when initializing builtins
      - id: detect-private-key
        name: Detect if private key is added to the repository
        exclude: ^providers/ssh/docs/connections/ssh\.rst$
      - id: end-of-file-fixer
        name: Make sure that there is an empty line at the end
        exclude: ^airflow-core/docs/img/.*\.dot|^airflow-core/docs/img/.*\.sha256|.*/dist/.*|LICENSES-ui\.txt$
      - id: mixed-line-ending
        name: Detect if mixed line ending is used (\r vs. \r\n)
      - id: check-executables-have-shebangs
        name: Check that executables have shebang
      - id: check-xml
        name: Check XML files with xmllint
        exclude: >
          (?x)
          ^scripts/ci/docker-compose/gremlin/.
      - id: trailing-whitespace
        name: Remove trailing whitespace at end of line
        exclude: ^airflow-core/docs/img/.*\.dot$|^dev/breeze/doc/images/output.*$
      - id: fix-encoding-pragma
        name: Remove encoding header from Python files
        args:
          - --remove
      - id: pretty-format-json
        name: Format JSON files
        args:
          - --autofix
          - --no-sort-keys
          - --indent
          - "4"
        files: ^chart/values\.schema\.json$|^chart/values_schema\.schema\.json$
        pass_filenames: true
  - repo: https://github.com/pre-commit/pygrep-hooks
    rev: v1.10.0
    hooks:
      - id: rst-backticks
        name: Check if RST files use double backticks for code
      - id: python-no-log-warn
        name: Check if there are no deprecate log warn
  - repo: https://github.com/adrienverge/yamllint
    rev: v1.37.1
    hooks:
      - id: yamllint
        name: Check YAML files with yamllint
        entry: yamllint -c yamllint-config.yml --strict
        types: [yaml]
        exclude: >
          (?x)
          ^.*airflow\.template\.yaml$|
          ^.*init_git_sync\.template\.yaml$|
          ^chart/(?:templates|files)/.*\.yaml$|
          ^helm-tests/tests/chart_utils/keda.sh_scaledobjects\.yaml$|
          .*/v1.*\.yaml$|
          ^.*openapi.*\.yaml$|
          ^\.pre-commit-config\.yaml$|
          ^.*reproducible_build\.yaml$|
          ^.*pnpm-lock\.yaml$
  - repo: https://github.com/ikamensh/flynt
    rev: '1.0.1'
    hooks:
      - id: flynt
        name: Run flynt string format converter for Python
        args:
         # If flynt detects too long text it ignores it. So we set a very large limit to make it easy
         # to split the text by hand. Too long lines are detected by flake8 (below),
         # so the user is informed to take action.
         - --line-length
         - '99999'
  - repo: https://github.com/codespell-project/codespell
    rev: v2.4.1
    hooks:
      - id: codespell
        name: Run codespell
        description: Run codespell to check for common misspellings in files
        entry: bash -c 'echo "If you think that this failure is an error, consider adding the word(s)
          to the codespell dictionary at docs/spelling_wordlist.txt.
          The word(s) should be in lowercase." && exec codespell "$@"' --
        language: python
        types: [text]
        exclude: material-icons\.css$|^images/.*$|^RELEASE_NOTES\.txt$|^.*package-lock\.json$|^.*/kinglear\.txt$|^.*pnpm-lock\.yaml$|.*/dist/.*
        args:
          - --ignore-words=docs/spelling_wordlist.txt
          - --skip=providers/.*/src/airflow/providers/*/*.rst,providers/*/docs/changelog.rst,docs/*/commits.rst,providers/*/docs/commits.rst,providers/*/*/docs/commits.rst,docs/apache-airflow/tutorial/pipeline_example.csv,*.min.js,*.lock,INTHEWILD.md,*.svg
          - --exclude-file=.codespellignorelines
  - repo: https://github.com/woodruffw/zizmor-pre-commit
    rev: v1.7.0
    hooks:
      - id: zizmor
        name: Run zizmor to check for github workflow syntax errors
        types: [yaml]
        files: ^\.github/workflows/.*$|^\.github/actions/.*$
        require_serial: true
        entry: zizmor
  - repo: local
    # Note that this is the 2nd "local" repo group in the .pre-commit-config.yaml file. This is because
    # we try to minimise the number of passes that must happen in order to apply some of the changes
    # done by pre-commits. Some of the pre-commits not only check for errors but also fix them. This means
    # that output from an earlier pre-commit becomes input to another pre-commit. Splitting the local
    # scripts of our and adding some other non-local pre-commit in-between allows us to handle such
    # changes quickly - especially when we want the early modifications from the first local group
    # to be applied before the non-local pre-commits are run
    hooks:
      - id: update-providers-dependencies
        name: Update dependencies for providers
        entry: ./scripts/ci/pre_commit/update_providers_dependencies.py
        language: python
        always_run: true
        pass_filenames: false
        additional_dependencies: ['rich>=12.4.4', 'pyyaml>=6.0.2', 'tomli>=2.0.1']
      - id: validate-operators-init
        name: No templated field logic checks in operator __init__
        description: Prevent templated field logic checks in operators' __init__
        language: python
        entry: ./scripts/ci/pre_commit/validate_operators_init.py
        pass_filenames: true
        files: ^providers/.*/src/airflow/providers/.*/(operators|transfers|sensors)/.*\.py$
        additional_dependencies: ['rich>=12.4.4']
      - id: update-providers-build-files
        name: Update providers build files
        entry: ./scripts/ci/pre_commit/update_providers_build_files.py
        language: python
        pass_filenames: true
        files: |
          (?x)
          ^providers/[^\/]*/src/airflow/providers/[^\/]*/__init__\.py$|
          ^providers/[^\/]*/[^\/]*/src/airflow/providers/[^\/]*/[^\/]*/__init__\.py$|
          ^providers/.*/pyproject\.toml$|
          ^providers/.*/provider\.yaml$|
          ^airflow_breeze/templates/PROVIDER__INIT__PY_TEMPLATE\.py\.jinja2$|
          ^airflow_breeze/templates/get_provider_info_TEMPLATE\.py\.jinja2$|
          ^airflow_breeze/templates/PROVIDER_README_TEMPLATE\.rst\.jinja2$
        additional_dependencies: ['rich>=12.4.4','requests>=2.31.0']
        require_serial: true
      - id: ruff
        name: Run 'ruff' for extremely fast Python linting
        description: "Run 'ruff' for extremely fast Python linting"
        entry: ruff check --force-exclude
        language: python
        types_or: [python, pyi]
        args: [--fix]
        require_serial: true
        additional_dependencies: ['ruff==0.11.2']
        exclude: ^airflow-core/tests/unit/dags/test_imports\.py$|^performance/tests/test_.*\.py$
      - id: ruff-format
        name: Run 'ruff format'
        description: "Run 'ruff format' for extremely fast Python formatting"
        entry: ./scripts/ci/pre_commit/ruff_format.py
        language: python
        types_or: [python, pyi]
        args: []
        require_serial: true
        additional_dependencies: ['ruff==0.11.2']
        exclude: ^airflow-core/tests/unit/dags/test_imports\.py$
      - id: replace-bad-characters
        name: Replace bad characters
        entry: ./scripts/ci/pre_commit/replace_bad_characters.py
        language: python
        types: [file, text]
        exclude: ^clients/gen/go\.sh$|^\.gitmodules$|.*/dist/.*|\.go$|/go\.(mod|sum)$
        additional_dependencies: ['rich>=12.4.4']
      - id: lint-dockerfile
        name: Lint Dockerfile
        language: python
        entry: ./scripts/ci/pre_commit/lint_dockerfile.py
        files: Dockerfile.*$
        pass_filenames: true
        require_serial: true
      - id: check-airflow-k8s-not-used
        name: Check airflow.kubernetes imports are not used
        language: python
        files: ^airflow-core/src/airflow/.*\.py$
        require_serial: true
        exclude: ^airflow-core/src/airflow/kubernetes/
        entry: ./scripts/ci/pre_commit/check_airflow_imports.py
          --pattern '^airflow\.kubernetes'
          --message "You should only import kubernetes code from `airflow.providers.cncf.kubernetes`."
        additional_dependencies: ['rich>=12.4.4']
      - id: check-common-compat-used-for-openlineage
        name: Check common.compat is used for OL deprecated classes
        language: python
        files: ^airflow-core/src/airflow/.*\.py$
        require_serial: true
        exclude: >
          (?x)
          ^airflow-core/src/airflow/openlineage/|
          ^airflow/providers/common/compat/openlineage/facet.py$
        entry: ./scripts/ci/pre_commit/check_airflow_imports.py
          --pattern '^openlineage\.client\.(facet|run)'
          --message "You should import from `airflow.providers.common.compat.openlineage.facet` instead."
        additional_dependencies: ['rich>=12.4.4']
      - id: check-airflow-providers-bug-report-template
        name: Sort airflow-bug-report provider list
        language: python
        files: ^\.github/ISSUE_TEMPLATE/3-airflow_providers_bug_report\.yml$
        require_serial: true
        entry: ./scripts/ci/pre_commit/check_airflow_bug_report_template.py
        additional_dependencies: ['rich>=12.4.4', 'pyyaml>=6.0.2']
      - id: check-cncf-k8s-only-for-executors
        name: Check cncf.kubernetes imports used for executors only
        language: python
        files: ^airflow-core/src/airflow/.*\.py$
        require_serial: true
        exclude: >
          (?x)
          ^providers/.*/src/airflow/providers/|
          ^airflow-core/src/airflow/exceptions\.py$|
          ^airflow-core/src/airflow/models/renderedtifields\.py$|
          ^airflow-core/src/airflow/serialization/serialized_objects\.py$|
          ^airflow-core/src/airflow/serialization/serializers/kubernetes\.py$|
          ^airflow-core/src/airflow/utils/sqlalchemy\.py$
        entry: ./scripts/ci/pre_commit/check_airflow_imports.py
            --pattern '^airflow\.providers\.cncf\.kubernetes'
            --message "Only few k8s executors exceptions are allowed to use `airflow.providers.cncf.kubernetes`."
        additional_dependencies: ['rich>=12.4.4']
      - id: update-local-yml-file
        name: Update mounts in the local yml file
        entry: ./scripts/ci/pre_commit/local_yml_mounts.py
        language: python
        files: ^dev/breeze/src/airflow_breeze/utils/docker_command_utils\.py$|^scripts/ci/docker_compose/local\.yml$
        pass_filenames: false
        additional_dependencies: ['rich>=12.4.4']
      - id: check-sql-dependency-common-data-structure
        name: Check dependency of SQL providers
        description: Check dependency of SQL Providers with common data structure
        entry: ./scripts/ci/pre_commit/check_common_sql_dependency.py
        language: python
        files: ^providers/.*/src/airflow/providers/.*/hooks/.*\.py$
        additional_dependencies: ['rich>=12.4.4', 'pyyaml>=6.0.2', 'packaging>=23.2']
      - id: check-extra-packages-references
        name: Checks setup extra packages
        description: Checks if all the extras defined in hatch_build.py are listed in extra-packages-ref.rst file
        language: python
        files: ^airflow-core/docs/extra-packages-ref\.rst$|^hatch_build\.py$
        pass_filenames: false
        entry: ./scripts/ci/pre_commit/check_extra_packages_ref.py
        additional_dependencies: ['rich>=12.4.4', 'hatchling==1.27.0', 'tabulate>=0.9.0']
      - id: check-extras-order
        name: Check order of extras in Dockerfile
        entry: ./scripts/ci/pre_commit/check_order_dockerfile_extras.py
        language: python
        files: ^Dockerfile$
        pass_filenames: false
        additional_dependencies: ['rich>=12.4.4']
      - id: generate-airflow-diagrams
        name: Generate airflow diagrams
        entry: ./scripts/ci/pre_commit/generate_airflow_diagrams.py
        language: python
        files: >
          (?x)
          ^airflow-core/docs/.*/diagram_[^/]*\.py$|
          ^docs/images/.*\.py$
        pass_filenames: true
        additional_dependencies: ['rich>=12.4.4', 'diagrams>=0.23.4']
      - id: generate-volumes-for-sources
        name: Generate volumes for docker compose
        entry: ./scripts/ci/pre_commit/generate_volumes_for_sources.py
        language: python
        files: ^providers/.*/provider\.yaml$
        pass_filenames: false
        require_serial: true
        additional_dependencies: ['rich>=12.4.4']
      - id: update-supported-versions
        name: Updates supported versions in documentation
        entry: ./scripts/ci/pre_commit/supported_versions.py
        language: python
        files: ^airflow-core/docs/installation/supported-versions\.rst$|^scripts/ci/pre_commit/supported_versions\.py$|^README\.md$
        pass_filenames: false
        additional_dependencies: ['tabulate>=0.9.0']
      - id: check-revision-heads-map
        name: Check that the REVISION_HEADS_MAP is up-to-date
        language: python
        entry: ./scripts/ci/pre_commit/check_revision_heads_map.py
        pass_filenames: false
        files: >
          (?x)
          ^scripts/ci/pre_commit/version_heads_map\.py$|
          ^airflow-core/src/airflow/migrations/versions/.*$|^airflow-core/src/airflow/migrations/versions|
          ^providers/fab/src/airflow/providers/fab/migrations/versions/.*$|^providers/fab/src/airflow/providers/fab/migrations/versions|
          ^airflow-core/src/airflow/utils/db\.py$|
          ^providers/fab/src/airflow/providers/fab/auth_manager/models/db\.py$
        additional_dependencies: ['packaging>=23.2', 'rich>=12.4.4']
      - id: update-version
        name: Update versions in docs
        entry: ./scripts/ci/pre_commit/update_versions.py
        language: python
        files: ^docs|^airflow-core/src/airflow/__init__\.py$|.*/pyproject\.toml$
        pass_filenames: false
        additional_dependencies: ['rich>=12.4.4']
      - id: check-pydevd-left-in-code
        language: pygrep
        name: Check for pydevd debug statements accidentally left
        entry: "pydevd.*settrace\\("
        pass_filenames: true
        files: \.py$
      - id: check-links-to-example-dags-do-not-use-hardcoded-versions
        name: Verify no hard-coded version in example dags
        description: The links to example dags should use |version| as version specification
        language: pygrep
        entry: >
          (?i)
          .*https://github.*/main/providers/.*/src/airflow/providers/.*/example_dags/|
          .*https://github.*/master/providers/.*/src/airflow/providers/.*/example_dags/
        pass_filenames: true
        files: ^providers/.*/docs/.*\.rst
      - id: check-safe-filter-usage-in-html
        language: pygrep
        name: Don't use safe in templates
        description: the Safe filter is error-prone, use Markup() in code instead
        entry: "\\|\\s*safe"
        files: \.html$
        pass_filenames: true
      - id: check-no-providers-in-core-examples
        language: pygrep
        name: No providers imports in core example DAGs
        description: The core example DAGs have no dependencies other than standard provider or core Airflow
        entry: "^\\s*from airflow\\.providers.(?!standard.)"
        pass_filenames: true
        files: ^airflow-core/src/airflow/example_dags/.*\.py$
      - id: check-no-airflow-deprecation-in-providers
        language: pygrep
        name: Do not use DeprecationWarning in providers
        description: Use AirflowProviderDeprecationWarning in providers
        entry: "^\\s*DeprecationWarning*"
        pass_filenames: true
        files: ^providers/.*/src/airflow/providers/.*\.py$
      - id: check-urlparse-usage-in-code
        language: pygrep
        name: Don't use urlparse in code
        description: urlparse is not recommended, use urlsplit() in code instead
        entry: "^\\s*from urllib\\.parse import ((\\|, )(urlparse\\|urlunparse))+$"
        pass_filenames: true
        files: \.py$
      - id: check-only-new-session-with-provide-session
        name: Check NEW_SESSION is only used with @provide_session
        language: python
        entry: ./scripts/ci/pre_commit/new_session_in_provide_session.py
        pass_filenames: true
        files: ^airflow-core/src/airflow/.+\.py$
        exclude: ^airflow-core/src/airflow/serialization/pydantic/.*
      - id: check-for-inclusive-language
        language: pygrep
        name: Check for language that we do not accept as community
        description: Please use more appropriate words for community documentation.
        entry: >
          (?ix)
          (black|white)[_-]?list|
          \bshe\b|
          \bhe\b|
          \bher\b|
          \bhis\b|
          \bmaster\b|
          \bslave\b|
          \bsanity\b|
          \bdummy\b
        pass_filenames: true
        exclude: >
          (?x)
          ^airflow-core/src/airflow/ui/openapi-gen/|
          ^airflow-core/src/airflow/cli/commands/local_commands/fastapi_api_command\.py$|
          ^airflow-core/src/airflow/config_templates/|
          ^airflow-core/src/airflow/models/baseoperator\.py$|
          ^airflow-core/src/airflow/operators/__init__\.py$|
          ^providers/common/sql/tests/provider_tests/common/sql/operators/test_sql_execute\.py$|
          ^providers/amazon/src/airflow/providers/amazon/aws/hooks/emr\.py$|
          ^providers/amazon/src/airflow/providers/amazon/aws/operators/emr\.py$|
          ^providers/apache/cassandra/src/airflow/providers/apache/cassandra/hooks/cassandra\.py$|
          ^providers/apache/hive/src/airflow/providers/apache/hive/operators/hive_stats\.py$|
          ^providers/apache/hive/src/airflow/providers/apache/hive/transfers/vertica_to_hive\.py$|
          ^providers/apache/spark/src/airflow/providers/apache/spark/decorators/|
          ^providers/apache/spark/src/airflow/providers/apache/spark/hooks/|
          ^providers/apache/spark/src/airflow/providers/apache/spark/operators/|
          ^providers/exasol/src/airflow/providers/exasol/hooks/exasol\.py$|
          ^providers/fab/src/airflow/providers/fab/auth_manager/security_manager/|
          ^providers/fab/src/airflow/providers/fab/www/static/|
          ^providers/fab/src/airflow/providers/fab/www/templates/|
          ^providers/google/src/airflow/providers/google/cloud/hooks/bigquery\.py$|
          ^providers/google/src/airflow/providers/google/cloud/operators/cloud_build\.py$|
          ^providers/google/src/airflow/providers/google/cloud/operators/dataproc\.py$|
          ^providers/google/src/airflow/providers/google/cloud/operators/mlengine\.py$|
          ^providers/microsoft/azure/src/airflow/providers/microsoft/azure/hooks/cosmos\.py$|
          ^providers/microsoft/winrm/src/airflow/providers/microsoft/winrm/hooks/winrm\.py$|
          ^airflow-core/docs/.*commits\.rst$|
          ^providers/microsoft/winrm/src/airflow/providers/microsoft/winrm/operators/winrm\.py$|
          ^providers/opsgenie/src/airflow/providers/opsgenie/hooks/opsgenie\.py$|
          ^providers/redis/src/airflow/providers/redis/provider\.yaml$|
          ^airflow-core/src/airflow/serialization/serialized_objects\.py$|
          ^airflow-core/src/airflow/api_fastapi/auth/managers/simple/ui/pnpm-lock\.yaml$|
          ^airflow-core/src/airflow/ui/pnpm-lock\.yaml$|
          ^airflow-core/src/airflow/utils/db\.py$|
          ^airflow-core/src/airflow/utils/trigger_rule\.py$|
          ^chart/values.schema\.json$|
          ^helm-tests/tests/chart_utils/helm_template_generator\.py$|
          ^helm-tests/tests/chart_utils/ingress-networking-v1beta1\.json$|
          ^dev/|
          ^devel-common/src/docs/README\.rst$|
          ^docs/apache-airflow-providers-amazon/secrets-backends/aws-ssm-parameter-store\.rst$|
          ^providers/apache/kafka/docs/connections/kafka\.rst$|
          ^providers/apache/hdfs/docs/connections\.rst$|
          ^providers/apache/spark/docs/decorators/pyspark\.rst$|
          ^providers/microsoft/azure/docs/connections/azure_cosmos\.rst$|
          ^providers/fab/docs/auth-manager/webserver-authentication\.rst$|
          ^providers/google/docs/operators/cloud/kubernetes_engine\.rst$|
          ^providers/cncf/kubernetes/docs/operators\.rst$|
          ^.*/conf\.py$|
          ^.*/conf_constants\.py$|
          ^.*/provider_conf\.py$|
          ^devel-common/src/sphinx_exts/removemarktransform\.py|
          ^airflow-core/newsfragments/41761.significant\.rst$|
          ^scripts/ci/pre_commit/vendor_k8s_json_schema\.py$|
          ^scripts/ci/docker-compose/integration-keycloak\.yml$|
          ^scripts/ci/docker-compose/keycloak/keycloak-entrypoint\.sh$|
          ^airflow-core/tests/|
          ^providers/.*/tests/|
          ^\.pre-commit-config\.yaml$|
          ^.*CHANGELOG\.(rst|txt)$|
          ^.*changelog\.(rst|txt)$|
          ^.*commits\.(rst|txt)$|
          ^.*RELEASE_NOTES\.rst$|
          ^contributing-docs/03_contributors_quick_start\.rst$|
          ^.*\.(png|gif|jp[e]?g|svg|tgz|lock)$|
          git|
          ^airflow-core/newsfragments/43349\.significant\.rst$|
          ^airflow-core/newsfragments/41368\.significant\.rst$|
          .*/dist/.*|
          package-lock\.json$
      - id: check-base-operator-partial-arguments
        name: Check BaseOperator and partial() arguments
        language: python
        entry: ./scripts/ci/pre_commit/check_base_operator_partial_arguments.py
        pass_filenames: false
        files: ^airflow-core/src/airflow/models/(?:base|mapped)operator\.py$
        additional_dependencies: ['rich>=12.4.4']
      - id: check-init-decorator-arguments
        name: Sync model __init__ and decorator arguments
        language: python
        entry: ./scripts/ci/pre_commit/check_init_decorator_arguments.py
        pass_filenames: false
        files: ^task-sdk/src/airflow/sdk/definitions/dag\.py$|^task-sdk/src/airflow/sdk/definitions/decorators/task_group\.py$
        additional_dependencies: ['rich>=12.4.4']
      - id: check-template-context-variable-in-sync
        name: Sync template context variable refs
        language: python
        entry: ./scripts/ci/pre_commit/check_template_context_variable_in_sync.py
        files: ^airflow-core/src/airflow/models/taskinstance\.py$|^task-sdk/src/airflow/sdk/definitions/context\.py$|^airflow-core/docs/templates-ref\.rst$
        additional_dependencies: ['rich>=12.4.4']
      - id: check-base-operator-usage
        language: pygrep
        name: Check BaseOperator core imports
        description: Make sure BaseOperator is imported from airflow.models.baseoperator in core
        entry: "from airflow\\.models import.* BaseOperator\\b"
        files: \.py$
        pass_filenames: true
        exclude: >
          (?x)
          ^airflow-core/src/airflow/decorators/.*$|
          ^airflow-core/src/airflow/hooks/.*$|
          ^airflow-core/src/airflow/operators/.*$|
          ^providers/.*$
      - id: check-base-operator-usage
        language: pygrep
        name: Check BaseOperatorLink core imports
        description: Make sure BaseOperatorLink is not imported from airflow.models in core
        entry: "^\\s*from airflow\\.models\\.baseoperatorlink import BaseOperatorLink\\b"
        files: \.py$
        pass_filenames: true
        exclude: >
          (?x)
          ^airflow-core/src/airflow/decorators/.*$|
          ^airflow-core/src/airflow/hooks/.*$|
          ^airflow-core/src/airflow/operators/.*$|
          ^providers/.*/src/airflow/providers/.*$|
          ^providers/.*/src/airflow/providers/standard/sensors/.*$
      - id: check-base-operator-usage
        language: pygrep
        name: Check BaseOperator other imports
        description: Make sure BaseOperator is imported from airflow.models outside of core
        entry: "from airflow\\.models\\.baseoperator import.* BaseOperator"
        pass_filenames: true
        files: >
          (?x)
          ^providers/.*/src/airflow/providers/.*\.py$
        exclude: providers/standard/.*/.*\.py$
      - id: check-get-lineage-collector-providers
        language: python
        name: Check providers import hook lineage code from compat
        description: Make sure you import from airflow.provider.common.compat.lineage.hook instead of
          airflow.lineage.hook.
        entry: ./scripts/ci/pre_commit/check_airflow_imports.py
          --pattern '^airflow\.lineage\.hook'
          --message "Only TYPE_CHECKING imports from `airflow.lineage.hook` are allowed in providers."
          --only_top_level
        files: ^providers/.*/src/airflow/providers/.*\.py$
        exclude: ^providers/common/compat/src/airflow/providers/common/compat/.*\.py$
        additional_dependencies: ['rich>=12.4.4']
      - id: check-decorated-operator-implements-custom-name
        name: Check @task decorator implements custom_operator_name
        language: python
        entry: ./scripts/ci/pre_commit/decorator_operator_implements_custom_name.py
        pass_filenames: true
        files: ^airflow-core/src/airflow/.*\.py$
      - id: check-core-deprecation-classes
        language: pygrep
        name: Verify usage of Airflow deprecation classes in core
        entry: category=DeprecationWarning|category=PendingDeprecationWarning
        files: \.py$
        exclude: ^airflow-core/src/airflow/configuration\.py$|airflow-core/tests/.*$|^providers/.*/src/airflow/providers/|^scripts/in_container/verify_providers\.py$|providers/.*/tests/.*$|^devel-common/
        pass_filenames: true
      - id: check-provide-create-sessions-imports
        language: pygrep
        name: Check session util imports
        description: NEW_SESSION, provide_session, and create_session should be imported from airflow.utils.session to avoid import cycles.
        entry: "from airflow\\.utils\\.db import.* (NEW_SESSION|provide_session|create_session)"
        files: \.py$
        pass_filenames: true
      - id: check-incorrect-use-of-LoggingMixin
        language: pygrep
        name: Make sure LoggingMixin is not used alone
        entry: "LoggingMixin\\(\\)"
        files: \.py$
        pass_filenames: true
      - id: check-daysago-import-from-utils
        language: pygrep
        name: days_ago imported from airflow.utils.dates
        entry: "(airflow\\.){0,1}utils\\.dates\\.days_ago"
        files: \.py$
        pass_filenames: true
      - id: check-start-date-not-used-in-defaults
        language: pygrep
        name: start_date not in default_args
        entry: "default_args\\s*=\\s*{\\s*(\"|')start_date(\"|')|(\"|')start_date(\"|'):"
        files: \.*example_dags.*\.py$
        pass_filenames: true
      - id: check-apache-license-rat
        name: Check if licenses are OK for Apache
        entry: ./scripts/ci/pre_commit/check_license.py
        language: python
        files: ^LICENSE$
        pass_filenames: false
      - id: check-aiobotocore-optional
        name: Check if aiobotocore is an optional dependency only
        entry: ./scripts/ci/pre_commit/check_aiobotocore_optional.py
        language: python
        files: ^providers/.*/provider\.yaml$
        pass_filenames: true
        additional_dependencies: ['click>=8.1.8', 'rich>=12.4.4', 'pyyaml>=6.0.2']
        require_serial: true
      - id: check-boring-cyborg-configuration
        name: Checks for Boring Cyborg configuration consistency
        language: python
        entry: ./scripts/ci/pre_commit/boring_cyborg.py
        pass_filenames: false
        require_serial: true
        additional_dependencies: ['pyyaml>=6.0.2', 'termcolor==2.5.0', 'wcmatch==8.2']
      - id: update-in-the-wild-to-be-sorted
        name: Sort INTHEWILD.md alphabetically
        entry: ./scripts/ci/pre_commit/sort_in_the_wild.py
        language: python
        files: ^\.pre-commit-config\.yaml$|^INTHEWILD\.md$
        pass_filenames: false
        require_serial: true
      - id: update-installed-providers-to-be-sorted
        name: Sort and uniquify installed_providers.txt
        entry: ./scripts/ci/pre_commit/sort_installed_providers.py
        language: python
        files: ^\.pre-commit-config\.yaml$|^.*_installed_providers\.txt$
        pass_filenames: false
        require_serial: true
      - id: update-spelling-wordlist-to-be-sorted
        name: Sort spelling_wordlist.txt
        entry: ./scripts/ci/pre_commit/sort_spelling_wordlist.py
        language: python
        files: ^\.pre-commit-config\.yaml$|^docs/spelling_wordlist\.txt$
        require_serial: true
        pass_filenames: false
      - id: lint-helm-chart
        name: Lint Helm Chart
        entry: ./scripts/ci/pre_commit/lint_helm.py
        language: python
        pass_filenames: false
        files: ^chart
        require_serial: true
        additional_dependencies: ['rich>=12.4.4','requests>=2.31.0']
      - id: kubeconform
        name: Kubeconform check on our helm chart
        entry: ./scripts/ci/pre_commit/check_kubeconform.py
        language: python
        pass_filenames: false
        files: ^chart
        require_serial: true
        additional_dependencies: ['rich>=12.4.4','requests>=2.31.0']
      - id: shellcheck
        name: Check Shell scripts syntax correctness
        language: docker_image
        entry: koalaman/shellcheck:v0.8.0 -x -a
        files: \.(bash|sh)$|^hooks/build$|^hooks/push$
        exclude: ^dev/breeze/autocomplete/.*$
      - id: compile-ui-assets
        name: Compile ui assets (manual)
        language: node
        stages: ['manual']
        types_or: [javascript, ts, tsx]
        files: ^airflow-core/src/airflow/ui/|^airflow-core/src/airflow/api_fastapi/auth/managers/simple/ui/
        entry: ./scripts/ci/pre_commit/compile_ui_assets.py
        pass_filenames: false
        additional_dependencies: ['pnpm@9.7.1']
      - id: compile-fab-assets
        name: Compile FAB provider assets
        language: node
        'types_or': [javascript, ts, tsx]
        files: ^providers/fab/.*/www/
        entry: ./scripts/ci/pre_commit/compile_fab_assets.py
        pass_filenames: false
        additional_dependencies: ['yarn@1.22.21']
      - id: compile-ui-assets-dev
        name: Compile ui assets in dev mode (manual)
        language: node
        stages: ['manual']
        types_or: [javascript, ts, tsx]
        files: ^airflow-core/src/airflow/ui/|^airflow-core/src/airflow/api_fastapi/auth/managers/simple/ui/
        entry: ./scripts/ci/pre_commit/compile_ui_assets_dev.py
        pass_filenames: false
        additional_dependencies: ['pnpm@9.7.1']
      - id: check-providers-subpackages-init-file-exist
        name: Provider subpackage init files are there
        pass_filenames: false
        always_run: true
        entry: ./scripts/ci/pre_commit/check_providers_subpackages_all_have_init.py
        language: python
        require_serial: true
        additional_dependencies: ['rich>=12.4.4']
      - id: check-pre-commit-information-consistent
        name: Validate hook IDs & names and sync with docs
        entry: ./scripts/ci/pre_commit/check_pre_commit_hooks.py
        args:
          - --max-length=53
        language: python
        files: ^\.pre-commit-config\.yaml$|^scripts/ci/pre_commit/check_pre_commit_hooks\.py$
        additional_dependencies: ['pyyaml>=6.0.2', 'jinja2', 'black==24.10.0', 'tabulate>=0.9.0', 'rich>=12.4.4']
        require_serial: true
        pass_filenames: false
      - id: check-integrations-list-consistent
        name: Sync integrations list with docs
        entry: ./scripts/ci/pre_commit/check_integrations_list.py
        language: python
        files: ^scripts/ci/docker-compose/integration-.*\.yml$|^contributing-docs/testing/integration_tests\.rst$
        additional_dependencies: ['black==24.10.0', 'tabulate>=0.9.0', 'rich>=12.4.4', 'pyyaml>=6.0.2']
        require_serial: true
        pass_filenames: false
      - id: update-breeze-readme-config-hash
        name: Update Breeze README.md with config files hash
        language: python
        entry: ./scripts/ci/pre_commit/update_breeze_config_hash.py
        files: ^dev/breeze/pyproject\.toml$|^dev/breeze/README\.md$
        pass_filenames: false
        require_serial: true
        additional_dependencies: ['rich>=12.4.4']
      - id: update-pyproject-toml
        name: Update Airflow's meta-package pyproject.toml
        language: python
        entry: ./scripts/ci/pre_commit/update_airflow_pyproject_toml.py
        files: ^.*/pyproject\.toml$|^scripts/ci/pre_commit/update_airflow_pyproject_toml\.py$
        pass_filenames: false
        require_serial: true
        additional_dependencies: ['rich>=12.4.4', 'tomli>=2.0.1', 'packaging>=23.2' ]
      - id: update-reproducible-source-date-epoch
        name: Update Source Date Epoch for reproducible builds
        language: python
        entry: ./scripts/ci/pre_commit/update_source_date_epoch.py
        files: ^RELEASE_NOTES\.rst$|^chart/RELEASE_NOTES\.rst$
        additional_dependencies: ['rich>=12.4.4', 'pyyaml>=6.0.2']
        pass_filenames: false
        require_serial: true
      - id: check-breeze-top-dependencies-limited
        name: Check top-level breeze deps
        description: Breeze should have small number of top-level dependencies
        language: python
        entry: ./scripts/tools/check_if_limited_dependencies.py
        files: ^dev/breeze/.*$
        pass_filenames: false
        require_serial: true
        additional_dependencies: ['click>=8.1.8', 'rich>=12.4.4', 'pyyaml>=6.0.2']
      - id: check-tests-in-the-right-folders
        name: Check if tests are in the right folders
        entry: ./scripts/ci/pre_commit/check_tests_in_right_folders.py
        language: python
        files: ^airflow-core/tests/.*\.py$
        pass_filenames: true
        require_serial: true
        additional_dependencies: ['rich>=12.4.4']
      - id: check-system-tests-present
        name: Check if system tests have required segments of code
        entry: ./scripts/ci/pre_commit/check_system_tests.py
        language: python
        files: ^.*/tests/system/.*/example_[^/]*\.py$
        pass_filenames: true
        additional_dependencies: ['rich>=12.4.4']
      - id: generate-pypi-readme
        name: Generate PyPI README
        entry: ./scripts/ci/pre_commit/generate_pypi_readme.py
        language: python
        files: ^README\.md$
        pass_filenames: false
      - id: lint-markdown
        name: Run markdownlint
        description: Checks the style of Markdown files.
        entry: markdownlint
        language: node
        types: [markdown]
        files: \.(md|mdown|markdown)$
        additional_dependencies: ['markdownlint-cli@0.38.0']
      - id: lint-json-schema
        name: Lint JSON Schema files
        entry: ./scripts/ci/pre_commit/lint_json_schema.py
        args:
          - --spec-file
          - scripts/ci/pre_commit/draft7_schema.json
        language: python
        pass_filenames: true
        files: .*\.schema\.json$
        require_serial: true
        additional_dependencies: ['jsonschema>=3.2.0,<5.0', 'pyyaml>=6.0.2', 'requests==2.32.3', 'rich>=12.4.4']
      - id: lint-json-schema
        name: Lint NodePort Service
        entry: ./scripts/ci/pre_commit/lint_json_schema.py
        args:
          - --spec-url
          - https://raw.githubusercontent.com/yannh/kubernetes-json-schema/master/v1.20.2-standalone/service-v1.json
        language: python
        pass_filenames: true
        files: ^scripts/ci/kubernetes/nodeport\.yaml$
        require_serial: true
        additional_dependencies: ['jsonschema>=3.2.0,<5.0', 'pyyaml>=6.0.2', 'requests==2.32.3', 'rich>=12.4.4']
      - id: lint-json-schema
        name: Lint Docker compose files
        entry: ./scripts/ci/pre_commit/lint_json_schema.py
        args:
          - --spec-url
          - https://raw.githubusercontent.com/compose-spec/compose-spec/master/schema/compose-spec.json
        language: python
        pass_filenames: true
        files: ^scripts/ci/docker-compose/.+\.ya?ml$|docker-compose\.ya?ml$
        exclude: >
          (?x)
          ^scripts/ci/docker-compose/grafana/.|
          ^scripts/ci/docker-compose/gremlin/.|
          ^scripts/ci/docker-compose/.+-config\.ya?ml$
        require_serial: true
        additional_dependencies: ['jsonschema>=3.2.0,<5.0', 'pyyaml>=6.0.2', 'requests==2.32.3', 'rich>=12.4.4']
      - id: lint-json-schema
        name: Lint chart/values.schema.json
        entry: ./scripts/ci/pre_commit/lint_json_schema.py
        args:
          - --spec-file
          - chart/values_schema.schema.json
          - chart/values.schema.json
        language: python
        pass_filenames: false
        files: ^chart/values\.schema\.json$|^chart/values_schema\.schema\.json$
        require_serial: true
        additional_dependencies: ['jsonschema>=3.2.0,<5.0', 'pyyaml>=6.0.2', 'requests==2.32.3', 'rich>=12.4.4']
      - id: update-vendored-in-k8s-json-schema
        name: Vendor k8s definitions into values.schema.json
        entry: ./scripts/ci/pre_commit/vendor_k8s_json_schema.py
        language: python
        files: ^chart/values\.schema\.json$
        additional_dependencies: ['requests==2.32.3']
      - id: lint-json-schema
        name: Lint chart/values.yaml
        entry: ./scripts/ci/pre_commit/lint_json_schema.py
        args:
          - --enforce-defaults
          - --spec-file
          - chart/values.schema.json
          - chart/values.yaml
        language: python
        pass_filenames: false
        files: ^chart/values\.yaml$|^chart/values\.schema\.json$
        require_serial: true
        additional_dependencies: ['jsonschema>=3.2.0,<5.0', 'pyyaml>=6.0.2', 'requests==2.32.3', 'rich>=12.4.4']
      - id: lint-json-schema
        name: Lint config_templates/config.yml
        entry: ./scripts/ci/pre_commit/lint_json_schema.py
        args:
          - --spec-file
          - airflow-core/src/airflow/config_templates/config.yml.schema.json
        language: python
        pass_filenames: true
        files: ^airflow-core/src/airflow/config_templates/config\.yml$
        require_serial: true
        additional_dependencies: ['jsonschema>=3.2.0,<5.0', 'pyyaml>=6.0.2', 'requests==2.32.3', 'rich>=12.4.4']
      - id: check-persist-credentials-disabled-in-github-workflows
        name: Check persistent creds in workflow files
        description: Check that workflow files have persist-credentials disabled
        entry: ./scripts/ci/pre_commit/checkout_no_credentials.py
        language: python
        pass_filenames: true
        files: ^\.github/workflows/.*\.yml$
        additional_dependencies: ['pyyaml>=6.0.1', 'rich>=12.4.4']
      - id: check-docstring-param-types
        name: Check that docstrings do not specify param types
        entry: ./scripts/ci/pre_commit/docstring_param_type.py
        language: python
        pass_filenames: true
        files: \.py$
        additional_dependencies: ['rich>=12.4.4']
      - id: check-zip-file-is-not-committed
        name: Check no zip files are committed
        description: Zip files are not allowed in the repository
        language: fail
        entry: |
          Zip files are not allowed in the repository as they are hard to
          track and have security implications. Please remove the zip file from the repository.
        files: \.zip$
      - id: check-code-deprecations
        name: Check deprecations categories in decorators
        entry: ./scripts/ci/pre_commit/check_deprecations.py
        language: python
        pass_filenames: true
        files: ^airflow-core/src/airflow/.*\.py$
        additional_dependencies: ['rich>=12.4.4', 'python-dateutil>=2.9.0']
      - id: lint-chart-schema
        name: Lint chart/values.schema.json file
        entry: ./scripts/ci/pre_commit/chart_schema.py
        language: python
        pass_filenames: false
        files: ^chart/values\.schema\.json$
        require_serial: true
      - id: update-inlined-dockerfile-scripts
        name: Inline Dockerfile and Dockerfile.ci scripts
        entry: ./scripts/ci/pre_commit/inline_scripts_in_docker.py
        language: python
        pass_filenames: false
        files: ^Dockerfile$|^Dockerfile\.ci$|^scripts/docker/.*$
        require_serial: true
      - id: check-changelog-has-no-duplicates
        name: Check changelogs for duplicate entries
        language: python
        files: changelog\.(rst|txt)$
        entry: ./scripts/ci/pre_commit/changelog_duplicates.py
        pass_filenames: true
      - id: check-changelog-format
        name: Check changelog format
        language: python
        files: changelog\.(rst|txt)$
        entry: ./scripts/ci/pre_commit/check_changelog_format.py
        pass_filenames: true
      - id: check-newsfragments-are-valid
        name: Check newsfragments are valid
        language: python
        files: newsfragments/.*\.rst$
        entry: ./scripts/ci/pre_commit/newsfragments.py
        pass_filenames: true
        # We sometimes won't have newsfragments in the repo, so always run it so `check-hooks-apply` passes
        # This is fast, so not too much downside
        always_run: true
      - id: check-significant-newsfragments-are-valid
        name: Check significant newsfragments are valid
        # Significant newsfragments follows a special format so that we can group information easily.
        language: python
        files: airflow-core/newsfragments/.*\.rst$
        entry: ./scripts/ci/pre_commit/significant_newsfragments_checker.py
        pass_filenames: false
        additional_dependencies: ['docutils>=0.21.2', 'pygments>=2.19.1', 'jinja2>=3.1.5']
        # We sometimes won't have newsfragments in the repo, so always run it so `check-hooks-apply` passes
        # This is fast, so not too much downside
        always_run: true
      - id: update-breeze-cmd-output
        name: Update breeze docs
        description: Update output of breeze commands in Breeze documentation
        entry: ./scripts/ci/pre_commit/breeze_cmd_line.py
        language: python
        files: >
          (?x)
          ^dev/breeze/.*$|
          ^\.pre-commit-config\.yaml$|
          ^scripts/ci/pre_commit/breeze_cmd_line\.py$|
          ^generated/provider_dependencies\.json$
        require_serial: true
        pass_filenames: false
        additional_dependencies: ['rich>=12.4.4']
      - id: check-example-dags-urls
        name: Check that example dags url include provider versions
        entry: ./scripts/ci/pre_commit/update_example_dags_paths.py
        language: python
        pass_filenames: true
        files: ^airflow-core/docs/.*example-dags\.rst$|^docs/.*index\.rst$^airflow-core/docs/.*index\.rst$
        additional_dependencies: ['rich>=12.4.4', 'pyyaml>=6.0.2']
        always_run: true
      - id: check-system-tests-tocs
        name: Check that system tests is properly added
        entry: ./scripts/ci/pre_commit/check_system_tests_hidden_in_index.py
        language: python
        pass_filenames: true
        files: ^providers/.*/docs/index\.rst$
        additional_dependencies: ['rich>=12.4.4', 'pyyaml>=6.0.2']
      - id: check-lazy-logging
        name: Check that all logging methods are lazy
        entry: ./scripts/ci/pre_commit/check_lazy_logging.py
        language: python
        pass_filenames: true
        files: \.py$
        additional_dependencies: ['rich>=12.4.4', 'astor>=0.8.1']
      - id: create-missing-init-py-files-tests
        name: Create missing init.py files in tests
        entry: ./scripts/ci/pre_commit/check_init_in_tests.py
        language: python
        additional_dependencies: ['rich>=12.4.4']
        pass_filenames: false
        files: ^airflow-core/tests/.*\.py$
      - id: check-tests-unittest-testcase
        name: Unit tests do not inherit from unittest.TestCase
        description: Check that unit tests do not inherit from unittest.TestCase
        entry: ./scripts/ci/pre_commit/unittest_testcase.py
        language: python
        pass_filenames: true
        files: ^airflow-core/tests/.*\.py$
      - id: check-provider-docs-valid
        name: Validate provider doc files
        entry: ./scripts/ci/pre_commit/check_provider_docs.py
        language: python
        files: ^providers/.*/provider\.yaml$|^.*/docs/.*
        additional_dependencies: ['rich>=12.4.4', 'pyyaml>=6.0.2', 'jinja2']
        require_serial: true
        pass_filenames: false
      - id: bandit
        name: bandit
        description: "Bandit is a tool for finding common security issues in Python code"
        entry: bandit
        language: python
        language_version: python3
        types: [python]
        additional_dependencies: ['bandit==1.7.6']
        require_serial: true
        files: ^airflow-core/src/airflow/.*
        exclude:
          airflow/example_dags/.*
        args:
          - "--skip"
          - "B101,B301,B324,B403,B404,B603"
          - "--severity-level"
          - "high"  # TODO: remove this line when we fix all the issues
      - id: pylint
        name: pylint
        description: "Pylint is a static code analyser for Python 2 or 3."
        entry: pylint
        language: python
        language_version: python3
        types: [python]
        additional_dependencies: ['pylint==3.1.0']
        require_serial: true
        files: ^airflow-core/src/airflow/.*
        exclude:
          airflow/example_dags/.*
        args:
          # Use pylint only for the specific check, which are not available into the ruff
          - "--disable=all"
          # W0133: "Exception statement has no effect"
          # see: https://github.com/astral-sh/ruff/issues/10145
          - "--enable=W0133"
      - id: check-fab-migrations
        language: pygrep
        name: Check no migration is done on FAB related table
        description: >
          FAB tables are no longer used in core Airflow but in FAB provider.
          As such, it is forbidden to create migrations related to FAB tables in core Airflow.
          Such migrations should be in FAB provider. To achieve this, a new capability must be implemented:
          support migrations for providers. In other words, providers need to be able to specify migrations
          so that, any FAB related migration (besides the legacy ones) is defined in FAB provider.
          See https://github.com/apache/airflow/issues/32210
        entry: >
          (?ix)
          \bab_permission\b|
          \bab_view_menu\b|
          \bab_role\b|
          \bab_permission_view\b|
          \bab_permission_view_role\b|
          \bab_user\b|
          \bab_user_role\b|
          \bab_register_user\b
        pass_filenames: true
        files: ^airflow-core/src/airflow/migrations/versions/.*\.py$
        exclude:
          airflow-core/src/airflow/migrations/versions/0028_3_0_0_drop_ab_user_id_foreign_key.py
<<<<<<< HEAD
      - id: generate-airflowctl-help-images
        name: Generate SVG from Airflow CTL Commands
        entry: ./scripts/ci/pre_commit/capture_airflowctl_help.py
        language: python
        pass_filenames: false
        files:
          ^airflow-ctl/src/airflowctl/api/operations.py|airflow-ctl/src/airflowctl/cli/.*\.py$
        additional_dependencies: ['rich>=12.4.4']
      - id: gofmt
        name: Format go code
        entry: golines --base-formatter=gofumpt --write-output --max-len=100 --chain-split-dots
        additional_dependencies: [github.com/segmentio/golines@latest, mvdan.cc/gofumpt@v0.8.0]
        files: ^go-sdk/
        types: [go]
        language: golang
      - id: gci
        name: Consistent import ordering for Go files
        # Since this is invoked from the root folder, not go-sdk/, gci can't auto-detect the prefix
        entry: gci write -s standard -s default -s "prefix(github.com/apache/airflow)"
        additional_dependencies: [github.com/daixiang0/gci@v0.13.6]
        files: ^go-sdk/
        types: [go]
        language: golang
=======
>>>>>>> ed671144
        ## ADD MOST PRE-COMMITS ABOVE THAT LINE
        # The below pre-commits are those requiring CI image to be built
      - id: mypy-dev
        name: Run mypy for dev
        language: python
        entry: ./scripts/ci/pre_commit/mypy.py
        files: ^dev/.*\.py$|^scripts/.*\.py$
        require_serial: true
        additional_dependencies: ['rich>=12.4.4']
      - id: mypy-dev
        stages: ['manual']
        name: Run mypy for dev (manual)
        language: python
        entry: ./scripts/ci/pre_commit/mypy_folder.py dev
        pass_filenames: false
        files: ^.*\.py$
        require_serial: true
        additional_dependencies: ['rich>=12.4.4']
      - id: mypy-airflow-core
        name: Run mypy for airflow-core
        language: python
        entry: ./scripts/ci/pre_commit/mypy.py
        files: airflow-core/.*\.py$
        require_serial: true
        additional_dependencies: ['rich>=12.4.4']
      - id: mypy-airflow-core
        stages: ['manual']
        name: Run mypy for airflow-core (manual)
        language: python
        entry: ./scripts/ci/pre_commit/mypy_folder.py airflow-core
        pass_filenames: false
        files: airflow-core/.*\.py$
        require_serial: true
        additional_dependencies: ['rich>=12.4.4']
      - id: mypy-providers
        name: Run mypy for providers
        language: python
        entry: ./scripts/ci/pre_commit/mypy.py
        files: ^providers/.*\.py$
        require_serial: true
        additional_dependencies: ['rich>=12.4.4']
      - id: mypy-providers
        stages: ['manual']
        name: Run mypy for providers (manual)
        language: python
        entry: ./scripts/ci/pre_commit/mypy_folder.py providers
        pass_filenames: false
        files: ^.*\.py$
        require_serial: true
        additional_dependencies: ['rich>=12.4.4']
      - id: mypy-task-sdk
        name: Run mypy for task-sdk
        language: python
        entry: ./scripts/ci/pre_commit/mypy.py
        files: ^task-sdk/.*\.py$
        require_serial: true
        additional_dependencies: ['rich>=12.4.4']
      - id: mypy-task-sdk
        stages: ['manual']
        name: Run mypy for task-sdk (manual)
        language: python
        entry: ./scripts/ci/pre_commit/mypy_folder.py task-sdk
        pass_filenames: false
        files: ^.*\.py$
        require_serial: true
        additional_dependencies: ['rich>=12.4.4']
      - id: mypy-devel-common
        name: Run mypy for devel-common
        language: python
        entry: ./scripts/ci/pre_commit/mypy.py
        files: ^devel-common/.*\.py$
        require_serial: true
        additional_dependencies: ['rich>=12.4.4']
      - id: mypy-devel-common
        stages: ['manual']
        name: Run mypy for devel-common (manual)
        language: python
        entry: ./scripts/ci/pre_commit/mypy_folder.py devel-common
        pass_filenames: false
        files: ^.*\.py$
        require_serial: true
        additional_dependencies: ['rich>=12.4.4']
      - id: mypy-airflow-ctl
        name: Run mypy for airflow-ctl
        language: python
        entry: ./scripts/ci/pre_commit/mypy.py
        files: ^airflow-ctl/src/airflowctl/.*\.py$|^airflow-ctl/tests/.*\.py$
        exclude: .*generated.py
        require_serial: true
        additional_dependencies: ['rich>=12.4.4']
      - id: mypy-airflow-ctl
        stages: ['manual']
        name: Run mypy for airflow-ctl (manual)
        language: python
        entry: ./scripts/ci/pre_commit/mypy_folder.py airflow-ctl
        pass_filenames: false
        files: ^.*\.py$
        require_serial: true
        additional_dependencies: ['rich>=12.4.4']
      - id: generate-openapi-spec
        name: Generate the FastAPI API spec
        language: python
        entry: ./scripts/ci/pre_commit/generate_openapi_spec.py
        pass_filenames: false
        files: ^airflow-core/src/airflow/api_fastapi/.*\.py$|^airflow-core/src/airflow/api_fastapi/auth/managers/simple/.*\.py$|^providers/fab/src/airflow/providers/fab/auth_manager/api_fastapi/.*\.py$
        exclude: ^airflow-core/src/airflow/api_fastapi/execution_api/.*
        additional_dependencies: ['rich>=12.4.4', 'openapi-spec-validator>=0.7.1']
      - id: generate-openapi-spec-fab
        name: Generate the FastAPI API spec for FAB
        language: python
        entry: ./scripts/ci/pre_commit/generate_openapi_spec_fab.py
        pass_filenames: false
        files: ^airflow-core/src/airflow/api_fastapi/.*\.py$|^airflow-core/src/airflow/api_fastapi/auth/managers/simple/.*\.py$|^providers/fab/src/airflow/providers/fab/auth_manager/api_fastapi/.*\.py$
        exclude: ^airflow-core/src/airflow/api_fastapi/execution_api/.*
        additional_dependencies: ['rich>=12.4.4', 'openapi-spec-validator>=0.7.1']
      - id: ts-compile-format-lint-ui
        name: Compile / format / lint UI
        description: TS types generation / ESLint / Prettier new UI files
        language: node
        types_or: [javascript, ts, tsx, yaml, css, json]
        files: |
          (?x)
          ^airflow-core/src/airflow/ui/|
          ^airflow-core/src/airflow/api_fastapi/core_api/openapi/.*\.yaml$|
          ^airflow-core/src/airflow/api_fastapi/auth/managers/simple/ui/|
          ^airflow-core/src/airflow/api_fastapi/auth/managers/simple/openapi/v1.*\.yaml$
        entry: ./scripts/ci/pre_commit/compile_lint_ui.py
        additional_dependencies: ['pnpm@9.7.1']
        pass_filenames: false
      - id: check-provider-yaml-valid
        name: Validate provider.yaml files
        entry: ./scripts/ci/pre_commit/check_provider_yaml_files.py
        language: python
        files: ^providers/.*/provider\.yaml$
        exclude: ^providers/.*/.venv/.*$
        additional_dependencies: ['rich>=12.4.4']
        require_serial: true
      - id: check-template-fields-valid
        name: Check templated fields mapped in operators/sensors
        language: python
        entry: ./scripts/ci/pre_commit/check_template_fields.py
        files: ^(providers/.*/)?airflow-core/.*/(sensors|operators)/.*\.py$
        additional_dependencies: ['rich>=12.4.4']
        require_serial: true
      - id: update-migration-references
        name: Update migration ref doc
        language: python
        entry: ./scripts/ci/pre_commit/migration_reference.py
        pass_filenames: false
        files: ^airflow-core/src/airflow/migrations/versions/.*\.py$|^airflow-core/docs/migrations-ref\.rst$
        additional_dependencies: ['rich>=12.4.4']
      - id: generate-tasksdk-datamodels
        name: Generate Datamodels for TaskSDK client
        language: python
        entry: uv run -p 3.12 --no-dev --no-progress --active --group codegen --project apache-airflow-task-sdk --directory task-sdk -s dev/generate_task_sdk_models.py
        pass_filenames: false
        files: ^airflow-core/src/airflow/api_fastapi/execution_api/.*\.py$
        require_serial: true
      - id: generate-airflowctl-datamodels
        name: Generate Datamodels for AirflowCTL
        language: python
        entry: >
          bash -c '
          uv run -p 3.12 --no-dev --no-progress --active --group codegen --project apache-airflow-ctl --directory airflow-ctl/ datamodel-codegen &&
           uv run -p 3.12 --no-dev --no-progress --active --group codegen --project apache-airflow-ctl --directory airflow-ctl/ datamodel-codegen --input="../airflow-core/src/airflow/api_fastapi/auth/managers/simple/openapi/v2-simple-auth-manager-generated.yaml" --output="src/airflowctl/api/datamodels/auth_generated.py"'
        pass_filenames: false
        files: ^airflow-core/src/airflow/api_fastapi/core_api/datamodels/.*\.py$|^airflow-core/src/airflow/api_fastapi/auth/managers/simple/datamodels/.*\.py$
        require_serial: true
      - id: update-er-diagram
        name: Update ER diagram
        language: python
        entry: ./scripts/ci/pre_commit/update_er_diagram.py
        pass_filenames: false
        files: ^airflow-core/src/airflow/migrations/versions/.*\.py$|^airflow-core/docs/migrations-ref\.rst$
        additional_dependencies: ['rich>=12.4.4']
      - id: check-default-configuration
        name: Check the default configuration
        entry: ./scripts/ci/pre_commit/check_default_configuration.py
        language: python
        additional_dependencies: ['rich>=12.4.4']
        require_serial: true
        pass_filenames: false
        files: ^airflow-core/src/airflow/config_templates/config\.yml$
      - id: generate-airflowctl-help-images
        name: Generate SVG from Airflow CTL Commands
        entry: ./scripts/ci/pre_commit/capture_airflowctl_help.py
        language: python
        pass_filenames: false
        files:
          ^airflow-ctl/src/airflowctl/api/operations.py|airflow-ctl/src/airflowctl/ctl/commands/.*\.py$
        additional_dependencies: ['rich>=12.4.4', 'argcomplete>=1.10']
        ## ONLY ADD PRE-COMMITS HERE THAT REQUIRE CI IMAGE<|MERGE_RESOLUTION|>--- conflicted
+++ resolved
@@ -1246,7 +1246,6 @@
         files: ^airflow-core/src/airflow/migrations/versions/.*\.py$
         exclude:
           airflow-core/src/airflow/migrations/versions/0028_3_0_0_drop_ab_user_id_foreign_key.py
-<<<<<<< HEAD
       - id: generate-airflowctl-help-images
         name: Generate SVG from Airflow CTL Commands
         entry: ./scripts/ci/pre_commit/capture_airflowctl_help.py
@@ -1270,8 +1269,6 @@
         files: ^go-sdk/
         types: [go]
         language: golang
-=======
->>>>>>> ed671144
         ## ADD MOST PRE-COMMITS ABOVE THAT LINE
         # The below pre-commits are those requiring CI image to be built
       - id: mypy-dev
