# Licensed to the Apache Software Foundation (ASF) under one
# or more contributor license agreements.  See the NOTICE file
# distributed with this work for additional information
# regarding copyright ownership.  The ASF licenses this file
# to you under the Apache License, Version 2.0 (the
# "License"); you may not use this file except in compliance
# with the License.  You may obtain a copy of the License at
#
#   http://www.apache.org/licenses/LICENSE-2.0
#
# Unless required by applicable law or agreed to in writing,
# software distributed under the License is distributed on an
# "AS IS" BASIS, WITHOUT WARRANTIES OR CONDITIONS OF ANY
# KIND, either express or implied.  See the License for the
# specific language governing permissions and limitations
# under the License.
---
default_stages: [pre-commit, pre-push]
default_language_version:
  python: python3
  node: 22.2.0
minimum_pre_commit_version: '3.2.0'
exclude: ^.*/.*_vendor/
repos:
  - repo: meta
    hooks:
      - id: identity
        name: Print checked files
        description: Print input to the static check hooks for troubleshooting
      - id: check-hooks-apply
        name: Check if all hooks apply to the repository
  - repo: https://github.com/thlorenz/doctoc.git
    rev: v2.2.0
    hooks:
      - id: doctoc
        name: Add TOC for Markdown and RST files
        files:
          ^README\.md$|^UPDATING.*\.md$|^chart/UPDATING.*\.md$|^dev/.*\.md$|^dev/.*\.rst$|^.github/.*\.md|^tests/system/README.md$
        args:
          - "--maxlevel"
          - "2"
  - repo: https://github.com/Lucas-C/pre-commit-hooks
    rev: v1.5.5
    hooks:
      - id: insert-license
        name: Add license for all SQL files
        files: \.sql$
        exclude: |
          (?x)
          ^\.github/
        args:
          - --comment-style
          - "/*||*/"
          - --license-filepath
          - scripts/ci/license-templates/LICENSE.txt
          - --fuzzy-match-generates-todo
      - id: insert-license
        name: Add license for all RST files
        exclude: ^\.github/.*$|newsfragments/.*\.rst$
        args:
          - --comment-style
          - "||"
          - --license-filepath
          - scripts/ci/license-templates/LICENSE.rst
          - --fuzzy-match-generates-todo
        files: \.rst$
      - id: insert-license
        name: Add license for CSS/JS/JSX/PUML/TS/TSX
        files: \.(css|jsx?|puml|tsx?)$
        exclude: ^\.github/.*$|^airflow/www/static/js/types/api-generated.ts$|ui/openapi-gen/
        args:
          - --comment-style
          - "/*!| *| */"
          - --license-filepath
          - scripts/ci/license-templates/LICENSE.txt
          - --fuzzy-match-generates-todo
      - id: insert-license
        name: Add license for all JINJA template files
        files: ^airflow/www/templates/.*\.html$
        exclude: ^\.github/.*$
        args:
          - --comment-style
          - "{#||#}"
          - --license-filepath
          - scripts/ci/license-templates/LICENSE.txt
          - --fuzzy-match-generates-todo
      - id: insert-license
        name: Add license for all Shell files
        exclude: ^\.github/.*$|^dev/breeze/autocomplete/.*$
        files: \.bash$|\.sh$
        args:
          - --comment-style
          - "|#|"
          - --license-filepath
          - scripts/ci/license-templates/LICENSE.txt
          - --fuzzy-match-generates-todo
      - id: insert-license
        name: Add license for all toml files
        exclude: ^\.github/.*$|^dev/breeze/autocomplete/.*$
        files: \.toml$
        args:
          - --comment-style
          - "|#|"
          - --license-filepath
          - scripts/ci/license-templates/LICENSE.txt
          - --fuzzy-match-generates-todo
      - id: insert-license
        name: Add license for all Python files
        exclude: ^\.github/.*$
        files: \.py$|\.pyi$
        args:
          - --comment-style
          - "|#|"
          - --license-filepath
          - scripts/ci/license-templates/LICENSE.txt
          - --fuzzy-match-generates-todo
      - id: insert-license
        name: Add license for all XML files
        exclude: ^\.github/.*$
        files: \.xml$
        args:
          - --comment-style
          - "<!--||-->"
          - --license-filepath
          - scripts/ci/license-templates/LICENSE.txt
          - --fuzzy-match-generates-todo
      - id: insert-license
        name: Add license for all Helm template files
        files: ^chart/templates/.*
        args:
          - --comment-style
          - "{{/*||*/}}"
          - --license-filepath
          - scripts/ci/license-templates/LICENSE.txt
          - --fuzzy-match-generates-todo
      - id: insert-license
        name: Add license for all YAML files except Helm templates
        exclude: ^\.github/.*$|^chart/templates/.*|.*/reproducible_build.yaml$|^airflow/api_fastapi/core_api/openapi/v1-generated.yaml$|^airflow/auth/managers/simple/openapi/v1-generated.yaml$|^.*/pnpm-lock.yaml$
        types: [yaml]
        files: \.ya?ml$
        args:
          - --comment-style
          - "|#|"
          - --license-filepath
          - scripts/ci/license-templates/LICENSE.txt
          - --fuzzy-match-generates-todo
      - id: insert-license
        name: Add license for all Markdown files
        files: \.md$
        exclude: PROVIDER_CHANGES.*\.md$
        args:
          - --comment-style
          - "<!--|| -->"
          - --license-filepath
          - scripts/ci/license-templates/LICENSE.txt
          - --fuzzy-match-generates-todo
      - id: insert-license
        name: Add license for all other files
        exclude: ^\.github/.*$
        args:
          - --comment-style
          - "|#|"
          - --license-filepath
          - scripts/ci/license-templates/LICENSE.txt
          - --fuzzy-match-generates-todo
        files: >
          \.cfg$|\.conf$|\.ini$|\.ldif$|\.properties$|\.readthedocs$|\.service$|\.tf$|Dockerfile.*$
  - repo: local
    hooks:
      - id: check-min-python-version
        name: Check minimum Python version
        entry: ./scripts/ci/pre_commit/check_min_python_version.py
        language: python
        additional_dependencies: ['rich>=12.4.4']
        require_serial: true
      - id: check-imports-in-providers
        name: Check imports in providers
        entry: ./scripts/ci/pre_commit/check_imports_in_providers.py
        language: python
        additional_dependencies: ['rich>=12.4.4', "ruff==0.8.1"]
        files: ^providers/src/airflow/providers/.*\.py$
        require_serial: true
      - id: update-black-version
        name: Update black versions everywhere (manual)
        entry: ./scripts/ci/pre_commit/update_black_version.py
        stages: ['manual']
        language: python
        files: ^.pre-commit-config.yaml$
        additional_dependencies: ['pyyaml']
        pass_filenames: false
        require_serial: true
      - id: update-installers-and-pre-commit
        name: Update installers and pre-commit to latest (manual)
        entry: ./scripts/ci/pre_commit/update_installers_and_pre_commit.py
        stages: ['manual']
        language: python
        files: ^.pre-commit-config.yaml$|^scripts/ci/pre_commit/update_installers_and_pre_commit.py$
        pass_filenames: false
        require_serial: true
        additional_dependencies: ['pyyaml', 'rich>=12.4.4', 'requests']
      - id: update-chart-dependencies
        name: Update chart dependencies to latest (manual)
        entry: ./scripts/ci/pre_commit/update_chart_dependencies.py
        stages: ['manual']
        language: python
        additional_dependencies: ['pyyaml', 'rich>=12.4.4', 'requests']
        files: ^.pre-commit-config.yaml$|^scripts/ci/pre_commit/update_build_dependencies.py$
        pass_filenames: false
        require_serial: true
      - id: check-taskinstance-tis-attrs
        name: Check that TI and TIS have the same attributes
        entry: ./scripts/ci/pre_commit/check_ti_vs_tis_attributes.py
        language: python
        additional_dependencies: ['rich>=12.4.4']
        files: ^airflow/models/taskinstance.py$|^airflow/models/taskinstancehistory.py$
        pass_filenames: false
        require_serial: true
      - id: check-deferrable-default
        name: Check and fix default value of default_deferrable
        language: python
        entry: ./scripts/ci/pre_commit/check_deferrable_default.py
        pass_filenames: false
        additional_dependencies: ["libcst>=1.1.0"]
        files: ^(providers/src/)?airflow/.*/(sensors|operators)/.*\.py$
  - repo: https://github.com/asottile/blacken-docs
    rev: 1.19.1
    hooks:
      - id: blacken-docs
        name: Run black on docs
        args:
          - --line-length=110
          - --target-version=py39
          - --target-version=py310
          - --target-version=py311
          - --target-version=py312
        alias: blacken-docs
        additional_dependencies: [black==24.10.0]
  - repo: https://github.com/pre-commit/pre-commit-hooks
    rev: v5.0.0
    hooks:
      - id: check-merge-conflict
        name: Check that merge conflicts are not being committed
      - id: debug-statements
        name: Detect accidentally committed debug statements
      - id: check-builtin-literals
        name: Require literal syntax when initializing builtins
      - id: detect-private-key
        name: Detect if private key is added to the repository
        exclude: ^providers/ssh/docs/connections/ssh.rst$
      - id: end-of-file-fixer
        name: Make sure that there is an empty line at the end
        exclude: ^docs/apache-airflow/img/.*\.dot|^docs/apache-airflow/img/.*\.sha256
      - id: mixed-line-ending
        name: Detect if mixed line ending is used (\r vs. \r\n)
      - id: check-executables-have-shebangs
        name: Check that executables have shebang
      - id: check-xml
        name: Check XML files with xmllint
      - id: trailing-whitespace
        name: Remove trailing whitespace at end of line
        exclude: ^docs/apache-airflow/img/.*\.dot|^dev/breeze/doc/images/output.*$
      - id: fix-encoding-pragma
        name: Remove encoding header from Python files
        args:
          - --remove
      - id: pretty-format-json
        name: Format JSON files
        args:
          - --autofix
          - --no-sort-keys
          - --indent
          - "4"
        files: ^chart/values\.schema\.json$|^chart/values_schema\.schema\.json$
        pass_filenames: true
  - repo: https://github.com/pre-commit/pygrep-hooks
    rev: v1.10.0
    hooks:
      - id: rst-backticks
        name: Check if RST files use double backticks for code
      - id: python-no-log-warn
        name: Check if there are no deprecate log warn
  - repo: https://github.com/adrienverge/yamllint
    rev: v1.35.1
    hooks:
      - id: yamllint
        name: Check YAML files with yamllint
        entry: yamllint -c yamllint-config.yml --strict
        types: [yaml]
        exclude: ^.*airflow\.template\.yaml$|^.*init_git_sync\.template\.yaml$|^chart/(?:templates|files)/.*\.yaml$|openapi/.*\.yaml$|^\.pre-commit-config\.yaml$|^.*/reproducible_build.yaml$|^.*pnpm-lock\.yaml$
  - repo: https://github.com/ikamensh/flynt
    rev: '1.0.1'
    hooks:
      - id: flynt
        name: Run flynt string format converter for Python
        args:
         # If flynt detects too long text it ignores it. So we set a very large limit to make it easy
         # to split the text by hand. Too long lines are detected by flake8 (below),
         # so the user is informed to take action.
         - --line-length
         - '99999'
  - repo: https://github.com/codespell-project/codespell
    rev: v2.3.0
    hooks:
      - id: codespell
        name: Run codespell
        description: Run codespell to check for common misspellings in files
        entry: bash -c 'echo "If you think that this failure is an error, consider adding the word(s)
          to the codespell dictionary at docs/spelling_wordlist.txt.
          The word(s) should be in lowercase." && exec codespell "$@"' --
        language: python
        types: [text]
        exclude: material-icons\.css$|^images/.*$|^RELEASE_NOTES\.txt$|^.*package-lock\.json$|^.*/kinglear\.txt$|^.*pnpm-lock\.yaml$
        args:
          - --ignore-words=docs/spelling_wordlist.txt
          - --skip=providers/src/airflow/providers/*/*.rst,providers/*/docs/changelog.rst,airflow/www/*.log,docs/*/commits.rst,providers/*/docs/commits.rst,providers/*/*/docs/commits.rst,docs/apache-airflow/tutorial/pipeline_example.csv,*.min.js,*.lock,INTHEWILD.md
          - --exclude-file=.codespellignorelines
  - repo: https://github.com/woodruffw/zizmor-pre-commit
    rev: v1.0.0
    hooks:
      - id: zizmor
        name: Run zizmor to check for github workflow syntax errors
        types: [yaml]
        files: \.github/workflows/.*$|\.github/actions/.*$
        require_serial: true
        entry: zizmor
  - repo: local
    # Note that this is the 2nd "local" repo group in the .pre-commit-config.yaml file. This is because
    # we try to minimise the number of passes that must happen in order to apply some of the changes
    # done by pre-commits. Some of the pre-commits not only check for errors but also fix them. This means
    # that output from an earlier pre-commit becomes input to another pre-commit. Splitting the local
    # scripts of our and adding some other non-local pre-commit in-between allows us to handle such
    # changes quickly - especially when we want the early modifications from the first local group
    # to be applied before the non-local pre-commits are run
    hooks:
      - id: validate-operators-init
        name: No templated field logic checks in operator __init__
        description: Prevent templated field logic checks in operators' __init__
        language: python
        entry: ./scripts/ci/pre_commit/validate_operators_init.py
        pass_filenames: true
        files: ^providers/src/airflow/providers/.*/(operators|transfers|sensors)/.*\.py$
        additional_dependencies: [ 'rich>=12.4.4' ]
      - id: update-providers-build-files
        name: Update providers build files
        entry: ./scripts/ci/pre_commit/update_providers_build_files.py
        language: python
        pass_filenames: true
        files: |
          (?x)
          ^providers/[^\/]*/src/airflow/providers/[^\/]*/__init__.py$|
          ^providers/[^\/]*/[^\/]*/src/airflow/providers/[^\/]*/[^\/]*/__init__.py$|
          ^providers/.*/pyproject\.toml$|
          ^providers/.*/provider.yaml$|
          ^airflow_breeze/templates/PROVIDER__INIT__PY_TEMPLATE.py.jinja2$
          ^airflow_breeze/templates/get_provider_info_TEMPLATE.py.jinja2$
          ^airflow_breeze/templates/PROVIDER_README_TEMPLATE.rst.jinja2$
        additional_dependencies: ['rich>=12.4.4','requests']
        require_serial: true
      - id: ruff
        name: Run 'ruff' for extremely fast Python linting
        description: "Run 'ruff' for extremely fast Python linting"
        entry: ruff check --force-exclude
        language: python
        types_or: [python, pyi]
        args: [--fix]
        require_serial: true
        additional_dependencies: ["ruff==0.8.1"]
        exclude: ^tests/dags/test_imports.py|^performance/tests/test_.*.py
      - id: ruff-format
        name: Run 'ruff format'
        description: "Run 'ruff format' for extremely fast Python formatting"
        entry: ./scripts/ci/pre_commit/ruff_format.py
        language: python
        types_or: [python, pyi]
        args: []
        require_serial: true
        additional_dependencies: ["ruff==0.8.1"]
        exclude: ^tests/dags/test_imports.py$
      - id: replace-bad-characters
        name: Replace bad characters
        entry: ./scripts/ci/pre_commit/replace_bad_characters.py
        language: python
        types: [file, text]
        exclude: ^clients/gen/go\.sh$|^\.gitmodules$
        additional_dependencies: ['rich>=12.4.4']
      - id: lint-openapi
        name: Lint OpenAPI using spectral
        language: docker_image
        entry: stoplight/spectral lint -r ./scripts/ci/spectral_rules/connexion.yml
        files: ^airflow/api_connexion/openapi/
      - id: lint-openapi
        name: Lint OpenAPI using openapi-spec-validator
        entry: openapi-spec-validator --schema 3.0.0
        language: python
        additional_dependencies: ['openapi-spec-validator>=0.7.1', 'openapi-schema-validator>=0.6.2']
        files: ^airflow/api_connexion/openapi/
      - id: lint-dockerfile
        name: Lint Dockerfile
        language: python
        entry: ./scripts/ci/pre_commit/lint_dockerfile.py
        files: Dockerfile.*$
        pass_filenames: true
        require_serial: true
      - id: check-airflow-k8s-not-used
        name: Check airflow.kubernetes imports are not used
        language: python
        files: ^airflow/.*\.py$
        require_serial: true
        exclude: ^airflow/kubernetes/
        entry: ./scripts/ci/pre_commit/check_airflow_k8s_not_used.py
        additional_dependencies: ['rich>=12.4.4']
      - id: check-common-compat-used-for-openlineage
        name: Check common.compat is used for OL deprecated classes
        language: python
        files: ^airflow/.*\.py$
        require_serial: true
        exclude: ^airflow/openlineage/
        entry: ./scripts/ci/pre_commit/check_common_compat_used_for_openlineage.py
        additional_dependencies: ['rich>=12.4.4']
      - id: check-airflow-providers-bug-report-template
        name: Sort airflow-bug-report provider list
        language: python
        files: ^.github/ISSUE_TEMPLATE/airflow_providers_bug_report\.yml$
        require_serial: true
        entry: ./scripts/ci/pre_commit/check_airflow_bug_report_template.py
        additional_dependencies: ['rich>=12.4.4', 'pyyaml']
      - id: check-cncf-k8s-only-for-executors
        name: Check cncf.kubernetes imports used for executors only
        language: python
        files: ^airflow/.*\.py$
        require_serial: true
        exclude: ^airflow/kubernetes/|^providers/src/airflow/providers/
        entry: ./scripts/ci/pre_commit/check_cncf_k8s_used_for_k8s_executor_only.py
        additional_dependencies: ['rich>=12.4.4']
      - id: check-airflow-provider-compatibility
        name: Check compatibility of Providers with Airflow
        entry: ./scripts/ci/pre_commit/check_provider_airflow_compatibility.py
        language: python
        pass_filenames: true
        files: ^providers/src/airflow/providers/.*\.py$
        additional_dependencies: ['rich>=12.4.4']
      - id: check-google-re2-as-dependency
        name: Check google-re2 declared as dep
        description: Check google-re2 is declared as dependency when needed
        entry: ./scripts/ci/pre_commit/check_google_re2_imports.py
        language: python
        pass_filenames: true
        require_serial: true
        files: ^providers/src/airflow/providers/.*\.py$
        additional_dependencies: ['rich>=12.4.4']
      - id: update-local-yml-file
        name: Update mounts in the local yml file
        entry: ./scripts/ci/pre_commit/local_yml_mounts.py
        language: python
        files: ^dev/breeze/src/airflow_breeze/utils/docker_command_utils\.py$|^scripts/ci/docker_compose/local\.yml$
        pass_filenames: false
        additional_dependencies: ['rich>=12.4.4']
      - id: check-sql-dependency-common-data-structure
        name: Check dependency of SQL providers
        description: Check dependency of SQL Providers with common data structure
        entry: ./scripts/ci/pre_commit/check_common_sql_dependency.py
        language: python
        files: ^providers/src/airflow/providers/.*/hooks/.*\.py$
        additional_dependencies: ['rich>=12.4.4', 'pyyaml', 'packaging']
      - id: update-providers-dependencies
        name: Update dependencies for provider packages
        entry: ./scripts/ci/pre_commit/update_providers_dependencies.py
        language: python
        files: |
          (?x)
          ^providers/.*/pyproject\.toml$|
          ^providers/.*/provider\.yaml$|
          ^scripts/ci/pre_commit/update_providers_dependencies\.py$
        pass_filenames: false
        additional_dependencies: ['setuptools', 'rich>=12.4.4', 'pyyaml', 'tomli']
      - id: check-extra-packages-references
        name: Checks setup extra packages
        description: Checks if all the extras defined in hatch_build.py are listed in extra-packages-ref.rst file
        language: python
        files: ^docs/apache-airflow/extra-packages-ref\.rst$|^hatch_build.py
        pass_filenames: false
        entry: ./scripts/ci/pre_commit/check_extra_packages_ref.py
        additional_dependencies: ['rich>=12.4.4', 'hatchling==1.27.0', 'tabulate']
      - id: check-hatch-build-order
        name: Check order of dependencies in hatch_build.py
        language: python
        files: ^hatch_build.py$
        pass_filenames: false
        entry: ./scripts/ci/pre_commit/check_order_hatch_build.py
        additional_dependencies: ['rich>=12.4.4', 'hatchling==1.27.0']
      - id: update-extras
        name: Update extras in documentation
        entry: ./scripts/ci/pre_commit/insert_extras.py
        language: python
        files: ^contributing-docs/12_airflow_dependencies_and_extras.rst$|^INSTALL$|^providers/src/airflow/providers/.*/provider\.yaml$|^Dockerfile.*
        pass_filenames: false
        additional_dependencies: ['rich>=12.4.4', 'hatchling==1.27.0']
      - id: check-extras-order
        name: Check order of extras in Dockerfile
        entry: ./scripts/ci/pre_commit/check_order_dockerfile_extras.py
        language: python
        files: ^Dockerfile$
        pass_filenames: false
        additional_dependencies: ['rich>=12.4.4']
      - id: generate-airflow-diagrams
        name: Generate airflow diagrams
        entry: ./scripts/ci/pre_commit/generate_airflow_diagrams.py
        language: python
        files: ^docs/.*/diagram_[^/]*\.py$
        pass_filenames: true
        additional_dependencies: ['rich>=12.4.4', "diagrams>=0.23.4"]
      - id: generate-volumes-for-sources
        name: Generate volumes for docker compose
        entry: ./scripts/ci/pre_commit/generate_volumes_for_sources.py
        language: python
        files: ^providers/.*/provider.yaml$
        pass_filenames: false
        require_serial: true
        additional_dependencies: ['rich>=12.4.4']
      - id: update-supported-versions
        name: Updates supported versions in documentation
        entry: ./scripts/ci/pre_commit/supported_versions.py
        language: python
        files: ^docs/apache-airflow/installation/supported-versions\.rst$|^scripts/ci/pre_commit/supported_versions\.py$|^README\.md$
        pass_filenames: false
        additional_dependencies: ['tabulate']
      - id: check-revision-heads-map
        name: Check that the REVISION_HEADS_MAP is up-to-date
        language: python
        entry: ./scripts/ci/pre_commit/version_heads_map.py
        pass_filenames: false
        files: >
          (?x)
          ^scripts/ci/pre_commit/version_heads_map\.py$|
          ^airflow/migrations/versions/.*$|^airflow/migrations/versions|
          ^providers/fab/src/airflow/providers/fab/migrations/versions/.*$|^providers/fab/src/airflow/providers/fab/migrations/versions|
          ^airflow/utils/db.py$|
          ^providers/fab/src/airflow/providers/fab/auth_manager/models/db.py$
        additional_dependencies: ['packaging','google-re2']
      - id: update-version
        name: Update versions in docs
        entry: ./scripts/ci/pre_commit/update_versions.py
        language: python
        files: ^docs|^airflow/__init__.py$
        pass_filenames: false
        additional_dependencies: ['rich>=12.4.4']
      - id: check-pydevd-left-in-code
        language: pygrep
        name: Check for pydevd debug statements accidentally left
        entry: "pydevd.*settrace\\("
        pass_filenames: true
        files: \.py$
      - id: check-links-to-example-dags-do-not-use-hardcoded-versions
        name: Verify no hard-coded version in example dags
        description: The links to example dags should use |version| as version specification
        language: pygrep
        entry: >
          (?i)
          .*https://github.*[0-9]/providers/tests/system/|
          .*https://github.*/main/providers/tests/system/|
          .*https://github.*/master/providers/tests/system/|
          .*https://github.*/main/providers/src/airflow/providers/.*/example_dags/|
          .*https://github.*/master/providers/src/airflow/providers/.*/example_dags/
        pass_filenames: true
        files: ^docs/apache-airflow-providers-.*\.rst
      - id: check-safe-filter-usage-in-html
        language: pygrep
        name: Don't use safe in templates
        description: the Safe filter is error-prone, use Markup() in code instead
        entry: "\\|\\s*safe"
        files: \.html$
        pass_filenames: true
      - id: check-no-providers-in-core-examples
        language: pygrep
        name: No providers imports in core example DAGs
        description: The core example DAGs have no dependencies other than standard provider or core Airflow
        entry: "^\\s*from airflow\\.providers.(?!standard.)"
        pass_filenames: true
        files: ^airflow/example_dags/.*\.py$
      - id: check-no-airflow-deprecation-in-providers
        language: pygrep
        name: Do not use DeprecationWarning in providers
        description: Use AirflowProviderDeprecationWarning in providers
        entry: "^\\s*DeprecationWarning*"
        pass_filenames: true
        files: ^providers/src/airflow/providers/.*\.py$
      - id: check-urlparse-usage-in-code
        language: pygrep
        name: Don't use urlparse in code
        description: urlparse is not recommended, use urlsplit() in code instead
        entry: "^\\s*from urllib\\.parse import ((\\|, )(urlparse\\|urlunparse))+$"
        pass_filenames: true
        files: \.py$
      - id: check-only-new-session-with-provide-session
        name: Check NEW_SESSION is only used with @provide_session
        language: python
        entry: ./scripts/ci/pre_commit/new_session_in_provide_session.py
        pass_filenames: true
        files: ^airflow/.+\.py$
        exclude: ^airflow/serialization/pydantic/.*
      - id: check-for-inclusive-language
        language: pygrep
        name: Check for language that we do not accept as community
        description: Please use more appropriate words for community documentation.
        entry: >
          (?ix)
          (black|white)[_-]?list|
          \bshe\b|
          \bhe\b|
          \bher\b|
          \bhis\b|
          \bmaster\b|
          \bslave\b|
          \bsanity\b|
          \bdummy\b
        pass_filenames: true
        exclude: >
          (?x)
          ^airflow/api_connexion/openapi/v1.yaml$|
          ^airflow/ui/openapi-gen/|
          ^airflow/cli/commands/local_commands/fastapi_api_command.py$|
          ^airflow/cli/commands/local_commands/webserver_command.py$|
          ^airflow/config_templates/|
          ^airflow/models/baseoperator.py$|
          ^airflow/operators/__init__.py$|
          ^providers/common/sql/tests/provider_tests/common/sql/operators/test_sql_execute.py$|
          ^providers/fab/src/airflow/providers/fab/www/static/css/bootstrap-theme.css$|
          ^providers/src/airflow/providers/amazon/aws/hooks/emr.py$|
          ^providers/src/airflow/providers/amazon/aws/operators/emr.py$|
          ^providers/apache/cassandra/src/airflow/providers/apache/cassandra/hooks/cassandra.py$|
          ^providers/apache/hive/src/airflow/providers/apache/hive/operators/hive_stats.py$|
          ^providers/apache/hive/src/airflow/providers/apache/hive/transfers/vertica_to_hive.py$|
          ^providers/apache/spark/src/airflow/providers/apache/spark/decorators/|
          ^providers/apache/spark/src/airflow/providers/apache/spark/hooks/|
          ^providers/apache/spark/src/airflow/providers/apache/spark/operators/|
          ^providers/exasol/src/airflow/providers/exasol/hooks/exasol.py$|
          ^providers/fab/src/airflow/providers/fab/auth_manager/security_manager/|
          ^providers/fab/src/airflow/providers/fab/www/static/css/bootstrap-theme.css$|
<<<<<<< HEAD
          ^providers/src/airflow/providers/google/cloud/hooks/bigquery.py$|
          ^providers/src/airflow/providers/google/cloud/operators/cloud_build.py$|
          ^providers/src/airflow/providers/google/cloud/operators/dataproc.py$|
          ^providers/src/airflow/providers/google/cloud/operators/mlengine.py$|
          ^providers/microsoft/azure/src/airflow/providers/microsoft/azure/hooks/cosmos.py$|
=======
          ^providers/google/src/airflow/providers/google/cloud/hooks/bigquery.py$|
          ^providers/google/src/airflow/providers/google/cloud/operators/cloud_build.py$|
          ^providers/google/src/airflow/providers/google/cloud/operators/dataproc.py$|
          ^providers/google/src/airflow/providers/google/cloud/operators/mlengine.py$|
          ^providers/src/airflow/providers/microsoft/azure/hooks/cosmos.py$|
>>>>>>> eb05869b
          ^providers/src/airflow/providers/microsoft/winrm/hooks/winrm.py$|
          ^airflow/www/fab_security/manager.py$|
          ^docs/.*commits.rst$|
          ^docs/apache-airflow-providers-apache-cassandra/connections/cassandra.rst$|
          ^providers/src/airflow/providers/microsoft/winrm/operators/winrm.py$|
          ^providers/opsgenie/src/airflow/providers/opsgenie/hooks/opsgenie.py$|
          ^providers/redis/src/airflow/providers/redis/provider.yaml$|
          ^airflow/serialization/serialized_objects.py$|
          ^airflow/ui/pnpm-lock.yaml$|
          ^airflow/utils/db.py$|
          ^airflow/utils/trigger_rule.py$|
          ^airflow/www/static/css/bootstrap-theme.css$|
          ^airflow/www/static/js/types/api-generated.ts$|
          ^airflow/www/templates/appbuilder/flash.html$|
          ^chart/values.schema.json$|
          ^dev/|
          ^docs/README.rst$|
          ^docs/apache-airflow-providers-amazon/secrets-backends/aws-ssm-parameter-store.rst$|
          ^docs/apache-airflow-providers-apache-hdfs/connections.rst$|
          ^providers/apache/kafka/docs/connections/kafka.rst$|
          ^providers/apache/spark/docs/decorators/pyspark.rst$|
          ^providers/microsoft/azure/docs/connections/azure_cosmos.rst$|
          ^providers/fab/docs/auth-manager/webserver-authentication.rst$|
<<<<<<< HEAD
          ^docs/apache-airflow-providers-google/operators/cloud/kubernetes_engine.rst$|
=======
          ^providers/google/docs/operators/cloud/kubernetes_engine.rst$|
          ^docs/apache-airflow-providers-microsoft-azure/connections/azure_cosmos.rst$|
>>>>>>> eb05869b
          ^docs/apache-airflow-providers-cncf-kubernetes/operators.rst$|
          ^docs/conf.py$|
          ^docs/exts/removemarktransform.py$|
          ^newsfragments/41761.significant.rst$|
          ^scripts/ci/pre_commit/vendor_k8s_json_schema.py$|
          ^scripts/ci/docker-compose/integration-keycloak.yml$|
          ^scripts/ci/docker-compose/keycloak/keycloak-entrypoint.sh$|
          ^tests/|
          ^providers/tests/|
          ^providers/.*/tests/|
          ^.pre-commit-config\.yaml$|
          ^.*CHANGELOG\.(rst|txt)$|
          ^.*changelog\.(rst|txt)$|
          ^.*commits\.(rst|txt)$|
          ^.*RELEASE_NOTES\.rst$|
          ^contributing-docs/03_contributors_quick_start.rst$|
          ^.*\.(png|gif|jp[e]?g|tgz|lock)$|
          git|
          ^newsfragments/43349\.significant\.rst$
      - id: check-base-operator-partial-arguments
        name: Check BaseOperator and partial() arguments
        language: python
        entry: ./scripts/ci/pre_commit/base_operator_partial_arguments.py
        pass_filenames: false
        files: ^airflow/models/(?:base|mapped)operator\.py$
      - id: check-init-decorator-arguments
        name: Sync model __init__ and decorator arguments
        language: python
        entry: ./scripts/ci/pre_commit/sync_init_decorator.py
        pass_filenames: false
        files: ^airflow/models/dag\.py$|^airflow/(?:decorators|utils)/task_group\.py$
      - id: check-template-context-variable-in-sync
        name: Sync template context variable refs
        language: python
        entry: ./scripts/ci/pre_commit/template_context_key_sync.py
        files: ^airflow/models/taskinstance\.py$|^task_sdk/src/airflow/sdk/definitions/context\.py$|^docs/apache-airflow/templates-ref\.rst$
      - id: check-base-operator-usage
        language: pygrep
        name: Check BaseOperator core imports
        description: Make sure BaseOperator is imported from airflow.models.baseoperator in core
        entry: "from airflow\\.models import.* BaseOperator\\b"
        files: \.py$
        pass_filenames: true
        exclude: >
          (?x)
          ^airflow/decorators/.*$|
          ^airflow/hooks/.*$|
          ^airflow/operators/.*$|
          ^providers/.*$|
          ^dev/provider_packages/.*$
      - id: check-base-operator-usage
        language: pygrep
        name: Check BaseOperatorLink core imports
        description: Make sure BaseOperatorLink is imported from airflow.models.baseoperatorlink in core
        entry: "from airflow\\.models import.* BaseOperatorLink"
        files: \.py$
        pass_filenames: true
        exclude: >
          (?x)
          ^airflow/decorators/.*$|
          ^airflow/hooks/.*$|
          ^airflow/operators/.*$|
          ^providers/src/airflow/providers/.*$|
          ^providers/src/airflow/providers/standard/sensors/.*$|
          ^providers/.*/src/airflow/providers/.*$|
          ^providers/.*/src/airflow/providers/standard/sensors/.*$|
          ^dev/provider_packages/.*$
      - id: check-base-operator-usage
        language: pygrep
        name: Check BaseOperator[Link] other imports
        description: Make sure BaseOperator[Link] is imported from airflow.models outside of core
        entry: "from airflow\\.models\\.baseoperator(link)? import.* BaseOperator"
        pass_filenames: true
        files: >
          (?x)
          ^providers/src/airflow/providers/.*\.py$|
          ^providers/.*/src/airflow/providers/.*\.py$
        exclude: providers/standard/.*/.*\.py$
      - id: check-get-lineage-collector-providers
        language: python
        name: Check providers import hook lineage code from compat
        description: Make sure you import from airflow.provider.common.compat.lineage.hook instead of
          airflow.lineage.hook.
        entry: ./scripts/ci/pre_commit/check_get_lineage_collector_providers.py
        files: ^providers/src/airflow/providers/.*\.py$
        exclude: ^providers/common/compat/src/airflow/providers/common/compat/.*\.py$
        additional_dependencies: [ 'rich>=12.4.4' ]
      - id: check-decorated-operator-implements-custom-name
        name: Check @task decorator implements custom_operator_name
        language: python
        entry: ./scripts/ci/pre_commit/decorator_operator_implements_custom_name.py
        pass_filenames: true
        files: ^airflow/.*\.py$
      - id: check-core-deprecation-classes
        language: pygrep
        name: Verify usage of Airflow deprecation classes in core
        entry: category=DeprecationWarning|category=PendingDeprecationWarning
        files: \.py$
        exclude: ^airflow/configuration\.py$|^providers/src/airflow/providers/|^scripts/in_container/verify_providers\.py$|^(providers/)?tests/.*$|^tests_common/
        pass_filenames: true
      - id: check-provide-create-sessions-imports
        language: pygrep
        name: Check session util imports
        description: NEW_SESSION, provide_session, and create_session should be imported from airflow.utils.session to avoid import cycles.
        entry: "from airflow\\.utils\\.db import.* (NEW_SESSION|provide_session|create_session)"
        files: \.py$
        pass_filenames: true
      - id: check-incorrect-use-of-LoggingMixin
        language: pygrep
        name: Make sure LoggingMixin is not used alone
        entry: "LoggingMixin\\(\\)"
        files: \.py$
        pass_filenames: true
      - id: check-daysago-import-from-utils
        language: pygrep
        name: days_ago imported from airflow.utils.dates
        entry: "(airflow\\.){0,1}utils\\.dates\\.days_ago"
        files: \.py$
        pass_filenames: true
      - id: check-start-date-not-used-in-defaults
        language: pygrep
        name: start_date not in default_args
        entry: "default_args\\s*=\\s*{\\s*(\"|')start_date(\"|')|(\"|')start_date(\"|'):"
        files: \.*example_dags.*\.py$
        pass_filenames: true
      - id: check-apache-license-rat
        name: Check if licenses are OK for Apache
        entry: ./scripts/ci/pre_commit/check_license.py
        language: python
        files: ^.*LICENSE.*$|^.*LICENCE.*$
        exclude: ^providers/.*/src/.*/LICENSE$
        pass_filenames: false
      - id: check-aiobotocore-optional
        name: Check if aiobotocore is an optional dependency only
        entry: ./scripts/ci/pre_commit/check_aiobotocore_optional.py
        language: python
        files: ^providers/src/airflow/providers/.*/provider\.yaml$
        pass_filenames: true
        additional_dependencies: ['click', 'rich>=12.4.4', 'pyyaml']
        require_serial: true
      - id: check-boring-cyborg-configuration
        name: Checks for Boring Cyborg configuration consistency
        language: python
        entry: ./scripts/ci/pre_commit/boring_cyborg.py
        pass_filenames: false
        require_serial: true
        additional_dependencies: ['pyyaml', 'termcolor==2.5.0', 'wcmatch==8.2']
      - id: update-in-the-wild-to-be-sorted
        name: Sort INTHEWILD.md alphabetically
        entry: ./scripts/ci/pre_commit/sort_in_the_wild.py
        language: python
        files: ^\.pre-commit-config\.yaml$|^INTHEWILD\.md$
        pass_filenames: false
        require_serial: true
      - id: update-installed-providers-to-be-sorted
        name: Sort and uniquify installed_providers.txt
        entry: ./scripts/ci/pre_commit/sort_installed_providers.py
        language: python
        files: ^\.pre-commit-config\.yaml$|^.*_installed_providers\.txt$
        pass_filenames: false
        require_serial: true
      - id: update-spelling-wordlist-to-be-sorted
        name: Sort spelling_wordlist.txt
        entry: ./scripts/ci/pre_commit/sort_spelling_wordlist.py
        language: python
        files: ^\.pre-commit-config\.yaml$|^docs/spelling_wordlist\.txt$
        require_serial: true
        pass_filenames: false
      - id: update-openapi-spec-tags-to-be-sorted
        name: Sort alphabetically openapi spec tags
        entry: ./scripts/ci/pre_commit/sort_tags_in_openapi_spec.py
        types: [yaml]
        language: python
        files: ^\.pre-commit-config\.yaml$|^airflow/api_connexion/openapi/v1\.yaml$
        require_serial: true
        pass_filenames: false
      - id: lint-helm-chart
        name: Lint Helm Chart
        entry: ./scripts/ci/pre_commit/helm_lint.py
        language: python
        pass_filenames: false
        files: ^chart
        require_serial: true
        additional_dependencies: ['rich>=12.4.4','requests']
      - id: kubeconform
        name: Kubeconform check on our helm chart
        entry: ./scripts/ci/pre_commit/kubeconform.py
        language: python
        pass_filenames: false
        files: ^chart
        require_serial: true
        additional_dependencies: ['rich>=12.4.4','requests']
      - id: shellcheck
        name: Check Shell scripts syntax correctness
        language: docker_image
        entry: koalaman/shellcheck:v0.8.0 -x -a
        files: \.(bash|sh)$|^hooks/build$|^hooks/push$
        exclude: ^dev/breeze/autocomplete/.*$
      - id: lint-css
        name: stylelint
        entry: "stylelint"
        language: node
        files: ^airflow/www/.*\.(css|sass|scss)$
        # Keep dependency versions in sync w/ airflow/www/package.json
        additional_dependencies: ['stylelint@13.3.1', 'stylelint-config-standard@20.0.0', 'stylelint-config-prettier@9.0.5']
      - id: compile-ui-assets
        name: Compile ui assets (manual)
        language: node
        stages: ['manual']
        types_or: [javascript, ts, tsx]
        files: ^airflow/ui/|^airflow/auth/managers/simple/ui/
        entry: ./scripts/ci/pre_commit/compile_ui_assets.py
        pass_filenames: false
        additional_dependencies: ['pnpm@9.7.1']
      - id: compile-ui-assets-dev
        name: Compile ui assets in dev mode (manual)
        language: node
        stages: ['manual']
        types_or: [javascript, ts, tsx]
        files: ^airflow/ui/|^airflow/auth/managers/simple/ui/
        entry: ./scripts/ci/pre_commit/compile_ui_assets_dev.py
        pass_filenames: false
        additional_dependencies: ['pnpm@9.7.1']
      - id: compile-www-assets
        name: Compile www assets (manual)
        language: node
        stages: ['manual']
        'types_or': [javascript, ts, tsx]
        files: ^airflow/www/
        entry: ./scripts/ci/pre_commit/compile_www_assets.py
        pass_filenames: false
        additional_dependencies: ['yarn@1.22.21']
      - id: compile-www-assets-dev
        name: Compile www assets in dev mode (manual)
        language: node
        stages: ['manual']
        'types_or': [javascript, ts, tsx]
        files: ^airflow/www/
        entry: ./scripts/ci/pre_commit/compile_www_assets_dev.py
        pass_filenames: false
        additional_dependencies: ['yarn@1.22.21']
      - id: check-providers-subpackages-init-file-exist
        name: Provider subpackage init files are there
        pass_filenames: false
        always_run: true
        entry: ./scripts/ci/pre_commit/check_providers_subpackages_all_have_init.py
        language: python
        require_serial: true
      - id: check-pre-commit-information-consistent
        name: Validate hook IDs & names and sync with docs
        entry: ./scripts/ci/pre_commit/check_pre_commit_hooks.py
        args:
          - --max-length=53
        language: python
        files: ^\.pre-commit-config\.yaml$|^scripts/ci/pre_commit/check_pre_commit_hooks\.py$
        additional_dependencies: ['pyyaml', 'jinja2', 'black==24.10.0', 'tabulate', 'rich>=12.4.4']
        require_serial: true
        pass_filenames: false
      - id: check-integrations-list-consistent
        name: Sync integrations list with docs
        entry: ./scripts/ci/pre_commit/check_integrations_list.py
        language: python
        files: ^scripts/ci/docker-compose/integration-.*\.yml$|^contributing-docs/testing/integration_tests.rst$
        additional_dependencies: ['black==24.10.0', 'tabulate', 'rich>=12.4.4', 'pyyaml']
        require_serial: true
        pass_filenames: false
      - id: update-breeze-readme-config-hash
        name: Update Breeze README.md with config files hash
        language: python
        entry: ./scripts/ci/pre_commit/update_breeze_config_hash.py
        files: ^dev/breeze/pyproject\.toml$|^dev/breeze/README\.md$
        pass_filenames: false
        require_serial: true
      - id: check-pyproject-toml-consistency
        name: Check consistency of Airflow's pyproject.toml
        language: python
        entry: ./scripts/ci/pre_commit/check_pyproject_toml_consistency.py
        files: ^pyproject.toml$
        pass_filenames: false
        require_serial: true
        additional_dependencies: ['rich>=12.4.4', 'tomli']
      - id: update-reproducible-source-date-epoch
        name: Update Source Date Epoch for reproducible builds
        language: python
        entry: ./scripts/ci/pre_commit/update_source_date_epoch.py
        files: ^RELEASE_NOTES.rst$|^chart/RELEASE_NOTES.rst$
        additional_dependencies: ['rich>=12.4.4', 'pyyaml']
        pass_filenames: false
        require_serial: true
      - id: check-breeze-top-dependencies-limited
        name: Check top-level breeze deps
        description: Breeze should have small number of top-level dependencies
        language: python
        entry: ./scripts/tools/check_if_limited_dependencies.py
        files: ^dev/breeze/.*$
        pass_filenames: false
        require_serial: true
        additional_dependencies: ['click', 'rich>=12.4.4', 'pyyaml']
      - id: check-tests-in-the-right-folders
        name: Check if tests are in the right folders
        entry: ./scripts/ci/pre_commit/check_tests_in_right_folders.py
        language: python
        files: ^tests/.*\.py
        pass_filenames: true
        require_serial: true
        additional_dependencies: ['rich>=12.4.4']
      - id: check-system-tests-present
        name: Check if system tests have required segments of code
        entry: ./scripts/ci/pre_commit/check_system_tests.py
        language: python
        files: ^(providers/)?tests/system/.*/example_[^/]*\.py$
        exclude: ^providers/tests/system/google/cloud/bigquery/example_bigquery_queries\.py$
        pass_filenames: true
        additional_dependencies: ['rich>=12.4.4']
      - id: generate-pypi-readme
        name: Generate PyPI README
        entry: ./scripts/ci/pre_commit/generate_pypi_readme.py
        language: python
        files: ^README\.md$
        pass_filenames: false
      - id: lint-markdown
        name: Run markdownlint
        description: Checks the style of Markdown files.
        entry: markdownlint
        language: node
        types: [markdown]
        files: \.(md|mdown|markdown)$
        additional_dependencies: ['markdownlint-cli@0.38.0']
      - id: lint-json-schema
        name: Lint JSON Schema files
        entry: ./scripts/ci/pre_commit/json_schema.py
        args:
          - --spec-file
          - scripts/ci/pre_commit/draft7_schema.json
        language: python
        pass_filenames: true
        files: .*\.schema\.json$
        require_serial: true
        additional_dependencies: ['jsonschema>=3.2.0,<5.0', 'PyYAML==6.0.2', 'requests==2.32.3']
      - id: lint-json-schema
        name: Lint NodePort Service
        entry: ./scripts/ci/pre_commit/json_schema.py
        args:
          - --spec-url
          - https://raw.githubusercontent.com/yannh/kubernetes-json-schema/master/v1.20.2-standalone/service-v1.json
        language: python
        pass_filenames: true
        files: ^scripts/ci/kubernetes/nodeport\.yaml$
        require_serial: true
        additional_dependencies: ['jsonschema>=3.2.0,<5.0', 'PyYAML==6.0.2', 'requests==2.32.3']
      - id: lint-json-schema
        name: Lint Docker compose files
        entry: ./scripts/ci/pre_commit/json_schema.py
        args:
          - --spec-url
          - https://raw.githubusercontent.com/compose-spec/compose-spec/master/schema/compose-spec.json
        language: python
        pass_filenames: true
        files: ^scripts/ci/docker-compose/.+\.ya?ml$|docker-compose\.ya?ml$
        exclude: >
          (?x)
          ^scripts/ci/docker-compose/grafana/.|
          ^scripts/ci/docker-compose/.+-config\.ya?ml
        require_serial: true
        additional_dependencies: ['jsonschema>=3.2.0,<5.0', 'PyYAML==6.0.2', 'requests==2.32.3']
      - id: lint-json-schema
        name: Lint chart/values.schema.json
        entry: ./scripts/ci/pre_commit/json_schema.py
        args:
          - --spec-file
          - chart/values_schema.schema.json
          - chart/values.schema.json
        language: python
        pass_filenames: false
        files: ^chart/values\.schema\.json$|^chart/values_schema\.schema\.json$
        require_serial: true
        additional_dependencies: ['jsonschema>=3.2.0,<5.0', 'PyYAML==6.0.2', 'requests==2.32.3']
      - id: update-vendored-in-k8s-json-schema
        name: Vendor k8s definitions into values.schema.json
        entry: ./scripts/ci/pre_commit/vendor_k8s_json_schema.py
        language: python
        files: ^chart/values\.schema\.json$
        additional_dependencies: ['requests==2.32.3']
      - id: lint-json-schema
        name: Lint chart/values.yaml
        entry: ./scripts/ci/pre_commit/json_schema.py
        args:
          - --enforce-defaults
          - --spec-file
          - chart/values.schema.json
          - chart/values.yaml
        language: python
        pass_filenames: false
        files: ^chart/values\.yaml$|^chart/values\.schema\.json$
        require_serial: true
        additional_dependencies: ['jsonschema>=3.2.0,<5.0', 'PyYAML==6.0.2', 'requests==2.32.3']
      - id: lint-json-schema
        name: Lint config_templates/config.yml
        entry: ./scripts/ci/pre_commit/json_schema.py
        args:
          - --spec-file
          - airflow/config_templates/config.yml.schema.json
        language: python
        pass_filenames: true
        files: ^airflow/config_templates/config\.yml$
        require_serial: true
        additional_dependencies: ['jsonschema>=3.2.0,<5.0', 'PyYAML==6.0.2', 'requests==2.32.3']
      - id: check-persist-credentials-disabled-in-github-workflows
        name: Check persistent creds in workflow files
        description: Check that workflow files have persist-credentials disabled
        entry: ./scripts/ci/pre_commit/checkout_no_credentials.py
        language: python
        pass_filenames: true
        files: ^\.github/workflows/.*\.yml$
        additional_dependencies: ['PyYAML', 'rich>=12.4.4']
      - id: check-docstring-param-types
        name: Check that docstrings do not specify param types
        entry: ./scripts/ci/pre_commit/docstring_param_type.py
        language: python
        pass_filenames: true
        files: \.py$
        additional_dependencies: ['rich>=12.4.4']
      - id: check-code-deprecations
        name: Check deprecations categories in decorators
        entry: ./scripts/ci/pre_commit/check_deprecations.py
        language: python
        pass_filenames: true
        files: ^airflow/.*\.py$
        additional_dependencies: ["rich>=12.4.4", "python-dateutil"]
      - id: lint-chart-schema
        name: Lint chart/values.schema.json file
        entry: ./scripts/ci/pre_commit/chart_schema.py
        language: python
        pass_filenames: false
        files: ^chart/values\.schema\.json$
        require_serial: true
      - id: update-inlined-dockerfile-scripts
        name: Inline Dockerfile and Dockerfile.ci scripts
        entry: ./scripts/ci/pre_commit/inline_scripts_in_docker.py
        language: python
        pass_filenames: false
        files: ^Dockerfile$|^Dockerfile\.ci$|^scripts/docker/.*$
        require_serial: true
      - id: check-changelog-has-no-duplicates
        name: Check changelogs for duplicate entries
        language: python
        files: CHANGELOG\.(rst|txt)$
        entry: ./scripts/ci/pre_commit/changelog_duplicates.py
        pass_filenames: true
      - id: check-changelog-format
        name: Check changelog format
        language: python
        files: CHANGELOG\.(rst|txt)$
        entry: ./scripts/ci/pre_commit/check_changelog_format.py
        pass_filenames: true
      - id: check-newsfragments-are-valid
        name: Check newsfragments are valid
        language: python
        files: newsfragments/.*\.rst
        entry: ./scripts/ci/pre_commit/newsfragments.py
        pass_filenames: true
        # We sometimes won't have newsfragments in the repo, so always run it so `check-hooks-apply` passes
        # This is fast, so not too much downside
        always_run: true
      - id: check-significant-newsfragments-are-valid
        name: Check significant newsfragments are valid
        # Sigifniciant newsfragments follows a special format so that we can group information easily.
        language: python
        files: newsfragments/.*\.rst
        entry: ./scripts/ci/pre_commit/significant_newsfragments_checker.py
        pass_filenames: false
        additional_dependencies: ["docutils>=0.21.2", "Pygments>=2.19.1", "Jinja2>=3.1.5"]
        # We sometimes won't have newsfragments in the repo, so always run it so `check-hooks-apply` passes
        # This is fast, so not too much downside
        always_run: true
      - id: update-breeze-cmd-output
        name: Update breeze docs
        description: Update output of breeze commands in Breeze documentation
        entry: ./scripts/ci/pre_commit/breeze_cmd_line.py
        language: python
        files: >
          (?x)
          ^dev/breeze/.*$|
          ^\.pre-commit-config\.yaml$|
          ^scripts/ci/pre_commit/breeze_cmd_line.py$|
          ^generated/provider_dependencies.json$
        require_serial: true
        pass_filenames: false
        additional_dependencies: ['rich>=12.4.4']
      - id: check-example-dags-urls
        name: Check that example dags url include provider versions
        entry: ./scripts/ci/pre_commit/update_example_dags_paths.py
        language: python
        pass_filenames: true
        files: ^docs/.*example-dags\.rst$|^docs/.*index\.rst$
        additional_dependencies: ['rich>=12.4.4', 'pyyaml']
        always_run: true
      - id: check-system-tests-tocs
        name: Check that system tests is properly added
        entry: ./scripts/ci/pre_commit/check_system_tests_hidden_in_index.py
        language: python
        pass_filenames: true
        files: ^docs/apache-airflow-providers-[^/]*/index\.rst$
        additional_dependencies: ['rich>=12.4.4', 'pyyaml']
      - id: check-lazy-logging
        name: Check that all logging methods are lazy
        entry: ./scripts/ci/pre_commit/check_lazy_logging.py
        language: python
        pass_filenames: true
        files: \.py$
        additional_dependencies: ['rich>=12.4.4', 'astor']
      - id: create-missing-init-py-files-tests
        name: Create missing init.py files in tests
        entry: ./scripts/ci/pre_commit/check_init_in_tests.py
        language: python
        additional_dependencies: ['rich>=12.4.4']
        pass_filenames: false
        files: ^tests/.*\.py$
      - id: ts-compile-format-lint-www
        name: Compile / format / lint WWW
        description: TS types generation / ESLint / Prettier against UI files
        language: node
        'types_or': [javascript, ts, tsx, yaml, css, json]
        files: ^airflow/www/static/(js|css)/|^airflow/api_connexion/openapi/v1\.yaml$
        entry: ./scripts/ci/pre_commit/lint_www.py
        additional_dependencies: ['yarn@1.22.21', "openapi-typescript@>=6.7.4"]
        pass_filenames: false
      - id: ts-compile-format-lint-ui
        name: Compile / format / lint UI
        description: TS types generation / ESLint / Prettier new UI files
        language: node
        types_or: [javascript, ts, tsx, yaml, css, json]
        files: ^airflow/ui/|^airflow/api_fastapi/core_api/openapi/v1-generated\.yaml$|^airflow/auth/managers/simple/ui/|^airflow/auth/managers/simple/openapi/v1-generated\.yaml$
        entry: ./scripts/ci/pre_commit/lint_ui.py
        additional_dependencies: ['pnpm@9.7.1']
        pass_filenames: false
      - id: check-tests-unittest-testcase
        name: Unit tests do not inherit from unittest.TestCase
        description: Check that unit tests do not inherit from unittest.TestCase
        entry: ./scripts/ci/pre_commit/unittest_testcase.py
        language: python
        pass_filenames: true
        files: ^tests/.*\.py$
      - id: check-usage-of-re2-over-re
        language: pygrep
        name: Use re2 module instead of re
        description: Use re2 module instead of re
        entry: "^\\s*from re\\s|^\\s*import re\\s"
        pass_filenames: true
        files: \.py$
        exclude: |
          (?x)
          ^airflow/configuration.py$ |
          ^airflow/metrics/validators.py$ |
          ^airflow/models/dag.py$ |
          ^airflow/serialization/serde.py$ |
          ^airflow/utils/file.py$ |
          ^airflow/utils/helpers.py$ |
          ^airflow/utils/log/secrets_masker.py$ |
          ^providers/ |
          ^tests/ |
          ^providers/tests/ |
          ^providers/.*/tests/ |
          ^task_sdk/src/airflow/sdk/definitions/dag.py$ |
          ^task_sdk/src/airflow/sdk/definitions/_internal/node.py$ |
          ^dev/.*\.py$ |
          ^scripts/.*\.py$ |
          ^docker_tests/.*$ |
          ^helm_tests/.*$ |
          ^tests_common/.*$ |
          ^docs/.*\.py$ |
          ^hatch_build.py$
      - id: check-provider-docs-valid
        name: Validate provider doc files
        entry: ./scripts/ci/pre_commit/check_provider_docs.py
        language: python
        files: ^providers/.*/provider\.yaml|^docs/.*
        additional_dependencies: ['rich>=12.4.4', 'pyyaml', 'jinja2']
        require_serial: true
        pass_filenames: false
      - id: bandit
        name: bandit
        description: "Bandit is a tool for finding common security issues in Python code"
        entry: bandit
        language: python
        language_version: python3
        types: [ python ]
        additional_dependencies: ['bandit==1.7.6']
        require_serial: true
        files: ^airflow/.*
        exclude:
          airflow/example_dags/.*
        args:
          - "--skip"
          - "B101,B301,B324,B403,B404,B603"
          - "--severity-level"
          - "high"  # TODO: remove this line when we fix all the issues
      - id: pylint
        name: pylint
        description: "Pylint is a static code analyser for Python 2 or 3."
        entry: pylint
        language: python
        language_version: python3
        types: [ python ]
        additional_dependencies: ['pylint==3.1.0']
        require_serial: true
        files: ^airflow/.*
        exclude:
          airflow/example_dags/.*
        args:
          # Use pylint only for the specific check, which are not available into the ruff
          - "--disable=all"
          # W0133: "Exception statement has no effect"
          # see: https://github.com/astral-sh/ruff/issues/10145
          - "--enable=W0133"
      - id: check-fab-migrations
        language: pygrep
        name: Check no migration is done on FAB related table
        description: >
          FAB tables are no longer used in core Airflow but in FAB provider.
          As such, it is forbidden to create migrations related to FAB tables in core Airflow.
          Such migrations should be in FAB provider. To achieve this, a new capability must be implemented:
          support migrations for providers. In other words, providers need to be able to specify migrations
          so that, any FAB related migration (besides the legacy ones) is defined in FAB provider.
          See https://github.com/apache/airflow/issues/32210
        entry: >
          (?ix)
          \bab_permission\b|
          \bab_view_menu\b|
          \bab_role\b|
          \bab_permission_view\b|
          \bab_permission_view_role\b|
          \bab_user\b|
          \bab_user_role\b|
          \bab_register_user\b
        pass_filenames: true
        files: ^airflow/migrations/versions/.*\.py$
        # These migrations contain FAB related changes but existed before moving FAB auth manager
        # to its own provider
        exclude: >
          (?ix)^(
            airflow/migrations/versions/00.*\.py|
            airflow/migrations/versions/0106.*\.py|
            airflow/migrations/versions/0118.*\.py|
            airflow/migrations/versions/0119.*\.py|
            airflow/migrations/versions/0121.*\.py|
            airflow/migrations/versions/0124.*\.py
          )$
        ## ADD MOST PRE-COMMITS ABOVE THAT LINE
        # The below pre-commits are those requiring CI image to be built
      - id: mypy-dev
        name: Run mypy for dev
        language: python
        entry: ./scripts/ci/pre_commit/mypy.py
        files: ^dev/.*\.py$|^scripts/.*\.py$
        require_serial: true
        additional_dependencies: ['rich>=12.4.4']
      - id: mypy-dev
        stages: [ 'manual' ]
        name: Run mypy for dev (manual)
        language: python
        entry: ./scripts/ci/pre_commit/mypy_folder.py dev
        pass_filenames: false
        files: ^.*\.py$
        require_serial: true
        additional_dependencies: ['rich>=12.4.4']
      - id: mypy-airflow
        name: Run mypy for airflow
        language: python
        entry: ./scripts/ci/pre_commit/mypy.py
        files: \.py$
        exclude: |
          (?x)^(
            airflow/migrations|
            clients/python/test_.*\.py|
            dev|
            docs|
            performance/|
            provider_packages|
            providers/|
            scripts|
            task_sdk/|
            tests/dags/test_imports\.py
          )
        require_serial: true
        additional_dependencies: ['rich>=12.4.4']
      - id: mypy-airflow
        stages: ['manual']
        name: Run mypy for airflow (manual)
        language: python
        entry: ./scripts/ci/pre_commit/mypy_folder.py airflow
        pass_filenames: false
        files: ^.*\.py$
        require_serial: true
        additional_dependencies: ['rich>=12.4.4']
      - id: mypy-providers
        name: Run mypy for providers
        language: python
        entry: ./scripts/ci/pre_commit/mypy.py --namespace-packages
        files: ^providers/.*\.py$
        require_serial: true
        additional_dependencies: ['rich>=12.4.4']
      - id: mypy-providers
        stages: ['manual']
        name: Run mypy for providers (manual)
        language: python
        entry: ./scripts/ci/pre_commit/mypy_folder.py providers/src/airflow/providers all_new_providers
        pass_filenames: false
        files: ^.*\.py$
        require_serial: true
        additional_dependencies: ['rich>=12.4.4']
      - id: mypy-docs
        name: Run mypy for /docs/ folder
        language: python
        entry: ./scripts/ci/pre_commit/mypy.py
        files: ^docs/.*\.py$
        exclude: ^docs/rtd-deprecation
        require_serial: true
        additional_dependencies: ['rich>=12.4.4']
      - id: mypy-docs
        stages: ['manual']
        name: Run mypy for /docs/ folder (manual)
        language: python
        entry: ./scripts/ci/pre_commit/mypy_folder.py docs
        pass_filenames: false
        files: ^.*\.py$
        require_serial: true
        additional_dependencies: ['rich>=12.4.4']
      - id: mypy-task-sdk
        name: Run mypy for Task SDK
        language: python
        entry: ./scripts/ci/pre_commit/mypy.py --namespace-packages
        files: ^task_sdk/src/airflow/sdk/.*\.py$|^task_sdk/tests//.*\.py$
        require_serial: true
        additional_dependencies: ['rich>=12.4.4']
      - id: mypy-task-sdk
        stages: ['manual']
        name: Run mypy for Task SDK (manual)
        language: python
        entry: ./scripts/ci/pre_commit/mypy_folder.py task_sdk/src/airflow/sdk
        pass_filenames: false
        files: ^.*\.py$
        require_serial: true
        additional_dependencies: ['rich>=12.4.4']
      - id: check-provider-yaml-valid
        name: Validate provider.yaml files
        entry: ./scripts/ci/pre_commit/check_provider_yaml_files.py
        language: python
        files: ^providers/.*/provider\.yaml$
        additional_dependencies: ['rich>=12.4.4']
        require_serial: true
      - id: check-template-fields-valid
        name: Check templated fields mapped in operators/sensors
        language: python
        entry: ./scripts/ci/pre_commit/check_template_fields.py
        files: ^(providers/src/)?airflow/.*/(sensors|operators)/.*\.py$
        additional_dependencies: [ 'rich>=12.4.4' ]
        require_serial: true
      - id: update-migration-references
        name: Update migration ref doc
        language: python
        entry: ./scripts/ci/pre_commit/migration_reference.py
        pass_filenames: false
        files: ^airflow/migrations/versions/.*\.py$|^docs/apache-airflow/migrations-ref\.rst$
        additional_dependencies: ['rich>=12.4.4']
      - id: generate-openapi-spec
        name: Generate the FastAPI API spec
        language: python
        entry: ./scripts/ci/pre_commit/update_fastapi_api_spec.py
        pass_filenames: false
        files: ^airflow/api_fastapi/.*\.py$
        additional_dependencies: ['rich>=12.4.4']
      - id: update-er-diagram
        name: Update ER diagram
        language: python
        entry: ./scripts/ci/pre_commit/update_er_diagram.py
        pass_filenames: false
        files: ^airflow/migrations/versions/.*\.py$|^docs/apache-airflow/migrations-ref\.rst$
        additional_dependencies: ['rich>=12.4.4']
        ## ONLY ADD PRE-COMMITS HERE THAT REQUIRE CI IMAGE<|MERGE_RESOLUTION|>--- conflicted
+++ resolved
@@ -636,19 +636,11 @@
           ^providers/exasol/src/airflow/providers/exasol/hooks/exasol.py$|
           ^providers/fab/src/airflow/providers/fab/auth_manager/security_manager/|
           ^providers/fab/src/airflow/providers/fab/www/static/css/bootstrap-theme.css$|
-<<<<<<< HEAD
-          ^providers/src/airflow/providers/google/cloud/hooks/bigquery.py$|
-          ^providers/src/airflow/providers/google/cloud/operators/cloud_build.py$|
-          ^providers/src/airflow/providers/google/cloud/operators/dataproc.py$|
-          ^providers/src/airflow/providers/google/cloud/operators/mlengine.py$|
-          ^providers/microsoft/azure/src/airflow/providers/microsoft/azure/hooks/cosmos.py$|
-=======
           ^providers/google/src/airflow/providers/google/cloud/hooks/bigquery.py$|
           ^providers/google/src/airflow/providers/google/cloud/operators/cloud_build.py$|
           ^providers/google/src/airflow/providers/google/cloud/operators/dataproc.py$|
           ^providers/google/src/airflow/providers/google/cloud/operators/mlengine.py$|
-          ^providers/src/airflow/providers/microsoft/azure/hooks/cosmos.py$|
->>>>>>> eb05869b
+          ^providers/microsoft/azure/src/airflow/providers/microsoft/azure/hooks/cosmos.py$|
           ^providers/src/airflow/providers/microsoft/winrm/hooks/winrm.py$|
           ^airflow/www/fab_security/manager.py$|
           ^docs/.*commits.rst$|
@@ -672,12 +664,7 @@
           ^providers/apache/spark/docs/decorators/pyspark.rst$|
           ^providers/microsoft/azure/docs/connections/azure_cosmos.rst$|
           ^providers/fab/docs/auth-manager/webserver-authentication.rst$|
-<<<<<<< HEAD
-          ^docs/apache-airflow-providers-google/operators/cloud/kubernetes_engine.rst$|
-=======
           ^providers/google/docs/operators/cloud/kubernetes_engine.rst$|
-          ^docs/apache-airflow-providers-microsoft-azure/connections/azure_cosmos.rst$|
->>>>>>> eb05869b
           ^docs/apache-airflow-providers-cncf-kubernetes/operators.rst$|
           ^docs/conf.py$|
           ^docs/exts/removemarktransform.py$|
