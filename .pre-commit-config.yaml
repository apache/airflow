--- conflicted
+++ resolved
@@ -425,13 +425,10 @@
             ^airflow-ctl.*\.py$|
             ^airflow-core/src/airflow/models/.*\.py$|
             ^airflow-core/tests/unit/api_fastapi/core_api/routes/public/test_assets.py$|
-<<<<<<< HEAD
             ^airflow-core/tests/unit/utils/test_log_handlers.py$|
-=======
             ^airflow-core/tests/unit/utils/test_db_cleanup.py$|
             ^dev/airflow_perf/scheduler_dag_execution_timing.py$|
             ^providers/openlineage/.*\.py$|
->>>>>>> dd3c93e2
             ^task_sdk.*\.py$
         pass_filenames: true
       - id: update-supported-versions
