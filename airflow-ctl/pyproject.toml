--- conflicted
+++ resolved
@@ -26,12 +26,7 @@
 # out-of-the box. Airflow-ctl is a small tool that does not have many dependencies and does not use
 # sophisticated features of Python, so it should work with Python 3.14+ once all it's dependencies are
 # updated to support it.
-<<<<<<< HEAD
-
-requires-python = ">=3.10,<3.14"
-=======
 requires-python = ">=3.10,!=3.14"
->>>>>>> e7cf6504
 dependencies = [
     # TODO there could be still missing deps such as airflow-core
     "argcomplete>=1.10",
