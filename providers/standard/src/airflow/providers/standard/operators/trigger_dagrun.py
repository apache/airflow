--- conflicted
+++ resolved
@@ -48,6 +48,8 @@
 
 XCOM_LOGICAL_DATE_ISO = "trigger_logical_date_iso"
 XCOM_RUN_ID = "trigger_run_id"
+
+
 if TYPE_CHECKING:
     from sqlalchemy.orm.session import Session
 
@@ -85,18 +87,12 @@
         triggered_dag_run_id = XCom.get_value(ti_key=ti_key, key=XCOM_RUN_ID)
 
         if AIRFLOW_V_3_0_PLUS:
-<<<<<<< HEAD
-            base_url = conf.get_mandatory_value("api", "base_url").lower()
-            return f"{base_url}/dags/{trigger_dag_id}/runs/{triggered_dag_run_id}"
-        else:
-=======
             from airflow.utils.helpers import build_airflow_dagrun_url
 
             return build_airflow_dagrun_url(dag_id=trigger_dag_id, run_id=triggered_dag_run_id)
         else:
             from airflow.utils.helpers import build_airflow_url_with_query  # type:ignore[attr-defined]
 
->>>>>>> 74206fc1
             query = {"dag_id": trigger_dag_id, "dag_run_id": triggered_dag_run_id}
             return build_airflow_url_with_query(query)
 
