#
# Licensed to the Apache Software Foundation (ASF) under one
# or more contributor license agreements.  See the NOTICE file
# distributed with this work for additional information
# regarding copyright ownership.  The ASF licenses this file
# to you under the Apache License, Version 2.0 (the
# "License"); you may not use this file except in compliance
# with the License.  You may obtain a copy of the License at
#
#   http://www.apache.org/licenses/LICENSE-2.0
#
# Unless required by applicable law or agreed to in writing,
# software distributed under the License is distributed on an
# "AS IS" BASIS, WITHOUT WARRANTIES OR CONDITIONS OF ANY
# KIND, either express or implied.  See the License for the
# specific language governing permissions and limitations
# under the License.
from __future__ import annotations

import base64
import pickle
from unittest import mock
from unittest.mock import AsyncMock, MagicMock, patch

import pytest
import requests
from aiohttp.client_reqrep import ClientResponse

from airflow.exceptions import (
    AirflowException,
    AirflowSensorTimeout,
    TaskDeferred,
)
from airflow.models.dag import DAG
from airflow.providers.http.hooks.http import HttpAsyncHook
from airflow.providers.http.operators.http import HttpOperator
from airflow.providers.http.sensors.http import HttpSensor
from airflow.providers.http.triggers.http import HttpSensorTrigger
from airflow.sensors.base import PokeReturnValue
from airflow.utils.timezone import datetime

from tests_common.test_utils.operators.run_deferrable import execute_operator
from tests_common.test_utils.version_compat import AIRFLOW_V_3_0_PLUS

pytestmark = pytest.mark.db_test


DEFAULT_DATE = datetime(2015, 1, 1)
DEFAULT_DATE_ISO = DEFAULT_DATE.isoformat()
TEST_DAG_ID = "unit_test_dag"


class TestHttpSensor:
    @patch("airflow.providers.http.hooks.http.Session.send")
    def test_poke_exception(self, mock_session_send, create_task_of_operator):
        """
        Exception occurs in poke function should not be ignored.
        """
        response = requests.Response()
        response.status_code = 200
        mock_session_send.return_value = response

        def resp_check(_):
            raise AirflowException("AirflowException raised here!")

        task = create_task_of_operator(
            HttpSensor,
            dag_id="http_sensor_poke_exception",
            task_id="http_sensor_poke_exception",
            http_conn_id="http_default",
            endpoint="",
            request_params={},
            response_check=resp_check,
            poke_interval=1,
        )
        with pytest.raises(AirflowException, match="AirflowException raised here!"):
            task.execute(context={})

    @patch("airflow.providers.http.hooks.http.Session.send")
    def test_poke_xcom_value(self, mock_session_send, create_task_of_operator):
        """
        XCom value can be generated via response_check
        """
        response = requests.Response()
        response.status_code = 200
        response._content = b'{"data": "somedata"}'
        response.headers["Content-Type"] = "application/json"
        mock_session_send.return_value = response

        def resp_check(rsp):
            return PokeReturnValue(is_done=True, xcom_value=rsp.json()["data"])

        task = create_task_of_operator(
            HttpSensor,
            dag_id="http_sensor_poke_exception",
            task_id="http_sensor_poke_exception",
            http_conn_id="http_default",
            endpoint="",
            request_params={},
            response_check=resp_check,
            poke_interval=1,
        )
        assert task.execute(context={}) == "somedata"

    @patch("airflow.providers.http.hooks.http.Session.send")
    def test_poke_continues_for_http_500_with_extra_options_check_response_false(
        self,
        mock_session_send,
        create_task_of_operator,
    ):
        def resp_check(_):
            return False

        response = requests.Response()
        response.status_code = 500
        response.reason = "Internal Server Error"
        response._content = b"Internal Server Error"
        mock_session_send.return_value = response

        task = create_task_of_operator(
            HttpSensor,
            dag_id="http_sensor_poke_for_code_500",
            task_id="http_sensor_poke_for_code_500",
            http_conn_id="http_default",
            endpoint="",
            request_params={},
            method="HEAD",
            response_check=resp_check,
            extra_options={"check_response": False},
            poke_interval=1,
        )

        with pytest.raises(AirflowSensorTimeout):
            task.execute(context={})

    @patch("airflow.providers.http.hooks.http.Session.send")
    def test_head_method(self, mock_session_send, create_task_of_operator):
        def resp_check(_):
            return True

        task = create_task_of_operator(
            HttpSensor,
            dag_id="http_sensor_head_method",
            task_id="http_sensor_head_method",
            http_conn_id="http_default",
            endpoint="",
            request_params={},
            method="HEAD",
            response_check=resp_check,
            poke_interval=1,
        )

        task.execute(context={})

        received_request = mock_session_send.call_args.args[0]

        prep_request = requests.Request("HEAD", "https://www.httpbin.org", {}).prepare()

        assert prep_request.url == received_request.url
        assert prep_request.method, received_request.method

    @patch("airflow.providers.http.hooks.http.Session.send")
    def test_poke_context(self, mock_session_send, create_task_instance_of_operator):
        response = requests.Response()
        response.status_code = 200
        mock_session_send.return_value = response

        def resp_check(_, logical_date):
            if logical_date == DEFAULT_DATE:
                return True
            raise AirflowException("AirflowException raised here!")

        task_instance = create_task_instance_of_operator(
            HttpSensor,
            dag_id="http_sensor_poke_exception",
            task_id="http_sensor_poke_exception",
            http_conn_id="http_default",
            endpoint="",
            request_params={},
            response_check=resp_check,
            poke_interval=1,
        )

        task_instance.task.execute(task_instance.get_template_context())

    @patch("airflow.providers.http.hooks.http.Session.send")
    def test_logging_head_error_request(self, mock_session_send, create_task_of_operator):
        def resp_check(_):
            return True

        response = requests.Response()
        response.status_code = 404
        response.reason = "Not Found"
        response._content = b"This endpoint doesn't exist"
        mock_session_send.return_value = response

        task = create_task_of_operator(
            HttpSensor,
            dag_id="http_sensor_head_error",
            task_id="http_sensor_head_error",
            http_conn_id="http_default",
            endpoint="",
            request_params={},
            method="HEAD",
            response_check=resp_check,
            poke_interval=1,
        )

        with mock.patch("airflow.providers.http.hooks.http.HttpHook.log") as mock_log:
            with pytest.raises(AirflowSensorTimeout):
                task.execute(None)

            assert mock_log.error.called
            calls = [
                mock.call("HTTP error: %s", "Not Found"),
                mock.call("This endpoint doesn't exist"),
                mock.call("HTTP error: %s", "Not Found"),
                mock.call("This endpoint doesn't exist"),
            ]
            mock_log.error.assert_has_calls(calls)

    @patch("airflow.providers.http.hooks.http.Session.send")
    def test_response_error_codes_allowlist(self, mock_session_send, create_task_of_operator):
        allowed_error_response_gen = iter(
            [
                (503, "Service Unavailable"),
                (503, "Service Unavailable"),
                (503, "Service Unavailable"),
                (404, "Not Found"),
                (499, "Allowed Non-standard Error Code"),
            ]
        )

        def mocking_allowed_error_responses(*_, **__):
            try:
                error_code, error_reason = next(allowed_error_response_gen)
            except StopIteration:
                return mock.DEFAULT

            error_response = requests.Response()
            error_response.status_code = error_code
            error_response.reason = error_reason

            return error_response

        def resp_check(_):
            return True

        final_response = requests.Response()
        final_response.status_code = 500
        final_response.reason = "Internal Server Error"

        mock_session_send.side_effect = mocking_allowed_error_responses
        mock_session_send.return_value = final_response

        task = create_task_of_operator(
            HttpSensor,
            dag_id="http_sensor_response_error_codes_allowlist",
            task_id="http_sensor_response_error_codes_allowlist",
            response_error_codes_allowlist=["404", "499", "503"],
            http_conn_id="http_default",
            endpoint="",
            request_params={},
            method="GET",
            response_check=resp_check,
            poke_interval=1,
        )
        with pytest.raises(AirflowException, match="500:Internal Server Error"):
            task.execute(context={})


class FakeSession:
    def __init__(self):
        self.response = requests.Response()
        self.response.status_code = 200
        self.response._content = "apache/airflow".encode("ascii", "ignore")
        self.proxies = None
        self.stream = None
        self.verify = False
        self.cert = None

    def send(self, *args, **kwargs):
        return self.response

    def prepare_request(self, request):
        if "date" in request.params:
            self.response._content += ("/" + request.params["date"]).encode("ascii", "ignore")
        return self.response

    def merge_environment_settings(self, _url, **kwargs):
        return kwargs

    def mount(self, prefix, adapter):
        pass


class TestHttpOpSensor:
    @mock.patch("airflow.providers.http.hooks.http.Session", FakeSession)
    def test_get(self):
        op = HttpOperator(
            task_id="get_op",
            method="GET",
            endpoint="/search",
            data={"client": "ubuntu", "q": "airflow"},
            headers={},
        )
        op.execute({})

    @mock.patch("airflow.providers.http.hooks.http.Session", FakeSession)
    def test_get_response_check(self):
        op = HttpOperator(
            task_id="get_op",
            method="GET",
            endpoint="/search",
            data={"client": "ubuntu", "q": "airflow"},
            response_check=lambda response: ("apache/airflow" in response.text),
            headers={},
        )
        op.execute({})

    @pytest.mark.skipif(not AIRFLOW_V_3_0_PLUS, reason="Test only for Airflow 3.0+")
    @mock.patch("airflow.providers.http.hooks.http.Session", FakeSession)
    def test_sensor(self, run_task):
        sensor = HttpSensor(
            task_id="http_sensor_check",
            http_conn_id="http_default",
            endpoint="/search",
            request_params={"client": "ubuntu", "q": "airflow", "date": "{{ds}}"},
            headers={},
            response_check=lambda response: f"apache/airflow/{DEFAULT_DATE:%Y-%m-%d}" in response.text,
            poke_interval=5,
            timeout=15,
        )
        run_task(sensor)

    @pytest.mark.skipif(AIRFLOW_V_3_0_PLUS, reason="Test only for Airflow < 3.0")
    @mock.patch("airflow.providers.http.hooks.http.Session", FakeSession)
    def test_sensor_af2(self):
        dag = DAG(TEST_DAG_ID, schedule=None)
        sensor = HttpSensor(
            task_id="http_sensor_check",
            http_conn_id="http_default",
            endpoint="/search",
            request_params={"client": "ubuntu", "q": "airflow", "date": "{{ds}}"},
            headers={},
            response_check=lambda response: f"apache/airflow/{DEFAULT_DATE:%Y-%m-%d}" in response.text,
            poke_interval=5,
            timeout=15,
            dag=dag,
        )
        sensor.run(start_date=DEFAULT_DATE, end_date=DEFAULT_DATE, ignore_ti_state=True)


class TestHttpSensorAsync:
    @mock.patch("airflow.providers.http.sensors.http.HttpSensor.defer")
    @mock.patch(
        "airflow.providers.http.sensors.http.HttpSensor.poke",
        return_value=True,
    )
    def test_execute_finished_before_deferred(
        self,
        mock_poke,
        mock_defer,
    ):
        """
        Asserts that a task is not deferred when task is already finished
        """

        task = HttpSensor(task_id="run_now", endpoint="test-endpoint", deferrable=True)

        task.execute({})
        assert not mock_defer.called

    @mock.patch(
        "airflow.providers.http.sensors.http.HttpSensor.poke",
        return_value=False,
    )
    def test_execute_is_deferred(self, mock_poke):
        """
        Asserts that a task is deferred and a HttpTrigger will be fired
        when the HttpSensor is executed in deferrable mode.
        """

        task = HttpSensor(task_id="run_now", endpoint="test-endpoint", deferrable=True)

        with pytest.raises(TaskDeferred) as exc:
            task.execute({})

        assert isinstance(exc.value.trigger, HttpSensorTrigger), "Trigger is not a HttpTrigger"

<<<<<<< HEAD
    @mock.patch("airflow.providers.http.sensors.http.HttpSensor.poke", return_value=False)
    @mock.patch("airflow.providers.http.triggers.http.HttpSensorTrigger._get_async_hook")
    def test_execute_defer_when_response_check_is_not_none(self, mock_async_hook, mock_poke):
        def mock_response(status_code: int, text: str = ""):
            encoding = "utf-8"
            response = MagicMock(spec=ClientResponse)
            response.status = status_code
            response.cookies = {}
            response.reason = "ok"
            response.url = "test-endpoint"
            response.get_encoding.side_effect = lambda: encoding
            response.read = AsyncMock(return_value=text.encode(encoding))
            return response

        mocked_hook = MagicMock(spec=HttpAsyncHook)
        mocked_hook.run = AsyncMock(
            side_effect=[
                AirflowException("404: Not Found"),
                mock_response(200, '{"message": "httpbin success"}'),
            ]
        )
        mock_async_hook.return_value = mocked_hook

=======
    @mock.patch("airflow.providers.http.sensors.http.HttpSensor.defer")
    @mock.patch(
        "airflow.sdk.bases.sensor.BaseSensorOperator.execute"
        if AIRFLOW_V_3_0_PLUS
        else "airflow.sensors.base.BaseSensorOperator.execute"
    )
    def test_execute_not_defer_when_response_check_is_not_none(self, mock_execute, mock_defer):
>>>>>>> a5211f2e
        task = HttpSensor(
            task_id="run_now",
            endpoint="test-endpoint",
            response_check=lambda response: "httpbin" in response.text,
            poke_interval=1,
            timeout=5,
            deferrable=True,
        )

        results, events = execute_operator(task)

        assert not results
        assert events
        assert events[0].payload["status"] == "success"
        assert isinstance(
            pickle.loads(base64.standard_b64decode(events[0].payload["response"])), requests.Response
        )<|MERGE_RESOLUTION|>--- conflicted
+++ resolved
@@ -388,7 +388,6 @@
 
         assert isinstance(exc.value.trigger, HttpSensorTrigger), "Trigger is not a HttpTrigger"
 
-<<<<<<< HEAD
     @mock.patch("airflow.providers.http.sensors.http.HttpSensor.poke", return_value=False)
     @mock.patch("airflow.providers.http.triggers.http.HttpSensorTrigger._get_async_hook")
     def test_execute_defer_when_response_check_is_not_none(self, mock_async_hook, mock_poke):
@@ -412,7 +411,6 @@
         )
         mock_async_hook.return_value = mocked_hook
 
-=======
     @mock.patch("airflow.providers.http.sensors.http.HttpSensor.defer")
     @mock.patch(
         "airflow.sdk.bases.sensor.BaseSensorOperator.execute"
@@ -420,7 +418,6 @@
         else "airflow.sensors.base.BaseSensorOperator.execute"
     )
     def test_execute_not_defer_when_response_check_is_not_none(self, mock_execute, mock_defer):
->>>>>>> a5211f2e
         task = HttpSensor(
             task_id="run_now",
             endpoint="test-endpoint",
