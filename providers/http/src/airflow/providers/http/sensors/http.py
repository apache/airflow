#
# Licensed to the Apache Software Foundation (ASF) under one
# or more contributor license agreements.  See the NOTICE file
# distributed with this work for additional information
# regarding copyright ownership.  The ASF licenses this file
# to you under the Apache License, Version 2.0 (the
# "License"); you may not use this file except in compliance
# with the License.  You may obtain a copy of the License at
#
#   http://www.apache.org/licenses/LICENSE-2.0
#
# Unless required by applicable law or agreed to in writing,
# software distributed under the License is distributed on an
# "AS IS" BASIS, WITHOUT WARRANTIES OR CONDITIONS OF ANY
# KIND, either express or implied.  See the License for the
# specific language governing permissions and limitations
# under the License.
from __future__ import annotations

<<<<<<< HEAD
import base64
import pickle
from collections.abc import Sequence
=======
from collections.abc import Callable, Sequence
>>>>>>> a5211f2e
from datetime import timedelta
from typing import TYPE_CHECKING, Any

from airflow.configuration import conf
from airflow.exceptions import AirflowException
from airflow.providers.http.hooks.http import HttpHook, _default_response_maker
from airflow.providers.http.triggers.http import HttpSensorTrigger
from airflow.providers.http.version_compat import AIRFLOW_V_3_0_PLUS, BaseSensorOperator

if TYPE_CHECKING:
    from requests import Response

    try:
        from airflow.sdk.definitions.context import Context

        if AIRFLOW_V_3_0_PLUS:
            from airflow.sdk import PokeReturnValue
        else:
            from airflow.sensors.base import PokeReturnValue  # type: ignore[no-redef]
    except ImportError:
        # TODO: Remove once provider drops support for Airflow 2
        from airflow.utils.context import Context


class HttpSensor(BaseSensorOperator):
    """
    Execute HTTP GET statement; return False on failure 404 Not Found or `response_check` returning False.

    HTTP Error codes other than 404 (like 403) or Connection Refused Error
    would raise an exception and fail the sensor itself directly (no more poking).
    To avoid failing the task for other codes than 404, the argument ``response_error_codes_allowlist``
    can be passed with the list containing all the allowed error status codes, like ``["404", "503"]``
    To skip error status code check at all, the argument ``extra_option``
    can be passed with the value ``{'check_response': False}``. It will make the ``response_check``
    be execute for any http status code.

    The response check can access the template context to the operator:

    .. code-block:: python

        def response_check(response, task_instance):
            # The task_instance is injected, so you can pull data form xcom
            # Other context variables such as dag, ds, logical_date are also available.
            xcom_data = task_instance.xcom_pull(task_ids="pushing_task")
            # In practice you would do something more sensible with this data..
            print(xcom_data)
            return True


        HttpSensor(task_id="my_http_sensor", ..., response_check=response_check)

    .. seealso::
        For more information on how to use this operator, take a look at the guide:
        :ref:`howto/operator:HttpSensor`

    :param http_conn_id: The :ref:`http connection<howto/connection:http>` to run the
        sensor against
    :param method: The HTTP request method to use
    :param endpoint: The relative part of the full url
    :param request_params: The parameters to be added to the GET url
    :param headers: The HTTP headers to be added to the GET request
    :param response_error_codes_allowlist: An allowlist to return False on poke(), not to raise exception.
        If the ``None`` value comes in, it is assigned ["404"] by default, for backward compatibility.
        When you also want ``404 Not Found`` to raise the error, explicitly deliver the blank list ``[]``.
    :param response_check: A check against the 'requests' response object.
        The callable takes the response object as the first positional argument
        and optionally any number of keyword arguments available in the context dictionary.
        It should return True for 'pass' and False otherwise.
    :param extra_options: Extra options for the 'requests' library, see the
        'requests' documentation (options to modify timeout, ssl, etc.)
    :param tcp_keep_alive: Enable TCP Keep Alive for the connection.
    :param tcp_keep_alive_idle: The TCP Keep Alive Idle parameter (corresponds to ``socket.TCP_KEEPIDLE``).
    :param tcp_keep_alive_count: The TCP Keep Alive count parameter (corresponds to ``socket.TCP_KEEPCNT``)
    :param tcp_keep_alive_interval: The TCP Keep Alive interval parameter (corresponds to
        ``socket.TCP_KEEPINTVL``)
    :param deferrable: If waiting for completion, whether to defer the task until done,
        default is ``False``
    """

    template_fields: Sequence[str] = ("endpoint", "request_params", "headers")

    def __init__(
        self,
        *,
        endpoint: str,
        http_conn_id: str = "http_default",
        method: str = "GET",
        request_params: dict[str, Any] | None = None,
        request_kwargs: dict[str, Any] | None = None,
        headers: dict[str, Any] | None = None,
        response_error_codes_allowlist: list[str] | None = None,
        response_check: Callable[..., bool | PokeReturnValue] | None = None,
        extra_options: dict[str, Any] | None = None,
        tcp_keep_alive: bool = True,
        tcp_keep_alive_idle: int = 120,
        tcp_keep_alive_count: int = 20,
        tcp_keep_alive_interval: int = 30,
        deferrable: bool = conf.getboolean("operators", "default_deferrable", fallback=False),
        **kwargs: Any,
    ) -> None:
        super().__init__(**kwargs)
        self.endpoint = endpoint
        self.http_conn_id = http_conn_id
        self.method = method
        self.response_error_codes_allowlist = (
            ("404",) if response_error_codes_allowlist is None else tuple(response_error_codes_allowlist)
        )
        self.request_params = request_params or {}
        self.headers = headers or {}
        self.extra_options = extra_options or {}
        self.response_check = response_check
        self.tcp_keep_alive = tcp_keep_alive
        self.tcp_keep_alive_idle = tcp_keep_alive_idle
        self.tcp_keep_alive_count = tcp_keep_alive_count
        self.tcp_keep_alive_interval = tcp_keep_alive_interval
        self.deferrable = deferrable
        self.request_kwargs = request_kwargs or {}

    def poke(self, context: Context) -> bool | PokeReturnValue:
        from airflow.utils.operator_helpers import determine_kwargs

        hook = HttpHook(
            method=self.method,
            http_conn_id=self.http_conn_id,
            tcp_keep_alive=self.tcp_keep_alive,
            tcp_keep_alive_idle=self.tcp_keep_alive_idle,
            tcp_keep_alive_count=self.tcp_keep_alive_count,
            tcp_keep_alive_interval=self.tcp_keep_alive_interval,
        )

        self.log.info("Poking: %s", self.endpoint)
        try:
            response = hook.run(
                self.endpoint,
                data=self.request_params,
                headers=self.headers,
                extra_options=self.extra_options,
                **self.request_kwargs,
            )

            if self.response_check:
                kwargs = determine_kwargs(self.response_check, [response], context)

                return self.response_check(response, **kwargs)

        except AirflowException as exc:
            if str(exc).startswith(self.response_error_codes_allowlist):
                return False
            raise exc

        return True

    def execute(self, context: Context) -> Any:
        if not self.deferrable:
            return super().execute(context=context)
        if not self.poke(context):
            self.defer(
                timeout=timedelta(seconds=self.timeout),
                trigger=HttpSensorTrigger(
                    endpoint=self.endpoint,
                    http_conn_id=self.http_conn_id,
                    data=self.request_params,
                    headers=self.headers,
                    method=self.method,
                    extra_options=self.extra_options,
                    poke_interval=self.poke_interval,
                ),
                method_name="execute_complete",
            )

    def process_response(self, context: Context, response: Response | list[Response]) -> Any:
        """Process the response."""
        from airflow.utils.operator_helpers import determine_kwargs

        make_default_response: Callable = _default_response_maker(response=response)

        if self.response_check:
            kwargs = determine_kwargs(self.response_check, [response], context)
            return self.response_check(response, **kwargs)
        return make_default_response()

    def execute_complete(self, context: Context, event: dict[str, Any]) -> None:
        if event["status"] != "success":
            raise AirflowException(f"Unexpected error in the operation: {event['message']}")
        if self.response_check:
            response = pickle.loads(base64.standard_b64decode(event["response"]))
            if not self.process_response(context=context, response=response):
                raise AirflowException("response_check condition is not matched for %s", self.task_id)
            self.log.info("response_check condition is matched for %s", self.task_id)
        self.log.info("%s completed successfully.", self.task_id)<|MERGE_RESOLUTION|>--- conflicted
+++ resolved
@@ -17,13 +17,9 @@
 # under the License.
 from __future__ import annotations
 
-<<<<<<< HEAD
 import base64
 import pickle
-from collections.abc import Sequence
-=======
 from collections.abc import Callable, Sequence
->>>>>>> a5211f2e
 from datetime import timedelta
 from typing import TYPE_CHECKING, Any
 
