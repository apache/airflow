--- conflicted
+++ resolved
@@ -119,9 +119,6 @@
             }
         },
         "dependencies": ["apache-airflow>=2.9.0", "yandexcloud>=0.308.0", "yandex-query-client>=0.1.4"],
-<<<<<<< HEAD
         "optional-dependencies": {"common.compat": ["apache-airflow-providers-common-compat"]},
-=======
         "devel-dependencies": [],
->>>>>>> 073353b5
     }