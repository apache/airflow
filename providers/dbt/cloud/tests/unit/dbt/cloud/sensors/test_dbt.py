# Licensed to the Apache Software Foundation (ASF) under one
# or more contributor license agreements.  See the NOTICE file
# distributed with this work for additional information
# regarding copyright ownership.  The ASF licenses this file
# to you under the Apache License, Version 2.0 (the
# "License"); you may not use this file except in compliance
# with the License.  You may obtain a copy of the License at
#
#   http://www.apache.org/licenses/LICENSE-2.0
#
# Unless required by applicable law or agreed to in writing,
# software distributed under the License is distributed on an
# "AS IS" BASIS, WITHOUT WARRANTIES OR CONDITIONS OF ANY
# KIND, either express or implied.  See the License for the
# specific language governing permissions and limitations
# under the License.
from __future__ import annotations

from unittest import mock
from unittest.mock import patch

import pytest

from airflow.exceptions import (
    AirflowException,
    TaskDeferred,
)
from airflow.models.connection import Connection
from airflow.providers.dbt.cloud.hooks.dbt import DbtCloudHook, DbtCloudJobRunException, DbtCloudJobRunStatus
from airflow.providers.dbt.cloud.sensors.dbt import DbtCloudJobRunSensor
from airflow.providers.dbt.cloud.triggers.dbt import DbtCloudRunJobTrigger

pytestmark = pytest.mark.db_test


ACCOUNT_ID = 11111
RUN_ID = 5555
TOKEN = "token"


class TestDbtCloudJobRunSensor:
    TASK_ID = "dbt_cloud_run_job"
    CONN_ID = "dbt_cloud_default"
    DBT_RUN_ID = 1234
    TIMEOUT = 300

    # TODO: Potential performance issue, converted setup_class to a setup_connections function level fixture
    @pytest.fixture(autouse=True)
    def setup_connections(self, create_connection_without_db):
        conn = Connection(conn_id="dbt", conn_type=DbtCloudHook.conn_type, login=ACCOUNT_ID, password=TOKEN)

        create_connection_without_db(conn)

    def setup_class(self):
        self.sensor = DbtCloudJobRunSensor(
            task_id="job_run_sensor",
            dbt_cloud_conn_id="dbt",
            run_id=RUN_ID,
            account_id=ACCOUNT_ID,
            timeout=30,
            poke_interval=15,
        )

<<<<<<< HEAD
=======
        # Connection
        conn = Connection(
            conn_id="dbt", conn_type=DbtCloudHook.conn_type, login=str(ACCOUNT_ID), password=TOKEN
        )

        db.merge_conn(conn)

>>>>>>> 067b3e8a
    def test_init(self):
        assert self.sensor.dbt_cloud_conn_id == "dbt"
        assert self.sensor.run_id == RUN_ID
        assert self.sensor.timeout == 30
        assert self.sensor.poke_interval == 15

    @pytest.mark.parametrize(
        argnames=("job_run_status", "expected_poke_result"),
        argvalues=[
            (1, False),  # QUEUED
            (2, False),  # STARTING
            (3, False),  # RUNNING
            (10, True),  # SUCCESS
        ],
    )
    @patch.object(DbtCloudHook, "get_job_run_status")
    def test_poke(self, mock_job_run_status, job_run_status, expected_poke_result):
        mock_job_run_status.return_value = job_run_status

        assert self.sensor.poke({}) == expected_poke_result

    @pytest.mark.parametrize(
        argnames=("job_run_status", "expected_poke_result"),
        argvalues=[
            (20, "exception"),  # ERROR
            (30, "exception"),  # CANCELLED
        ],
    )
    @patch.object(DbtCloudHook, "get_job_run_status")
    def test_poke_with_exception(self, mock_job_run_status, job_run_status, expected_poke_result):
        mock_job_run_status.return_value = job_run_status

        # The sensor should fail if the job run status is 20 (aka Error) or 30 (aka Cancelled).
        if job_run_status == DbtCloudJobRunStatus.ERROR.value:
            error_message = f"Job run {RUN_ID} has failed."
        else:
            error_message = f"Job run {RUN_ID} has been cancelled."

        with pytest.raises(DbtCloudJobRunException, match=error_message):
            self.sensor.poke({})

    @mock.patch("airflow.providers.dbt.cloud.sensors.dbt.DbtCloudHook")
    @mock.patch("airflow.providers.dbt.cloud.sensors.dbt.DbtCloudJobRunSensor.defer")
    def test_dbt_cloud_job_run_sensor_finish_before_deferred(self, mock_defer, mock_hook):
        task = DbtCloudJobRunSensor(
            dbt_cloud_conn_id=self.CONN_ID,
            task_id=self.TASK_ID,
            run_id=self.DBT_RUN_ID,
            timeout=self.TIMEOUT,
            deferrable=True,
        )
        mock_hook.return_value.get_job_run_status.return_value = DbtCloudJobRunStatus.SUCCESS.value
        task.execute(mock.MagicMock())
        assert not mock_defer.called

    @mock.patch("airflow.providers.dbt.cloud.sensors.dbt.DbtCloudHook")
    def test_execute_with_deferrable_mode(self, mock_hook):
        """Assert execute method defer for Dbt cloud job run status sensors"""
        task = DbtCloudJobRunSensor(
            dbt_cloud_conn_id=self.CONN_ID,
            task_id=self.TASK_ID,
            run_id=self.DBT_RUN_ID,
            timeout=self.TIMEOUT,
            deferrable=True,
        )
        mock_hook.return_value.get_job_run_status.return_value = DbtCloudJobRunStatus.STARTING.value
        with pytest.raises(TaskDeferred) as exc:
            task.execute({})
        assert isinstance(exc.value.trigger, DbtCloudRunJobTrigger), "Trigger is not a DbtCloudRunJobTrigger"

    def test_execute_complete_success(self):
        """Assert execute_complete log success message when trigger fire with target status"""
        task = DbtCloudJobRunSensor(
            dbt_cloud_conn_id=self.CONN_ID,
            task_id=self.TASK_ID,
            run_id=self.DBT_RUN_ID,
            timeout=self.TIMEOUT,
            deferrable=True,
        )

        msg = f"Job run {self.DBT_RUN_ID} has completed successfully."
        with mock.patch.object(task.log, "info") as mock_log_info:
            task.execute_complete(
                context={}, event={"status": "success", "message": msg, "run_id": self.DBT_RUN_ID}
            )
        mock_log_info.assert_called_with(msg)

    @pytest.mark.parametrize(
        "mock_status, mock_message",
        [
            ("cancelled", "Job run 1234 has been cancelled."),
            ("error", "Job run 1234 has failed."),
        ],
    )
    def test_execute_complete_failure(self, mock_status, mock_message):
        """Assert execute_complete method to raise exception on the cancelled and error status"""
        task = DbtCloudJobRunSensor(
            dbt_cloud_conn_id=self.CONN_ID,
            task_id=self.TASK_ID,
            run_id=self.DBT_RUN_ID,
            timeout=self.TIMEOUT,
            deferrable=True,
        )
        with pytest.raises(AirflowException):
            task.execute_complete(
                context={}, event={"status": mock_status, "message": mock_message, "run_id": self.DBT_RUN_ID}
            )<|MERGE_RESOLUTION|>--- conflicted
+++ resolved
@@ -47,8 +47,10 @@
     # TODO: Potential performance issue, converted setup_class to a setup_connections function level fixture
     @pytest.fixture(autouse=True)
     def setup_connections(self, create_connection_without_db):
-        conn = Connection(conn_id="dbt", conn_type=DbtCloudHook.conn_type, login=ACCOUNT_ID, password=TOKEN)
-
+        # Connection
+        conn = Connection(
+            conn_id="dbt", conn_type=DbtCloudHook.conn_type, login=str(ACCOUNT_ID), password=TOKEN
+        )
         create_connection_without_db(conn)
 
     def setup_class(self):
@@ -61,16 +63,6 @@
             poke_interval=15,
         )
 
-<<<<<<< HEAD
-=======
-        # Connection
-        conn = Connection(
-            conn_id="dbt", conn_type=DbtCloudHook.conn_type, login=str(ACCOUNT_ID), password=TOKEN
-        )
-
-        db.merge_conn(conn)
-
->>>>>>> 067b3e8a
     def test_init(self):
         assert self.sensor.dbt_cloud_conn_id == "dbt"
         assert self.sensor.run_id == RUN_ID
