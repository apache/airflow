--- conflicted
+++ resolved
@@ -29,10 +29,6 @@
 
 from airflow.configuration import conf
 from airflow.exceptions import AirflowException
-<<<<<<< HEAD
-from airflow.models import BaseOperator, BaseOperatorLink, XCom
-from airflow.providers.databricks.hooks.databricks import DatabricksHook, RunLifeCycleState, RunState
-=======
 from airflow.models import BaseOperator
 from airflow.providers.databricks.hooks.databricks import (
     DatabricksHook,
@@ -40,7 +36,6 @@
     RunState,
     SQLStatementState,
 )
->>>>>>> ba0d3cd7
 from airflow.providers.databricks.operators.databricks_workflow import (
     DatabricksWorkflowTaskGroup,
     WorkflowRunMetadata,
@@ -62,7 +57,8 @@
     from airflow.utils.task_group import TaskGroup
 
 if AIRFLOW_V_3_0_PLUS:
-    from airflow.sdk import BaseOperatorLink
+    from airflow.sdk import 
+    
     from airflow.sdk.execution_time.xcom import XCom
 else:
     from airflow.models import XCom  # type: ignore[no-redef]
