--- conflicted
+++ resolved
@@ -172,7 +172,6 @@
             raise AirflowException("SQL connection is not initialized")
         return cast("AirflowConnection", self._sql_conn)
 
-<<<<<<< HEAD
     @property
     def sqlalchemy_url(self) -> URL:
         """
@@ -204,10 +203,7 @@
         """
         return self.sqlalchemy_url.render_as_string(hide_password=False)
 
-    @overload  # type: ignore[override]
-=======
     @overload
->>>>>>> 11b53f40
     def run(
         self,
         sql: str | Iterable[str],
