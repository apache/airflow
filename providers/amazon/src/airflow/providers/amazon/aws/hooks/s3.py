#
# Licensed to the Apache Software Foundation (ASF) under one
# or more contributor license agreements.  See the NOTICE file
# distributed with this work for additional information
# regarding copyright ownership.  The ASF licenses this file
# to you under the Apache License, Version 2.0 (the
# "License"); you may not use this file except in compliance
# with the License.  You may obtain a copy of the License at
#
#   http://www.apache.org/licenses/LICENSE-2.0
#
# Unless required by applicable law or agreed to in writing,
# software distributed under the License is distributed on an
# "AS IS" BASIS, WITHOUT WARRANTIES OR CONDITIONS OF ANY
# KIND, either express or implied.  See the License for the
# specific language governing permissions and limitations
# under the License.
"""Interact with AWS S3, using the boto3 library."""

from __future__ import annotations

import asyncio
import fnmatch
import gzip as gz
import inspect
import logging
import os
import re
import shutil
import time
from collections.abc import AsyncIterator, Callable
from contextlib import suppress
from copy import deepcopy
from datetime import datetime
from functools import cached_property, wraps
from inspect import signature
from io import BytesIO
from pathlib import Path
from tempfile import NamedTemporaryFile, gettempdir
from typing import TYPE_CHECKING, Any
from urllib.parse import urlsplit
from uuid import uuid4

if TYPE_CHECKING:
    from mypy_boto3_s3.service_resource import (
        Bucket as S3Bucket,
        Object as S3ResourceObject,
    )

    from airflow.utils.types import ArgNotSet

    with suppress(ImportError):
        from aiobotocore.client import AioBaseClient


from asgiref.sync import sync_to_async
from boto3.s3.transfer import S3Transfer, TransferConfig
from botocore.exceptions import ClientError

from airflow.exceptions import AirflowException, AirflowNotFoundException
from airflow.providers.amazon.aws.exceptions import S3HookUriParseFailure
from airflow.providers.amazon.aws.hooks.base_aws import AwsBaseHook
from airflow.providers.amazon.aws.utils.tags import format_tags
from airflow.providers.common.compat.lineage.hook import get_hook_lineage_collector
from airflow.utils.helpers import chunks

logger = logging.getLogger(__name__)


# Explicit value that would remove ACLs from a copy
# No conflicts with Canned ACLs:
#   https://docs.aws.amazon.com/AmazonS3/latest/userguide/acl-overview.html#canned-acl
NO_ACL = "no-acl"


def provide_bucket_name(func: Callable) -> Callable:
    """Provide a bucket name taken from the connection if no bucket name has been passed to the function."""
    if hasattr(func, "_unify_bucket_name_and_key_wrapped"):
        logger.warning("`unify_bucket_name_and_key` should wrap `provide_bucket_name`.")

    function_signature = signature(func)
    if "bucket_name" not in function_signature.parameters:
        raise RuntimeError(
            "Decorator provide_bucket_name should only wrap a function with param 'bucket_name'."
        )

    async def maybe_add_bucket_name(*args, **kwargs):
        bound_args = function_signature.bind(*args, **kwargs)

        if not bound_args.arguments.get("bucket_name"):
            self = args[0]
            if self.aws_conn_id:
                connection = await sync_to_async(self.get_connection)(self.aws_conn_id)
                if connection.schema:
                    bound_args.arguments["bucket_name"] = connection.schema
        return bound_args

    if inspect.iscoroutinefunction(func):

        @wraps(func)
        async def wrapper(*args: Any, **kwargs: Any) -> Any:
            bound_args = await maybe_add_bucket_name(*args, **kwargs)
            print(f"invoking async function {func=}")
            return await func(*bound_args.args, **bound_args.kwargs)

    elif inspect.isasyncgenfunction(func):

        @wraps(func)
        async def wrapper(*args: Any, **kwargs: Any) -> Any:
            bound_args = await maybe_add_bucket_name(*args, **kwargs)
            async for thing in func(*bound_args.args, **bound_args.kwargs):
                yield thing

    else:

        @wraps(func)
        def wrapper(*args, **kwargs) -> Callable:
            bound_args = function_signature.bind(*args, **kwargs)

            if not bound_args.arguments.get("bucket_name"):
                self = args[0]

                if "bucket_name" in self.service_config:
                    bound_args.arguments["bucket_name"] = self.service_config["bucket_name"]

            return func(*bound_args.args, **bound_args.kwargs)

    return wrapper


def unify_bucket_name_and_key(func: Callable) -> Callable:
    """Unify bucket name and key in case no bucket name and at least a key has been passed to the function."""
    function_signature = signature(func)

    @wraps(func)
    def wrapper(*args, **kwargs) -> Callable:
        bound_args = function_signature.bind(*args, **kwargs)

        if "wildcard_key" in bound_args.arguments:
            key_name = "wildcard_key"
        elif "key" in bound_args.arguments:
            key_name = "key"
        else:
            raise ValueError("Missing key parameter!")

        if "bucket_name" not in bound_args.arguments:
            with suppress(S3HookUriParseFailure):
                (
                    bound_args.arguments["bucket_name"],
                    bound_args.arguments[key_name],
                ) = S3Hook.parse_s3_url(bound_args.arguments[key_name])

        return func(*bound_args.args, **bound_args.kwargs)

    # set attr _unify_bucket_name_and_key_wrapped so that we can check at
    # class definition that unify is the first decorator applied
    # if provide_bucket_name is applied first, and there's a bucket defined in conn
    # then if user supplies full key, bucket in key is not respected
    wrapper._unify_bucket_name_and_key_wrapped = True  # type: ignore[attr-defined]
    return wrapper


class S3Hook(AwsBaseHook):
    """
    Interact with Amazon Simple Storage Service (S3).

    Provide thick wrapper around :external+boto3:py:class:`boto3.client("s3") <S3.Client>`
    and :external+boto3:py:class:`boto3.resource("s3") <S3.ServiceResource>`.

    :param transfer_config_args: Configuration object for managed S3 transfers.
    :param extra_args: Extra arguments that may be passed to the download/upload operations.

    .. seealso::
        https://boto3.amazonaws.com/v1/documentation/api/latest/reference/customizations/s3.html#s3-transfers

        - For allowed upload extra arguments see ``boto3.s3.transfer.S3Transfer.ALLOWED_UPLOAD_ARGS``.
        - For allowed download extra arguments see ``boto3.s3.transfer.S3Transfer.ALLOWED_DOWNLOAD_ARGS``.

    Additional arguments (such as ``aws_conn_id``) may be specified and
    are passed down to the underlying AwsBaseHook.

    .. seealso::
        - :class:`airflow.providers.amazon.aws.hooks.base_aws.AwsBaseHook`
    """

    def __init__(
        self,
        aws_conn_id: str | None | ArgNotSet = AwsBaseHook.default_conn_name,
        transfer_config_args: dict | None = None,
        extra_args: dict | None = None,
        *args,
        **kwargs,
    ) -> None:
        kwargs["client_type"] = "s3"
        kwargs["aws_conn_id"] = aws_conn_id
        self._requester_pays = kwargs.pop("requester_pays", False)

        if transfer_config_args and not isinstance(transfer_config_args, dict):
            raise TypeError(f"transfer_config_args expected dict, got {type(transfer_config_args).__name__}.")
        self.transfer_config = TransferConfig(**transfer_config_args or {})

        if extra_args and not isinstance(extra_args, dict):
            raise TypeError(f"extra_args expected dict, got {type(extra_args).__name__}.")
        self._extra_args = extra_args or {}

        super().__init__(*args, **kwargs)

    @cached_property
    def resource(self):
        return self.get_session().resource(
            self.service_name,
            endpoint_url=self.conn_config.get_service_endpoint_url(service_name=self.service_name),
            config=self.config,
            verify=self.verify,
        )

    @property
    def extra_args(self):
        """Return hook's extra arguments (immutable)."""
        return deepcopy(self._extra_args)

    @staticmethod
    def parse_s3_url(s3url: str) -> tuple[str, str]:
        """
        Parse the S3 Url into a bucket name and key.

        See https://docs.aws.amazon.com/AmazonS3/latest/userguide/access-bucket-intro.html
        for valid url formats.

        :param s3url: The S3 Url to parse.
        :return: the parsed bucket name and key
        """
        valid_s3_format = "S3://bucket-name/key-name"
        valid_s3_virtual_hosted_format = "https://bucket-name.s3.region-code.amazonaws.com/key-name"
        format = s3url.split("//")
        if re.match(r"s3[na]?:", format[0], re.IGNORECASE):
            parsed_url = urlsplit(s3url, allow_fragments=False)
            if not parsed_url.netloc:
                raise S3HookUriParseFailure(
                    "Please provide a bucket name using a valid format of the form: "
                    f'{valid_s3_format} or {valid_s3_virtual_hosted_format} but provided: "{s3url}"'
                )

            bucket_name = parsed_url.netloc
            key = parsed_url.path.lstrip("/")
        elif format[0] == "https:":
            temp_split = format[1].split(".")
            if temp_split[0] == "s3":
                # "https://s3.region-code.amazonaws.com/bucket-name/key-name"
                _, bucket_name, key = format[1].split("/", 2)
            elif temp_split[1] == "s3":
                # "https://bucket-name.s3.region-code.amazonaws.com/key-name"
                bucket_name = temp_split[0]
                key = format[1].partition("/")[-1]
            else:
                raise S3HookUriParseFailure(
                    "Please provide a bucket name using a valid virtually hosted format which should "
                    f'be of the form: {valid_s3_virtual_hosted_format} but provided: "{s3url}"'
                )
        else:
            raise S3HookUriParseFailure(
                "Please provide a bucket name using a valid format of the form: "
                f'{valid_s3_format} or {valid_s3_virtual_hosted_format} but provided: "{s3url}"'
            )
        return bucket_name, key

    @staticmethod
    def get_s3_bucket_key(
        bucket: str | None, key: str, bucket_param_name: str, key_param_name: str
    ) -> tuple[str, str]:
        """
        Get the S3 bucket name and key.

        From either:
        - bucket name and key. Return the info as it is after checking `key` is a relative path.
        - key. Must be a full s3:// url.

        :param bucket: The S3 bucket name
        :param key: The S3 key
        :param bucket_param_name: The parameter name containing the bucket name
        :param key_param_name: The parameter name containing the key name
        :return: the parsed bucket name and key
        """
        if bucket is None:
            return S3Hook.parse_s3_url(key)

        parsed_url = urlsplit(key)
        if parsed_url.scheme != "" or parsed_url.netloc != "":
            raise TypeError(
                f"If `{bucket_param_name}` is provided, {key_param_name} should be a relative path "
                "from root level, rather than a full s3:// url"
            )
        return bucket, key

    @provide_bucket_name
    def check_for_bucket(self, bucket_name: str | None = None) -> bool:
        """
        Check if bucket_name exists.

        .. seealso::
            - :external+boto3:py:meth:`S3.Client.head_bucket`

        :param bucket_name: the name of the bucket
        :return: True if it exists and False if not.
        """
        try:
            self.get_conn().head_bucket(Bucket=bucket_name)
            return True
        except ClientError as e:
            # The head_bucket api is odd in that it cannot return proper
            # exception objects, so error codes must be used. Only 200, 404 and 403
            # are ever returned. See the following links for more details:
            # https://github.com/boto/boto3/issues/2499
            # https://boto3.amazonaws.com/v1/documentation/api/latest/reference/services/s3.html#S3.Client.head_bucket
            return_code = int(e.response["Error"]["Code"])
            if return_code == 404:
                self.log.info('Bucket "%s" does not exist', bucket_name)
            elif return_code == 403:
                self.log.error(
                    'Access to bucket "%s" is forbidden or there was an error with the request',
                    bucket_name,
                )
                self.log.error(e)
            return False

    @provide_bucket_name
    def get_bucket(self, bucket_name: str | None = None) -> S3Bucket:
        """
        Return a :py:class:`S3.Bucket` object.

        .. seealso::
            - :external+boto3:py:meth:`S3.ServiceResource.Bucket`

        :param bucket_name: the name of the bucket
        :return: the bucket object to the bucket name.
        """
        return self.resource.Bucket(bucket_name)

    @provide_bucket_name
    def create_bucket(self, bucket_name: str | None = None, region_name: str | None = None) -> None:
        """
        Create an Amazon S3 bucket.

        .. seealso::
            - :external+boto3:py:meth:`S3.Client.create_bucket`

        :param bucket_name: The name of the bucket
        :param region_name: The name of the aws region in which to create the bucket.
        """
        if not region_name:
            if self.conn_region_name == "aws-global":
                raise AirflowException(
                    "Unable to create bucket if `region_name` not set "
                    "and boto3 configured to use s3 regional endpoints."
                )
            region_name = self.conn_region_name

        if region_name == "us-east-1":
            self.get_conn().create_bucket(Bucket=bucket_name)
        else:
            self.get_conn().create_bucket(
                Bucket=bucket_name,
                CreateBucketConfiguration={"LocationConstraint": region_name},
            )

    @provide_bucket_name
    def check_for_prefix(self, prefix: str, delimiter: str, bucket_name: str | None = None) -> bool:
        """
        Check that a prefix exists in a bucket.

        :param bucket_name: the name of the bucket
        :param prefix: a key prefix
        :param delimiter: the delimiter marks key hierarchy.
        :return: False if the prefix does not exist in the bucket and True if it does.
        """
        if not prefix.endswith(delimiter):
            prefix += delimiter
        prefix_split = re.split(rf"(\w+[{delimiter}])$", prefix, 1)
        previous_level = prefix_split[0]
        plist = self.list_prefixes(bucket_name, previous_level, delimiter)
        return prefix in plist

    @provide_bucket_name
    def list_prefixes(
        self,
        bucket_name: str | None = None,
        prefix: str | None = None,
        delimiter: str | None = None,
        page_size: int | None = None,
        max_items: int | None = None,
    ) -> list:
        """
        List prefixes in a bucket under prefix.

        .. seealso::
            - :external+boto3:py:class:`S3.Paginator.ListObjectsV2`

        :param bucket_name: the name of the bucket
        :param prefix: a key prefix
        :param delimiter: the delimiter marks key hierarchy.
        :param page_size: pagination size
        :param max_items: maximum items to return
        :return: a list of matched prefixes
        """
        prefix = prefix or ""
        delimiter = delimiter or ""
        config = {
            "PageSize": page_size,
            "MaxItems": max_items,
        }

        paginator = self.get_conn().get_paginator("list_objects_v2")
        params = {
            "Bucket": bucket_name,
            "Prefix": prefix,
            "Delimiter": delimiter,
            "PaginationConfig": config,
        }
        if self._requester_pays:
            params["RequestPayer"] = "requester"
        response = paginator.paginate(**params)

        prefixes: list[str] = []
        for page in response:
            if "CommonPrefixes" in page:
                prefixes.extend(common_prefix["Prefix"] for common_prefix in page["CommonPrefixes"])

        return prefixes

    @unify_bucket_name_and_key
    @provide_bucket_name
    async def get_head_object_async(
        self, client: AioBaseClient, key: str, bucket_name: str | None = None
    ) -> dict[str, Any] | None:
        """
        Retrieve metadata of an object.

        :param client: aiobotocore client
        :param bucket_name: Name of the bucket in which the file is stored
        :param key: S3 key that will point to the file
        """
        head_object_val: dict[str, Any] | None = None
        try:
            params = {
                "Bucket": bucket_name,
                "Key": key,
            }
            if self._requester_pays:
                params["RequestPayer"] = "requester"
            head_object_val = await client.head_object(**params)
            return head_object_val
        except ClientError as e:
            if e.response["ResponseMetadata"]["HTTPStatusCode"] == 404:
                return head_object_val
            raise e

    async def list_prefixes_async(
        self,
        client: AioBaseClient,
        bucket_name: str | None = None,
        prefix: str | None = None,
        delimiter: str | None = None,
        page_size: int | None = None,
        max_items: int | None = None,
    ) -> list[Any]:
        """
        List prefixes in a bucket under prefix.

        :param client: ClientCreatorContext
        :param bucket_name: the name of the bucket
        :param prefix: a key prefix
        :param delimiter: the delimiter marks key hierarchy.
        :param page_size: pagination size
        :param max_items: maximum items to return
        :return: a list of matched prefixes
        """
        prefix = prefix or ""
        delimiter = delimiter or ""
        config = {
            "PageSize": page_size,
            "MaxItems": max_items,
        }

        paginator = client.get_paginator("list_objects_v2")
        params = {
            "Bucket": bucket_name,
            "Prefix": prefix,
            "Delimiter": delimiter,
            "PaginationConfig": config,
        }
        if self._requester_pays:
            params["RequestPayer"] = "requester"
        response = paginator.paginate(**params)

        prefixes = []
        async for page in response:
            if "CommonPrefixes" in page:
                for common_prefix in page["CommonPrefixes"]:
                    prefixes.append(common_prefix["Prefix"])

        return prefixes

    @provide_bucket_name
    async def get_file_metadata_async(
        self, client: AioBaseClient, bucket_name: str, key: str | None = None
    ) -> AsyncIterator[Any]:
        """
        Get a list of files that a key matching a wildcard expression exists in a bucket asynchronously.

        :param client: aiobotocore client
        :param bucket_name: the name of the bucket
        :param key: the path to the key
        """
        prefix = re.split(r"[\[\*\?]", key, 1)[0] if key else ""
        delimiter = ""
        paginator = client.get_paginator("list_objects_v2")
        params = {
            "Bucket": bucket_name,
            "Prefix": prefix,
            "Delimiter": delimiter,
        }
        if self._requester_pays:
            params["RequestPayer"] = "requester"
        response = paginator.paginate(**params)
        async for page in response:
            if "Contents" in page:
                for row in page["Contents"]:
                    yield row

    async def _check_key_async(
        self,
        client: AioBaseClient,
        bucket_val: str,
        wildcard_match: bool,
        key: str,
        use_regex: bool = False,
    ) -> bool:
        """
        Get a list of files that a key matching a wildcard expression or get the head object.

        If wildcard_match is True get list of files that a key matching a wildcard
        expression exists in a bucket asynchronously and return the boolean value. If wildcard_match
        is False get the head object from the bucket and return the boolean value.

        :param client: aiobotocore client
        :param bucket_val: the name of the bucket
        :param key: S3 keys that will point to the file
        :param wildcard_match: the path to the key
        :param use_regex: whether to use regex to check bucket
        """
        bucket_name, key = self.get_s3_bucket_key(bucket_val, key, "bucket_name", "bucket_key")
        if wildcard_match:
            async for k in self.get_file_metadata_async(client, bucket_name, key):
                if fnmatch.fnmatch(k["Key"], key):
                    return True
            return False
        if use_regex:
            async for k in self.get_file_metadata_async(client, bucket_name):
                if re.match(pattern=key, string=k["Key"]):
                    return True
            return False
        return bool(await self.get_head_object_async(client, key, bucket_name))

    async def check_key_async(
        self,
        client: AioBaseClient,
        bucket: str,
        bucket_keys: str | list[str],
        wildcard_match: bool,
        use_regex: bool = False,
    ) -> bool:
        """
        Get a list of files that a key matching a wildcard expression or get the head object.

        If wildcard_match is True get list of files that a key matching a wildcard
        expression exists in a bucket asynchronously and return the boolean value. If wildcard_match
        is False get the head object from the bucket and return the boolean value.

        :param client: aiobotocore client
        :param bucket: the name of the bucket
        :param bucket_keys: S3 keys that will point to the file
        :param wildcard_match: the path to the key
        :param use_regex: whether to use regex to check bucket
        """
        if isinstance(bucket_keys, list):
            return all(
                await asyncio.gather(
                    *(
                        self._check_key_async(client, bucket, wildcard_match, key, use_regex)
                        for key in bucket_keys
                    )
                )
            )
        return await self._check_key_async(client, bucket, wildcard_match, bucket_keys, use_regex)

    async def check_for_prefix_async(
        self,
        client: AioBaseClient,
        prefix: str,
        delimiter: str,
        bucket_name: str | None = None,
    ) -> bool:
        """
        Check that a prefix exists in a bucket.

        :param bucket_name: the name of the bucket
        :param prefix: a key prefix
        :param delimiter: the delimiter marks key hierarchy.
        :return: False if the prefix does not exist in the bucket and True if it does.
        """
        if not prefix.endswith(delimiter):
            prefix += delimiter
        prefix_split = re.split(rf"(\w+[{delimiter}])$", prefix, 1)
        previous_level = prefix_split[0]
        plist = await self.list_prefixes_async(client, bucket_name, previous_level, delimiter)
        return prefix in plist

    async def _check_for_prefix_async(
        self,
        client: AioBaseClient,
        prefix: str,
        delimiter: str,
        bucket_name: str | None = None,
    ) -> bool:
        return await self.check_for_prefix_async(
            client, prefix=prefix, delimiter=delimiter, bucket_name=bucket_name
        )

    async def get_files_async(
        self,
        client: AioBaseClient,
        bucket: str,
        bucket_keys: str | list[str],
        wildcard_match: bool,
        delimiter: str | None = "/",
    ) -> list[Any]:
        """Get a list of files in the bucket."""
        # Validate that bucket_keys is in fact a list, otherwise, the characters will be split
        if isinstance(bucket_keys, str):
            bucket_keys = [bucket_keys]

        keys: list[Any] = []
        for key in bucket_keys:
            prefix = key
            if wildcard_match:
                prefix = re.split(r"[\[*?]", key, 1)[0]

            paginator = client.get_paginator("list_objects_v2")
            params = {
                "Bucket": bucket,
                "Prefix": prefix,
                "Delimiter": delimiter,
            }
            if self._requester_pays:
                params["RequestPayer"] = "requester"
            response = paginator.paginate(**params)
            async for page in response:
                if "Contents" in page:
<<<<<<< HEAD
                    keys.extend(
                        k.get("Key") for k in page["Contents"] if isinstance(k.get("Size"), int | float)
                    )
=======
                    keys.extend(k for k in page["Contents"] if isinstance(k.get("Size"), (int, float)))
>>>>>>> 64d87e56
        return keys

    async def _list_keys_async(
        self,
        client: AioBaseClient,
        bucket_name: str | None = None,
        prefix: str | None = None,
        delimiter: str | None = None,
        page_size: int | None = None,
        max_items: int | None = None,
    ) -> list[str]:
        """
        List keys in a bucket under prefix and not containing delimiter.

        :param bucket_name: the name of the bucket
        :param prefix: a key prefix
        :param delimiter: the delimiter marks key hierarchy.
        :param page_size: pagination size
        :param max_items: maximum items to return
        :return: a list of matched keys
        """
        prefix = prefix or ""
        delimiter = delimiter or ""
        config = {
            "PageSize": page_size,
            "MaxItems": max_items,
        }

        paginator = client.get_paginator("list_objects_v2")
        params = {
            "Bucket": bucket_name,
            "Prefix": prefix,
            "Delimiter": delimiter,
            "PaginationConfig": config,
        }
        if self._requester_pays:
            params["RequestPayer"] = "requester"
        response = paginator.paginate(**params)

        keys = []
        async for page in response:
            if "Contents" in page:
                for k in page["Contents"]:
                    keys.append(k["Key"])

        return keys

    def _list_key_object_filter(
        self,
        keys: list,
        from_datetime: datetime | None = None,
        to_datetime: datetime | None = None,
    ) -> list:
        def _is_in_period(input_date: datetime) -> bool:
            if from_datetime is not None and input_date <= from_datetime:
                return False
            if to_datetime is not None and input_date > to_datetime:
                return False
            return True

        return [k["Key"] for k in keys if _is_in_period(k["LastModified"])]

    async def is_keys_unchanged_async(
        self,
        client: AioBaseClient,
        bucket_name: str,
        prefix: str,
        inactivity_period: float = 60 * 60,
        min_objects: int = 1,
        previous_objects: set[str] | None = None,
        inactivity_seconds: int = 0,
        allow_delete: bool = True,
        last_activity_time: datetime | None = None,
    ) -> dict[str, Any]:
        """
        Check if new objects have been uploaded and the period has passed; update sensor state accordingly.

        :param client: aiobotocore client
        :param bucket_name: the name of the bucket
        :param prefix: a key prefix
        :param inactivity_period:  the total seconds of inactivity to designate
            keys unchanged. Note, this mechanism is not real time and
            this operator may not return until a poke_interval after this period
            has passed with no additional objects sensed.
        :param min_objects: the minimum number of objects needed for keys unchanged
            sensor to be considered valid.
        :param previous_objects: the set of object ids found during the last poke.
        :param inactivity_seconds: number of inactive seconds
        :param allow_delete: Should this sensor consider objects being deleted
            between pokes valid behavior. If true a warning message will be logged
            when this happens. If false an error will be raised.
        :param last_activity_time: last activity datetime.
        """
        if not previous_objects:
            previous_objects = set()
        list_keys = await self._list_keys_async(client=client, bucket_name=bucket_name, prefix=prefix)
        current_objects = set(list_keys)
        current_num_objects = len(current_objects)
        if current_num_objects > len(previous_objects):
            # When new objects arrived, reset the inactivity_seconds
            # and update previous_objects for the next poke.
            self.log.info(
                "New objects found at %s, resetting last_activity_time.",
                os.path.join(bucket_name, prefix),
            )
            self.log.debug("New objects: %s", current_objects - previous_objects)
            last_activity_time = datetime.now()
            inactivity_seconds = 0
            previous_objects = current_objects
            return {
                "status": "pending",
                "previous_objects": previous_objects,
                "last_activity_time": last_activity_time,
                "inactivity_seconds": inactivity_seconds,
            }

        if len(previous_objects) - len(current_objects):
            # During the last poke interval objects were deleted.
            if allow_delete:
                deleted_objects = previous_objects - current_objects
                previous_objects = current_objects
                last_activity_time = datetime.now()
                self.log.info(
                    "Objects were deleted during the last poke interval. Updating the "
                    "file counter and resetting last_activity_time:\n%s",
                    deleted_objects,
                )
                return {
                    "status": "pending",
                    "previous_objects": previous_objects,
                    "last_activity_time": last_activity_time,
                    "inactivity_seconds": inactivity_seconds,
                }

            return {
                "status": "error",
                "message": f"{os.path.join(bucket_name, prefix)} between pokes.",
            }

        if last_activity_time:
            inactivity_seconds = int(
                (datetime.now(last_activity_time.tzinfo) - last_activity_time).total_seconds()
            )
        else:
            # Handles the first poke where last inactivity time is None.
            last_activity_time = datetime.now()
            inactivity_seconds = 0

        if inactivity_seconds >= inactivity_period:
            path = os.path.join(bucket_name, prefix)

            if current_num_objects >= min_objects:
                success_message = (
                    f"SUCCESS: Sensor found {current_num_objects} objects at {path}. "
                    "Waited at least {inactivity_period} seconds, with no new objects uploaded."
                )
                self.log.info(success_message)
                return {
                    "status": "success",
                    "message": success_message,
                }

            self.log.error(
                "FAILURE: Inactivity Period passed, not enough objects found in %s",
                path,
            )
        return {
            "status": "pending",
            "previous_objects": previous_objects,
            "last_activity_time": last_activity_time,
            "inactivity_seconds": inactivity_seconds,
        }

    @provide_bucket_name
    def list_keys(
        self,
        bucket_name: str | None = None,
        prefix: str | None = None,
        delimiter: str | None = None,
        page_size: int | None = None,
        max_items: int | None = None,
        start_after_key: str | None = None,
        from_datetime: datetime | None = None,
        to_datetime: datetime | None = None,
        object_filter: Callable[..., list] | None = None,
        apply_wildcard: bool = False,
    ) -> list:
        """
        List keys in a bucket under prefix and not containing delimiter.

        .. seealso::
            - :external+boto3:py:class:`S3.Paginator.ListObjectsV2`

        :param bucket_name: the name of the bucket
        :param prefix: a key prefix
        :param delimiter: the delimiter marks key hierarchy.
        :param page_size: pagination size
        :param max_items: maximum items to return
        :param start_after_key: should return only keys greater than this key
        :param from_datetime: should return only keys with LastModified attr greater than this equal
            from_datetime
        :param to_datetime: should return only keys with LastModified attr less than this to_datetime
        :param object_filter: Function that receives the list of the S3 objects, from_datetime and
            to_datetime and returns the List of matched key.
        :param apply_wildcard: whether to treat '*' as a wildcard or a plain symbol in the prefix.

        **Example**: Returns the list of S3 object with LastModified attr greater than from_datetime
             and less than to_datetime:

        .. code-block:: python

            def object_filter(
                keys: list,
                from_datetime: datetime | None = None,
                to_datetime: datetime | None = None,
            ) -> list:
                def _is_in_period(input_date: datetime) -> bool:
                    if from_datetime is not None and input_date < from_datetime:
                        return False

                    if to_datetime is not None and input_date > to_datetime:
                        return False
                    return True

                return [k["Key"] for k in keys if _is_in_period(k["LastModified"])]

        :return: a list of matched keys
        """
        _original_prefix = prefix or ""
        _apply_wildcard = bool(apply_wildcard and "*" in _original_prefix)
        _prefix = _original_prefix.split("*", 1)[0] if _apply_wildcard else _original_prefix
        delimiter = delimiter or ""
        start_after_key = start_after_key or ""
        object_filter_usr = object_filter
        config = {
            "PageSize": page_size,
            "MaxItems": max_items,
        }

        paginator = self.get_conn().get_paginator("list_objects_v2")
        params = {
            "Bucket": bucket_name,
            "Prefix": _prefix,
            "Delimiter": delimiter,
            "PaginationConfig": config,
            "StartAfter": start_after_key,
        }
        if self._requester_pays:
            params["RequestPayer"] = "requester"
        response = paginator.paginate(**params)

        keys: list[str] = []
        for page in response:
            if "Contents" in page:
                new_keys = page["Contents"]
                if _apply_wildcard:
                    new_keys = (k for k in new_keys if fnmatch.fnmatch(k["Key"], _original_prefix))
                keys.extend(new_keys)
        if object_filter_usr is not None:
            return object_filter_usr(keys, from_datetime, to_datetime)

        return self._list_key_object_filter(keys, from_datetime, to_datetime)

    @provide_bucket_name
    def get_file_metadata(
        self,
        prefix: str,
        bucket_name: str | None = None,
        page_size: int | None = None,
        max_items: int | None = None,
    ) -> list:
        """
        List metadata objects in a bucket under prefix.

        .. seealso::
            - :external+boto3:py:class:`S3.Paginator.ListObjectsV2`

        :param prefix: a key prefix
        :param bucket_name: the name of the bucket
        :param page_size: pagination size
        :param max_items: maximum items to return
        :return: a list of metadata of objects
        """
        config = {
            "PageSize": page_size,
            "MaxItems": max_items,
        }

        paginator = self.get_conn().get_paginator("list_objects_v2")
        params = {
            "Bucket": bucket_name,
            "Prefix": prefix,
            "PaginationConfig": config,
        }
        if self._requester_pays:
            params["RequestPayer"] = "requester"
        response = paginator.paginate(**params)

        files = []
        for page in response:
            if "Contents" in page:
                files += page["Contents"]
        return files

    @unify_bucket_name_and_key
    @provide_bucket_name
    def head_object(self, key: str, bucket_name: str | None = None) -> dict | None:
        """
        Retrieve metadata of an object.

        .. seealso::
            - :external+boto3:py:meth:`S3.Client.head_object`

        :param key: S3 key that will point to the file
        :param bucket_name: Name of the bucket in which the file is stored
        :return: metadata of an object
        """
        try:
            params = {
                "Bucket": bucket_name,
                "Key": key,
            }
            if self._requester_pays:
                params["RequestPayer"] = "requester"
            return self.get_conn().head_object(**params)
        except ClientError as e:
            if e.response["ResponseMetadata"]["HTTPStatusCode"] == 404:
                return None
            raise e

    @unify_bucket_name_and_key
    @provide_bucket_name
    def check_for_key(self, key: str, bucket_name: str | None = None) -> bool:
        """
        Check if a key exists in a bucket.

        .. seealso::
            - :external+boto3:py:meth:`S3.Client.head_object`

        :param key: S3 key that will point to the file
        :param bucket_name: Name of the bucket in which the file is stored
        :return: True if the key exists and False if not.
        """
        obj = self.head_object(key, bucket_name)
        return obj is not None

    @unify_bucket_name_and_key
    @provide_bucket_name
    def get_key(self, key: str, bucket_name: str | None = None) -> S3ResourceObject:
        """
        Return a :py:class:`S3.Object`.

        .. seealso::
            - :external+boto3:py:meth:`S3.ServiceResource.Object`

        :param key: the path to the key
        :param bucket_name: the name of the bucket
        :return: the key object from the bucket
        """

        def sanitize_extra_args() -> dict[str, str]:
            """Parse extra_args and return a dict with only the args listed in ALLOWED_DOWNLOAD_ARGS."""
            return {
                arg_name: arg_value
                for (arg_name, arg_value) in self.extra_args.items()
                if arg_name in S3Transfer.ALLOWED_DOWNLOAD_ARGS
            }

        params = sanitize_extra_args()
        if self._requester_pays:
            params["RequestPayer"] = "requester"
        obj = self.resource.Object(bucket_name, key)
        obj.load(**params)
        return obj

    @unify_bucket_name_and_key
    @provide_bucket_name
    def read_key(self, key: str, bucket_name: str | None = None) -> str:
        """
        Read a key from S3.

        .. seealso::
            - :external+boto3:py:meth:`S3.Object.get`

        :param key: S3 key that will point to the file
        :param bucket_name: Name of the bucket in which the file is stored
        :return: the content of the key
        """
        obj = self.get_key(key, bucket_name)
        return obj.get()["Body"].read().decode("utf-8")

    @unify_bucket_name_and_key
    @provide_bucket_name
    def select_key(
        self,
        key: str,
        bucket_name: str | None = None,
        expression: str | None = None,
        expression_type: str | None = None,
        input_serialization: dict[str, Any] | None = None,
        output_serialization: dict[str, Any] | None = None,
    ) -> str:
        """
        Read a key with S3 Select.

        .. seealso::
            - :external+boto3:py:meth:`S3.Client.select_object_content`

        :param key: S3 key that will point to the file
        :param bucket_name: Name of the bucket in which the file is stored
        :param expression: S3 Select expression
        :param expression_type: S3 Select expression type
        :param input_serialization: S3 Select input data serialization format
        :param output_serialization: S3 Select output data serialization format
        :return: retrieved subset of original data by S3 Select
        """
        expression = expression or "SELECT * FROM S3Object"
        expression_type = expression_type or "SQL"
        extra_args = {}

        if input_serialization is None:
            input_serialization = {"CSV": {}}
        if output_serialization is None:
            output_serialization = {"CSV": {}}
        if self._requester_pays:
            extra_args["RequestPayer"] = "requester"

        response = self.get_conn().select_object_content(
            Bucket=bucket_name,
            Key=key,
            Expression=expression,
            ExpressionType=expression_type,
            InputSerialization=input_serialization,
            OutputSerialization=output_serialization,
            ExtraArgs=extra_args,
        )

        return b"".join(
            event["Records"]["Payload"] for event in response["Payload"] if "Records" in event
        ).decode("utf-8")

    @unify_bucket_name_and_key
    @provide_bucket_name
    def check_for_wildcard_key(
        self, wildcard_key: str, bucket_name: str | None = None, delimiter: str = ""
    ) -> bool:
        """
        Check that a key matching a wildcard expression exists in a bucket.

        :param wildcard_key: the path to the key
        :param bucket_name: the name of the bucket
        :param delimiter: the delimiter marks key hierarchy
        :return: True if a key exists and False if not.
        """
        return (
            self.get_wildcard_key(wildcard_key=wildcard_key, bucket_name=bucket_name, delimiter=delimiter)
            is not None
        )

    @unify_bucket_name_and_key
    @provide_bucket_name
    def get_wildcard_key(
        self, wildcard_key: str, bucket_name: str | None = None, delimiter: str = ""
    ) -> S3ResourceObject | None:
        """
        Return a boto3.s3.Object object matching the wildcard expression.

        :param wildcard_key: the path to the key
        :param bucket_name: the name of the bucket
        :param delimiter: the delimiter marks key hierarchy
        :return: the key object from the bucket or None if none has been found.
        """
        prefix = re.split(r"[\[*?]", wildcard_key, 1)[0]
        key_list = self.list_keys(bucket_name, prefix=prefix, delimiter=delimiter)
        key_matches = [k for k in key_list if fnmatch.fnmatch(k, wildcard_key)]
        if key_matches:
            return self.get_key(key_matches[0], bucket_name)
        return None

    @unify_bucket_name_and_key
    @provide_bucket_name
    def load_file(
        self,
        filename: Path | str,
        key: str,
        bucket_name: str | None = None,
        replace: bool = False,
        encrypt: bool = False,
        gzip: bool = False,
        acl_policy: str | None = None,
    ) -> None:
        """
        Load a local file to S3.

        .. seealso::
            - :external+boto3:py:meth:`S3.Client.upload_file`

        :param filename: path to the file to load.
        :param key: S3 key that will point to the file
        :param bucket_name: Name of the bucket in which to store the file
        :param replace: A flag to decide whether or not to overwrite the key
            if it already exists. If replace is False and the key exists, an
            error will be raised.
        :param encrypt: If True, the file will be encrypted on the server-side
            by S3 and will be stored in an encrypted form while at rest in S3.
        :param gzip: If True, the file will be compressed locally
        :param acl_policy: String specifying the canned ACL policy for the file being
            uploaded to the S3 bucket.
        """
        filename = str(filename)
        if not replace and self.check_for_key(key, bucket_name):
            raise ValueError(f"The key {key} already exists.")

        extra_args = self.extra_args
        if encrypt:
            extra_args["ServerSideEncryption"] = "AES256"
        if gzip:
            with open(filename, "rb") as f_in:
                filename_gz = f"{f_in.name}.gz"
                with gz.open(filename_gz, "wb") as f_out:
                    shutil.copyfileobj(f_in, f_out)
                    filename = filename_gz
        if acl_policy:
            extra_args["ACL"] = acl_policy
        if self._requester_pays:
            extra_args["RequestPayer"] = "requester"

        client = self.get_conn()
        client.upload_file(
            filename,
            bucket_name,
            key,
            ExtraArgs=extra_args,
            Config=self.transfer_config,
        )
        get_hook_lineage_collector().add_input_asset(
            context=self, scheme="file", asset_kwargs={"path": filename}
        )
        get_hook_lineage_collector().add_output_asset(
            context=self, scheme="s3", asset_kwargs={"bucket": bucket_name, "key": key}
        )

    @unify_bucket_name_and_key
    @provide_bucket_name
    def load_string(
        self,
        string_data: str,
        key: str,
        bucket_name: str | None = None,
        replace: bool = False,
        encrypt: bool = False,
        encoding: str | None = None,
        acl_policy: str | None = None,
        compression: str | None = None,
    ) -> None:
        """
        Load a string to S3.

        This is provided as a convenience to drop a string in S3. It uses the
        boto infrastructure to ship a file to s3.

        .. seealso::
            - :external+boto3:py:meth:`S3.Client.upload_fileobj`

        :param string_data: str to set as content for the key.
        :param key: S3 key that will point to the file
        :param bucket_name: Name of the bucket in which to store the file
        :param replace: A flag to decide whether or not to overwrite the key
            if it already exists
        :param encrypt: If True, the file will be encrypted on the server-side
            by S3 and will be stored in an encrypted form while at rest in S3.
        :param encoding: The string to byte encoding
        :param acl_policy: The string to specify the canned ACL policy for the
            object to be uploaded
        :param compression: Type of compression to use, currently only gzip is supported.
        """
        encoding = encoding or "utf-8"

        bytes_data = string_data.encode(encoding)

        # Compress string
        available_compressions = ["gzip"]
        if compression is not None and compression not in available_compressions:
            raise NotImplementedError(
                f"Received {compression} compression type. "
                f"String can currently be compressed in {available_compressions} only."
            )
        if compression == "gzip":
            bytes_data = gz.compress(bytes_data)

        with BytesIO(bytes_data) as f:
            self._upload_file_obj(f, key, bucket_name, replace, encrypt, acl_policy)

    @unify_bucket_name_and_key
    @provide_bucket_name
    def load_bytes(
        self,
        bytes_data: bytes,
        key: str,
        bucket_name: str | None = None,
        replace: bool = False,
        encrypt: bool = False,
        acl_policy: str | None = None,
    ) -> None:
        """
        Load bytes to S3.

        This is provided as a convenience to drop bytes data into S3. It uses the
        boto infrastructure to ship a file to s3.

        .. seealso::
            - :external+boto3:py:meth:`S3.Client.upload_fileobj`

        :param bytes_data: bytes to set as content for the key.
        :param key: S3 key that will point to the file
        :param bucket_name: Name of the bucket in which to store the file
        :param replace: A flag to decide whether or not to overwrite the key
            if it already exists
        :param encrypt: If True, the file will be encrypted on the server-side
            by S3 and will be stored in an encrypted form while at rest in S3.
        :param acl_policy: The string to specify the canned ACL policy for the
            object to be uploaded
        """
        with BytesIO(bytes_data) as f:
            self._upload_file_obj(f, key, bucket_name, replace, encrypt, acl_policy)

    @unify_bucket_name_and_key
    @provide_bucket_name
    def load_file_obj(
        self,
        file_obj: BytesIO,
        key: str,
        bucket_name: str | None = None,
        replace: bool = False,
        encrypt: bool = False,
        acl_policy: str | None = None,
    ) -> None:
        """
        Load a file object to S3.

        .. seealso::
            - :external+boto3:py:meth:`S3.Client.upload_fileobj`

        :param file_obj: The file-like object to set as the content for the S3 key.
        :param key: S3 key that will point to the file
        :param bucket_name: Name of the bucket in which to store the file
        :param replace: A flag that indicates whether to overwrite the key
            if it already exists.
        :param encrypt: If True, S3 encrypts the file on the server,
            and the file is stored in encrypted form at rest in S3.
        :param acl_policy: The string to specify the canned ACL policy for the
            object to be uploaded
        """
        self._upload_file_obj(file_obj, key, bucket_name, replace, encrypt, acl_policy)

    def _upload_file_obj(
        self,
        file_obj: BytesIO,
        key: str,
        bucket_name: str | None = None,
        replace: bool = False,
        encrypt: bool = False,
        acl_policy: str | None = None,
    ) -> None:
        if not replace and self.check_for_key(key, bucket_name):
            raise ValueError(f"The key {key} already exists.")

        extra_args = self.extra_args
        if encrypt:
            extra_args["ServerSideEncryption"] = "AES256"
        if acl_policy:
            extra_args["ACL"] = acl_policy
        if self._requester_pays:
            extra_args["RequestPayer"] = "requester"

        client = self.get_conn()
        client.upload_fileobj(
            file_obj,
            bucket_name,
            key,
            ExtraArgs=extra_args,
            Config=self.transfer_config,
        )
        # No input because file_obj can be anything - handle in calling function if possible
        get_hook_lineage_collector().add_output_asset(
            context=self, scheme="s3", asset_kwargs={"bucket": bucket_name, "key": key}
        )

    def copy_object(
        self,
        source_bucket_key: str,
        dest_bucket_key: str,
        source_bucket_name: str | None = None,
        dest_bucket_name: str | None = None,
        source_version_id: str | None = None,
        acl_policy: str | None = None,
        meta_data_directive: str | None = None,
        **kwargs,
    ) -> None:
        """
        Create a copy of an object that is already stored in S3.

        .. seealso::
            - :external+boto3:py:meth:`S3.Client.copy_object`

        Note: the S3 connection used here needs to have access to both
        source and destination bucket/key.

        :param source_bucket_key: The key of the source object.

            It can be either full s3:// style url or relative path from root level.

            When it's specified as a full s3:// url, please omit source_bucket_name.
        :param dest_bucket_key: The key of the object to copy to.

            The convention to specify `dest_bucket_key` is the same
            as `source_bucket_key`.
        :param source_bucket_name: Name of the S3 bucket where the source object is in.

            It should be omitted when `source_bucket_key` is provided as a full s3:// url.
        :param dest_bucket_name: Name of the S3 bucket to where the object is copied.

            It should be omitted when `dest_bucket_key` is provided as a full s3:// url.
        :param source_version_id: Version ID of the source object (OPTIONAL)
        :param acl_policy: The string to specify the canned ACL policy for the
            object to be copied which is private by default.
        :param meta_data_directive: Whether to `COPY` the metadata from the source object or `REPLACE` it
            with metadata that's provided in the request.
        """
        acl_policy = acl_policy or "private"
        if acl_policy != NO_ACL:
            kwargs["ACL"] = acl_policy
        if meta_data_directive:
            kwargs["MetadataDirective"] = meta_data_directive
        if self._requester_pays:
            kwargs["RequestPayer"] = "requester"

        dest_bucket_name, dest_bucket_key = self.get_s3_bucket_key(
            dest_bucket_name, dest_bucket_key, "dest_bucket_name", "dest_bucket_key"
        )

        source_bucket_name, source_bucket_key = self.get_s3_bucket_key(
            source_bucket_name,
            source_bucket_key,
            "source_bucket_name",
            "source_bucket_key",
        )

        copy_source = {
            "Bucket": source_bucket_name,
            "Key": source_bucket_key,
            "VersionId": source_version_id,
        }
        response = self.get_conn().copy_object(
            Bucket=dest_bucket_name,
            Key=dest_bucket_key,
            CopySource=copy_source,
            **kwargs,
        )
        get_hook_lineage_collector().add_input_asset(
            context=self,
            scheme="s3",
            asset_kwargs={"bucket": source_bucket_name, "key": source_bucket_key},
        )
        get_hook_lineage_collector().add_output_asset(
            context=self,
            scheme="s3",
            asset_kwargs={"bucket": dest_bucket_name, "key": dest_bucket_key},
        )
        return response

    @provide_bucket_name
    def delete_bucket(self, bucket_name: str, force_delete: bool = False, max_retries: int = 5) -> None:
        """
        To delete s3 bucket, delete all s3 bucket objects and then delete the bucket.

        .. seealso::
            - :external+boto3:py:meth:`S3.Client.delete_bucket`

        :param bucket_name: Bucket name
        :param force_delete: Enable this to delete bucket even if not empty
        :param max_retries: A bucket must be empty to be deleted.  If force_delete is true,
            then retries may help prevent a race condition between deleting objects in the
            bucket and trying to delete the bucket.
        :return: None
        """
        if force_delete:
            for retry in range(max_retries):
                bucket_keys = self.list_keys(bucket_name=bucket_name)
                if not bucket_keys:
                    break
                if retry:  # Avoid first loop
                    time.sleep(500)

                self.delete_objects(bucket=bucket_name, keys=bucket_keys)

        self.conn.delete_bucket(Bucket=bucket_name)

    def delete_objects(self, bucket: str, keys: str | list) -> None:
        """
        Delete keys from the bucket.

        .. seealso::
            - :external+boto3:py:meth:`S3.Client.delete_objects`

        :param bucket: Name of the bucket in which you are going to delete object(s)
        :param keys: The key(s) to delete from S3 bucket.

            When ``keys`` is a string, it's supposed to be the key name of
            the single object to delete.

            When ``keys`` is a list, it's supposed to be the list of the
            keys to delete.
        """
        if isinstance(keys, str):
            keys = [keys]

        s3 = self.get_conn()
        extra_kwargs = {}
        if self._requester_pays:
            extra_kwargs["RequestPayer"] = "requester"

        # We can only send a maximum of 1000 keys per request.
        # For details see:
        # https://boto3.amazonaws.com/v1/documentation/api/latest/reference/services/s3.html#S3.Client.delete_objects
        for chunk in chunks(keys, chunk_size=1000):
            response = s3.delete_objects(
                Bucket=bucket, Delete={"Objects": [{"Key": k} for k in chunk]}, **extra_kwargs
            )
            deleted_keys = [x["Key"] for x in response.get("Deleted", [])]
            self.log.info("Deleted: %s", deleted_keys)
            if "Errors" in response:
                errors_keys = [x["Key"] for x in response.get("Errors", [])]
                raise AirflowException(f"Errors when deleting: {errors_keys}")

    @unify_bucket_name_and_key
    @provide_bucket_name
    def download_file(
        self,
        key: str,
        bucket_name: str | None = None,
        local_path: str | None = None,
        preserve_file_name: bool = False,
        use_autogenerated_subdir: bool = True,
    ) -> str:
        """
        Download a file from the S3 location to the local file system.

        Note:
            This function shadows the 'download_file' method of S3 API, but it is not the same.
            If you want to use the original method from S3 API, please use 'S3Hook.get_conn().download_file()'

        .. seealso::
            - :external+boto3:py:meth:`S3.Object.download_fileobj`

        :param key: The key path in S3.
        :param bucket_name: The specific bucket to use.
        :param local_path: The local path to the downloaded file. If no path is provided it will use the
            system's temporary directory.
        :param preserve_file_name: If you want the downloaded file name to be the same name as it is in S3,
            set this parameter to True. When set to False, a random filename will be generated.
            Default: False.
        :param use_autogenerated_subdir: Pairs with 'preserve_file_name = True' to download the file into a
            random generated folder inside the 'local_path', useful to avoid collisions between various tasks
            that might download the same file name. Set it to 'False' if you don't want it, and you want a
            predictable path.
            Default: True.
        :return: the file name.
        """
        self.log.info("Downloading source S3 file from Bucket %s with path %s", bucket_name, key)

        try:
            s3_obj = self.get_key(key, bucket_name)
        except ClientError as e:
            if e.response.get("Error", {}).get("Code") == 404:
                raise AirflowNotFoundException(
                    f"The source file in Bucket {bucket_name} with path {key} does not exist"
                )
            raise e

        if preserve_file_name:
            local_dir = local_path or gettempdir()
            subdir = f"airflow_tmp_dir_{uuid4().hex[0:8]}" if use_autogenerated_subdir else ""
            filename_in_s3 = s3_obj.key.rsplit("/", 1)[-1]
            file_path = Path(local_dir, subdir, filename_in_s3)

            if file_path.is_file():
                self.log.error(
                    "file '%s' already exists. Failing the task and not overwriting it",
                    file_path,
                )
                raise FileExistsError

            file_path.parent.mkdir(exist_ok=True, parents=True)

            get_hook_lineage_collector().add_output_asset(
                context=self,
                scheme="file",
                asset_kwargs={
                    "path": str(file_path) if file_path.is_absolute() else str(file_path.absolute())
                },
            )
            file = open(file_path, "wb")
        else:
            file = NamedTemporaryFile(dir=local_path, prefix="airflow_tmp_", delete=False)  # type: ignore

        with file:
            extra_args = {**self.extra_args}
            if self._requester_pays:
                extra_args["RequestPayer"] = "requester"
            s3_obj.download_fileobj(
                file,
                ExtraArgs=extra_args,
                Config=self.transfer_config,
            )
        get_hook_lineage_collector().add_input_asset(
            context=self, scheme="s3", asset_kwargs={"bucket": bucket_name, "key": key}
        )
        return file.name

    def generate_presigned_url(
        self,
        client_method: str,
        params: dict | None = None,
        expires_in: int = 3600,
        http_method: str | None = None,
    ) -> str | None:
        """
        Generate a presigned url given a client, its method, and arguments.

        .. seealso::
            - :external+boto3:py:meth:`S3.Client.generate_presigned_url`

        :param client_method: The client method to presign for.
        :param params: The parameters normally passed to ClientMethod.
        :param expires_in: The number of seconds the presigned url is valid for.
            By default it expires in an hour (3600 seconds).
        :param http_method: The http method to use on the generated url.
            By default, the http method is whatever is used in the method's model.
        :return: The presigned url.
        """
        s3_client = self.get_conn()
        try:
            return s3_client.generate_presigned_url(
                ClientMethod=client_method,
                Params=params,
                ExpiresIn=expires_in,
                HttpMethod=http_method,
            )

        except ClientError as e:
            self.log.error(e.response["Error"]["Message"])
            return None

    @provide_bucket_name
    def get_bucket_tagging(self, bucket_name: str | None = None) -> list[dict[str, str]] | None:
        """
        Get a List of tags from a bucket.

        .. seealso::
            - :external+boto3:py:meth:`S3.Client.get_bucket_tagging`

        :param bucket_name: The name of the bucket.
        :return: A List containing the key/value pairs for the tags
        """
        try:
            s3_client = self.get_conn()
            result = s3_client.get_bucket_tagging(Bucket=bucket_name)["TagSet"]
            self.log.info("S3 Bucket Tag Info: %s", result)
            return result
        except ClientError as e:
            self.log.error(e)
            raise e

    @provide_bucket_name
    def put_bucket_tagging(
        self,
        tag_set: dict[str, str] | list[dict[str, str]] | None = None,
        key: str | None = None,
        value: str | None = None,
        bucket_name: str | None = None,
    ) -> None:
        """
        Overwrite the existing TagSet with provided tags; must provide a TagSet, a key/value pair, or both.

        .. seealso::
            - :external+boto3:py:meth:`S3.Client.put_bucket_tagging`

        :param tag_set: A dictionary containing the key/value pairs for the tags,
            or a list already formatted for the API
        :param key: The Key for the new TagSet entry.
        :param value: The Value for the new TagSet entry.
        :param bucket_name: The name of the bucket.

        :return: None
        """
        formatted_tags = format_tags(tag_set)

        if key and value:
            formatted_tags.append({"Key": key, "Value": value})
        elif key or value:
            message = (
                "Key and Value must be specified as a pair. "
                f"Only one of the two had a value (key: '{key}', value: '{value}')"
            )
            self.log.error(message)
            raise ValueError(message)

        self.log.info("Tagging S3 Bucket %s with %s", bucket_name, formatted_tags)

        try:
            s3_client = self.get_conn()
            s3_client.put_bucket_tagging(Bucket=bucket_name, Tagging={"TagSet": formatted_tags})
        except ClientError as e:
            self.log.error(e)
            raise e

    @provide_bucket_name
    def delete_bucket_tagging(self, bucket_name: str | None = None) -> None:
        """
        Delete all tags from a bucket.

        .. seealso::
            - :external+boto3:py:meth:`S3.Client.delete_bucket_tagging`

        :param bucket_name: The name of the bucket.
        :return: None
        """
        s3_client = self.get_conn()
        s3_client.delete_bucket_tagging(Bucket=bucket_name)

    def _sync_to_local_dir_delete_stale_local_files(self, current_s3_objects: list[Path], local_dir: Path):
        current_s3_keys = {key for key in current_s3_objects}

        for item in local_dir.iterdir():
            item: Path  # type: ignore[no-redef]
            absolute_item_path = item.resolve()

            if absolute_item_path not in current_s3_keys:
                try:
                    if item.is_file():
                        item.unlink(missing_ok=True)
                        self.log.debug("Deleted stale local file: %s", item)
                    elif item.is_dir():
                        # delete only when the folder is empty
                        if not os.listdir(item):
                            item.rmdir()
                            self.log.debug("Deleted stale empty directory: %s", item)
                    else:
                        self.log.debug("Skipping stale item of unknown type: %s", item)
                except OSError as e:
                    self.log.error("Error deleting stale item %s: %s", item, e)
                    raise e

    def _sync_to_local_dir_if_changed(self, s3_bucket, s3_object, local_target_path: Path):
        should_download = False
        download_msg = ""
        if not local_target_path.exists():
            should_download = True
            download_msg = f"Local file {local_target_path} does not exist."
        else:
            local_stats = local_target_path.stat()

            if s3_object.size != local_stats.st_size:
                should_download = True
                download_msg = (
                    f"S3 object size ({s3_object.size}) and local file size ({local_stats.st_size}) differ."
                )

            s3_last_modified = s3_object.last_modified
            if local_stats.st_mtime < s3_last_modified.microsecond:
                should_download = True
                download_msg = f"S3 object last modified ({s3_last_modified.microsecond}) and local file last modified ({local_stats.st_mtime}) differ."

        if should_download:
            s3_bucket.download_file(s3_object.key, local_target_path)
            self.log.debug(
                "%s Downloaded %s to %s", download_msg, s3_object.key, local_target_path.as_posix()
            )
        else:
            self.log.debug(
                "Local file %s is up-to-date with S3 object %s. Skipping download.",
                local_target_path.as_posix(),
                s3_object.key,
            )

    def sync_to_local_dir(self, bucket_name: str, local_dir: Path, s3_prefix="", delete_stale: bool = True):
        """Download S3 files from the S3 bucket to the local directory."""
        self.log.debug("Downloading data from s3://%s/%s to %s", bucket_name, s3_prefix, local_dir)

        local_s3_objects = []
        s3_bucket = self.get_bucket(bucket_name)
        for obj in s3_bucket.objects.filter(Prefix=s3_prefix):
            obj_path = Path(obj.key)
            local_target_path = local_dir.joinpath(obj_path.relative_to(s3_prefix))
            if not local_target_path.parent.exists():
                local_target_path.parent.mkdir(parents=True, exist_ok=True)
                self.log.debug("Created local directory: %s", local_target_path.parent)
            self._sync_to_local_dir_if_changed(
                s3_bucket=s3_bucket, s3_object=obj, local_target_path=local_target_path
            )
            local_s3_objects.append(local_target_path)

        if delete_stale:
            self._sync_to_local_dir_delete_stale_local_files(
                current_s3_objects=local_s3_objects, local_dir=local_dir
            )<|MERGE_RESOLUTION|>--- conflicted
+++ resolved
@@ -656,13 +656,9 @@
             response = paginator.paginate(**params)
             async for page in response:
                 if "Contents" in page:
-<<<<<<< HEAD
                     keys.extend(
-                        k.get("Key") for k in page["Contents"] if isinstance(k.get("Size"), int | float)
+                        k.get("Key") for k in page["Contents"] if isinstance(k.get("Size"), (int, float))
                     )
-=======
-                    keys.extend(k for k in page["Contents"] if isinstance(k.get("Size"), (int, float)))
->>>>>>> 64d87e56
         return keys
 
     async def _list_keys_async(
