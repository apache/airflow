#
# Licensed to the Apache Software Foundation (ASF) under one
# or more contributor license agreements.  See the NOTICE file
# distributed with this work for additional information
# regarding copyright ownership.  The ASF licenses this file
# to you under the Apache License, Version 2.0 (the
# "License"); you may not use this file except in compliance
# with the License.  You may obtain a copy of the License at
#
#   http://www.apache.org/licenses/LICENSE-2.0
#
# Unless required by applicable law or agreed to in writing,
# software distributed under the License is distributed on an
# "AS IS" BASIS, WITHOUT WARRANTIES OR CONDITIONS OF ANY
# KIND, either express or implied.  See the License for the
# specific language governing permissions and limitations
# under the License.
from __future__ import annotations

from collections.abc import Sequence
from typing import TYPE_CHECKING, Any

import google.cloud.exceptions
from google.api_core.exceptions import AlreadyExists
from google.cloud.run_v2 import Job, Service

from airflow.configuration import conf
from airflow.exceptions import AirflowException
from airflow.providers.google.cloud.hooks.cloud_run import CloudRunHook, CloudRunServiceHook
from airflow.providers.google.cloud.links.cloud_run import CloudRunJobLoggingLink
from airflow.providers.google.cloud.operators.cloud_base import GoogleCloudBaseOperator
from airflow.providers.google.cloud.triggers.cloud_run import CloudRunJobFinishedTrigger, RunJobStatus

if TYPE_CHECKING:
    from google.api_core import operation
    from google.cloud.run_v2.types import Execution

    from airflow.utils.context import Context


class CloudRunCreateJobOperator(GoogleCloudBaseOperator):
    """
    Creates a job without executing it. Pushes the created job to xcom.

    :param project_id: Required. The ID of the Google Cloud project that the service belongs to.
    :param region: Required. The ID of the Google Cloud region that the service belongs to.
    :param job_name: Required. The name of the job to create.
    :param job: Required. The job descriptor containing the configuration of the job to submit.
    :param gcp_conn_id: The connection ID used to connect to Google Cloud.
    :param impersonation_chain: Optional service account to impersonate using short-term
        credentials, or chained list of accounts required to get the access_token
        of the last account in the list, which will be impersonated in the request.
        If set as a string, the account must grant the originating account
        the Service Account Token Creator IAM role.
        If set as a sequence, the identities from the list must grant
        Service Account Token Creator IAM role to the directly preceding identity, with first
        account from the list granting this role to the originating account (templated).
    """

    template_fields = ("project_id", "region", "gcp_conn_id", "impersonation_chain", "job_name")

    def __init__(
        self,
        project_id: str,
        region: str,
        job_name: str,
        job: dict | Job,
        gcp_conn_id: str = "google_cloud_default",
        impersonation_chain: str | Sequence[str] | None = None,
        **kwargs,
    ):
        super().__init__(**kwargs)
        self.project_id = project_id
        self.region = region
        self.job_name = job_name
        self.job = job
        self.gcp_conn_id = gcp_conn_id
        self.impersonation_chain = impersonation_chain

    def execute(self, context: Context):
        hook: CloudRunHook = CloudRunHook(
            gcp_conn_id=self.gcp_conn_id, impersonation_chain=self.impersonation_chain
        )
        job = hook.create_job(
            job_name=self.job_name, job=self.job, region=self.region, project_id=self.project_id
        )

        return Job.to_dict(job)


class CloudRunUpdateJobOperator(GoogleCloudBaseOperator):
    """
    Updates a job and wait for the operation to be completed. Pushes the updated job to xcom.

    :param project_id: Required. The ID of the Google Cloud project that the service belongs to.
    :param region: Required. The ID of the Google Cloud region that the service belongs to.
    :param job_name: Required. The name of the job to update.
    :param job: Required. The job descriptor containing the new configuration of the job to update.
        The name field will be replaced by job_name
    :param gcp_conn_id: The connection ID used to connect to Google Cloud.
    :param impersonation_chain: Optional service account to impersonate using short-term
        credentials, or chained list of accounts required to get the access_token
        of the last account in the list, which will be impersonated in the request.
        If set as a string, the account must grant the originating account
        the Service Account Token Creator IAM role.
        If set as a sequence, the identities from the list must grant
        Service Account Token Creator IAM role to the directly preceding identity, with first
        account from the list granting this role to the originating account (templated).
    """

    template_fields = ("project_id", "region", "gcp_conn_id", "impersonation_chain", "job_name")

    def __init__(
        self,
        project_id: str,
        region: str,
        job_name: str,
        job: dict | Job,
        gcp_conn_id: str = "google_cloud_default",
        impersonation_chain: str | Sequence[str] | None = None,
        **kwargs,
    ):
        super().__init__(**kwargs)
        self.project_id = project_id
        self.region = region
        self.job_name = job_name
        self.job = job
        self.gcp_conn_id = gcp_conn_id
        self.impersonation_chain = impersonation_chain

    def execute(self, context: Context):
        hook: CloudRunHook = CloudRunHook(
            gcp_conn_id=self.gcp_conn_id, impersonation_chain=self.impersonation_chain
        )
        job = hook.update_job(
            job_name=self.job_name, job=self.job, region=self.region, project_id=self.project_id
        )

        return Job.to_dict(job)


class CloudRunDeleteJobOperator(GoogleCloudBaseOperator):
    """
    Deletes a job and wait for the the operation to be completed. Pushes the deleted job to xcom.

    :param project_id: Required. The ID of the Google Cloud project that the service belongs to.
    :param region: Required. The ID of the Google Cloud region that the service belongs to.
    :param job_name: Required. The name of the job to delete.
    :param gcp_conn_id: The connection ID used to connect to Google Cloud.
    :param impersonation_chain: Optional service account to impersonate using short-term
        credentials, or chained list of accounts required to get the access_token
        of the last account in the list, which will be impersonated in the request.
        If set as a string, the account must grant the originating account
        the Service Account Token Creator IAM role.
        If set as a sequence, the identities from the list must grant
        Service Account Token Creator IAM role to the directly preceding identity, with first
        account from the list granting this role to the originating account (templated).
    """

    template_fields = ("project_id", "region", "gcp_conn_id", "impersonation_chain", "job_name")

    def __init__(
        self,
        project_id: str,
        region: str,
        job_name: str,
        gcp_conn_id: str = "google_cloud_default",
        impersonation_chain: str | Sequence[str] | None = None,
        **kwargs,
    ):
        super().__init__(**kwargs)
        self.project_id = project_id
        self.region = region
        self.job_name = job_name
        self.gcp_conn_id = gcp_conn_id
        self.impersonation_chain = impersonation_chain

    def execute(self, context: Context):
        hook: CloudRunHook = CloudRunHook(
            gcp_conn_id=self.gcp_conn_id, impersonation_chain=self.impersonation_chain
        )
        job = hook.delete_job(job_name=self.job_name, region=self.region, project_id=self.project_id)

        return Job.to_dict(job)


class CloudRunListJobsOperator(GoogleCloudBaseOperator):
    """
    Lists jobs.

    :param project_id: Required. The ID of the Google Cloud project that the service belongs to.
    :param region: Required. The ID of the Google Cloud region that the service belongs to.
    :param show_deleted: If true, returns deleted (but unexpired)
        resources along with active ones.
    :param limit: The number of jobs to list. If left empty,
        all the jobs will be returned.
    :param gcp_conn_id: The connection ID used to connect to Google Cloud.
    :param impersonation_chain: Optional service account to impersonate using short-term
        credentials, or chained list of accounts required to get the access_token
        of the last account in the list, which will be impersonated in the request.
        If set as a string, the account must grant the originating account
        the Service Account Token Creator IAM role.
        If set as a sequence, the identities from the list must grant
        Service Account Token Creator IAM role to the directly preceding identity, with first
        account from the list granting this role to the originating account (templated).
    """

    template_fields = (
        "project_id",
        "region",
        "gcp_conn_id",
        "impersonation_chain",
    )

    def __init__(
        self,
        project_id: str,
        region: str,
        show_deleted: bool = False,
        limit: int | None = None,
        gcp_conn_id: str = "google_cloud_default",
        impersonation_chain: str | Sequence[str] | None = None,
        **kwargs,
    ):
        super().__init__(**kwargs)
        self.project_id = project_id
        self.region = region
        self.gcp_conn_id = gcp_conn_id
        self.impersonation_chain = impersonation_chain
        self.show_deleted = show_deleted
        self.limit = limit
        if limit is not None and limit < 0:
            raise AirflowException("The limit for the list jobs request should be greater or equal to zero")

    def execute(self, context: Context):
        hook: CloudRunHook = CloudRunHook(
            gcp_conn_id=self.gcp_conn_id, impersonation_chain=self.impersonation_chain
        )
        jobs = hook.list_jobs(
            region=self.region, project_id=self.project_id, show_deleted=self.show_deleted, limit=self.limit
        )

        return [Job.to_dict(job) for job in jobs]


class CloudRunExecuteJobOperator(GoogleCloudBaseOperator):
    """
    Executes a job and waits for the operation to be completed. Pushes the executed job to xcom.

    :param project_id: Required. The ID of the Google Cloud project that the service belongs to.
    :param region: Required. The ID of the Google Cloud region that the service belongs to.
    :param job_name: Required. The name of the job to update.
    :param overrides: Optional map of override values.
    :param gcp_conn_id: The connection ID used to connect to Google Cloud.
    :param polling_period_seconds: Optional. Control the rate of the poll for the result of deferrable run.
        By default, the trigger will poll every 10 seconds.
    :param timeout_seconds: Optional. The timeout for this request, in seconds.
    :param impersonation_chain: Optional service account to impersonate using short-term
        credentials, or chained list of accounts required to get the access_token
        of the last account in the list, which will be impersonated in the request.
        If set as a string, the account must grant the originating account
        the Service Account Token Creator IAM role.
        If set as a sequence, the identities from the list must grant
        Service Account Token Creator IAM role to the directly preceding identity, with first
        account from the list granting this role to the originating account (templated).
    :param deferrable: Run the operator in deferrable mode.
    """

<<<<<<< HEAD
    template_fields = ("project_id", "region", "gcp_conn_id", "impersonation_chain", "job_name", "overrides")
    operator_extra_links = (CloudRunJobLoggingLink(),)
=======
    template_fields = (
        "project_id",
        "region",
        "gcp_conn_id",
        "impersonation_chain",
        "job_name",
        "overrides",
        "polling_period_seconds",
        "timeout_seconds",
    )
>>>>>>> 34301f60

    def __init__(
        self,
        project_id: str,
        region: str,
        job_name: str,
        overrides: dict[str, Any] | None = None,
        polling_period_seconds: float = 10,
        timeout_seconds: float | None = None,
        gcp_conn_id: str = "google_cloud_default",
        impersonation_chain: str | Sequence[str] | None = None,
        deferrable: bool = conf.getboolean("operators", "default_deferrable", fallback=False),
        **kwargs,
    ):
        super().__init__(**kwargs)
        self.project_id = project_id
        self.region = region
        self.job_name = job_name
        self.overrides = overrides
        self.gcp_conn_id = gcp_conn_id
        self.impersonation_chain = impersonation_chain
        self.polling_period_seconds = polling_period_seconds
        self.timeout_seconds = timeout_seconds
        self.deferrable = deferrable
        self.operation: operation.Operation | None = None

    def execute(self, context: Context):
        hook: CloudRunHook = CloudRunHook(
            gcp_conn_id=self.gcp_conn_id, impersonation_chain=self.impersonation_chain
        )
        self.operation = hook.execute_job(
            region=self.region, project_id=self.project_id, job_name=self.job_name, overrides=self.overrides
        )

        if self.operation is None:
            raise AirflowException("Operation is None")

        if self.operation.metadata.log_uri:
            CloudRunJobLoggingLink.persist(
                context=context,
                task_instance=self,
                log_uri=self.operation.metadata.log_uri,
            )

        if not self.deferrable:
            result: Execution = self._wait_for_operation(self.operation)
            self._fail_if_execution_failed(result)
            job = hook.get_job(job_name=result.job, region=self.region, project_id=self.project_id)
            return Job.to_dict(job)
        self.defer(
            trigger=CloudRunJobFinishedTrigger(
                operation_name=self.operation.operation.name,
                job_name=self.job_name,
                project_id=self.project_id,
                location=self.region,
                gcp_conn_id=self.gcp_conn_id,
                impersonation_chain=self.impersonation_chain,
                polling_period_seconds=self.polling_period_seconds,
            ),
            method_name="execute_complete",
        )

    def execute_complete(self, context: Context, event: dict):
        status = event["status"]

        if status == RunJobStatus.TIMEOUT.value:
            raise AirflowException("Operation timed out")

        if status == RunJobStatus.FAIL.value:
            error_code = event["operation_error_code"]
            error_message = event["operation_error_message"]
            raise AirflowException(
                f"Operation failed with error code [{error_code}] and error message [{error_message}]"
            )

        hook: CloudRunHook = CloudRunHook(self.gcp_conn_id, self.impersonation_chain)

        job = hook.get_job(job_name=event["job_name"], region=self.region, project_id=self.project_id)
        return Job.to_dict(job)

    def _fail_if_execution_failed(self, execution: Execution):
        task_count = execution.task_count
        succeeded_count = execution.succeeded_count
        failed_count = execution.failed_count

        if succeeded_count + failed_count != task_count:
            raise AirflowException("Not all tasks finished execution")

        if failed_count > 0:
            raise AirflowException("Some tasks failed execution")

    def _wait_for_operation(self, operation: operation.Operation):
        try:
            return operation.result(timeout=self.timeout_seconds)
        except Exception:
            error = operation.exception(timeout=self.timeout_seconds)
            raise AirflowException(error)


class CloudRunCreateServiceOperator(GoogleCloudBaseOperator):
    """
    Creates a Service without executing it. Pushes the created service to xcom.

    :param project_id: Required. The ID of the Google Cloud project that the service belongs to.
    :param region: Required. The ID of the Google Cloud region that the service belongs to.
    :param service_name: Required. The name of the service to create.
    :param service: The service descriptor containing the configuration of the service to submit.
    :param gcp_conn_id: The connection ID used to connect to Google Cloud.
    :param impersonation_chain: Optional service account to impersonate using short-term
        credentials, or chained list of accounts required to get the access_token
        of the last account in the list, which will be impersonated in the request.
        If set as a string, the account must grant the originating account
        the Service Account Token Creator IAM role.
        If set as a sequence, the identities from the list must grant
        Service Account Token Creator IAM role to the directly preceding identity, with first
        account from the list granting this role to the originating account (templated).
    """

    template_fields = ("project_id", "region", "gcp_conn_id", "impersonation_chain", "service_name")

    def __init__(
        self,
        project_id: str,
        region: str,
        service_name: str,
        service: dict | Service,
        gcp_conn_id: str = "google_cloud_default",
        impersonation_chain: str | Sequence[str] | None = None,
        **kwargs,
    ):
        super().__init__(**kwargs)
        self.project_id = project_id
        self.region = region
        self.service = service
        self.service_name = service_name
        self.gcp_conn_id = gcp_conn_id
        self.impersonation_chain = impersonation_chain
        self._validate_inputs()

    def _validate_inputs(self):
        missing_fields = [k for k in ["project_id", "region", "service_name"] if not getattr(self, k)]
        if not self.project_id or not self.region or not self.service_name:
            raise AirflowException(
                f"Required parameters are missing: {missing_fields}. These parameters be passed either as "
                "keyword parameter or as extra field in Airflow connection definition. Both are not set!"
            )

    def execute(self, context: Context):
        hook: CloudRunServiceHook = CloudRunServiceHook(
            gcp_conn_id=self.gcp_conn_id, impersonation_chain=self.impersonation_chain
        )

        try:
            service = hook.create_service(
                service=self.service,
                service_name=self.service_name,
                region=self.region,
                project_id=self.project_id,
            )
        except AlreadyExists:
            self.log.info(
                "Already existed Cloud run service, service_name=%s, region=%s",
                self.service_name,
                self.region,
            )
            return hook.get_service(
                service_name=self.service_name, region=self.region, project_id=self.project_id
            )
        except google.cloud.exceptions.GoogleCloudError as e:
            self.log.error("An error occurred. Exiting.")
            raise e

        return Service.to_dict(service)


class CloudRunDeleteServiceOperator(GoogleCloudBaseOperator):
    """
    Deletes a Service without executing it. Pushes the deleted service to xcom.

    :param project_id: Required. The ID of the Google Cloud project that the service belongs to.
    :param region: Required. The ID of the Google Cloud region that the service belongs to.
    :param service_name: Required. The name of the service to create.
    :param gcp_conn_id: The connection ID used to connect to Google Cloud.
    :param impersonation_chain: Optional service account to impersonate using short-term
        credentials, or chained list of accounts required to get the access_token
        of the last account in the list, which will be impersonated in the request.
        If set as a string, the account must grant the originating account
        the Service Account Token Creator IAM role.
        If set as a sequence, the identities from the list must grant
        Service Account Token Creator IAM role to the directly preceding identity, with first
        account from the list granting this role to the originating account (templated).
    """

    template_fields = ("project_id", "region", "gcp_conn_id", "impersonation_chain", "service_name")

    def __init__(
        self,
        project_id: str,
        region: str,
        service_name: str,
        gcp_conn_id: str = "google_cloud_default",
        impersonation_chain: str | Sequence[str] | None = None,
        **kwargs,
    ):
        super().__init__(**kwargs)
        self.project_id = project_id
        self.region = region
        self.service_name = service_name
        self.gcp_conn_id = gcp_conn_id
        self.impersonation_chain = impersonation_chain
        self._validate_inputs()

    def _validate_inputs(self):
        missing_fields = [k for k in ["project_id", "region", "service_name"] if not getattr(self, k)]
        if not self.project_id or not self.region or not self.service_name:
            raise AirflowException(
                f"Required parameters are missing: {missing_fields}. These parameters be passed either as "
                "keyword parameter or as extra field in Airflow connection definition. Both are not set!"
            )

    def execute(self, context: Context):
        hook: CloudRunServiceHook = CloudRunServiceHook(
            gcp_conn_id=self.gcp_conn_id, impersonation_chain=self.impersonation_chain
        )

        try:
            service = hook.delete_service(
                service_name=self.service_name,
                region=self.region,
                project_id=self.project_id,
            )
        except google.cloud.exceptions.NotFound as e:
            self.log.error("An error occurred. Not Found.")
            raise e

        return Service.to_dict(service)<|MERGE_RESOLUTION|>--- conflicted
+++ resolved
@@ -266,10 +266,7 @@
     :param deferrable: Run the operator in deferrable mode.
     """
 
-<<<<<<< HEAD
-    template_fields = ("project_id", "region", "gcp_conn_id", "impersonation_chain", "job_name", "overrides")
     operator_extra_links = (CloudRunJobLoggingLink(),)
-=======
     template_fields = (
         "project_id",
         "region",
@@ -280,7 +277,6 @@
         "polling_period_seconds",
         "timeout_seconds",
     )
->>>>>>> 34301f60
 
     def __init__(
         self,
