# Licensed to the Apache Software Foundation (ASF) under one
# or more contributor license agreements.  See the NOTICE file
# distributed with this work for additional information
# regarding copyright ownership.  The ASF licenses this file
# to you under the Apache License, Version 2.0 (the
# "License"); you may not use this file except in compliance
# with the License.  You may obtain a copy of the License at
#
#   http://www.apache.org/licenses/LICENSE-2.0
#
# Unless required by applicable law or agreed to in writing,
# software distributed under the License is distributed on an
# "AS IS" BASIS, WITHOUT WARRANTIES OR CONDITIONS OF ANY
# KIND, either express or implied.  See the License for the
# specific language governing permissions and limitations
# under the License.
from __future__ import annotations

import random
import re
import string
from unittest import mock
from unittest.mock import patch

import pendulum
import pytest
from kubernetes.client import ApiClient, models as k8s

from airflow.exceptions import AirflowException, AirflowProviderDeprecationWarning
from airflow.models import DAG, DagModel, DagRun, TaskInstance
from airflow.models.serialized_dag import SerializedDagModel
from airflow.providers.cncf.kubernetes.operators.job import (
    KubernetesDeleteJobOperator,
    KubernetesJobOperator,
    KubernetesPatchJobOperator,
)
from airflow.utils import timezone
from airflow.utils.session import create_session
from airflow.utils.types import DagRunType

from tests_common.test_utils.db import clear_db_dag_bundles, clear_db_dags, clear_db_runs
from tests_common.test_utils.version_compat import AIRFLOW_V_3_0_PLUS

DEFAULT_DATE = timezone.datetime(2016, 1, 1, 1, 0, 0)
JOB_OPERATORS_PATH = "airflow.providers.cncf.kubernetes.operators.job.{}"
HOOK_CLASS = JOB_OPERATORS_PATH.format("KubernetesHook")
POLL_INTERVAL = 100
JOB_NAME = "test-job"
JOB_NAMESPACE = "test-namespace"
JOB_POLL_INTERVAL = 20.0
KUBERNETES_CONN_ID = "test-conn_id"
POD_NAME = "test-pod"
POD_NAMESPACE = "test-namespace"
TEST_XCOM_RESULT = '{"result": "test-xcom-result"}'
POD_MANAGER_CLASS = "airflow.providers.cncf.kubernetes.utils.pod_manager.PodManager"
ON_KILL_PROPAGATION_POLICY = "Foreground"


def create_context(task, persist_to_db=False, map_index=None):
    if task.has_dag():
        dag = task.dag
    else:
        dag = DAG(dag_id="dag", schedule=None, start_date=pendulum.now())
        dag.add_task(task)
    if AIRFLOW_V_3_0_PLUS:
        from airflow.models.dagbundle import DagBundleModel

        with create_session() as session:
            bundle_name = "testing"
            orm_dag_bundle = DagBundleModel(name=bundle_name)
            session.add(orm_dag_bundle)
            session.commit()
        DAG.bulk_write_to_db(bundle_name, None, [dag])
        SerializedDagModel.write_dag(dag, bundle_name=bundle_name)
        dag_run = DagRun(
            run_id=DagRun.generate_run_id(
                run_type=DagRunType.MANUAL, logical_date=DEFAULT_DATE, run_after=DEFAULT_DATE
            ),
            run_type=DagRunType.MANUAL,
            dag_id=dag.dag_id,
        )
    else:
        dag_run = DagRun(
            run_id=DagRun.generate_run_id(DagRunType.MANUAL, DEFAULT_DATE),
            run_type=DagRunType.MANUAL,
            dag_id=dag.dag_id,
        )
    if AIRFLOW_V_3_0_PLUS:
        from airflow.models.dag_version import DagVersion

        dag_version = DagVersion.get_latest_version(dag.dag_id)
        task_instance = TaskInstance(task=task, run_id=dag_run.run_id, dag_version_id=dag_version.id)
    else:
        task_instance = TaskInstance(task=task, run_id=dag_run.run_id)
    task_instance.dag_run = dag_run
    if map_index is not None:
        task_instance.map_index = map_index
    if persist_to_db:
        with create_session() as session:
            if not AIRFLOW_V_3_0_PLUS:
                session.add(DagModel(dag_id=dag.dag_id))
            session.add(dag_run)
            session.add(task_instance)
            session.commit()
    return {
        "dag": dag,
        "ts": DEFAULT_DATE.isoformat(),
        "task": task,
        "ti": task_instance,
        "task_instance": task_instance,
        "run_id": "test",
    }


@pytest.mark.db_test
@pytest.mark.execution_timeout(300)
class TestKubernetesJobOperator:
    @pytest.fixture(autouse=True)
    def setup_tests(self):
        self._default_client_patch = patch(f"{HOOK_CLASS}._get_default_client")
        self._default_client_mock = self._default_client_patch.start()

        yield

        patch.stopall()
        if AIRFLOW_V_3_0_PLUS:
            clear_db_dags()
            clear_db_runs()
            clear_db_dag_bundles()

    def test_templates(self, create_task_instance_of_operator, session):
        dag_id = "TestKubernetesJobOperator"
        ti = create_task_instance_of_operator(
            KubernetesJobOperator,
            dag_id=dag_id,
            task_id="task-id",
            namespace="{{ dag.dag_id }}",
            container_resources=k8s.V1ResourceRequirements(
                requests={"memory": "{{ dag.dag_id }}", "cpu": "{{ dag.dag_id }}"},
                limits={"memory": "{{ dag.dag_id }}", "cpu": "{{ dag.dag_id }}"},
            ),
            volume_mounts=[
                k8s.V1VolumeMount(
                    name="{{ dag.dag_id }}",
                    mount_path="mount_path",
                    sub_path="{{ dag.dag_id }}",
                )
            ],
            job_template_file="{{ dag.dag_id }}",
            config_file="{{ dag.dag_id }}",
            labels="{{ dag.dag_id }}",
            env_vars=["{{ dag.dag_id }}"],
            arguments="{{ dag.dag_id }}",
            cmds="{{ dag.dag_id }}",
            image="{{ dag.dag_id }}",
            annotations={"dag-id": "{{ dag.dag_id }}"},
            session=session,
        )

        session.add(ti)
        session.commit()

        rendered = ti.render_templates()

        assert dag_id == rendered.container_resources.limits["memory"]
        assert dag_id == rendered.container_resources.limits["cpu"]
        assert dag_id == rendered.container_resources.requests["memory"]
        assert dag_id == rendered.container_resources.requests["cpu"]
        assert dag_id == rendered.volume_mounts[0].name
        assert dag_id == rendered.volume_mounts[0].sub_path
        assert dag_id == ti.task.image
        assert dag_id == ti.task.cmds
        assert dag_id == ti.task.namespace
        assert dag_id == ti.task.config_file
        assert dag_id == ti.task.labels
        assert dag_id == ti.task.job_template_file
        assert dag_id == ti.task.arguments
        assert dag_id == ti.task.env_vars[0]
        assert dag_id == rendered.annotations["dag-id"]

    def sanitize_for_serialization(self, obj):
        return ApiClient().sanitize_for_serialization(obj)

    def test_backoff_limit_correctly_set(self):
        k = KubernetesJobOperator(
            task_id="task",
            backoff_limit=6,
        )
        job = k.build_job_request_obj(create_context(k))
        assert job.spec.backoff_limit == 6

    def test_completion_mode_correctly_set(self):
        k = KubernetesJobOperator(
            task_id="task",
            completion_mode="NonIndexed",
        )
        job = k.build_job_request_obj(create_context(k))
        assert job.spec.completion_mode == "NonIndexed"

    def test_completions_correctly_set(self):
        k = KubernetesJobOperator(
            task_id="task",
            completions=1,
        )
        job = k.build_job_request_obj(create_context(k))
        assert job.spec.completions == 1

    def test_manual_selector_correctly_set(self):
        k = KubernetesJobOperator(
            task_id="task",
            manual_selector=False,
        )
        job = k.build_job_request_obj(create_context(k))
        assert job.spec.manual_selector is False

    def test_parallelism_correctly_set(self):
        k = KubernetesJobOperator(
            task_id="task",
            parallelism=2,
        )
        job = k.build_job_request_obj(create_context(k))
        assert job.spec.parallelism == 2

    def test_selector(self):
        selector = k8s.V1LabelSelector(
            match_expressions=[],
            match_labels={"foo": "bar", "hello": "airflow"},
        )

        k = KubernetesJobOperator(
            task_id="task",
            selector=selector,
        )

        job = k.build_job_request_obj(create_context(k))
        assert isinstance(job.spec.selector, k8s.V1LabelSelector)
        assert job.spec.selector == selector

    def test_suspend_correctly_set(self):
        k = KubernetesJobOperator(
            task_id="task",
            suspend=True,
        )
        job = k.build_job_request_obj(create_context(k))
        assert job.spec.suspend is True

    def test_ttl_seconds_after_finished_correctly_set(self):
        k = KubernetesJobOperator(task_id="task", ttl_seconds_after_finished=5)
        job = k.build_job_request_obj(create_context(k))
        assert job.spec.ttl_seconds_after_finished == 5

    @pytest.mark.parametrize("randomize", [True, False])
    def test_provided_job_name(self, randomize):
        name_base = "test"
        k = KubernetesJobOperator(
            name=name_base,
            random_name_suffix=randomize,
            task_id="task",
        )
        context = create_context(k)
        job = k.build_job_request_obj(context)

        if randomize:
            assert job.metadata.name.startswith(f"job-{name_base}")
            assert job.metadata.name != f"job-{name_base}"
        else:
            assert job.metadata.name == f"job-{name_base}"

    @pytest.fixture
    def job_spec(self):
        return k8s.V1Job(
            metadata=k8s.V1ObjectMeta(name="hello", labels={"foo": "bar"}, namespace="jobspecnamespace"),
            spec=k8s.V1JobSpec(
                template=k8s.V1PodTemplateSpec(
                    metadata=k8s.V1ObjectMeta(
                        name="world", labels={"foo": "bar"}, namespace="podspecnamespace"
                    ),
                    spec=k8s.V1PodSpec(
                        containers=[
                            k8s.V1Container(
                                name="base",
                                image="ubuntu:16.04",
                                command=["something"],
                            )
                        ]
                    ),
                )
            ),
        )

    @pytest.mark.parametrize(("randomize_name",), ([True], [False]))
    def test_full_job_spec(self, randomize_name, job_spec):
        job_spec_name_base = job_spec.metadata.name

        k = KubernetesJobOperator(
            task_id="task",
            random_name_suffix=randomize_name,
            full_job_spec=job_spec,
        )
        context = create_context(k)
        job = k.build_job_request_obj(context)

        if randomize_name:
            assert job.metadata.name.startswith(f"job-{job_spec_name_base}")
            assert job.metadata.name != f"job-{job_spec_name_base}"
        else:
            assert job.metadata.name == f"job-{job_spec_name_base}"
        assert job.metadata.namespace == job_spec.metadata.namespace
        assert job.spec.template.spec.containers[0].image == job_spec.spec.template.spec.containers[0].image
        assert (
            job.spec.template.spec.containers[0].command == job_spec.spec.template.spec.containers[0].command
        )
        assert job.metadata.labels == {"foo": "bar"}

    @pytest.mark.parametrize(("randomize_name",), ([True], [False]))
    def test_full_job_spec_kwargs(self, randomize_name, job_spec):
        # kwargs take precedence, however
        image = "some.custom.image:andtag"
        name_base = "world"
        k = KubernetesJobOperator(
            task_id="task",
            random_name_suffix=randomize_name,
            full_job_spec=job_spec,
            name=name_base,
            image=image,
            labels={"hello": "world"},
        )
        job = k.build_job_request_obj(create_context(k))

        # make sure the kwargs takes precedence (and that name is randomized when expected)
        if randomize_name:
            assert job.metadata.name.startswith(f"job-{name_base}")
            assert job.metadata.name != f"job-{name_base}"
        else:
            assert job.metadata.name == f"job-{name_base}"
        assert job.spec.template.spec.containers[0].image == image
        assert job.metadata.labels == {
            "foo": "bar",
            "hello": "world",
        }

    @pytest.fixture
    def job_template_file(self, tmp_path):
        job_template_yaml = """
            apiVersion: batch/v1
            kind: Job
            metadata:
              name: hello
              namespace: templatenamespace
              labels:
                foo: bar
            spec:
              ttlSecondsAfterFinished: 60
              parallelism: 3
              completions: 3
              suspend: true
              template:
                spec:
                  serviceAccountName: foo
                  affinity:
                    nodeAffinity:
                      requiredDuringSchedulingIgnoredDuringExecution:
                        nodeSelectorTerms:
                          - matchExpressions:
                            - key: kubernetes.io/role
                              operator: In
                              values:
                                - foo
                                - bar
                      preferredDuringSchedulingIgnoredDuringExecution:
                        - weight: 1
                          preference:
                            matchExpressions:
                              - key: kubernetes.io/role
                                operator: In
                                values:
                                  - foo
                                  - bar
                  containers:
                    - name: base
                      image: ubuntu:16.04
                      imagePullPolicy: Always
                      command:
                        - something
        """

        tpl_file = tmp_path / "template.yaml"
        tpl_file.write_text(job_template_yaml)

        return tpl_file

    @pytest.mark.parametrize(("randomize_name",), ([True], [False]))
    def test_job_template_file(self, randomize_name, job_template_file):
        k = KubernetesJobOperator(
            task_id="task",
            random_name_suffix=randomize_name,
            job_template_file=job_template_file,
        )
        job = k.build_job_request_obj(create_context(k))

        if randomize_name:
            assert job.metadata.name.startswith("job-hello")
            assert job.metadata.name != "job-hello"
        else:
            assert job.metadata.name == "job-hello"
        assert job.metadata.labels == {"foo": "bar"}
        assert job.metadata.namespace == "templatenamespace"
        assert job.spec.template.spec.containers[0].image == "ubuntu:16.04"
        assert job.spec.template.spec.containers[0].image_pull_policy == "Always"
        assert job.spec.template.spec.containers[0].command == ["something"]
        assert job.spec.template.spec.service_account_name == "foo"
        affinity = {
            "node_affinity": {
                "preferred_during_scheduling_ignored_during_execution": [
                    {
                        "preference": {
                            "match_expressions": [
                                {"key": "kubernetes.io/role", "operator": "In", "values": ["foo", "bar"]}
                            ],
                            "match_fields": None,
                        },
                        "weight": 1,
                    }
                ],
                "required_during_scheduling_ignored_during_execution": {
                    "node_selector_terms": [
                        {
                            "match_expressions": [
                                {"key": "kubernetes.io/role", "operator": "In", "values": ["foo", "bar"]}
                            ],
                            "match_fields": None,
                        }
                    ]
                },
            },
            "pod_affinity": None,
            "pod_anti_affinity": None,
        }

        assert job.spec.template.spec.affinity.to_dict() == affinity

    @pytest.mark.parametrize(("randomize_name",), ([True], [False]))
    def test_job_template_file_kwargs_override(self, randomize_name, job_template_file):
        # kwargs take precedence, however
        image = "some.custom.image:andtag"
        name_base = "world"
        k = KubernetesJobOperator(
            task_id="task",
            job_template_file=job_template_file,
            name=name_base,
            random_name_suffix=randomize_name,
            image=image,
            labels={"hello": "world"},
        )
        job = k.build_job_request_obj(create_context(k))

        # make sure the kwargs takes precedence (and that name is randomized when expected)
        if randomize_name:
            assert job.metadata.name.startswith(f"job-{name_base}")
            assert job.metadata.name != f"job-{name_base}"
        else:
            assert job.metadata.name == f"job-{name_base}"
        assert job.spec.template.spec.containers[0].image == image
        assert job.metadata.labels == {
            "foo": "bar",
            "hello": "world",
        }

    def test_task_id_as_name(self):
        k = KubernetesJobOperator(
            task_id=".hi.-_09HI",
            random_name_suffix=False,
        )
        job = k.build_job_request_obj({})
        assert job.metadata.name == "job-hi-09hi"

    def test_task_id_as_name_with_suffix(self):
        k = KubernetesJobOperator(
            task_id=".hi.-_09HI",
            random_name_suffix=True,
        )
        job = k.build_job_request_obj({})
        expected = "job-hi-09hi"
        assert job.metadata.name[: len(expected)] == expected
        assert re.match(rf"{expected}-[a-z0-9]{{8}}", job.metadata.name) is not None

    def test_task_id_as_name_with_suffix_very_long(self):
        k = KubernetesJobOperator(
            task_id="a" * 250,
            random_name_suffix=True,
        )
        job = k.build_job_request_obj({})
        assert (
            re.match(
                r"job-a{71}-[a-z0-9]{8}",
                job.metadata.name,
            )
            is not None
        )

    def test_task_id_as_name_dag_id_is_ignored(self):
        dag = DAG(dag_id="this_is_a_dag_name", schedule=None, start_date=pendulum.now())
        k = KubernetesJobOperator(
            task_id="a_very_reasonable_task_name",
            dag=dag,
        )
        job = k.build_job_request_obj({})
        assert re.match(r"job-a-very-reasonable-task-name-[a-z0-9-]+", job.metadata.name) is not None

    @patch(JOB_OPERATORS_PATH.format("KubernetesJobOperator.get_or_create_pod"))
    @patch(JOB_OPERATORS_PATH.format("KubernetesJobOperator.build_job_request_obj"))
    @patch(JOB_OPERATORS_PATH.format("KubernetesJobOperator.create_job"))
    @patch(f"{HOOK_CLASS}.wait_until_job_complete")
    def test_wait_until_job_complete(
        self,
        mock_wait_until_job_complete,
        mock_create_job,
        mock_build_job_request_obj,
        mock_get_or_create_pod,
    ):
        mock_job_expected = mock_create_job.return_value
        mock_ti = mock.MagicMock()

        op = KubernetesJobOperator(
            task_id="test_task_id", wait_until_job_complete=True, job_poll_interval=POLL_INTERVAL
        )
        op.execute(context=dict(ti=mock_ti))

        assert op.wait_until_job_complete
        assert op.job_poll_interval == POLL_INTERVAL
        mock_wait_until_job_complete.assert_called_once_with(
            job_name=mock_job_expected.metadata.name,
            namespace=mock_job_expected.metadata.namespace,
            job_poll_interval=POLL_INTERVAL,
        )

    @pytest.mark.parametrize("do_xcom_push", [True, False])
    @pytest.mark.parametrize("get_logs", [True, False])
    @patch(JOB_OPERATORS_PATH.format("KubernetesJobOperator._write_logs"))
    def test_execute_complete(self, mocked_write_logs, get_logs, do_xcom_push):
        mock_ti = mock.MagicMock()
        context = {"ti": mock_ti}
        mock_job = mock.MagicMock()
        event = {
            "job": mock_job,
            "status": "success",
            "pod_name": POD_NAME if get_logs else None,
            "pod_namespace": POD_NAMESPACE if get_logs else None,
            "xcom_result": TEST_XCOM_RESULT if do_xcom_push else None,
        }

        KubernetesJobOperator(
            task_id="test_task_id", get_logs=get_logs, do_xcom_push=do_xcom_push
        ).execute_complete(context=context, event=event)

        mock_ti.xcom_push.assert_called_once_with(key="job", value=mock_job)

        if get_logs:
            mocked_write_logs.assert_called_once()
        else:
            mocked_write_logs.assert_not_called()

    @pytest.mark.parametrize("do_xcom_push", [True, False])
    @pytest.mark.parametrize("get_logs", [True, False])
    @patch(JOB_OPERATORS_PATH.format("KubernetesJobOperator.extract_xcom"))
    @patch(JOB_OPERATORS_PATH.format("KubernetesJobOperator.get_or_create_pod"))
    @patch(JOB_OPERATORS_PATH.format("KubernetesJobOperator.build_job_request_obj"))
    @patch(JOB_OPERATORS_PATH.format("KubernetesJobOperator.create_job"))
    @patch(f"{POD_MANAGER_CLASS}.fetch_requested_container_logs")
    @patch(f"{POD_MANAGER_CLASS}.await_xcom_sidecar_container_start")
    @patch(f"{POD_MANAGER_CLASS}.await_container_completion")
    @patch(f"{HOOK_CLASS}.wait_until_job_complete")
    def test_execute_xcom_and_logs(
        self,
        mock_wait_until_job_complete,
        mock_await_container_completion,
        mock_await_xcom_sidecar_container_start,
        mocked_fetch_logs,
        mock_create_job,
        mock_build_job_request_obj,
        mock_get_or_create_pod,
        mock_extract_xcom,
        get_logs,
        do_xcom_push,
    ):
        mock_ti = mock.MagicMock()
        op = KubernetesJobOperator(
            task_id="test_task_id",
            wait_until_job_complete=True,
            job_poll_interval=POLL_INTERVAL,
            get_logs=get_logs,
            do_xcom_push=do_xcom_push,
        )
        op.execute(context=dict(ti=mock_ti))

        if do_xcom_push:
            mock_extract_xcom.assert_called_once()
        else:
            mock_extract_xcom.assert_not_called()

        if get_logs:
            mocked_fetch_logs.assert_called_once()
        else:
            mocked_fetch_logs.assert_not_called()


@pytest.mark.execution_timeout(300)
class TestKubernetesJobOperatorNonDB:
    @pytest.fixture(autouse=True)
    def setup_tests(self):
        self._default_client_patch = patch(f"{HOOK_CLASS}._get_default_client")
        self._default_client_mock = self._default_client_patch.start()

        yield

        patch.stopall()

    @patch(JOB_OPERATORS_PATH.format("KubernetesJobOperator.client"))
    @patch(HOOK_CLASS)
    def test_on_kill_none_job(self, mock_hook, mock_client):
        mock_serialize = mock_hook.return_value.batch_v1_client.api_client.sanitize_for_serialization

        op = KubernetesJobOperator(task_id="test_task_id")
        op.on_kill()

        mock_client.delete_namespaced_job.assert_not_called()
        mock_serialize.assert_not_called()

    def test_execute_complete_fail(self):
        mock_ti = mock.MagicMock()
        context = {"ti": mock_ti}
        mock_job = mock.MagicMock()
        event = {"job": mock_job, "status": "error", "message": "error message"}

        with pytest.raises(AirflowException):
            KubernetesJobOperator(task_id="test_task_id").execute_complete(context=context, event=event)

        mock_ti.xcom_push.assert_called_once_with(key="job", value=mock_job)

    @patch(JOB_OPERATORS_PATH.format("KubernetesJobOperator.job_client"))
    def test_on_kill(self, mock_client):
        mock_job = mock.MagicMock()
        mock_job.metadata.name = JOB_NAME
        mock_job.metadata.namespace = JOB_NAMESPACE

        op = KubernetesJobOperator(task_id="test_task_id")
        op.job = mock_job
        op.on_kill()

        mock_client.delete_namespaced_job.assert_called_once_with(
            name=JOB_NAME,
            namespace=JOB_NAMESPACE,
        )

    @patch(JOB_OPERATORS_PATH.format("KubernetesJobOperator.job_client"))
    def test_on_kill_termination_grace_period(self, mock_client):
        mock_job = mock.MagicMock()
        mock_job.metadata.name = JOB_NAME
        mock_job.metadata.namespace = JOB_NAMESPACE
        mock_termination_grace_period = mock.MagicMock()

        op = KubernetesJobOperator(
            task_id="test_task_id", termination_grace_period=mock_termination_grace_period
        )
        op.job = mock_job
        op.on_kill()

        mock_client.delete_namespaced_job.assert_called_once_with(
            name=JOB_NAME,
            namespace=JOB_NAMESPACE,
            grace_period_seconds=mock_termination_grace_period,
        )

    @patch(JOB_OPERATORS_PATH.format("KubernetesJobOperator.get_or_create_pod"))
    @patch(JOB_OPERATORS_PATH.format("KubernetesJobOperator.build_job_request_obj"))
    @patch(JOB_OPERATORS_PATH.format("KubernetesJobOperator.create_job"))
    @patch(HOOK_CLASS)
    def test_execute(self, mock_hook, mock_create_job, mock_build_job_request_obj, mock_get_or_create_pod):
        mock_hook.return_value.is_job_failed.return_value = False
        mock_job_request_obj = mock_build_job_request_obj.return_value
        mock_job_expected = mock_create_job.return_value
        mock_ti = mock.MagicMock()
        context = dict(ti=mock_ti)

        op = KubernetesJobOperator(
            task_id="test_task_id",
        )
        with pytest.warns(AirflowProviderDeprecationWarning):
            execute_result = op.execute(context=context)

        mock_build_job_request_obj.assert_called_once_with(context)
        mock_create_job.assert_called_once_with(job_request_obj=mock_job_request_obj)
        mock_ti.xcom_push.assert_has_calls(
            [
                mock.call(key="job_name", value=mock_job_expected.metadata.name),
                mock.call(key="job_namespace", value=mock_job_expected.metadata.namespace),
                mock.call(key="job", value=mock_job_expected.to_dict.return_value),
            ]
        )

        assert op.job_request_obj == mock_job_request_obj
        assert op.job == mock_job_expected
        assert not op.wait_until_job_complete
        assert execute_result is None
        assert not mock_hook.wait_until_job_complete.called

    @pytest.mark.non_db_test_override
    @patch(JOB_OPERATORS_PATH.format("KubernetesJobOperator.get_pods"))
    @patch(JOB_OPERATORS_PATH.format("KubernetesJobOperator.build_job_request_obj"))
    @patch(JOB_OPERATORS_PATH.format("KubernetesJobOperator.create_job"))
    @patch(HOOK_CLASS)
    def test_execute_with_parallelism(
        self, mock_hook, mock_create_job, mock_build_job_request_obj, mock_get_pods
    ):
        mock_hook.return_value.is_job_failed.return_value = False
        mock_job_request_obj = mock_build_job_request_obj.return_value
        mock_job_expected = mock_create_job.return_value
        mock_get_pods.return_value = [mock.MagicMock(), mock.MagicMock()]
        mock_pods_expected = mock_get_pods.return_value
        mock_ti = mock.MagicMock()
        context = dict(ti=mock_ti)

        op = KubernetesJobOperator(
            task_id="test_task_id",
            parallelism=2,
        )
        execute_result = op.execute(context=context)

        mock_build_job_request_obj.assert_called_once_with(context)
        mock_create_job.assert_called_once_with(job_request_obj=mock_job_request_obj)
        mock_ti.xcom_push.assert_has_calls(
            [
                mock.call(key="job_name", value=mock_job_expected.metadata.name),
                mock.call(key="job_namespace", value=mock_job_expected.metadata.namespace),
                mock.call(key="job", value=mock_job_expected.to_dict.return_value),
            ]
        )

        assert op.job_request_obj == mock_job_request_obj
        assert op.job == mock_job_expected
        assert op.pods == mock_pods_expected
        with pytest.warns(AirflowProviderDeprecationWarning):
            assert op.pod is mock_pods_expected[0]
        assert not op.wait_until_job_complete
        assert execute_result is None
        assert not mock_hook.wait_until_job_complete.called

    @patch(JOB_OPERATORS_PATH.format("KubernetesJobOperator.get_or_create_pod"))
    @patch(JOB_OPERATORS_PATH.format("KubernetesJobOperator.build_job_request_obj"))
    @patch(JOB_OPERATORS_PATH.format("KubernetesJobOperator.create_job"))
    @patch(JOB_OPERATORS_PATH.format("KubernetesJobOperator.execute_deferrable"))
    @patch(HOOK_CLASS)
    def test_execute_in_deferrable(
        self,
        mock_hook,
        mock_execute_deferrable,
        mock_create_job,
        mock_build_job_request_obj,
        mock_get_or_create_pod,
    ):
        mock_hook.return_value.is_job_failed.return_value = False
        mock_job_request_obj = mock_build_job_request_obj.return_value
        mock_job_expected = mock_create_job.return_value
        mock_ti = mock.MagicMock()
        context = dict(ti=mock_ti)

        op = KubernetesJobOperator(
            task_id="test_task_id",
            wait_until_job_complete=True,
            deferrable=True,
        )
        with pytest.warns(AirflowProviderDeprecationWarning):
            actual_result = op.execute(context=context)

        mock_build_job_request_obj.assert_called_once_with(context)
        mock_create_job.assert_called_once_with(job_request_obj=mock_job_request_obj)
        mock_ti.xcom_push.assert_has_calls(
            [
                mock.call(key="job_name", value=mock_job_expected.metadata.name),
                mock.call(key="job_namespace", value=mock_job_expected.metadata.namespace),
            ]
        )
        mock_execute_deferrable.assert_called_once()

        assert op.job_request_obj == mock_job_request_obj
        assert op.job == mock_job_expected
        assert actual_result is None
        assert not mock_hook.wait_until_job_complete.called

    @patch(JOB_OPERATORS_PATH.format("KubernetesJobOperator.get_or_create_pod"))
    @patch(JOB_OPERATORS_PATH.format("KubernetesJobOperator.build_job_request_obj"))
    @patch(JOB_OPERATORS_PATH.format("KubernetesJobOperator.create_job"))
    @patch(HOOK_CLASS)
    def test_execute_fail(
        self, mock_hook, mock_create_job, mock_build_job_request_obj, mock_get_or_create_pod
    ):
        mock_hook.return_value.is_job_failed.return_value = "Error"

        op = KubernetesJobOperator(
            task_id="test_task_id",
            wait_until_job_complete=True,
        )

        with pytest.warns(AirflowProviderDeprecationWarning):
            with pytest.raises(AirflowException):
                op.execute(context=dict(ti=mock.MagicMock()))

    @patch(JOB_OPERATORS_PATH.format("KubernetesJobOperator.defer"))
    @patch(JOB_OPERATORS_PATH.format("KubernetesJobTrigger"))
    def test_execute_deferrable(self, mock_trigger, mock_execute_deferrable):
        mock_cluster_context = mock.MagicMock()
        mock_config_file = mock.MagicMock()
        mock_in_cluster = mock.MagicMock()

        mock_job = mock.MagicMock()
        mock_job.metadata.name = JOB_NAME
        mock_job.metadata.namespace = JOB_NAMESPACE

        mock_pod = mock.MagicMock()
        mock_pod.metadata.name = POD_NAME
        mock_pod.metadata.namespace = POD_NAMESPACE

        mock_trigger_instance = mock_trigger.return_value

        op = KubernetesJobOperator(
            task_id="test_task_id",
            kubernetes_conn_id=KUBERNETES_CONN_ID,
            cluster_context=mock_cluster_context,
            config_file=mock_config_file,
            in_cluster=mock_in_cluster,
            job_poll_interval=POLL_INTERVAL,
            wait_until_job_complete=True,
            deferrable=True,
        )
        op.job = mock_job
        op.pod = mock_pod
        op.pods = [
            mock_pod,
        ]

        actual_result = op.execute_deferrable()

        mock_execute_deferrable.assert_called_once_with(
            trigger=mock_trigger_instance,
            method_name="execute_complete",
        )
        mock_trigger.assert_called_once_with(
            job_name=JOB_NAME,
            job_namespace=JOB_NAMESPACE,
            pod_names=[
                POD_NAME,
            ],
            pod_namespace=POD_NAMESPACE,
            base_container_name=op.BASE_CONTAINER_NAME,
            kubernetes_conn_id=KUBERNETES_CONN_ID,
            cluster_context=mock_cluster_context,
            config_file=mock_config_file,
            in_cluster=mock_in_cluster,
            poll_interval=POLL_INTERVAL,
            get_logs=True,
            do_xcom_push=False,
        )
        assert actual_result is None

    @pytest.mark.non_db_test_override
    @patch(JOB_OPERATORS_PATH.format("KubernetesJobOperator.defer"))
    @patch(JOB_OPERATORS_PATH.format("KubernetesJobTrigger"))
    def test_execute_deferrable_with_parallelism(self, mock_trigger, mock_execute_deferrable):
        mock_cluster_context = mock.MagicMock()
        mock_config_file = mock.MagicMock()
        mock_in_cluster = mock.MagicMock()

        mock_job = mock.MagicMock()
        mock_job.metadata.name = JOB_NAME
        mock_job.metadata.namespace = JOB_NAMESPACE

        pod_name_1 = POD_NAME + "-1"
        mock_pod_1 = mock.MagicMock()
        mock_pod_1.metadata.name = pod_name_1
        mock_pod_1.metadata.namespace = POD_NAMESPACE

        pod_name_2 = POD_NAME + "-2"
        mock_pod_2 = mock.MagicMock()
        mock_pod_2.metadata.name = pod_name_2
        mock_pod_2.metadata.namespace = POD_NAMESPACE

        mock_trigger_instance = mock_trigger.return_value

        op = KubernetesJobOperator(
            task_id="test_task_id",
            kubernetes_conn_id=KUBERNETES_CONN_ID,
            cluster_context=mock_cluster_context,
            config_file=mock_config_file,
            in_cluster=mock_in_cluster,
            job_poll_interval=POLL_INTERVAL,
            parallelism=2,
            wait_until_job_complete=True,
            deferrable=True,
        )
        op.job = mock_job
        op.pods = [mock_pod_1, mock_pod_2]

        actual_result = op.execute_deferrable()

        mock_execute_deferrable.assert_called_once_with(
            trigger=mock_trigger_instance,
            method_name="execute_complete",
        )
        mock_trigger.assert_called_once_with(
            job_name=JOB_NAME,
            job_namespace=JOB_NAMESPACE,
            pod_names=[pod_name_1, pod_name_2],
            pod_namespace=POD_NAMESPACE,
            base_container_name=op.BASE_CONTAINER_NAME,
            kubernetes_conn_id=KUBERNETES_CONN_ID,
            cluster_context=mock_cluster_context,
            config_file=mock_config_file,
            in_cluster=mock_in_cluster,
            poll_interval=POLL_INTERVAL,
            get_logs=True,
            do_xcom_push=False,
        )
        assert actual_result is None

<<<<<<< HEAD
=======
    @patch(JOB_OPERATORS_PATH.format("KubernetesJobOperator.get_or_create_pod"))
    @patch(JOB_OPERATORS_PATH.format("KubernetesJobOperator.build_job_request_obj"))
    @patch(JOB_OPERATORS_PATH.format("KubernetesJobOperator.create_job"))
    @patch(f"{HOOK_CLASS}.wait_until_job_complete")
    def test_wait_until_job_complete(
        self,
        mock_wait_until_job_complete,
        mock_create_job,
        mock_build_job_request_obj,
        mock_get_or_create_pod,
    ):
        mock_job_expected = mock_create_job.return_value
        mock_ti = mock.MagicMock()

        op = KubernetesJobOperator(
            task_id="test_task_id", wait_until_job_complete=True, job_poll_interval=POLL_INTERVAL
        )
        with pytest.warns(AirflowProviderDeprecationWarning):
            op.execute(context=dict(ti=mock_ti))

        assert op.wait_until_job_complete
        assert op.job_poll_interval == POLL_INTERVAL
        mock_wait_until_job_complete.assert_called_once_with(
            job_name=mock_job_expected.metadata.name,
            namespace=mock_job_expected.metadata.namespace,
            job_poll_interval=POLL_INTERVAL,
        )

    @pytest.mark.parametrize("do_xcom_push", [True, False])
    @pytest.mark.parametrize("get_logs", [True, False])
    @patch(JOB_OPERATORS_PATH.format("KubernetesJobOperator._write_logs"))
    def test_execute_complete(self, mocked_write_logs, get_logs, do_xcom_push):
        mock_ti = mock.MagicMock()
        context = {"ti": mock_ti}
        mock_job = mock.MagicMock()
        event = {
            "job": mock_job,
            "status": "success",
            "pod_names": [
                POD_NAME,
            ]
            if get_logs
            else None,
            "pod_namespace": POD_NAMESPACE if get_logs else None,
            "xcom_result": [
                TEST_XCOM_RESULT,
            ]
            if do_xcom_push
            else None,
        }

        KubernetesJobOperator(
            task_id="test_task_id", get_logs=get_logs, do_xcom_push=do_xcom_push
        ).execute_complete(context=context, event=event)

        mock_ti.xcom_push.assert_called_once_with(key="job", value=mock_job)

        if get_logs:
            mocked_write_logs.assert_called_once()
        else:
            mocked_write_logs.assert_not_called()

    @pytest.mark.non_db_test_override
    def test_execute_complete_fail(self):
        mock_ti = mock.MagicMock()
        context = {"ti": mock_ti}
        mock_job = mock.MagicMock()
        event = {"job": mock_job, "status": "error", "message": "error message"}

        with pytest.raises(AirflowException):
            KubernetesJobOperator(task_id="test_task_id").execute_complete(context=context, event=event)

        mock_ti.xcom_push.assert_called_once_with(key="job", value=mock_job)

    @pytest.mark.non_db_test_override
    @patch(JOB_OPERATORS_PATH.format("KubernetesJobOperator.job_client"))
    def test_on_kill(self, mock_client):
        mock_job = mock.MagicMock()
        mock_job.metadata.name = JOB_NAME
        mock_job.metadata.namespace = JOB_NAMESPACE

        op = KubernetesJobOperator(task_id="test_task_id")
        op.job = mock_job
        op.on_kill()

        mock_client.delete_namespaced_job.assert_called_once_with(
            name=JOB_NAME,
            namespace=JOB_NAMESPACE,
            propagation_policy=ON_KILL_PROPAGATION_POLICY,
        )

    @pytest.mark.non_db_test_override
    @patch(JOB_OPERATORS_PATH.format("KubernetesJobOperator.job_client"))
    def test_on_kill_termination_grace_period(self, mock_client):
        mock_job = mock.MagicMock()
        mock_job.metadata.name = JOB_NAME
        mock_job.metadata.namespace = JOB_NAMESPACE
        mock_termination_grace_period = mock.MagicMock()

        op = KubernetesJobOperator(
            task_id="test_task_id", termination_grace_period=mock_termination_grace_period
        )
        op.job = mock_job
        op.on_kill()

        mock_client.delete_namespaced_job.assert_called_once_with(
            name=JOB_NAME,
            namespace=JOB_NAMESPACE,
            propagation_policy=ON_KILL_PROPAGATION_POLICY,
            grace_period_seconds=mock_termination_grace_period,
        )

    @pytest.mark.non_db_test_override
    @patch(JOB_OPERATORS_PATH.format("KubernetesJobOperator.client"))
    @patch(HOOK_CLASS)
    def test_on_kill_none_job(self, mock_hook, mock_client):
        mock_serialize = mock_hook.return_value.batch_v1_client.api_client.sanitize_for_serialization

        op = KubernetesJobOperator(task_id="test_task_id")
        op.on_kill()

        mock_client.delete_namespaced_job.assert_not_called()
        mock_serialize.assert_not_called()

    @pytest.mark.parametrize("parallelism", [None, 2])
    @pytest.mark.parametrize("do_xcom_push", [True, False])
    @pytest.mark.parametrize("get_logs", [True, False])
    @patch(JOB_OPERATORS_PATH.format("KubernetesJobOperator.extract_xcom"))
    @patch(JOB_OPERATORS_PATH.format("KubernetesJobOperator.get_pods"))
    @patch(JOB_OPERATORS_PATH.format("KubernetesJobOperator.get_or_create_pod"))
    @patch(JOB_OPERATORS_PATH.format("KubernetesJobOperator.build_job_request_obj"))
    @patch(JOB_OPERATORS_PATH.format("KubernetesJobOperator.create_job"))
    @patch(f"{POD_MANAGER_CLASS}.fetch_requested_container_logs")
    @patch(f"{POD_MANAGER_CLASS}.await_xcom_sidecar_container_start")
    @patch(f"{POD_MANAGER_CLASS}.await_container_completion")
    @patch(f"{HOOK_CLASS}.wait_until_job_complete")
    def test_execute_xcom_and_logs(
        self,
        mock_wait_until_job_complete,
        mock_await_container_completion,
        mock_await_xcom_sidecar_container_start,
        mocked_fetch_logs,
        mock_create_job,
        mock_build_job_request_obj,
        mock_get_or_create_pod,
        mock_get_pods,
        mock_extract_xcom,
        get_logs,
        do_xcom_push,
        parallelism,
    ):
        if parallelism == 2:
            mock_pod_1 = mock.MagicMock()
            mock_pod_2 = mock.MagicMock()
            mock_get_pods.return_value = [mock_pod_1, mock_pod_2]
        mock_ti = mock.MagicMock()
        op = KubernetesJobOperator(
            task_id="test_task_id",
            wait_until_job_complete=True,
            job_poll_interval=POLL_INTERVAL,
            get_logs=get_logs,
            do_xcom_push=do_xcom_push,
            parallelism=parallelism,
        )

        if not parallelism:
            with pytest.warns(AirflowProviderDeprecationWarning):
                op.execute(context=dict(ti=mock_ti))
        else:
            op.execute(context=dict(ti=mock_ti))

        if do_xcom_push and not parallelism:
            mock_extract_xcom.assert_called_once()
        elif do_xcom_push and parallelism is not None:
            assert mock_extract_xcom.call_count == parallelism
        else:
            mock_extract_xcom.assert_not_called()

        if get_logs and not parallelism:
            mocked_fetch_logs.assert_called_once()
        elif get_logs and parallelism is not None:
            assert mocked_fetch_logs.call_count == parallelism
        else:
            mocked_fetch_logs.assert_not_called()

>>>>>>> 70ff46b5

@pytest.mark.db_test
@pytest.mark.execution_timeout(300)
class TestKubernetesDeleteJobOperator:
    @pytest.fixture(autouse=True)
    def setup_tests(self):
        self._default_client_patch = patch(f"{HOOK_CLASS}._get_default_client")
        self._default_client_mock = self._default_client_patch.start()

        yield

        patch.stopall()

    @patch(f"{HOOK_CLASS}.get_job_status")
    @patch(f"{HOOK_CLASS}.wait_until_job_complete")
    @patch("kubernetes.config.load_kube_config")
    @patch("kubernetes.client.api.BatchV1Api.delete_namespaced_job")
    def test_execute(
        self,
        mock_delete_namespaced_job,
        mock_load_kube_config,
        mock_wait_until_job_complete,
        mock_get_job_status,
    ):
        op = KubernetesDeleteJobOperator(
            kubernetes_conn_id="kubernetes_default",
            task_id="test_delete_job",
            name=JOB_NAME,
            namespace=JOB_NAMESPACE,
        )

        op.execute(None)

        assert not mock_wait_until_job_complete.called
        mock_get_job_status.assert_called_once_with(job_name=JOB_NAME, namespace=JOB_NAMESPACE)
        mock_delete_namespaced_job.assert_called_once_with(name=JOB_NAME, namespace=JOB_NAMESPACE)

    @patch(f"{HOOK_CLASS}.get_job_status")
    @patch(f"{HOOK_CLASS}.wait_until_job_complete")
    @patch("kubernetes.config.load_kube_config")
    @patch("kubernetes.client.api.BatchV1Api.delete_namespaced_job")
    def test_execute_wait_for_completion_true(
        self,
        mock_delete_namespaced_job,
        mock_load_kube_config,
        mock_wait_until_job_complete,
        mock_get_job_status,
    ):
        op = KubernetesDeleteJobOperator(
            kubernetes_conn_id="kubernetes_default",
            task_id="test_delete_job",
            name=JOB_NAME,
            namespace=JOB_NAMESPACE,
            wait_for_completion=True,
            poll_interval=JOB_POLL_INTERVAL,
        )

        op.execute({})

        mock_wait_until_job_complete.assert_called_once_with(
            job_name=JOB_NAME, namespace=JOB_NAMESPACE, job_poll_interval=JOB_POLL_INTERVAL
        )
        assert not mock_get_job_status.called
        mock_delete_namespaced_job.assert_called_once_with(name=JOB_NAME, namespace=JOB_NAMESPACE)

    @pytest.mark.parametrize(
        "on_status, success, fail, deleted",
        [
            (None, True, True, True),
            (None, True, False, True),
            (None, False, True, True),
            (None, False, False, True),
            ("Complete", True, True, True),
            ("Complete", True, False, True),
            ("Complete", False, True, False),
            ("Complete", False, False, False),
            ("Failed", True, True, True),
            ("Failed", True, False, False),
            ("Failed", False, True, True),
            ("Failed", False, False, False),
        ],
    )
    @patch(f"{HOOK_CLASS}.is_job_failed")
    @patch(f"{HOOK_CLASS}.is_job_successful")
    @patch("kubernetes.config.load_kube_config")
    @patch("kubernetes.client.api.BatchV1Api.delete_namespaced_job")
    def test_execute_delete_on_status(
        self,
        mock_delete_namespaced_job,
        mock_load_kube_config,
        mock_is_job_successful,
        mock_is_job_failed,
        on_status,
        success,
        fail,
        deleted,
    ):
        mock_is_job_successful.return_value = success
        mock_is_job_failed.return_value = fail

        op = KubernetesDeleteJobOperator(
            kubernetes_conn_id="kubernetes_default",
            task_id="test_delete_job",
            name=JOB_NAME,
            namespace=JOB_NAMESPACE,
            delete_on_status=on_status,
        )

        op.execute({})

        assert mock_delete_namespaced_job.called == deleted

    def test_execute_delete_on_status_exception(self):
        invalid_delete_on_status = "".join(
            random.choices(string.ascii_letters + string.digits, k=random.randint(1, 16))
        )

        op = KubernetesDeleteJobOperator(
            kubernetes_conn_id="kubernetes_default",
            task_id="test_delete_job",
            name=JOB_NAME,
            namespace=JOB_NAMESPACE,
            delete_on_status=invalid_delete_on_status,
        )

        with pytest.raises(AirflowException):
            op.execute({})


@pytest.mark.execution_timeout(300)
class TestKubernetesPatchJobOperator:
    @pytest.fixture(autouse=True)
    def setup_tests(self):
        self._default_client_patch = patch(f"{HOOK_CLASS}._get_default_client")
        self._default_client_mock = self._default_client_patch.start()

        yield

        patch.stopall()

    @pytest.mark.db_test
    @patch("kubernetes.config.load_kube_config")
    @patch("kubernetes.client.api.BatchV1Api.patch_namespaced_job")
    def test_update_execute(self, mock_patch_namespaced_job, mock_load_kube_config):
        op = KubernetesPatchJobOperator(
            kubernetes_conn_id="kubernetes_default",
            task_id="test_update_job",
            name="test_job_name",
            namespace="test_job_namespace",
            body={"spec": {"suspend": False}},
        )

        op.execute(None)

        mock_patch_namespaced_job.assert_called()<|MERGE_RESOLUTION|>--- conflicted
+++ resolved
@@ -507,170 +507,7 @@
         job = k.build_job_request_obj({})
         assert re.match(r"job-a-very-reasonable-task-name-[a-z0-9-]+", job.metadata.name) is not None
 
-    @patch(JOB_OPERATORS_PATH.format("KubernetesJobOperator.get_or_create_pod"))
-    @patch(JOB_OPERATORS_PATH.format("KubernetesJobOperator.build_job_request_obj"))
-    @patch(JOB_OPERATORS_PATH.format("KubernetesJobOperator.create_job"))
-    @patch(f"{HOOK_CLASS}.wait_until_job_complete")
-    def test_wait_until_job_complete(
-        self,
-        mock_wait_until_job_complete,
-        mock_create_job,
-        mock_build_job_request_obj,
-        mock_get_or_create_pod,
-    ):
-        mock_job_expected = mock_create_job.return_value
-        mock_ti = mock.MagicMock()
-
-        op = KubernetesJobOperator(
-            task_id="test_task_id", wait_until_job_complete=True, job_poll_interval=POLL_INTERVAL
-        )
-        op.execute(context=dict(ti=mock_ti))
-
-        assert op.wait_until_job_complete
-        assert op.job_poll_interval == POLL_INTERVAL
-        mock_wait_until_job_complete.assert_called_once_with(
-            job_name=mock_job_expected.metadata.name,
-            namespace=mock_job_expected.metadata.namespace,
-            job_poll_interval=POLL_INTERVAL,
-        )
-
-    @pytest.mark.parametrize("do_xcom_push", [True, False])
-    @pytest.mark.parametrize("get_logs", [True, False])
-    @patch(JOB_OPERATORS_PATH.format("KubernetesJobOperator._write_logs"))
-    def test_execute_complete(self, mocked_write_logs, get_logs, do_xcom_push):
-        mock_ti = mock.MagicMock()
-        context = {"ti": mock_ti}
-        mock_job = mock.MagicMock()
-        event = {
-            "job": mock_job,
-            "status": "success",
-            "pod_name": POD_NAME if get_logs else None,
-            "pod_namespace": POD_NAMESPACE if get_logs else None,
-            "xcom_result": TEST_XCOM_RESULT if do_xcom_push else None,
-        }
-
-        KubernetesJobOperator(
-            task_id="test_task_id", get_logs=get_logs, do_xcom_push=do_xcom_push
-        ).execute_complete(context=context, event=event)
-
-        mock_ti.xcom_push.assert_called_once_with(key="job", value=mock_job)
-
-        if get_logs:
-            mocked_write_logs.assert_called_once()
-        else:
-            mocked_write_logs.assert_not_called()
-
-    @pytest.mark.parametrize("do_xcom_push", [True, False])
-    @pytest.mark.parametrize("get_logs", [True, False])
-    @patch(JOB_OPERATORS_PATH.format("KubernetesJobOperator.extract_xcom"))
-    @patch(JOB_OPERATORS_PATH.format("KubernetesJobOperator.get_or_create_pod"))
-    @patch(JOB_OPERATORS_PATH.format("KubernetesJobOperator.build_job_request_obj"))
-    @patch(JOB_OPERATORS_PATH.format("KubernetesJobOperator.create_job"))
-    @patch(f"{POD_MANAGER_CLASS}.fetch_requested_container_logs")
-    @patch(f"{POD_MANAGER_CLASS}.await_xcom_sidecar_container_start")
-    @patch(f"{POD_MANAGER_CLASS}.await_container_completion")
-    @patch(f"{HOOK_CLASS}.wait_until_job_complete")
-    def test_execute_xcom_and_logs(
-        self,
-        mock_wait_until_job_complete,
-        mock_await_container_completion,
-        mock_await_xcom_sidecar_container_start,
-        mocked_fetch_logs,
-        mock_create_job,
-        mock_build_job_request_obj,
-        mock_get_or_create_pod,
-        mock_extract_xcom,
-        get_logs,
-        do_xcom_push,
-    ):
-        mock_ti = mock.MagicMock()
-        op = KubernetesJobOperator(
-            task_id="test_task_id",
-            wait_until_job_complete=True,
-            job_poll_interval=POLL_INTERVAL,
-            get_logs=get_logs,
-            do_xcom_push=do_xcom_push,
-        )
-        op.execute(context=dict(ti=mock_ti))
-
-        if do_xcom_push:
-            mock_extract_xcom.assert_called_once()
-        else:
-            mock_extract_xcom.assert_not_called()
-
-        if get_logs:
-            mocked_fetch_logs.assert_called_once()
-        else:
-            mocked_fetch_logs.assert_not_called()
-
-
-@pytest.mark.execution_timeout(300)
-class TestKubernetesJobOperatorNonDB:
-    @pytest.fixture(autouse=True)
-    def setup_tests(self):
-        self._default_client_patch = patch(f"{HOOK_CLASS}._get_default_client")
-        self._default_client_mock = self._default_client_patch.start()
-
-        yield
-
-        patch.stopall()
-
-    @patch(JOB_OPERATORS_PATH.format("KubernetesJobOperator.client"))
-    @patch(HOOK_CLASS)
-    def test_on_kill_none_job(self, mock_hook, mock_client):
-        mock_serialize = mock_hook.return_value.batch_v1_client.api_client.sanitize_for_serialization
-
-        op = KubernetesJobOperator(task_id="test_task_id")
-        op.on_kill()
-
-        mock_client.delete_namespaced_job.assert_not_called()
-        mock_serialize.assert_not_called()
-
-    def test_execute_complete_fail(self):
-        mock_ti = mock.MagicMock()
-        context = {"ti": mock_ti}
-        mock_job = mock.MagicMock()
-        event = {"job": mock_job, "status": "error", "message": "error message"}
-
-        with pytest.raises(AirflowException):
-            KubernetesJobOperator(task_id="test_task_id").execute_complete(context=context, event=event)
-
-        mock_ti.xcom_push.assert_called_once_with(key="job", value=mock_job)
-
-    @patch(JOB_OPERATORS_PATH.format("KubernetesJobOperator.job_client"))
-    def test_on_kill(self, mock_client):
-        mock_job = mock.MagicMock()
-        mock_job.metadata.name = JOB_NAME
-        mock_job.metadata.namespace = JOB_NAMESPACE
-
-        op = KubernetesJobOperator(task_id="test_task_id")
-        op.job = mock_job
-        op.on_kill()
-
-        mock_client.delete_namespaced_job.assert_called_once_with(
-            name=JOB_NAME,
-            namespace=JOB_NAMESPACE,
-        )
-
-    @patch(JOB_OPERATORS_PATH.format("KubernetesJobOperator.job_client"))
-    def test_on_kill_termination_grace_period(self, mock_client):
-        mock_job = mock.MagicMock()
-        mock_job.metadata.name = JOB_NAME
-        mock_job.metadata.namespace = JOB_NAMESPACE
-        mock_termination_grace_period = mock.MagicMock()
-
-        op = KubernetesJobOperator(
-            task_id="test_task_id", termination_grace_period=mock_termination_grace_period
-        )
-        op.job = mock_job
-        op.on_kill()
-
-        mock_client.delete_namespaced_job.assert_called_once_with(
-            name=JOB_NAME,
-            namespace=JOB_NAMESPACE,
-            grace_period_seconds=mock_termination_grace_period,
-        )
-
+    @pytest.mark.non_db_test_override
     @patch(JOB_OPERATORS_PATH.format("KubernetesJobOperator.get_or_create_pod"))
     @patch(JOB_OPERATORS_PATH.format("KubernetesJobOperator.build_job_request_obj"))
     @patch(JOB_OPERATORS_PATH.format("KubernetesJobOperator.create_job"))
@@ -745,6 +582,7 @@
         assert execute_result is None
         assert not mock_hook.wait_until_job_complete.called
 
+    @pytest.mark.non_db_test_override
     @patch(JOB_OPERATORS_PATH.format("KubernetesJobOperator.get_or_create_pod"))
     @patch(JOB_OPERATORS_PATH.format("KubernetesJobOperator.build_job_request_obj"))
     @patch(JOB_OPERATORS_PATH.format("KubernetesJobOperator.create_job"))
@@ -787,6 +625,7 @@
         assert actual_result is None
         assert not mock_hook.wait_until_job_complete.called
 
+    @pytest.mark.non_db_test_override
     @patch(JOB_OPERATORS_PATH.format("KubernetesJobOperator.get_or_create_pod"))
     @patch(JOB_OPERATORS_PATH.format("KubernetesJobOperator.build_job_request_obj"))
     @patch(JOB_OPERATORS_PATH.format("KubernetesJobOperator.create_job"))
@@ -805,6 +644,7 @@
             with pytest.raises(AirflowException):
                 op.execute(context=dict(ti=mock.MagicMock()))
 
+    @pytest.mark.non_db_test_override
     @patch(JOB_OPERATORS_PATH.format("KubernetesJobOperator.defer"))
     @patch(JOB_OPERATORS_PATH.format("KubernetesJobTrigger"))
     def test_execute_deferrable(self, mock_trigger, mock_execute_deferrable):
@@ -922,8 +762,6 @@
         )
         assert actual_result is None
 
-<<<<<<< HEAD
-=======
     @patch(JOB_OPERATORS_PATH.format("KubernetesJobOperator.get_or_create_pod"))
     @patch(JOB_OPERATORS_PATH.format("KubernetesJobOperator.build_job_request_obj"))
     @patch(JOB_OPERATORS_PATH.format("KubernetesJobOperator.create_job"))
@@ -1109,7 +947,216 @@
         else:
             mocked_fetch_logs.assert_not_called()
 
->>>>>>> 70ff46b5
+
+@pytest.mark.execution_timeout(300)
+class TestKubernetesJobOperatorNonDB:
+    @pytest.fixture(autouse=True)
+    def setup_tests(self):
+        self._default_client_patch = patch(f"{HOOK_CLASS}._get_default_client")
+        self._default_client_mock = self._default_client_patch.start()
+
+        yield
+
+        patch.stopall()
+
+    @patch(JOB_OPERATORS_PATH.format("KubernetesJobOperator.client"))
+    @patch(HOOK_CLASS)
+    def test_on_kill_none_job(self, mock_hook, mock_client):
+        mock_serialize = mock_hook.return_value.batch_v1_client.api_client.sanitize_for_serialization
+
+        op = KubernetesJobOperator(task_id="test_task_id")
+        op.on_kill()
+
+        mock_client.delete_namespaced_job.assert_not_called()
+        mock_serialize.assert_not_called()
+
+    def test_execute_complete_fail(self):
+        mock_ti = mock.MagicMock()
+        context = {"ti": mock_ti}
+        mock_job = mock.MagicMock()
+        event = {"job": mock_job, "status": "error", "message": "error message"}
+
+        with pytest.raises(AirflowException):
+            KubernetesJobOperator(task_id="test_task_id").execute_complete(context=context, event=event)
+
+        mock_ti.xcom_push.assert_called_once_with(key="job", value=mock_job)
+
+    @patch(JOB_OPERATORS_PATH.format("KubernetesJobOperator.job_client"))
+    def test_on_kill(self, mock_client):
+        mock_job = mock.MagicMock()
+        mock_job.metadata.name = JOB_NAME
+        mock_job.metadata.namespace = JOB_NAMESPACE
+
+        op = KubernetesJobOperator(task_id="test_task_id")
+        op.job = mock_job
+        op.on_kill()
+
+        mock_client.delete_namespaced_job.assert_called_once_with(
+            name=JOB_NAME,
+            namespace=JOB_NAMESPACE,
+        )
+
+    @patch(JOB_OPERATORS_PATH.format("KubernetesJobOperator.job_client"))
+    def test_on_kill_termination_grace_period(self, mock_client):
+        mock_job = mock.MagicMock()
+        mock_job.metadata.name = JOB_NAME
+        mock_job.metadata.namespace = JOB_NAMESPACE
+        mock_termination_grace_period = mock.MagicMock()
+
+        op = KubernetesJobOperator(
+            task_id="test_task_id", termination_grace_period=mock_termination_grace_period
+        )
+        op.job = mock_job
+        op.on_kill()
+
+        mock_client.delete_namespaced_job.assert_called_once_with(
+            name=JOB_NAME,
+            namespace=JOB_NAMESPACE,
+            grace_period_seconds=mock_termination_grace_period,
+        )
+
+    @patch(JOB_OPERATORS_PATH.format("KubernetesJobOperator.get_or_create_pod"))
+    @patch(JOB_OPERATORS_PATH.format("KubernetesJobOperator.build_job_request_obj"))
+    @patch(JOB_OPERATORS_PATH.format("KubernetesJobOperator.create_job"))
+    @patch(HOOK_CLASS)
+    def test_execute(self, mock_hook, mock_create_job, mock_build_job_request_obj, mock_get_or_create_pod):
+        mock_hook.return_value.is_job_failed.return_value = False
+        mock_job_request_obj = mock_build_job_request_obj.return_value
+        mock_job_expected = mock_create_job.return_value
+        mock_ti = mock.MagicMock()
+        context = dict(ti=mock_ti)
+
+        op = KubernetesJobOperator(
+            task_id="test_task_id",
+        )
+        execute_result = op.execute(context=context)
+
+        mock_build_job_request_obj.assert_called_once_with(context)
+        mock_create_job.assert_called_once_with(job_request_obj=mock_job_request_obj)
+        mock_ti.xcom_push.assert_has_calls(
+            [
+                mock.call(key="job_name", value=mock_job_expected.metadata.name),
+                mock.call(key="job_namespace", value=mock_job_expected.metadata.namespace),
+                mock.call(key="job", value=mock_job_expected.to_dict.return_value),
+            ]
+        )
+
+        assert op.job_request_obj == mock_job_request_obj
+        assert op.job == mock_job_expected
+        assert not op.wait_until_job_complete
+        assert execute_result is None
+        assert not mock_hook.wait_until_job_complete.called
+
+    @patch(JOB_OPERATORS_PATH.format("KubernetesJobOperator.get_or_create_pod"))
+    @patch(JOB_OPERATORS_PATH.format("KubernetesJobOperator.build_job_request_obj"))
+    @patch(JOB_OPERATORS_PATH.format("KubernetesJobOperator.create_job"))
+    @patch(JOB_OPERATORS_PATH.format("KubernetesJobOperator.execute_deferrable"))
+    @patch(HOOK_CLASS)
+    def test_execute_in_deferrable(
+        self,
+        mock_hook,
+        mock_execute_deferrable,
+        mock_create_job,
+        mock_build_job_request_obj,
+        mock_get_or_create_pod,
+    ):
+        mock_hook.return_value.is_job_failed.return_value = False
+        mock_job_request_obj = mock_build_job_request_obj.return_value
+        mock_job_expected = mock_create_job.return_value
+        mock_ti = mock.MagicMock()
+        context = dict(ti=mock_ti)
+
+        op = KubernetesJobOperator(
+            task_id="test_task_id",
+            wait_until_job_complete=True,
+            deferrable=True,
+        )
+        actual_result = op.execute(context=context)
+
+        mock_build_job_request_obj.assert_called_once_with(context)
+        mock_create_job.assert_called_once_with(job_request_obj=mock_job_request_obj)
+        mock_ti.xcom_push.assert_has_calls(
+            [
+                mock.call(key="job_name", value=mock_job_expected.metadata.name),
+                mock.call(key="job_namespace", value=mock_job_expected.metadata.namespace),
+            ]
+        )
+        mock_execute_deferrable.assert_called_once()
+
+        assert op.job_request_obj == mock_job_request_obj
+        assert op.job == mock_job_expected
+        assert actual_result is None
+        assert not mock_hook.wait_until_job_complete.called
+
+    @patch(JOB_OPERATORS_PATH.format("KubernetesJobOperator.get_or_create_pod"))
+    @patch(JOB_OPERATORS_PATH.format("KubernetesJobOperator.build_job_request_obj"))
+    @patch(JOB_OPERATORS_PATH.format("KubernetesJobOperator.create_job"))
+    @patch(HOOK_CLASS)
+    def test_execute_fail(
+        self, mock_hook, mock_create_job, mock_build_job_request_obj, mock_get_or_create_pod
+    ):
+        mock_hook.return_value.is_job_failed.return_value = "Error"
+
+        op = KubernetesJobOperator(
+            task_id="test_task_id",
+            wait_until_job_complete=True,
+        )
+
+        with pytest.raises(AirflowException):
+            op.execute(context=dict(ti=mock.MagicMock()))
+
+    @patch(JOB_OPERATORS_PATH.format("KubernetesJobOperator.defer"))
+    @patch(JOB_OPERATORS_PATH.format("KubernetesJobTrigger"))
+    def test_execute_deferrable(self, mock_trigger, mock_execute_deferrable):
+        mock_cluster_context = mock.MagicMock()
+        mock_config_file = mock.MagicMock()
+        mock_in_cluster = mock.MagicMock()
+
+        mock_job = mock.MagicMock()
+        mock_job.metadata.name = JOB_NAME
+        mock_job.metadata.namespace = JOB_NAMESPACE
+
+        mock_pod = mock.MagicMock()
+        mock_pod.metadata.name = POD_NAME
+        mock_pod.metadata.namespace = POD_NAMESPACE
+
+        mock_trigger_instance = mock_trigger.return_value
+
+        op = KubernetesJobOperator(
+            task_id="test_task_id",
+            kubernetes_conn_id=KUBERNETES_CONN_ID,
+            cluster_context=mock_cluster_context,
+            config_file=mock_config_file,
+            in_cluster=mock_in_cluster,
+            job_poll_interval=POLL_INTERVAL,
+            wait_until_job_complete=True,
+            deferrable=True,
+        )
+        op.job = mock_job
+        op.pod = mock_pod
+
+        actual_result = op.execute_deferrable()
+
+        mock_execute_deferrable.assert_called_once_with(
+            trigger=mock_trigger_instance,
+            method_name="execute_complete",
+        )
+        mock_trigger.assert_called_once_with(
+            job_name=JOB_NAME,
+            job_namespace=JOB_NAMESPACE,
+            pod_name=POD_NAME,
+            pod_namespace=POD_NAMESPACE,
+            base_container_name=op.BASE_CONTAINER_NAME,
+            kubernetes_conn_id=KUBERNETES_CONN_ID,
+            cluster_context=mock_cluster_context,
+            config_file=mock_config_file,
+            in_cluster=mock_in_cluster,
+            poll_interval=POLL_INTERVAL,
+            get_logs=True,
+            do_xcom_push=False,
+        )
+        assert actual_result is None
+
 
 @pytest.mark.db_test
 @pytest.mark.execution_timeout(300)
