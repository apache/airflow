--- conflicted
+++ resolved
@@ -2621,17 +2621,10 @@
         self.run_pod_async(k)
 
         if get_logs:
-<<<<<<< HEAD
             # Verify that client.read_namespaced_pod_log was called
             mocked_client.read_namespaced_pod_log.assert_called_once()
             # Verify the log output using caplog
             assert f"[base] logs: {test_logs}" in caplog.text
-=======
-            # Note: the test below is broken and failing. Either the mock is wrong
-            # or the mocked container is not in a state that logging methods are called at-all.
-            # See https://github.com/apache/airflow/issues/57515
-            assert f"Container logs: {test_logs}"  # noqa: PLW0129
->>>>>>> 0ebcf119
             post_complete_action.assert_called_once()
             mock_manager.return_value.read_pod_logs.assert_called()
         else:
