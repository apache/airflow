#
# Licensed to the Apache Software Foundation (ASF) under one
# or more contributor license agreements.  See the NOTICE file
# distributed with this work for additional information
# regarding copyright ownership.  The ASF licenses this file
# to you under the Apache License, Version 2.0 (the
# "License"); you may not use this file except in compliance
# with the License.  You may obtain a copy of the License at
#
#   http://www.apache.org/licenses/LICENSE-2.0
#
# Unless required by applicable law or agreed to in writing,
# software distributed under the License is distributed on an
# "AS IS" BASIS, WITHOUT WARRANTIES OR CONDITIONS OF ANY
# KIND, either express or implied.  See the License for the
# specific language governing permissions and limitations
# under the License.
from __future__ import annotations

from functools import cached_property
from pathlib import Path
from typing import TYPE_CHECKING, Any, cast

from kubernetes.client import CoreV1Api, CustomObjectsApi, models as k8s

from airflow.exceptions import AirflowException
from airflow.providers.cncf.kubernetes import pod_generator
from airflow.providers.cncf.kubernetes.hooks.kubernetes import KubernetesHook, _load_body_to_dict
from airflow.providers.cncf.kubernetes.kubernetes_helper_functions import add_unique_suffix
from airflow.providers.cncf.kubernetes.operators.custom_object_launcher import CustomObjectLauncher
from airflow.providers.cncf.kubernetes.operators.pod import KubernetesPodOperator
from airflow.providers.cncf.kubernetes.pod_generator import MAX_LABEL_LEN, PodGenerator
from airflow.providers.cncf.kubernetes.utils.pod_manager import PodManager
from airflow.utils.helpers import prune_dict
from airflow.providers.cncf.kubernetes.utils.xcom_sidecar import add_sidecar_to_spark_operator_pod_spec

if TYPE_CHECKING:
    import jinja2

    try:
        from airflow.sdk.definitions.context import Context
    except ImportError:
        # TODO: Remove once provider drops support for Airflow 2
        from airflow.utils.context import Context


class SparkKubernetesOperator(KubernetesPodOperator):
    """
    Creates sparkApplication object in kubernetes cluster.

    .. seealso::
        For more detail about Spark Application Object have a look at the reference:
        https://github.com/GoogleCloudPlatform/spark-on-k8s-operator/blob/v1beta2-1.3.3-3.1.1/docs/api-docs.md#sparkapplication

    :param image: Docker image you wish to launch. Defaults to hub.docker.com,
    :param code_path: path to the spark code in image,
    :param namespace: kubernetes namespace to put sparkApplication
    :param name: name of the pod in which the task will run, will be used (plus a random
        suffix if random_name_suffix is True) to generate a pod id (DNS-1123 subdomain,
        containing only [a-z0-9.-]).
    :param application_file: filepath to kubernetes custom_resource_definition of sparkApplication
    :param template_spec: kubernetes sparkApplication specification
    :param get_logs: get the stdout of the container as logs of the tasks.
    :param do_xcom_push: If True, the content of the file
        /airflow/xcom/return.json in the container will also be pushed to an
        XCom when the container completes.
    :param success_run_history_limit: Number of past successful runs of the application to keep.
    :param startup_timeout_seconds: timeout in seconds to startup the pod.
    :param log_events_on_failure: Log the pod's events if a failure occurs
    :param reattach_on_restart: if the scheduler dies while the pod is running, reattach and monitor.
        When enabled, the operator automatically adds Airflow task context labels (dag_id, task_id, run_id)
        to the driver and executor pods to enable finding them for reattachment.
    :param delete_on_termination: What to do when the pod reaches its final
        state, or the execution is interrupted. If True (default), delete the
        pod; if False, leave the pod.
    :param kubernetes_conn_id: the connection to Kubernetes cluster
    :param random_name_suffix: If True, adds a random suffix to the pod name
    """

    template_fields = ["application_file", "namespace", "template_spec", "kubernetes_conn_id"]
    template_fields_renderers = {"template_spec": "py"}
    template_ext = ("yaml", "yml", "json")
    ui_color = "#f4a460"

    BASE_CONTAINER_NAME = "spark-kubernetes-driver"

    def __init__(
        self,
        *,
        image: str | None = None,
        code_path: str | None = None,
        namespace: str = "default",
        name: str | None = None,
        application_file: str | None = None,
        template_spec=None,
        get_logs: bool = True,
        do_xcom_push: bool = False,
        success_run_history_limit: int = 1,
        startup_timeout_seconds=600,
        log_events_on_failure: bool = False,
        reattach_on_restart: bool = True,
        delete_on_termination: bool = True,
        kubernetes_conn_id: str = "kubernetes_default",
        random_name_suffix: bool = True,
        **kwargs,
    ) -> None:
        super().__init__(name=name, **kwargs)
        self.image = image
        self.code_path = code_path
        self.application_file = application_file
        self.template_spec = template_spec
        self.kubernetes_conn_id = kubernetes_conn_id
        self.startup_timeout_seconds = startup_timeout_seconds
        self.reattach_on_restart = reattach_on_restart
        self.delete_on_termination = delete_on_termination
        self.do_xcom_push = do_xcom_push
        self.namespace = namespace
        self.get_logs = get_logs
        self.log_events_on_failure = log_events_on_failure
        self.success_run_history_limit = success_run_history_limit
        self.random_name_suffix = random_name_suffix

        # fix mypy typing
        self.base_container_name: str
        self.container_logs: list[str]

        if self.base_container_name != self.BASE_CONTAINER_NAME:
            self.log.warning(
                "base_container_name is not supported and will be overridden to %s", self.BASE_CONTAINER_NAME
            )
            self.base_container_name = self.BASE_CONTAINER_NAME

        if self.get_logs and self.container_logs != self.BASE_CONTAINER_NAME:
            self.log.warning(
                "container_logs is not supported and will be overridden to %s", self.BASE_CONTAINER_NAME
            )
            self.container_logs = [self.BASE_CONTAINER_NAME]

    def _render_nested_template_fields(
        self,
        content: Any,
        context: Context,
        jinja_env: jinja2.Environment,
        seen_oids: set,
    ) -> None:
        if id(content) not in seen_oids and isinstance(content, k8s.V1EnvVar):
            seen_oids.add(id(content))
            self._do_render_template_fields(content, ("value", "name"), context, jinja_env, seen_oids)
            return

        super()._render_nested_template_fields(content, context, jinja_env, seen_oids)

    def manage_template_specs(self):
        if self.application_file:
            try:
                filepath = Path(self.application_file.rstrip()).resolve(strict=True)
            except (FileNotFoundError, OSError, RuntimeError, ValueError):
                application_file_body = self.application_file
            else:
                application_file_body = filepath.read_text()
            template_body = _load_body_to_dict(application_file_body)
            if not isinstance(template_body, dict):
                msg = f"application_file body can't transformed into the dictionary:\n{application_file_body}"
                raise TypeError(msg)
        elif self.template_spec:
            template_body = self.template_spec
        else:
            raise AirflowException("either application_file or template_spec should be passed")
        if "spark" not in template_body:
            template_body = {"spark": template_body}
        return template_body

    def create_job_name(self):
        name = (
            self.name or self.template_body.get("spark", {}).get("metadata", {}).get("name") or self.task_id
        )

        if self.random_name_suffix:
            updated_name = add_unique_suffix(name=name, max_len=MAX_LABEL_LEN)
        else:
            # truncation is required to maintain the same behavior as before
            updated_name = name[:MAX_LABEL_LEN]

        return self._set_name(updated_name)

    @staticmethod
    def _get_ti_pod_labels(context: Context | None = None, include_try_number: bool = True) -> dict[str, str]:
        """
        Generate labels for the pod to track the pod in case of Operator crash.

        :param include_try_number: add try number to labels
        :param context: task context provided by airflow DAG
        :return: dict.
        """
        if not context:
            return {}

        context_dict = cast("dict", context)
        ti = context_dict["ti"]
        run_id = context_dict["run_id"]

        labels = {
            "dag_id": ti.dag_id,
            "task_id": ti.task_id,
            "run_id": run_id,
            "spark_kubernetes_operator": "True",
        }

        map_index = ti.map_index
        if map_index is not None and map_index >= 0:
            labels["map_index"] = str(map_index)

        if include_try_number:
            labels.update(try_number=str(ti.try_number))

        # In the case of sub dags this is just useful
        # TODO: Remove this when the minimum version of Airflow is bumped to 3.0
        if getattr(context_dict["dag"], "parent_dag", False):
            labels["parent_dag_id"] = context_dict["dag"].parent_dag.dag_id
        # Ensure that label is valid for Kube,
        # and if not truncate/remove invalid chars and replace with short hash.
        for label_id, label in labels.items():
            safe_label = pod_generator.make_safe_label_value(str(label))
            labels[label_id] = safe_label
        return labels

    @cached_property
    def pod_manager(self) -> PodManager:
        return PodManager(kube_client=self.client)

    def _try_numbers_match(self, context, pod) -> bool:
        task_instance = context["task_instance"]
        task_context_labels = self._get_ti_pod_labels(context)
        pod_try_number = pod.metadata.labels.get(task_context_labels.get("try_number", ""), "")
        return str(task_instance.try_number) == str(pod_try_number)

    @cached_property
    def template_body(self):
        """Templated body for CustomObjectLauncher."""
        return self.manage_template_specs()

    def find_spark_job(self, context, exclude_checked: bool = True):
        label_selector = (
            self._build_find_pod_label_selector(context, exclude_checked=exclude_checked)
            + ",spark-role=driver"
        )
        pod_list = self.client.list_namespaced_pod(self.namespace, label_selector=label_selector).items

        pod = None
        if len(pod_list) > 1:  # and self.reattach_on_restart:
            raise AirflowException(f"More than one pod running with labels: {label_selector}")
        if len(pod_list) == 1:
            pod = pod_list[0]
            self.log.info(
                "Found matching driver pod %s with labels %s", pod.metadata.name, pod.metadata.labels
            )
            self.log.info("`try_number` of task_instance: %s", context["ti"].try_number)
            self.log.info("`try_number` of pod: %s", pod.metadata.labels.get("try_number", "unknown"))
        return pod

<<<<<<< HEAD
    def get_or_create_spark_crd(self, context) -> k8s.V1Pod:
        if self.reattach_on_restart:
            driver_pod = self.find_spark_job(context)
            if driver_pod:
                return driver_pod
        driver_pod, spark_obj_spec = self.launcher.start_spark_job(
            image=self.image, code_path=self.code_path, startup_timeout=self.startup_timeout_seconds
        )
        return driver_pod

=======
>>>>>>> b113006a
    def process_pod_deletion(self, pod, *, reraise=True):
        if pod is not None:
            if self.delete_on_termination:
                pod_name = pod.metadata.name.replace("-driver", "")
                self.log.info("Deleting spark job: %s", pod_name)
                self.launcher.delete_spark_job(pod_name)
            else:
                self.log.info("skipping deleting spark job: %s", pod.metadata.name)

    @cached_property
    def hook(self) -> KubernetesHook:
        hook = KubernetesHook(
            conn_id=self.kubernetes_conn_id,
            in_cluster=self.in_cluster or self.template_body.get("kubernetes", {}).get("in_cluster", False),
            config_file=self.config_file
            or self.template_body.get("kubernetes", {}).get("kube_config_file", None),
            cluster_context=self.cluster_context
            or self.template_body.get("kubernetes", {}).get("cluster_context", None),
        )
        return hook

    @cached_property
    def client(self) -> CoreV1Api:
        return self.hook.core_v1_client

    @cached_property
    def custom_obj_api(self) -> CustomObjectsApi:
        return CustomObjectsApi()

<<<<<<< HEAD
    def update_pod_spec_add_xcom_sidecar(self) -> None:
        if self.do_xcom_push:
            self.log.debug("Adding xcom sidecar to driver pod spec in task %s", self.task_id)
            driver_template = self.template_body["spark"]["spec"]
            driver_with_xcom_template = add_sidecar_to_spark_operator_pod_spec(
                driver_template,
                sidecar_container_image=self.hook.get_xcom_sidecar_container_image(),
                sidecar_container_resources=self.hook.get_xcom_sidecar_container_resources(),
            )
            self.template_body["spark"]["spec"] = driver_with_xcom_template

    @cached_property
    def launcher(self) -> CustomObjectLauncher:
        launcher = CustomObjectLauncher(
            name=self.name,
            namespace=self.namespace,
            kube_client=self.client,
            custom_obj_api=self.custom_obj_api,
            template_body=self.template_body,
=======
    def get_or_create_spark_crd(self, launcher: CustomObjectLauncher, context) -> k8s.V1Pod:
        if self.reattach_on_restart:
            driver_pod = self.find_spark_job(context)
            if driver_pod:
                return driver_pod

        driver_pod, spark_obj_spec = launcher.start_spark_job(
            image=self.image, code_path=self.code_path, startup_timeout=self.startup_timeout_seconds
>>>>>>> b113006a
        )
        return driver_pod

    def execute(self, context: Context):
        self.name = self.create_job_name()
<<<<<<< HEAD
        self.log.info("Creating sparkApplication.")
        self.update_pod_spec_add_xcom_sidecar()
        self.pod = self.get_or_create_spark_crd(context)
        self.pod_request_obj = self.launcher.pod_spec
        return super().execute(context=context)
=======

        self._setup_spark_configuration(context)

        if self.deferrable:
            self.execute_async(context)

        return super().execute(context)

    def _setup_spark_configuration(self, context: Context):
        """Set up Spark-specific configuration including reattach logic."""
        import copy

        template_body = copy.deepcopy(self.template_body)

        if self.reattach_on_restart:
            task_context_labels = self._get_ti_pod_labels(context)

            existing_pod = self.find_spark_job(context)
            if existing_pod:
                self.log.info(
                    "Found existing Spark driver pod %s. Reattaching to it.", existing_pod.metadata.name
                )
                self.pod = existing_pod
                self.pod_request_obj = None
                return

            if "spark" not in template_body:
                template_body["spark"] = {}
            if "spec" not in template_body["spark"]:
                template_body["spark"]["spec"] = {}

            spec_dict = template_body["spark"]["spec"]

            if "labels" not in spec_dict:
                spec_dict["labels"] = {}
            spec_dict["labels"].update(task_context_labels)

            for component in ["driver", "executor"]:
                if component not in spec_dict:
                    spec_dict[component] = {}

                if "labels" not in spec_dict[component]:
                    spec_dict[component]["labels"] = {}

                spec_dict[component]["labels"].update(task_context_labels)

        self.log.info("Creating sparkApplication.")
        self.launcher = CustomObjectLauncher(
            name=self.name,
            namespace=self.namespace,
            kube_client=self.client,
            custom_obj_api=self.custom_obj_api,
            template_body=template_body,
        )
        self.pod = self.get_or_create_spark_crd(self.launcher, context)
        self.pod_request_obj = self.launcher.pod_spec

    def find_pod(self, namespace: str, context: Context, *, exclude_checked: bool = True):
        """Override parent's find_pod to use our Spark-specific find_spark_job method."""
        return self.find_spark_job(context, exclude_checked=exclude_checked)
>>>>>>> b113006a

    def on_kill(self) -> None:
        if self.launcher:
            self.log.debug("Deleting spark job for task %s", self.task_id)
            self.launcher.delete_spark_job()

    def patch_already_checked(self, pod: k8s.V1Pod, *, reraise=True):
        """Add an "already checked" annotation to ensure we don't reattach on retries."""
        pod.metadata.labels["already_checked"] = "True"
        body = PodGenerator.serialize_pod(pod)
        self.client.patch_namespaced_pod(pod.metadata.name, pod.metadata.namespace, body)

    def dry_run(self) -> None:
        """Print out the spark job that would be created by this operator."""
        print(prune_dict(self.launcher.body, mode="strict"))<|MERGE_RESOLUTION|>--- conflicted
+++ resolved
@@ -258,19 +258,16 @@
             self.log.info("`try_number` of pod: %s", pod.metadata.labels.get("try_number", "unknown"))
         return pod
 
-<<<<<<< HEAD
-    def get_or_create_spark_crd(self, context) -> k8s.V1Pod:
+    def get_or_create_spark_crd(self, launcher: CustomObjectLauncher, context) -> k8s.V1Pod:
         if self.reattach_on_restart:
             driver_pod = self.find_spark_job(context)
             if driver_pod:
                 return driver_pod
-        driver_pod, spark_obj_spec = self.launcher.start_spark_job(
+
+        driver_pod, spark_obj_spec = launcher.start_spark_job(
             image=self.image, code_path=self.code_path, startup_timeout=self.startup_timeout_seconds
         )
         return driver_pod
-
-=======
->>>>>>> b113006a
     def process_pod_deletion(self, pod, *, reraise=True):
         if pod is not None:
             if self.delete_on_termination:
@@ -300,7 +297,6 @@
     def custom_obj_api(self) -> CustomObjectsApi:
         return CustomObjectsApi()
 
-<<<<<<< HEAD
     def update_pod_spec_add_xcom_sidecar(self) -> None:
         if self.do_xcom_push:
             self.log.debug("Adding xcom sidecar to driver pod spec in task %s", self.task_id)
@@ -312,36 +308,8 @@
             )
             self.template_body["spark"]["spec"] = driver_with_xcom_template
 
-    @cached_property
-    def launcher(self) -> CustomObjectLauncher:
-        launcher = CustomObjectLauncher(
-            name=self.name,
-            namespace=self.namespace,
-            kube_client=self.client,
-            custom_obj_api=self.custom_obj_api,
-            template_body=self.template_body,
-=======
-    def get_or_create_spark_crd(self, launcher: CustomObjectLauncher, context) -> k8s.V1Pod:
-        if self.reattach_on_restart:
-            driver_pod = self.find_spark_job(context)
-            if driver_pod:
-                return driver_pod
-
-        driver_pod, spark_obj_spec = launcher.start_spark_job(
-            image=self.image, code_path=self.code_path, startup_timeout=self.startup_timeout_seconds
->>>>>>> b113006a
-        )
-        return driver_pod
-
     def execute(self, context: Context):
         self.name = self.create_job_name()
-<<<<<<< HEAD
-        self.log.info("Creating sparkApplication.")
-        self.update_pod_spec_add_xcom_sidecar()
-        self.pod = self.get_or_create_spark_crd(context)
-        self.pod_request_obj = self.launcher.pod_spec
-        return super().execute(context=context)
-=======
 
         self._setup_spark_configuration(context)
 
@@ -389,6 +357,10 @@
                 spec_dict[component]["labels"].update(task_context_labels)
 
         self.log.info("Creating sparkApplication.")
+        
+        # Add xcom sidecar if needed
+        self.update_pod_spec_add_xcom_sidecar()
+        
         self.launcher = CustomObjectLauncher(
             name=self.name,
             namespace=self.namespace,
@@ -402,7 +374,6 @@
     def find_pod(self, namespace: str, context: Context, *, exclude_checked: bool = True):
         """Override parent's find_pod to use our Spark-specific find_spark_job method."""
         return self.find_spark_job(context, exclude_checked=exclude_checked)
->>>>>>> b113006a
 
     def on_kill(self) -> None:
         if self.launcher:
