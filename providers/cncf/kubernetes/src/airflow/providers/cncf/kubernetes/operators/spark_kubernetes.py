--- conflicted
+++ resolved
@@ -255,8 +255,6 @@
             self.log.info("`try_number` of pod: %s", pod.metadata.labels["try_number"])
         return pod
 
-<<<<<<< HEAD
-=======
     def get_or_create_spark_crd(self, context) -> k8s.V1Pod:
         if self.reattach_on_restart:
             driver_pod = self.find_spark_job(context)
@@ -268,7 +266,6 @@
         )
         return driver_pod
 
->>>>>>> 12b48433
     def process_pod_deletion(self, pod, *, reraise=True):
         if pod is not None:
             if self.delete_on_termination:
@@ -298,28 +295,52 @@
     def custom_obj_api(self) -> CustomObjectsApi:
         return CustomObjectsApi()
 
-<<<<<<< HEAD
-    def get_or_create_spark_crd(self, launcher: CustomObjectLauncher, context) -> k8s.V1Pod:
-        if self.reattach_on_restart:
-            driver_pod = self.find_spark_job(context)
-            if driver_pod:
-                return driver_pod
-
-        driver_pod, spark_obj_spec = launcher.start_spark_job(
-            image=self.image, code_path=self.code_path, startup_timeout=self.startup_timeout_seconds
-        )
-        return driver_pod
+    @cached_property
+    def launcher(self) -> CustomObjectLauncher:
+        import copy
+        template_body = copy.deepcopy(self.template_body)
+        
+        # Add task context labels if reattach is enabled
+        if self.reattach_on_restart and hasattr(self, '_current_context'):
+            task_context_labels = self._get_ti_pod_labels(self._current_context)
+            
+            if "spark" not in template_body:
+                template_body["spark"] = {}
+
+            if "spec" not in template_body["spark"]:
+                template_body["spark"]["spec"] = {}
+
+            spec_dict = template_body["spark"]["spec"]
+
+            if "labels" not in spec_dict:
+                spec_dict["labels"] = {}
+            spec_dict["labels"].update(task_context_labels)
+
+            for component in ["driver", "executor"]:
+                if component not in spec_dict:
+                    spec_dict[component] = {}
+
+                if "labels" not in spec_dict[component]:
+                    spec_dict[component]["labels"] = {}
+
+                spec_dict[component]["labels"].update(task_context_labels)
+        
+        launcher = CustomObjectLauncher(
+            name=self.name,
+            namespace=self.namespace,
+            kube_client=self.client,
+            custom_obj_api=self.custom_obj_api,
+            template_body=template_body,
+        )
+        return launcher
 
     def execute(self, context: Context):
         self.name = self.create_job_name()
-
-        import copy
-
-        template_body = copy.deepcopy(self.template_body)
+        
+        # Store context for launcher property
+        self._current_context = context
 
         if self.reattach_on_restart:
-            task_context_labels = self._get_ti_pod_labels(context)
-
             existing_pod = self.find_spark_job(context)
             if existing_pod:
                 self.log.info(
@@ -329,45 +350,6 @@
                 self.pod_request_obj = None
                 return super().execute(context=context)
 
-            if "spark" not in template_body:
-                template_body["spark"] = {}
-
-            if "spec" not in template_body["spark"]:
-                template_body["spark"]["spec"] = {}
-
-            spec_dict = template_body["spark"]["spec"]
-
-            if "labels" not in spec_dict:
-                spec_dict["labels"] = {}
-            spec_dict["labels"].update(task_context_labels)
-
-            for component in ["driver", "executor"]:
-                if component not in spec_dict:
-                    spec_dict[component] = {}
-
-                if "labels" not in spec_dict[component]:
-                    spec_dict[component]["labels"] = {}
-
-                spec_dict[component]["labels"].update(task_context_labels)
-
-        self.log.info("Creating sparkApplication.")
-        self.launcher = CustomObjectLauncher(
-=======
-    @cached_property
-    def launcher(self) -> CustomObjectLauncher:
-        launcher = CustomObjectLauncher(
->>>>>>> 12b48433
-            name=self.name,
-            namespace=self.namespace,
-            kube_client=self.client,
-            custom_obj_api=self.custom_obj_api,
-            template_body=template_body,
-        )
-        return launcher
-
-    def execute(self, context: Context):
-        self.name = self.create_job_name()
-
         self.log.info("Creating sparkApplication.")
         self.pod = self.get_or_create_spark_crd(context)
         self.pod_request_obj = self.launcher.pod_spec
