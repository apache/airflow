--- conflicted
+++ resolved
@@ -784,8 +784,8 @@
         del self.pod_manager
 
     def execute_async(self, context: Context) -> None:
-<<<<<<< HEAD
-        self.pod_request_obj = self.build_pod_request_obj(context)
+        if self.pod_request_obj is None:
+            self.pod_request_obj = self.build_pod_request_obj(context)
         for callback in self.callbacks:
             callback.on_pod_manifest_created(
                 pod_request=self.pod_request_obj,
@@ -794,19 +794,12 @@
                 context=context,
                 operator=self,
             )
-        self.pod = self.get_or_create_pod(  # must set `self.pod` for `on_kill`
-            pod_request_obj=self.pod_request_obj,
-            context=context,
-        )
-=======
-        if self.pod_request_obj is None:
-            self.pod_request_obj = self.build_pod_request_obj(context)
         if self.pod is None:
             self.pod = self.get_or_create_pod(  # must set `self.pod` for `on_kill`
                 pod_request_obj=self.pod_request_obj,
                 context=context,
             )
->>>>>>> 8bee736d
+
         if self.callbacks:
             pod = self.find_pod(self.pod.metadata.namespace, context=context)
             for callback in self.callbacks:
