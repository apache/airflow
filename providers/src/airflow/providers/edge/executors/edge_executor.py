--- conflicted
+++ resolved
@@ -17,15 +17,10 @@
 
 from __future__ import annotations
 
-<<<<<<< HEAD
+from collections.abc import Sequence
 from copy import deepcopy
 from datetime import datetime, timedelta
-from typing import TYPE_CHECKING, Any, Optional, Sequence, Tuple
-=======
-from collections.abc import Sequence
-from datetime import datetime, timedelta
-from typing import TYPE_CHECKING, Any
->>>>>>> 3545cde5
+from typing import TYPE_CHECKING, Any, Optional
 
 from sqlalchemy import delete, inspect
 from sqlalchemy.exc import NoSuchTableError
@@ -54,7 +49,7 @@
     from airflow.models.taskinstancekey import TaskInstanceKey
 
     # Task tuple to send to be executed
-    TaskTuple = Tuple[TaskInstanceKey, CommandType, Optional[str], Optional[Any]]
+    TaskTuple = tuple[TaskInstanceKey, CommandType, Optional[str], Optional[Any]]
 
 PARALLELISM: int = conf.getint("core", "PARALLELISM")
 
