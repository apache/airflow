--- conflicted
+++ resolved
@@ -27,11 +27,7 @@
 
 # note that those versions are maintained by release manager - do not update them manually
 versions:
-<<<<<<< HEAD
   - 0.7.0pre0
-=======
-  - 0.6.2pre0
->>>>>>> 6f0d7313
 
 dependencies:
   - apache-airflow>=2.10.0
