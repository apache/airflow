--- conflicted
+++ resolved
@@ -45,15 +45,6 @@
 
         self.hook: DbApiHook = hook
 
-<<<<<<< HEAD
-=======
-    @classmethod
-    def remove_quotes(cls, value: str | None) -> str | None:
-        if value:
-            return cls.pattern.sub(r"\1", value)
-        return value
-
->>>>>>> 573cd95d
     @property
     def placeholder(self) -> str:
         return self.hook.placeholder
