# Licensed to the Apache Software Foundation (ASF) under one
# or more contributor license agreements.  See the NOTICE file
# distributed with this work for additional information
# regarding copyright ownership.  The ASF licenses this file
# to you under the Apache License, Version 2.0 (the
# "License"); you may not use this file except in compliance
# with the License.  You may obtain a copy of the License at
#
#   http://www.apache.org/licenses/LICENSE-2.0
#
# Unless required by applicable law or agreed to in writing,
# software distributed under the License is distributed on an
# "AS IS" BASIS, WITHOUT WARRANTIES OR CONDITIONS OF ANY
# KIND, either express or implied.  See the License for the
# specific language governing permissions and limitations
# under the License.

---
package-name: apache-airflow-providers-postgres
name: PostgreSQL
description: |
  `PostgreSQL <https://www.postgresql.org/>`__

state: ready
source-date-epoch: 1731570750
# note that those versions are maintained by release manager - do not update them manually
versions:
  - 5.14.0
  - 5.13.1
  - 5.13.0
  - 5.12.0
  - 5.11.3
  - 5.11.2
  - 5.11.1
  - 5.11.0
  - 5.10.2
  - 5.10.1
  - 5.10.0
  - 5.9.0
  - 5.8.0
  - 5.7.1
  - 5.7.0
  - 5.6.1
  - 5.6.0
  - 5.5.2
  - 5.5.1
  - 5.5.0
  - 5.4.0
  - 5.3.1
  - 5.3.0
  - 5.2.2
  - 5.2.1
  - 5.2.0
  - 5.1.0
  - 5.0.0
  - 4.1.0
  - 4.0.1
  - 4.0.0
  - 3.0.0
  - 2.4.0
  - 2.3.0
  - 2.2.0
  - 2.1.0
  - 2.0.0
  - 1.0.2
  - 1.0.1
  - 1.0.0

dependencies:
  - apache-airflow>=2.8.0
<<<<<<< HEAD
  - apache-airflow-providers-common-sql>=1.17.1
=======
  - apache-airflow-providers-common-sql>=1.20.0
>>>>>>> a60d105c
  - psycopg2-binary>=2.9.4
  - asyncpg>=0.30.0

additional-extras:
  - name: amazon
    dependencies:
      - apache-airflow-providers-amazon>=2.6.0

integrations:
  - integration-name: PostgreSQL
    external-doc-url: https://www.postgresql.org/
    how-to-guide:
      - /docs/apache-airflow-providers-postgres/operators/postgres_operator_howto_guide.rst
    logo: /integration-logos/postgres/Postgres.png
    tags: [software]

operators:
  - integration-name: PostgreSQL
    python-modules:
      - airflow.providers.postgres.operators.postgres

dialects:
  - dialect-type: postgresql
    dialect-class-name: airflow.providers.postgres.dialects.postgres.PostgresDialect

hooks:
  - integration-name: PostgreSQL
    python-modules:
      - airflow.providers.postgres.hooks.postgres

connection-types:
  - hook-class-name: airflow.providers.postgres.hooks.postgres.PostgresHook
    connection-type: postgres

asset-uris:
  - schemes: [postgres, postgresql]
    handler: airflow.providers.postgres.assets.postgres.sanitize_uri

# dataset has been renamed to asset in Airflow 3.0
# This is kept for backward compatibility.
dataset-uris:
  - schemes: [postgres, postgresql]
    handler: airflow.providers.postgres.assets.postgres.sanitize_uri<|MERGE_RESOLUTION|>--- conflicted
+++ resolved
@@ -68,11 +68,7 @@
 
 dependencies:
   - apache-airflow>=2.8.0
-<<<<<<< HEAD
-  - apache-airflow-providers-common-sql>=1.17.1
-=======
   - apache-airflow-providers-common-sql>=1.20.0
->>>>>>> a60d105c
   - psycopg2-binary>=2.9.4
   - asyncpg>=0.30.0
 
