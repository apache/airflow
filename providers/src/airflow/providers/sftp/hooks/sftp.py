--- conflicted
+++ resolved
@@ -22,24 +22,15 @@
 import datetime
 import os
 import stat
-<<<<<<< HEAD
 import warnings
 from contextlib import contextmanager, closing
-=======
 from collections.abc import Sequence
->>>>>>> dcd41f60
 from fnmatch import fnmatch
 from io import BytesIO
 from typing import TYPE_CHECKING, Any, Callable, Sequence
 
 import asyncssh
-<<<<<<< HEAD
 from airflow.exceptions import AirflowException, AirflowProviderDeprecationWarning
-=======
-from asgiref.sync import sync_to_async
-
-from airflow.exceptions import AirflowException
->>>>>>> dcd41f60
 from airflow.hooks.base import BaseHook
 from airflow.providers.ssh.hooks.ssh import SSHHook
 from asgiref.sync import sync_to_async
@@ -87,7 +78,6 @@
     def __init__(
         self,
         ssh_conn_id: str | None = "sftp_default",
-<<<<<<< HEAD
         *args,
         **kwargs,
     ) -> None:
@@ -117,31 +107,6 @@
         """Context manager that closes the connection after use."""
         with closing(self.get_conn().open_sftp()) as conn:
             yield conn
-=======
-        host_proxy_cmd: str | None = None,
-        *args,
-        **kwargs,
-    ) -> None:
-        self.conn: paramiko.SFTPClient | None = None
-
-        kwargs["ssh_conn_id"] = ssh_conn_id
-        kwargs["host_proxy_cmd"] = host_proxy_cmd
-        self.ssh_conn_id = ssh_conn_id
-
-        super().__init__(*args, **kwargs)
-
-    def get_conn(self) -> paramiko.SFTPClient:  # type: ignore[override]
-        """Open an SFTP connection to the remote host."""
-        if self.conn is None:
-            self.conn = super().get_conn().open_sftp()
-        return self.conn
-
-    def close_conn(self) -> None:
-        """Close the SFTP connection."""
-        if self.conn is not None:
-            self.conn.close()
-            self.conn = None
->>>>>>> dcd41f60
 
     def describe_directory(self, path: str) -> dict[str, dict[str, str | int | None]]:
         """
@@ -362,11 +327,10 @@
             (form: ``func(str)``)
         :param bool recurse: *Default: True* - should it recurse
         """
-<<<<<<< HEAD
-        with self.get_sftp_conn() as conn:
-            for entry in self.list_directory(path):
-                pathname = os.path.join(path, entry)
-                mode = conn.stat(pathname).st_mode
+        with self.get_sftp_conn() as conn:
+            for entry in self.list_directory_with_attr(path):
+                pathname = os.path.join(path, entry.filename)
+                mode = entry.st_mode
                 if stat.S_ISDIR(mode):  # type: ignore
                     # It's a directory, call the dcallback function
                     dcallback(pathname)
@@ -379,23 +343,6 @@
                 else:
                     # Unknown file type
                     ucallback(pathname)
-=======
-        for entry in self.list_directory_with_attr(path):
-            pathname = os.path.join(path, entry.filename)
-            mode = entry.st_mode
-            if stat.S_ISDIR(mode):  # type: ignore
-                # It's a directory, call the dcallback function
-                dcallback(pathname)
-                if recurse:
-                    # now, recurse into it
-                    self.walktree(pathname, fcallback, dcallback, ucallback)
-            elif stat.S_ISREG(mode):  # type: ignore
-                # It's a file, call the fcallback function
-                fcallback(pathname)
-            else:
-                # Unknown file type
-                ucallback(pathname)
->>>>>>> dcd41f60
 
     def get_tree_map(
         self, path: str, prefix: str | None = None, delimiter: str | None = None
