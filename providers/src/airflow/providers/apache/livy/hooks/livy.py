# Licensed to the Apache Software Foundation (ASF) under one
# or more contributor license agreements.  See the NOTICE file
# distributed with this work for additional information
# regarding copyright ownership.  The ASF licenses this file
# to you under the Apache License, Version 2.0 (the
# "License"); you may not use this file except in compliance
# with the License.  You may obtain a copy of the License at
#
#   http://www.apache.org/licenses/LICENSE-2.0
#
# Unless required by applicable law or agreed to in writing,
# software distributed under the License is distributed on an
# "AS IS" BASIS, WITHOUT WARRANTIES OR CONDITIONS OF ANY
# KIND, either express or implied.  See the License for the
# specific language governing permissions and limitations
# under the License.
"""This module contains the Apache Livy hook."""

from __future__ import annotations

import asyncio
import json
import re
from collections.abc import Sequence
from enum import Enum
from typing import TYPE_CHECKING, Any

import aiohttp
import requests
from aiohttp import ClientResponseError
from asgiref.sync import sync_to_async

from airflow.exceptions import AirflowException
from airflow.providers.http.hooks.http import HttpAsyncHook, HttpHook

if TYPE_CHECKING:
    from airflow.models import Connection


class BatchState(Enum):
    """Batch session states."""

    NOT_STARTED = "not_started"
    STARTING = "starting"
    RUNNING = "running"
    IDLE = "idle"
    BUSY = "busy"
    SHUTTING_DOWN = "shutting_down"
    ERROR = "error"
    DEAD = "dead"
    KILLED = "killed"
    SUCCESS = "success"


class LivyHook(HttpHook):
    """
    Hook for Apache Livy through the REST API.

    :param livy_conn_id: reference to a pre-defined Livy Connection.
    :param extra_options: A dictionary of options passed to Livy.
    :param extra_headers: A dictionary of headers passed to the HTTP request to livy.
    :param auth_type: The auth type for the service.

    .. seealso::
        For more details refer to the Apache Livy API reference:
        https://livy.apache.org/docs/latest/rest-api.html
    """

    TERMINAL_STATES = {
        BatchState.SUCCESS,
        BatchState.DEAD,
        BatchState.KILLED,
        BatchState.ERROR,
    }

    _def_headers = {"Content-Type": "application/json", "Accept": "application/json"}

    conn_name_attr = "livy_conn_id"
    default_conn_name = "livy_default"
    conn_type = "livy"
    hook_name = "Apache Livy"

    @classmethod
    def get_connection_form_widgets(cls) -> dict[str, Any]:
        return super().get_connection_form_widgets()

    @classmethod
    def get_ui_field_behaviour(cls) -> dict[str, Any]:
        return super().get_ui_field_behaviour()

    def __init__(
        self,
        livy_conn_id: str = default_conn_name,
        extra_options: dict[str, Any] | None = None,
        extra_headers: dict[str, Any] | None = None,
        auth_type: Any | None = None,
    ) -> None:
<<<<<<< HEAD
        super().__init__(http_conn_id=livy_conn_id, auth_type=auth_type)
=======
        super().__init__()
        self.method = "POST"
        self.http_conn_id = livy_conn_id
>>>>>>> 3f07d808
        self.extra_headers = extra_headers or {}
        self.extra_options = extra_options or {}

    def get_conn(self, headers: dict[str, Any] | None = None) -> Any:
        """
        Return http session for use with requests.

        :param headers: additional headers to be passed through as a dictionary
        :return: requests session
        """
        tmp_headers = self._def_headers.copy()  # setting default headers
        if headers:
            tmp_headers.update(headers)
        return super().get_conn(tmp_headers)

    def run_method(
        self,
        endpoint: str,
        method: str = "GET",
        data: Any | None = None,
        headers: dict[str, Any] | None = None,
        retry_args: dict[str, Any] | None = None,
    ) -> Any:
        """
        Wrap HttpHook; allows to change method on the same HttpHook.

        :param method: http method
        :param endpoint: endpoint
        :param data: request payload
        :param headers: headers
        :param retry_args: Arguments which define the retry behaviour.
            See Tenacity documentation at https://github.com/jd/tenacity
        :return: http response
        """
        if method not in ("GET", "POST", "PUT", "DELETE", "HEAD"):
            raise ValueError(f"Invalid http method '{method}'")
        if not self.extra_options:
            self.extra_options = {"check_response": False}

        back_method = self.method
        self.method = method
        try:
            if retry_args:
                result = self.run_with_advanced_retry(
                    endpoint=endpoint,
                    data=data,
                    headers=headers,
                    extra_options=self.extra_options,
                    _retry_args=retry_args,
                )
            else:
                result = self.run(endpoint, data, headers, self.extra_options)

        finally:
            self.method = back_method
        return result

    def post_batch(self, *args: Any, **kwargs: Any) -> int:
        """
        Perform request to submit batch.

        :return: batch session id
        """
        batch_submit_body = json.dumps(self.build_post_batch_body(*args, **kwargs))

        if not self.base_url:
            # need to init self.base_url
            self.get_conn()
        self.log.info("Submitting job %s to %s", batch_submit_body, self.base_url)

        response = self.run_method(
            method="POST", endpoint="/batches", data=batch_submit_body, headers=self.extra_headers
        )
        self.log.debug("Got response: %s", response.text)

        try:
            response.raise_for_status()
        except requests.exceptions.HTTPError as err:
            raise AirflowException(
                "Could not submit batch. "
                f"Status code: {err.response.status_code}. Message: '{err.response.text}'"
            )

        batch_id = self._parse_post_response(response.json())
        if batch_id is None:
            raise AirflowException("Unable to parse the batch session id")
        self.log.info("Batch submitted with session id: %s", batch_id)

        return batch_id

    def get_batch(self, session_id: int | str) -> dict:
        """
        Fetch info about the specified batch.

        :param session_id: identifier of the batch sessions
        :return: response body
        """
        self._validate_session_id(session_id)

        self.log.debug("Fetching info for batch session %s", session_id)
        response = self.run_method(endpoint=f"/batches/{session_id}", headers=self.extra_headers)

        try:
            response.raise_for_status()
        except requests.exceptions.HTTPError as err:
            self.log.warning("Got status code %d for session %s", err.response.status_code, session_id)
            raise AirflowException(
                f"Unable to fetch batch with id: {session_id}. Message: {err.response.text}"
            )

        return response.json()

    def get_batch_state(self, session_id: int | str, retry_args: dict[str, Any] | None = None) -> BatchState:
        """
        Fetch the state of the specified batch.

        :param session_id: identifier of the batch sessions
        :param retry_args: Arguments which define the retry behaviour.
            See Tenacity documentation at https://github.com/jd/tenacity
        :return: batch state
        """
        self._validate_session_id(session_id)

        self.log.debug("Fetching info for batch session %s", session_id)
        response = self.run_method(
            endpoint=f"/batches/{session_id}/state", retry_args=retry_args, headers=self.extra_headers
        )

        try:
            response.raise_for_status()
        except requests.exceptions.HTTPError as err:
            self.log.warning("Got status code %d for session %s", err.response.status_code, session_id)
            raise AirflowException(
                f"Unable to fetch batch with id: {session_id}. Message: {err.response.text}"
            )

        jresp = response.json()
        if "state" not in jresp:
            raise AirflowException(f"Unable to get state for batch with id: {session_id}")
        return BatchState(jresp["state"])

    def delete_batch(self, session_id: int | str) -> dict:
        """
        Delete the specified batch.

        :param session_id: identifier of the batch sessions
        :return: response body
        """
        self._validate_session_id(session_id)

        self.log.info("Deleting batch session %s", session_id)
        response = self.run_method(
            method="DELETE", endpoint=f"/batches/{session_id}", headers=self.extra_headers
        )

        try:
            response.raise_for_status()
        except requests.exceptions.HTTPError as err:
            self.log.warning("Got status code %d for session %s", err.response.status_code, session_id)
            raise AirflowException(
                f"Could not kill the batch with session id: {session_id}. Message: {err.response.text}"
            )

        return response.json()

    def get_batch_logs(self, session_id: int | str, log_start_position, log_batch_size) -> dict:
        """
        Get the session logs for a specified batch.

        :param session_id: identifier of the batch sessions
        :param log_start_position: Position from where to pull the logs
        :param log_batch_size: Number of lines to pull in one batch

        :return: response body
        """
        self._validate_session_id(session_id)
        log_params = {"from": log_start_position, "size": log_batch_size}
        response = self.run_method(
            endpoint=f"/batches/{session_id}/log", data=log_params, headers=self.extra_headers
        )
        try:
            response.raise_for_status()
        except requests.exceptions.HTTPError as err:
            self.log.warning("Got status code %d for session %s", err.response.status_code, session_id)
            raise AirflowException(
                f"Could not fetch the logs for batch with session id: {session_id}. "
                f"Message: {err.response.text}"
            )
        return response.json()

    def dump_batch_logs(self, session_id: int | str) -> None:
        """
        Dump the session logs for a specified batch.

        :param session_id: identifier of the batch sessions
        :return: response body
        """
        self.log.info("Fetching the logs for batch session with id: %s", session_id)
        log_start_line = 0
        log_total_lines = 0
        log_batch_size = 100

        while log_start_line <= log_total_lines:
            # Livy log  endpoint is paginated.
            response = self.get_batch_logs(session_id, log_start_line, log_batch_size)
            log_total_lines = self._parse_request_response(response, "total")
            log_start_line += log_batch_size
            log_lines = self._parse_request_response(response, "log")
            for log_line in log_lines:
                self.log.info(log_line)

    @staticmethod
    def _validate_session_id(session_id: int | str) -> None:
        """
        Validate session id is a int.

        :param session_id: session id
        """
        try:
            int(session_id)
        except (TypeError, ValueError):
            raise TypeError("'session_id' must be an integer")

    @staticmethod
    def _parse_post_response(response: dict[Any, Any]) -> int | None:
        """
        Parse batch response for batch id.

        :param response: response body
        :return: session id
        """
        return response.get("id")

    @staticmethod
    def _parse_request_response(response: dict[Any, Any], parameter):
        """
        Parse batch response for batch id.

        :param response: response body
        :return: value of parameter
        """
        return response.get(parameter, [])

    @staticmethod
    def build_post_batch_body(
        file: str,
        args: Sequence[str | int | float] | None = None,
        class_name: str | None = None,
        jars: list[str] | None = None,
        py_files: list[str] | None = None,
        files: list[str] | None = None,
        archives: list[str] | None = None,
        name: str | None = None,
        driver_memory: str | None = None,
        driver_cores: int | str | None = None,
        executor_memory: str | None = None,
        executor_cores: int | None = None,
        num_executors: int | str | None = None,
        queue: str | None = None,
        proxy_user: str | None = None,
        conf: dict[Any, Any] | None = None,
    ) -> dict:
        """
        Build the post batch request body.

        .. seealso::
            For more information about the format refer to
            https://livy.apache.org/docs/latest/rest-api.html

        :param file: Path of the file containing the application to execute (required).
        :param proxy_user: User to impersonate when running the job.
        :param class_name: Application Java/Spark main class string.
        :param args: Command line arguments for the application s.
        :param jars: jars to be used in this sessions.
        :param py_files: Python files to be used in this session.
        :param files: files to be used in this session.
        :param driver_memory: Amount of memory to use for the driver process  string.
        :param driver_cores: Number of cores to use for the driver process int.
        :param executor_memory: Amount of memory to use per executor process  string.
        :param executor_cores: Number of cores to use for each executor  int.
        :param num_executors: Number of executors to launch for this session  int.
        :param archives: Archives to be used in this session.
        :param queue: The name of the YARN queue to which submitted string.
        :param name: The name of this session string.
        :param conf: Spark configuration properties.
        :return: request body
        """
        body: dict[str, Any] = {"file": file}

        if proxy_user:
            body["proxyUser"] = proxy_user
        if class_name:
            body["className"] = class_name
        if args and LivyHook._validate_list_of_stringables(args):
            body["args"] = [str(val) for val in args]
        if jars and LivyHook._validate_list_of_stringables(jars):
            body["jars"] = jars
        if py_files and LivyHook._validate_list_of_stringables(py_files):
            body["pyFiles"] = py_files
        if files and LivyHook._validate_list_of_stringables(files):
            body["files"] = files
        if driver_memory and LivyHook._validate_size_format(driver_memory):
            body["driverMemory"] = driver_memory
        if driver_cores:
            body["driverCores"] = driver_cores
        if executor_memory and LivyHook._validate_size_format(executor_memory):
            body["executorMemory"] = executor_memory
        if executor_cores:
            body["executorCores"] = executor_cores
        if num_executors:
            body["numExecutors"] = num_executors
        if archives and LivyHook._validate_list_of_stringables(archives):
            body["archives"] = archives
        if queue:
            body["queue"] = queue
        if name:
            body["name"] = name
        if conf and LivyHook._validate_extra_conf(conf):
            body["conf"] = conf

        return body

    @staticmethod
    def _validate_size_format(size: str) -> bool:
        """
        Validate size format.

        :param size: size value
        :return: true if valid format
        """
        if size and not (isinstance(size, str) and re.fullmatch(r"\d+[kmgt]b?", size, re.IGNORECASE)):
            raise ValueError(f"Invalid java size format for string'{size}'")
        return True

    @staticmethod
    def _validate_list_of_stringables(vals: Sequence[str | int | float]) -> bool:
        """
        Check the values in the provided list can be converted to strings.

        :param vals: list to validate
        :return: true if valid
        """
        if (
            vals is None
            or not isinstance(vals, (tuple, list))
            or not all(isinstance(val, (str, int, float)) for val in vals)
        ):
            raise ValueError("List of strings expected")
        return True

    @staticmethod
    def _validate_extra_conf(conf: dict[Any, Any]) -> bool:
        """
        Check configuration values are either strings or ints.

        :param conf: configuration variable
        :return: true if valid
        """
        if conf:
            if not isinstance(conf, dict):
                raise ValueError("'conf' argument must be a dict")
            if not all(isinstance(v, (str, int)) and v != "" for v in conf.values()):
                raise ValueError("'conf' values must be either strings or ints")
        return True


class LivyAsyncHook(HttpAsyncHook):
    """
    Hook for Apache Livy through the REST API asynchronously.

    :param livy_conn_id: reference to a pre-defined Livy Connection.
    :param extra_options: A dictionary of options passed to Livy.
    :param extra_headers: A dictionary of headers passed to the HTTP request to livy.

    .. seealso::
        For more details refer to the Apache Livy API reference:
        https://livy.apache.org/docs/latest/rest-api.html
    """

    TERMINAL_STATES = {
        BatchState.SUCCESS,
        BatchState.DEAD,
        BatchState.KILLED,
        BatchState.ERROR,
    }

    _def_headers = {"Content-Type": "application/json", "Accept": "application/json"}

    conn_name_attr = "livy_conn_id"
    default_conn_name = "livy_default"
    conn_type = "livy"
    hook_name = "Apache Livy"

    def __init__(
        self,
        livy_conn_id: str = default_conn_name,
        extra_options: dict[str, Any] | None = None,
        extra_headers: dict[str, Any] | None = None,
    ) -> None:
<<<<<<< HEAD
        super().__init__(http_conn_id=livy_conn_id)
        self.auth_type = self.default_auth_type
=======
        super().__init__()
        self.method = "POST"
        self.http_conn_id = livy_conn_id
>>>>>>> 3f07d808
        self.extra_headers = extra_headers or {}
        self.extra_options = extra_options or {}

    async def _do_api_call_async(
        self,
        endpoint: str | None = None,
        data: dict[str, Any] | str | None = None,
        headers: dict[str, Any] | None = None,
        extra_options: dict[str, Any] | None = None,
    ) -> Any:
        """
        Perform an asynchronous HTTP request call.

        :param endpoint: the endpoint to be called i.e. resource/v1/query?
        :param data: payload to be uploaded or request parameters
        :param headers: additional headers to be passed through as a dictionary
        :param extra_options: Additional kwargs to pass when creating a request.
            For example, ``run(json=obj)`` is passed as ``aiohttp.ClientSession().get(json=obj)``
        """
        extra_options = extra_options or {}

        # headers may be passed through directly or in the "extra" field in the connection
        # definition
        _headers = {}
        auth = None

        if self.http_conn_id:
            conn = await sync_to_async(self.get_connection)(self.http_conn_id)

            self.base_url = self._generate_base_url(conn)
            if conn.login:
                auth = self.auth_type(conn.login, conn.password)
            if conn.extra:
                try:
                    _headers.update(conn.extra_dejson)
                except TypeError:
                    self.log.warning("Connection to %s has invalid extra field.", conn.host)
        if headers:
            _headers.update(headers)

        if self.base_url and not self.base_url.endswith("/") and endpoint and not endpoint.startswith("/"):
            url = self.base_url + "/" + endpoint
        else:
            url = (self.base_url or "") + (endpoint or "")

        async with aiohttp.ClientSession() as session:
            if self.method == "GET":
                request_func = session.get
            elif self.method == "POST":
                request_func = session.post
            elif self.method == "PATCH":
                request_func = session.patch
            else:
                return {"Response": f"Unexpected HTTP Method: {self.method}", "status": "error"}

            for attempt_num in range(1, 1 + self.retry_limit):
                response = await request_func(
                    url,
                    json=data if self.method in ("POST", "PATCH") else None,
                    params=data if self.method == "GET" else None,
                    headers=headers,
                    auth=auth,
                    **extra_options,
                )
                try:
                    response.raise_for_status()
                    return await response.json()
                except ClientResponseError as e:
                    self.log.warning(
                        "[Try %d of %d] Request to %s failed.",
                        attempt_num,
                        self.retry_limit,
                        url,
                    )
                    if not self._retryable_error_async(e) or attempt_num == self.retry_limit:
                        self.log.exception("HTTP error, status code: %s", e.status)
                        # In this case, the user probably made a mistake.
                        # Don't retry.
                        return {"Response": {e.message}, "Status Code": {e.status}, "status": "error"}

                await asyncio.sleep(self.retry_delay)

    def _generate_base_url(self, conn: Connection) -> str:
        if conn.host and "://" in conn.host:
            base_url: str = conn.host
        else:
            # schema defaults to HTTP
            schema = conn.schema if conn.schema else "http"
            host = conn.host if conn.host else ""
            base_url = f"{schema}://{host}"
        if conn.port:
            base_url = f"{base_url}:{conn.port}"
        return base_url

    async def run_method(
        self,
        endpoint: str,
        method: str = "GET",
        data: Any | None = None,
        headers: dict[str, Any] | None = None,
    ) -> Any:
        """
        Wrap HttpAsyncHook; allows to change method on the same HttpAsyncHook.

        :param method: http method
        :param endpoint: endpoint
        :param data: request payload
        :param headers: headers
        :return: http response
        """
        if method not in ("GET", "POST", "PUT", "DELETE", "HEAD"):
            return {"status": "error", "response": f"Invalid http method {method}"}

        back_method = self.method
        self.method = method
        try:
            result = await self._do_api_call_async(endpoint, data, headers, self.extra_options)
        finally:
            self.method = back_method
        return {"status": "success", "response": result}

    async def get_batch_state(self, session_id: int | str) -> Any:
        """
        Fetch the state of the specified batch asynchronously.

        :param session_id: identifier of the batch sessions
        :return: batch state
        """
        self._validate_session_id(session_id)
        self.log.info("Fetching info for batch session %s", session_id)
        result = await self.run_method(endpoint=f"/batches/{session_id}/state")
        if result["status"] == "error":
            self.log.info(result)
            return {"batch_state": "error", "response": result, "status": "error"}

        if "state" not in result["response"]:
            self.log.info(
                "batch_state: error with as it is unable to get state for batch with id: %s", session_id
            )
            return {
                "batch_state": "error",
                "response": f"Unable to get state for batch with id: {session_id}",
                "status": "error",
            }

        self.log.info("Successfully fetched the batch state.")
        return {
            "batch_state": BatchState(result["response"]["state"]),
            "response": "successfully fetched the batch state.",
            "status": "success",
        }

    async def get_batch_logs(
        self, session_id: int | str, log_start_position: int, log_batch_size: int
    ) -> Any:
        """
        Get the session logs for a specified batch asynchronously.

        :param session_id: identifier of the batch sessions
        :param log_start_position: Position from where to pull the logs
        :param log_batch_size: Number of lines to pull in one batch
        :return: response body
        """
        self._validate_session_id(session_id)
        log_params = {"from": log_start_position, "size": log_batch_size}
        result = await self.run_method(endpoint=f"/batches/{session_id}/log", data=log_params)
        if result["status"] == "error":
            self.log.info(result)
            return {"response": result["response"], "status": "error"}
        return {"response": result["response"], "status": "success"}

    async def dump_batch_logs(self, session_id: int | str) -> Any:
        """
        Dump the session logs for a specified batch asynchronously.

        :param session_id: identifier of the batch sessions
        :return: response body
        """
        self.log.info("Fetching the logs for batch session with id: %s", session_id)
        log_start_line = 0
        log_total_lines = 0
        log_batch_size = 100

        while log_start_line <= log_total_lines:
            # Livy log endpoint is paginated.
            result = await self.get_batch_logs(session_id, log_start_line, log_batch_size)
            if result["status"] == "success":
                log_start_line += log_batch_size
                log_lines = self._parse_request_response(result["response"], "log")
                for log_line in log_lines:
                    self.log.info(log_line)
                return log_lines
            else:
                self.log.info(result["response"])
                return result["response"]

    @staticmethod
    def _validate_session_id(session_id: int | str) -> None:
        """
        Validate session id is a int.

        :param session_id: session id
        """
        try:
            int(session_id)
        except (TypeError, ValueError):
            raise TypeError("'session_id' must be an integer")

    @staticmethod
    def _parse_post_response(response: dict[Any, Any]) -> Any:
        """
        Parse batch response for batch id.

        :param response: response body
        :return: session id
        """
        return response.get("id")

    @staticmethod
    def _parse_request_response(response: dict[Any, Any], parameter: Any) -> Any:
        """
        Parse batch response for batch id.

        :param response: response body
        :return: value of parameter
        """
        return response.get(parameter)

    @staticmethod
    def build_post_batch_body(
        file: str,
        args: Sequence[str | int | float] | None = None,
        class_name: str | None = None,
        jars: list[str] | None = None,
        py_files: list[str] | None = None,
        files: list[str] | None = None,
        archives: list[str] | None = None,
        name: str | None = None,
        driver_memory: str | None = None,
        driver_cores: int | str | None = None,
        executor_memory: str | None = None,
        executor_cores: int | None = None,
        num_executors: int | str | None = None,
        queue: str | None = None,
        proxy_user: str | None = None,
        conf: dict[Any, Any] | None = None,
    ) -> dict[str, Any]:
        """
        Build the post batch request body.

        :param file: Path of the file containing the application to execute (required).
        :param proxy_user: User to impersonate when running the job.
        :param class_name: Application Java/Spark main class string.
        :param args: Command line arguments for the application s.
        :param jars: jars to be used in this sessions.
        :param py_files: Python files to be used in this session.
        :param files: files to be used in this session.
        :param driver_memory: Amount of memory to use for the driver process  string.
        :param driver_cores: Number of cores to use for the driver process int.
        :param executor_memory: Amount of memory to use per executor process  string.
        :param executor_cores: Number of cores to use for each executor  int.
        :param num_executors: Number of executors to launch for this session  int.
        :param archives: Archives to be used in this session.
        :param queue: The name of the YARN queue to which submitted string.
        :param name: The name of this session string.
        :param conf: Spark configuration properties.
        :return: request body
        """
        body: dict[str, Any] = {"file": file}

        if proxy_user:
            body["proxyUser"] = proxy_user
        if class_name:
            body["className"] = class_name
        if args and LivyAsyncHook._validate_list_of_stringables(args):
            body["args"] = [str(val) for val in args]
        if jars and LivyAsyncHook._validate_list_of_stringables(jars):
            body["jars"] = jars
        if py_files and LivyAsyncHook._validate_list_of_stringables(py_files):
            body["pyFiles"] = py_files
        if files and LivyAsyncHook._validate_list_of_stringables(files):
            body["files"] = files
        if driver_memory and LivyAsyncHook._validate_size_format(driver_memory):
            body["driverMemory"] = driver_memory
        if driver_cores:
            body["driverCores"] = driver_cores
        if executor_memory and LivyAsyncHook._validate_size_format(executor_memory):
            body["executorMemory"] = executor_memory
        if executor_cores:
            body["executorCores"] = executor_cores
        if num_executors:
            body["numExecutors"] = num_executors
        if archives and LivyAsyncHook._validate_list_of_stringables(archives):
            body["archives"] = archives
        if queue:
            body["queue"] = queue
        if name:
            body["name"] = name
        if conf and LivyAsyncHook._validate_extra_conf(conf):
            body["conf"] = conf

        return body

    @staticmethod
    def _validate_size_format(size: str) -> bool:
        """
        Validate size format.

        :param size: size value
        :return: true if valid format
        """
        if size and not (isinstance(size, str) and re.fullmatch(r"\d+[kmgt]b?", size, re.IGNORECASE)):
            raise ValueError(f"Invalid java size format for string'{size}'")
        return True

    @staticmethod
    def _validate_list_of_stringables(vals: Sequence[str | int | float]) -> bool:
        """
        Check the values in the provided list can be converted to strings.

        :param vals: list to validate
        :return: true if valid
        """
        if (
            vals is None
            or not isinstance(vals, (tuple, list))
            or not all(isinstance(val, (str, int, float)) for val in vals)
        ):
            raise ValueError("List of strings expected")
        return True

    @staticmethod
    def _validate_extra_conf(conf: dict[Any, Any]) -> bool:
        """
        Check configuration values are either strings or ints.

        :param conf: configuration variable
        :return: true if valid
        """
        if conf:
            if not isinstance(conf, dict):
                raise ValueError("'conf' argument must be a dict")
            if not all(isinstance(v, (str, int)) and v != "" for v in conf.values()):
                raise ValueError("'conf' values must be either strings or ints")
        return True<|MERGE_RESOLUTION|>--- conflicted
+++ resolved
@@ -95,13 +95,8 @@
         extra_headers: dict[str, Any] | None = None,
         auth_type: Any | None = None,
     ) -> None:
-<<<<<<< HEAD
         super().__init__(http_conn_id=livy_conn_id, auth_type=auth_type)
-=======
-        super().__init__()
         self.method = "POST"
-        self.http_conn_id = livy_conn_id
->>>>>>> 3f07d808
         self.extra_headers = extra_headers or {}
         self.extra_options = extra_options or {}
 
@@ -501,14 +496,9 @@
         extra_options: dict[str, Any] | None = None,
         extra_headers: dict[str, Any] | None = None,
     ) -> None:
-<<<<<<< HEAD
         super().__init__(http_conn_id=livy_conn_id)
         self.auth_type = self.default_auth_type
-=======
-        super().__init__()
         self.method = "POST"
-        self.http_conn_id = livy_conn_id
->>>>>>> 3f07d808
         self.extra_headers = extra_headers or {}
         self.extra_options = extra_options or {}
 
