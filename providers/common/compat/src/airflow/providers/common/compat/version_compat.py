--- conflicted
+++ resolved
@@ -42,9 +42,5 @@
 __all__ = [
     "AIRFLOW_V_3_0_PLUS",
     "AIRFLOW_V_3_1_PLUS",
-<<<<<<< HEAD
     "AIRFLOW_V_3_2_PLUS",
-    "BaseOperator",
-=======
->>>>>>> cd0cb083
 ]