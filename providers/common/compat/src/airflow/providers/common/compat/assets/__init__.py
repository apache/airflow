# Licensed to the Apache Software Foundation (ASF) under one
# or more contributor license agreements.  See the NOTICE file
# distributed with this work for additional information
# regarding copyright ownership.  The ASF licenses this file
# to you under the Apache License, Version 2.0 (the
# "License"); you may not use this file except in compliance
# with the License.  You may obtain a copy of the License at
#
#   http://www.apache.org/licenses/LICENSE-2.0
#
# Unless required by applicable law or agreed to in writing,
# software distributed under the License is distributed on an
# "AS IS" BASIS, WITHOUT WARRANTIES OR CONDITIONS OF ANY
# KIND, either express or implied.  See the License for the
# specific language governing permissions and limitations
# under the License.

from __future__ import annotations

from typing import TYPE_CHECKING

from airflow.providers.common.compat.version_compat import (
    AIRFLOW_V_2_10_PLUS,
    AIRFLOW_V_3_0_PLUS,
)

if TYPE_CHECKING:
<<<<<<< HEAD
    from airflow.auth.managers.models.resource_details import AssetAliasDetails, AssetDetails
=======
    from airflow.api_fastapi.auth.managers.models.resource_details import AssetDetails
>>>>>>> 8cc9f1fc
    from airflow.models.asset import expand_alias_to_assets
    from airflow.sdk.definitions.asset import Asset, AssetAlias, AssetAll, AssetAny
else:
    if AIRFLOW_V_3_0_PLUS:
<<<<<<< HEAD
        from airflow.auth.managers.models.resource_details import AssetAliasDetails, AssetDetails
=======
        from airflow.api_fastapi.auth.managers.models.resource_details import AssetDetails
>>>>>>> 8cc9f1fc
        from airflow.models.asset import expand_alias_to_assets
        from airflow.sdk.definitions.asset import Asset, AssetAlias, AssetAll, AssetAny
    else:
        # dataset is renamed to asset since Airflow 3.0
        from airflow.auth.managers.models.resource_details import DatasetDetails as AssetDetails
        from airflow.datasets import (
            Dataset as Asset,
            DatasetAll as AssetAll,
            DatasetAny as AssetAny,
        )

        if AIRFLOW_V_2_10_PLUS:
            from airflow.datasets import (
                DatasetAlias as AssetAlias,
                expand_alias_to_datasets as expand_alias_to_assets,
            )


__all__ = [
    "Asset",
    "AssetAlias",
    "AssetAliasDetails",
    "AssetAll",
    "AssetAny",
    "AssetDetails",
    "expand_alias_to_assets",
]<|MERGE_RESOLUTION|>--- conflicted
+++ resolved
@@ -25,20 +25,12 @@
 )
 
 if TYPE_CHECKING:
-<<<<<<< HEAD
-    from airflow.auth.managers.models.resource_details import AssetAliasDetails, AssetDetails
-=======
-    from airflow.api_fastapi.auth.managers.models.resource_details import AssetDetails
->>>>>>> 8cc9f1fc
+    from airflow.api_fastapi.auth.managers.models.resource_details import AssetAliasDetails, AssetDetails
     from airflow.models.asset import expand_alias_to_assets
     from airflow.sdk.definitions.asset import Asset, AssetAlias, AssetAll, AssetAny
 else:
     if AIRFLOW_V_3_0_PLUS:
-<<<<<<< HEAD
-        from airflow.auth.managers.models.resource_details import AssetAliasDetails, AssetDetails
-=======
-        from airflow.api_fastapi.auth.managers.models.resource_details import AssetDetails
->>>>>>> 8cc9f1fc
+        from airflow.api_fastapi.auth.managers.models.resource_details import AssetAliasDetails, AssetDetails
         from airflow.models.asset import expand_alias_to_assets
         from airflow.sdk.definitions.asset import Asset, AssetAlias, AssetAll, AssetAny
     else:
