# Licensed to the Apache Software Foundation (ASF) under one
# or more contributor license agreements.  See the NOTICE file
# distributed with this work for additional information
# regarding copyright ownership.  The ASF licenses this file
# to you under the Apache License, Version 2.0 (the
# "License"); you may not use this file except in compliance
# with the License.  You may obtain a copy of the License at
#
#   http://www.apache.org/licenses/LICENSE-2.0
#
# Unless required by applicable law or agreed to in writing,
# software distributed under the License is distributed on an
# "AS IS" BASIS, WITHOUT WARRANTIES OR CONDITIONS OF ANY
# KIND, either express or implied.  See the License for the
# specific language governing permissions and limitations
# under the License.
from __future__ import annotations

import contextlib
import warnings
from collections.abc import Generator, Iterable, Mapping, MutableMapping, Sequence
from contextlib import closing, contextmanager, suppress
from datetime import datetime
from functools import cached_property
from typing import (
    TYPE_CHECKING,
    Any,
    Callable,
    Protocol,
    TypeVar,
    cast,
    overload,
)
from urllib.parse import urlparse

import sqlparse
from deprecated import deprecated
from methodtools import lru_cache
from more_itertools import chunked
from sqlalchemy import create_engine, inspect
from sqlalchemy.engine import make_url
from sqlalchemy.exc import ArgumentError, NoSuchModuleError
from typing_extensions import Literal

from airflow.configuration import conf
from airflow.exceptions import (
    AirflowException,
    AirflowOptionalProviderFeatureException,
    AirflowProviderDeprecationWarning,
)
from airflow.hooks.base import BaseHook
from airflow.providers.common.sql.dialects.dialect import Dialect
from airflow.providers.common.sql.hooks import handlers
from airflow.utils.module_loading import import_string

if TYPE_CHECKING:
    from pandas import DataFrame
<<<<<<< HEAD
    from sqlalchemy.engine import URL, Engine, Inspector
=======
    from polars import DataFrame as PolarsDataFrame
    from sqlalchemy.engine import URL
>>>>>>> 04dabf45

    from airflow.models import Connection
    from airflow.providers.openlineage.extractors import OperatorLineage
    from airflow.providers.openlineage.sqlparser import DatabaseInfo


T = TypeVar("T")
SQL_PLACEHOLDERS = frozenset({"%s", "?"})
WARNING_MESSAGE = """Import of {} from the 'airflow.providers.common.sql.hooks' module is deprecated and will
be removed in the future. Please import it from 'airflow.providers.common.sql.hooks.handlers'."""


def return_single_query_results(
    sql: str | Iterable[str], return_last: bool, split_statements: bool | None
) -> bool:
    warnings.warn(WARNING_MESSAGE.format("return_single_query_results"), DeprecationWarning, stacklevel=2)

    return handlers.return_single_query_results(sql, return_last, split_statements)


def fetch_all_handler(cursor) -> list[tuple] | None:
    warnings.warn(WARNING_MESSAGE.format("fetch_all_handler"), DeprecationWarning, stacklevel=2)

    return handlers.fetch_all_handler(cursor)


def fetch_one_handler(cursor) -> list[tuple] | None:
    warnings.warn(WARNING_MESSAGE.format("fetch_one_handler"), DeprecationWarning, stacklevel=2)

    return handlers.fetch_one_handler(cursor)


def resolve_dialects() -> MutableMapping[str, MutableMapping]:
    from airflow.providers_manager import ProvidersManager

    providers_manager = ProvidersManager()

    # TODO: this check can be removed once common sql provider depends on Airflow 3.0 or higher,
    #       we could then also use DialectInfo and won't need to convert it to a dict.
    if hasattr(providers_manager, "dialects"):
        return {key: dict(value._asdict()) for key, value in providers_manager.dialects.items()}

    # TODO: this can be removed once common sql provider depends on Airflow 3.0 or higher
    return {
        "default": dict(
            name="default",
            dialect_class_name="airflow.providers.common.sql.dialects.dialect.Dialect",
            provider_name="apache-airflow-providers-common-sql",
        ),
        "mssql": dict(
            name="mssql",
            dialect_class_name="airflow.providers.microsoft.mssql.dialects.mssql.MsSqlDialect",
            provider_name="apache-airflow-providers-microsoft-mssql",
        ),
        "postgresql": dict(
            name="postgresql",
            dialect_class_name="airflow.providers.postgres.dialects.postgres.PostgresDialect",
            provider_name="apache-airflow-providers-postgres",
        ),
    }


class ConnectorProtocol(Protocol):
    """Database connection protocol."""

    def connect(self, host: str, port: int, username: str, schema: str) -> Any:
        """
        Connect to a database.

        :param host: The database host to connect to.
        :param port: The database port to connect to.
        :param username: The database username used for the authentication.
        :param schema: The database schema to connect to.
        :return: the authorized connection object.
        """


class DbApiHook(BaseHook):
    """
    Abstract base class for sql hooks.

    When subclassing, maintainers can override the `_make_common_data_structure` method:
    This method transforms the result of the handler method (typically `cursor.fetchall()`) into
    objects common across all Hooks derived from this class (tuples). Most of the time, the underlying SQL
    library already returns tuples from its cursor, and the `_make_common_data_structure` method can be ignored.

    :param schema: Optional DB schema that overrides the schema specified in the connection. Make sure that
        if you change the schema parameter value in the constructor of the derived Hook, such change
        should be done before calling the ``DBApiHook.__init__()``.
    :param log_sql: Whether to log SQL query when it's executed. Defaults to *True*.
    """

    # Override to provide the connection name.
    conn_name_attr: str
    # Override to have a default connection id for a particular dbHook
    default_conn_name = "default_conn_id"
    # Override if this db doesn't support semicolons in SQL queries
    strip_semicolon = False
    # Override if this db supports autocommit.
    supports_autocommit = False
    # Override if this db supports executemany.
    supports_executemany = False
    # Override with the object that exposes the connect method
    connector: ConnectorProtocol | None = None
    # Override with db-specific query to check connection
    _test_connection_sql = "select 1"
    # Default SQL placeholder
    _placeholder: str = "%s"
    _dialects: MutableMapping[str, MutableMapping] = resolve_dialects()
    _resolve_target_fields = conf.getboolean("core", "dbapihook_resolve_target_fields", fallback=False)

    def __init__(self, *args, schema: str | None = None, log_sql: bool = True, **kwargs):
        super().__init__()
        if not self.conn_name_attr:
            raise AirflowException("conn_name_attr is not defined")
        if len(args) == 1:
            setattr(self, self.conn_name_attr, args[0])
        elif self.conn_name_attr not in kwargs:
            setattr(self, self.conn_name_attr, self.default_conn_name)
        else:
            setattr(self, self.conn_name_attr, kwargs[self.conn_name_attr])
        # We should not make schema available in deriving hooks for backwards compatibility
        # If a hook deriving from DBApiHook has a need to access schema, then it should retrieve it
        # from kwargs and store it on its own. We do not run "pop" here as we want to give the
        # Hook deriving from the DBApiHook to still have access to the field in its constructor
        self.__schema = schema
        self.log_sql = log_sql
        self.descriptions: list[Sequence[Sequence] | None] = []
        self._insert_statement_format: str | None = kwargs.get("insert_statement_format")
        self._replace_statement_format: str | None = kwargs.get("replace_statement_format")
        self._escape_word_format: str | None = kwargs.get("escape_word_format")
        self._escape_column_names: bool | None = kwargs.get("escape_column_names")
        self._connection: Connection | None = kwargs.pop("connection", None)

    def get_conn_id(self) -> str:
        return getattr(self, self.conn_name_attr)

    @cached_property
    def placeholder(self) -> str:
        """Return SQL placeholder."""
        placeholder = self.connection_extra.get("placeholder")
        if placeholder:
            if placeholder in SQL_PLACEHOLDERS:
                return placeholder
            self.log.warning(
                "Placeholder '%s' defined in Connection '%s' is not listed in 'DEFAULT_SQL_PLACEHOLDERS' "
                "and got ignored. Falling back to the default placeholder '%s'.",
                placeholder,
                self.get_conn_id(),
                self._placeholder,
            )
        return self._placeholder

    @property
    def insert_statement_format(self) -> str:
        """Return the insert statement format."""
        if self._insert_statement_format is None:
            self._insert_statement_format = self.connection_extra.get(
                "insert_statement_format", "INSERT INTO {} {} VALUES ({})"
            )
        return self._insert_statement_format

    @property
    def replace_statement_format(self) -> str:
        """Return the replacement statement format."""
        if self._replace_statement_format is None:
            self._replace_statement_format = self.connection_extra.get(
                "replace_statement_format", "REPLACE INTO {} {} VALUES ({})"
            )
        return self._replace_statement_format

    @property
    def escape_word_format(self) -> str:
        """Return the escape word format."""
        if self._escape_word_format is None:
            self._escape_word_format = self.connection_extra.get("escape_word_format", '"{}"')
        return self._escape_word_format

    @property
    def escape_column_names(self) -> bool:
        """Return the escape column names flag."""
        if self._escape_column_names is None:
            self._escape_column_names = self.connection_extra.get("escape_column_names", False)
        return self._escape_column_names

    @property
    def connection(self) -> Connection:
        if self._connection is None:
            self._connection = self.get_connection(self.get_conn_id())
        return self._connection

    @connection.setter
    def connection(self, value: Any) -> None:
        if value != self.connection:
            self.log.warning(
                "This setter is for backward compatibility and should not be used.\n"
                "Since the introduction of connection property, the providers listed below "
                "breaks due to assigning value to self.connection in their __init__ method.\n"
                "* apache-airflow-providers-mysql<5.7.1\n"
                "* apache-airflow-providers-elasticsearch<5.5.1\n"
                "* apache-airflow-providers-postgres<5.13.0"
            )

    @property
    def connection_extra(self) -> dict:
        return self.connection.extra_dejson

    @cached_property
    def connection_extra_lower(self) -> dict:
        """
        ``connection.extra_dejson`` but where keys are converted to lower case.

        This is used internally for case-insensitive access of extra params.
        """
        return {k.lower(): v for k, v in self.connection_extra.items()}

    def get_conn(self) -> Any:
        """Return a connection object."""
        db = self.connection
        if self.connector is None:
            raise RuntimeError(f"{type(self).__name__} didn't have `self.connector` set!")
        return self.connector.connect(host=db.host, port=db.port, username=db.login, schema=db.schema)

    def get_uri(self) -> str:
        """
        Extract the URI from the connection.

        :return: the extracted uri.
        """
        conn = self.connection
        if self.__schema:
            conn.schema = self.__schema
        return conn.get_uri()

    @property
    def sqlalchemy_url(self) -> URL:
        """
        Return a Sqlalchemy.engine.URL object from the connection.

        Needs to be implemented in the provider subclass to return the sqlalchemy.engine.URL object.

        :return: the extracted sqlalchemy.engine.URL object.
        """
        qualname = f"{self.__class__.__module__}.{self.__class__.__qualname__}"
        if qualname != "airflow.providers.common.sql.hooks.sql.DbApiHook":
            msg = f"{qualname!r} does not implement/support built SQLAlchemy URL."
        else:
            msg = "`sqlalchemy_url` property should be implemented in the provider subclass."
        raise NotImplementedError(msg)

    def get_sqlalchemy_engine(self, engine_kwargs=None) -> Engine:
        """
        Get an sqlalchemy_engine object.

        :param engine_kwargs: Kwargs used in :func:`~sqlalchemy.create_engine`.
        :return: the created engine.
        """
        if engine_kwargs is None:
            engine_kwargs = {}

        try:
            url = self.sqlalchemy_url
        except NotImplementedError:
            url = self.get_uri()

        self.log.debug("url: %s", url)
        self.log.debug("engine_kwargs: %s", engine_kwargs)
        return create_engine(url=url, **engine_kwargs)

    @property
    def inspector(self) -> Inspector:
        return inspect(self.get_sqlalchemy_engine())

    @cached_property
    def dialect_name(self) -> str:
        try:
            return make_url(self.get_uri()).get_dialect().name
        except (ArgumentError, NoSuchModuleError):
            config = self.connection_extra
            sqlalchemy_scheme = config.get("sqlalchemy_scheme")
            if sqlalchemy_scheme:
                return sqlalchemy_scheme.split("+")[0] if "+" in sqlalchemy_scheme else sqlalchemy_scheme
            return config.get("dialect", "default")

    @cached_property
    def dialect(self) -> Dialect:
        from airflow.utils.module_loading import import_string

        dialect_info = self._dialects.get(self.dialect_name)

        self.log.debug("dialect_info: %s", dialect_info)

        if dialect_info:
            try:
                return import_string(dialect_info["dialect_class_name"])(self)
            except ImportError:
                raise AirflowOptionalProviderFeatureException(
                    f"{dialect_info['dialect_class_name']} not found, run: pip install "
                    f"'{dialect_info['provider_name']}'."
                )
        return Dialect(self)

    @property
    def reserved_words(self) -> set[str]:
        return self.get_reserved_words(self.dialect_name)

    @lru_cache(maxsize=None)
    def get_reserved_words(self, dialect_name: str) -> set[str]:
        result = set()
        with suppress(ImportError, ModuleNotFoundError, NoSuchModuleError):
            dialect_module = import_string(f"sqlalchemy.dialects.{dialect_name}.base")

            if hasattr(dialect_module, "RESERVED_WORDS"):
                result = set(dialect_module.RESERVED_WORDS)
            else:
                dialect_module = import_string(f"sqlalchemy.dialects.{dialect_name}.reserved_words")
                reserved_words_attr = f"RESERVED_WORDS_{dialect_name.upper()}"

                if hasattr(dialect_module, reserved_words_attr):
                    result = set(getattr(dialect_module, reserved_words_attr))

        self.log.debug("reserved words for '%s': %s", dialect_name, result)
        return result

    @deprecated(
        reason="Replaced by function `get_df`.",
        category=AirflowProviderDeprecationWarning,
        action="ignore",
    )
    def get_pandas_df(
        self,
        sql,
        parameters: list | tuple | Mapping[str, Any] | None = None,
        **kwargs,
    ) -> DataFrame:
        """
        Execute the sql and returns a pandas dataframe.

        :param sql: the sql statement to be executed (str) or a list of sql statements to execute
        :param parameters: The parameters to render the SQL query with.
        :param kwargs: (optional) passed into pandas.io.sql.read_sql method
        """
        return self._get_pandas_df(sql, parameters, **kwargs)

    @deprecated(
        reason="Replaced by function `get_df_by_chunks`.",
        category=AirflowProviderDeprecationWarning,
        action="ignore",
    )
    def get_pandas_df_by_chunks(
        self,
        sql,
        parameters: list | tuple | Mapping[str, Any] | None = None,
        *,
        chunksize: int,
        **kwargs,
    ) -> Generator[DataFrame, None, None]:
        return self._get_pandas_df_by_chunks(sql, parameters, chunksize=chunksize, **kwargs)

    def get_df(
        self,
        sql,
        parameters: list | tuple | Mapping[str, Any] | None = None,
        *,
        df_type: Literal["pandas", "polars"] = "pandas",
        **kwargs,
    ) -> DataFrame | PolarsDataFrame:
        """
        Execute the sql and returns a dataframe.

        :param sql: the sql statement to be executed (str) or a list of sql statements to execute
        :param parameters: The parameters to render the SQL query with.
        :param df_type: Type of dataframe to return, either "pandas" or "polars"
        :param kwargs: (optional) passed into `pandas.io.sql.read_sql` or `polars.read_database` method
        """
        if df_type == "pandas":
            return self._get_pandas_df(sql, parameters, **kwargs)
        if df_type == "polars":
            return self._get_polars_df(sql, parameters, **kwargs)

    def _get_pandas_df(
        self,
        sql,
        parameters: list | tuple | Mapping[str, Any] | None = None,
        **kwargs,
    ) -> DataFrame:
        """
        Execute the sql and returns a pandas dataframe.

        :param sql: the sql statement to be executed (str) or a list of sql statements to execute
        :param parameters: The parameters to render the SQL query with.
        :param kwargs: (optional) passed into pandas.io.sql.read_sql method
        """
        try:
            from pandas.io import sql as psql
        except ImportError:
            raise AirflowOptionalProviderFeatureException(
                "pandas library not installed, run: pip install "
                "'apache-airflow-providers-common-sql[pandas]'."
            )

        with closing(self.get_conn()) as conn:
            return psql.read_sql(sql, con=conn, params=parameters, **kwargs)

    def _get_polars_df(
        self,
        sql,
        parameters: list | tuple | Mapping[str, Any] | None = None,
        **kwargs,
    ) -> PolarsDataFrame:
        """
        Execute the sql and returns a polars dataframe.

        :param sql: the sql statement to be executed (str) or a list of sql statements to execute
        :param parameters: The parameters to render the SQL query with.
        :param kwargs: (optional) passed into polars.read_database method
        """
        try:
            import polars as pl
        except ImportError:
            raise AirflowOptionalProviderFeatureException(
                "polars library not installed, run: pip install "
                "'apache-airflow-providers-common-sql[polars]'."
            )

        with closing(self.get_conn()) as conn:
            execute_options: dict[str, Any] | None = None
            if parameters is not None:
                if isinstance(parameters, Mapping):
                    execute_options = dict(parameters)
                else:
                    execute_options = {}

            return pl.read_database(sql, connection=conn, execute_options=execute_options, **kwargs)

    def get_df_by_chunks(
        self,
        sql,
        parameters: list | tuple | Mapping[str, Any] | None = None,
        *,
        chunksize: int,
        df_type: Literal["pandas", "polars"] = "pandas",
        **kwargs,
    ) -> Generator[DataFrame | PolarsDataFrame, None, None]:
        """
        Execute the sql and return a generator.

        :param sql: the sql statement to be executed (str) or a list of sql statements to execute
        :param parameters: The parameters to render the SQL query with
        :param chunksize: number of rows to include in each chunk
        :param df_type: Type of dataframe to return, either "pandas" or "polars"
        :param kwargs: (optional) passed into `pandas.io.sql.read_sql` or `polars.read_database` method
        """
        if df_type == "pandas":
            return self._get_pandas_df_by_chunks(sql, parameters, chunksize=chunksize, **kwargs)
        if df_type == "polars":
            return self._get_polars_df_by_chunks(sql, parameters, chunksize=chunksize, **kwargs)

    def _get_pandas_df_by_chunks(
        self,
        sql,
        parameters: list | tuple | Mapping[str, Any] | None = None,
        *,
        chunksize: int,
        **kwargs,
    ) -> Generator[DataFrame, None, None]:
        """
        Execute the sql and return a generator.

        :param sql: the sql statement to be executed (str) or a list of sql statements to execute
        :param parameters: The parameters to render the SQL query with
        :param chunksize: number of rows to include in each chunk
        :param kwargs: (optional) passed into pandas.io.sql.read_sql method
        """
        try:
            from pandas.io import sql as psql
        except ImportError:
            raise AirflowOptionalProviderFeatureException(
                "pandas library not installed, run: pip install "
                "'apache-airflow-providers-common-sql[pandas]'."
            )
        with closing(self.get_conn()) as conn:
            yield from psql.read_sql(sql, con=conn, params=parameters, chunksize=chunksize, **kwargs)

    def _get_polars_df_by_chunks(
        self,
        sql,
        parameters: list | tuple | Mapping[str, Any] | None = None,
        *,
        chunksize: int,
        **kwargs,
    ) -> Generator[PolarsDataFrame, None, None]:
        """
        Execute the sql and return a generator.

        :param sql: the sql statement to be executed (str) or a list of sql statements to execute
        :param parameters: The parameters to render the SQL query with.
        :param chunksize: number of rows to include in each chunk
        :param kwargs: (optional) passed into pandas.io.sql.read_sql method
        """
        try:
            import polars as pl
        except ImportError:
            raise AirflowOptionalProviderFeatureException(
                "polars library not installed, run: pip install "
                "'apache-airflow-providers-common-sql[polars]'."
            )

        with closing(self.get_conn()) as conn:
            execute_options = None
            if parameters is not None:
                if isinstance(parameters, Mapping):
                    execute_options = dict(parameters)

            yield from pl.read_database(
                sql, connection=conn, execute_options=execute_options, batch_size=chunksize, **kwargs
            )

    def get_records(
        self,
        sql: str | list[str],
        parameters: Iterable | Mapping[str, Any] | None = None,
    ) -> Any:
        """
        Execute the sql and return a set of records.

        :param sql: the sql statement to be executed (str) or a list of sql statements to execute
        :param parameters: The parameters to render the SQL query with.
        """
        return self.run(sql=sql, parameters=parameters, handler=handlers.fetch_all_handler)

    def get_first(self, sql: str | list[str], parameters: Iterable | Mapping[str, Any] | None = None) -> Any:
        """
        Execute the sql and return the first resulting row.

        :param sql: the sql statement to be executed (str) or a list of sql statements to execute
        :param parameters: The parameters to render the SQL query with.
        """
        return self.run(sql=sql, parameters=parameters, handler=handlers.fetch_one_handler)

    @staticmethod
    def strip_sql_string(sql: str) -> str:
        return sql.strip().rstrip(";")

    @staticmethod
    def split_sql_string(sql: str, strip_semicolon: bool = False) -> list[str]:
        """
        Split string into multiple SQL expressions.

        :param sql: SQL string potentially consisting of multiple expressions
        :param strip_semicolon: whether to strip semicolon from SQL string
        :return: list of individual expressions
        """
        splits = sqlparse.split(
            sql=sqlparse.format(sql, strip_comments=True),
            strip_semicolon=strip_semicolon,
        )
        return [s for s in splits if s]

    @property
    def last_description(self) -> Sequence[Sequence] | None:
        if not self.descriptions:
            return None
        return self.descriptions[-1]

    @overload
    def run(
        self,
        sql: str | Iterable[str],
        autocommit: bool = ...,
        parameters: Iterable | Mapping[str, Any] | None = ...,
        handler: None = ...,
        split_statements: bool = ...,
        return_last: bool = ...,
    ) -> None: ...

    @overload
    def run(
        self,
        sql: str | Iterable[str],
        autocommit: bool = ...,
        parameters: Iterable | Mapping[str, Any] | None = ...,
        handler: Callable[[Any], T] = ...,
        split_statements: bool = ...,
        return_last: bool = ...,
    ) -> tuple | list[tuple] | list[list[tuple] | tuple] | None: ...

    def run(
        self,
        sql: str | Iterable[str],
        autocommit: bool = False,
        parameters: Iterable | Mapping[str, Any] | None = None,
        handler: Callable[[Any], T] | None = None,
        split_statements: bool = False,
        return_last: bool = True,
    ) -> tuple | list[tuple] | list[list[tuple] | tuple] | None:
        """
        Run a command or a list of commands.

        Pass a list of SQL statements to the sql parameter to get them to
        execute sequentially.

        The method will return either single query results (typically list of rows) or list of those results
        where each element in the list are results of one of the queries (typically list of list of rows :D)

        For compatibility reasons, the behaviour of the DBAPIHook is somewhat confusing.
        In some cases, when multiple queries are run, the return value will be an iterable (list) of results
        -- one for each query. However, in other cases, when single query is run, the return value will
        be the result of that single query without wrapping the results in a list.

        The cases when single query results are returned without wrapping them in a list are as follows:

        a) sql is string and ``return_last`` is True (regardless what ``split_statements`` value is)
        b) sql is string and ``split_statements`` is False

        In all other cases, the results are wrapped in a list, even if there is only one statement to process.
        In particular, the return value will be a list of query results in the following circumstances:

        a) when ``sql`` is an iterable of string statements (regardless what ``return_last`` value is)
        b) when ``sql`` is string, ``split_statements`` is True and ``return_last`` is False

        After ``run`` is called, you may access the following properties on the hook object:

        * ``descriptions``: an array of cursor descriptions. If ``return_last`` is True, this will be
          a one-element array containing the cursor ``description`` for the last statement.
          Otherwise, it will contain the cursor description for each statement executed.
        * ``last_description``: the description for the last statement executed

        Note that query result will ONLY be actually returned when a handler is provided; if
        ``handler`` is None, this method will return None.

        Handler is a way to process the rows from cursor (Iterator) into a value that is suitable to be
        returned to XCom and generally fit in memory.

        You can use pre-defined handles (``fetch_all_handler``, ``fetch_one_handler``) or implement your
        own handler.

        :param sql: the sql statement to be executed (str) or a list of
            sql statements to execute
        :param autocommit: What to set the connection's autocommit setting to
            before executing the query.
        :param parameters: The parameters to render the SQL query with.
        :param handler: The result handler which is called with the result of each statement.
        :param split_statements: Whether to split a single SQL string into statements and run separately
        :param return_last: Whether to return result for only last statement or for all after split
        :return: if handler provided, returns query results (may be list of results depending on params)
        """
        self.descriptions = []

        if isinstance(sql, str):
            if split_statements:
                sql_list: Iterable[str] = self.split_sql_string(
                    sql=sql,
                    strip_semicolon=self.strip_semicolon,
                )
            else:
                sql_list = [sql] if sql.strip() else []
        else:
            sql_list = sql

        if sql_list:
            self.log.debug("Executing following statements against DB: %s", sql_list)
        else:
            raise ValueError("List of SQL statements is empty")
        _last_result = None
        with self._create_autocommit_connection(autocommit) as conn:
            with closing(conn.cursor()) as cur:
                results = []
                for sql_statement in sql_list:
                    self._run_command(cur, sql_statement, parameters)

                    if handler is not None:
                        result = self._make_common_data_structure(handler(cur))
                        if handlers.return_single_query_results(sql, return_last, split_statements):
                            _last_result = result
                            _last_description = cur.description
                        else:
                            results.append(result)
                            self.descriptions.append(cur.description)

            # If autocommit was set to False or db does not support autocommit, we do a manual commit.
            if not self.get_autocommit(conn):
                conn.commit()
            # Logs all database messages or errors sent to the client
            self.get_db_log_messages(conn)

        if handler is None:
            return None
        if handlers.return_single_query_results(sql, return_last, split_statements):
            self.descriptions = [_last_description]
            return _last_result
        return results

    def _make_common_data_structure(self, result: T | Sequence[T]) -> tuple | list[tuple]:
        """
        Ensure the data returned from an SQL command is a standard tuple or list[tuple].

        This method is intended to be overridden by subclasses of the `DbApiHook`. Its purpose is to
        transform the result of an SQL command (typically returned by cursor methods) into a common
        data structure (a tuple or list[tuple]) across all DBApiHook derived Hooks, as defined in the
        ADR-0002 of the sql provider.

        If this method is not overridden, the result data is returned as-is. If the output of the cursor
        is already a common data structure, this method should be ignored.
        """
        if isinstance(result, Sequence):
            return cast("list[tuple]", result)
        return cast("tuple", result)

    def _run_command(self, cur, sql_statement, parameters):
        """Run a statement using an already open cursor."""
        if self.log_sql:
            self.log.info("Running statement: %s, parameters: %s", sql_statement, parameters)

        if parameters:
            cur.execute(sql_statement, parameters)
        else:
            cur.execute(sql_statement)

        # According to PEP 249, this is -1 when query result is not applicable.
        if cur.rowcount >= 0:
            self.log.info("Rows affected: %s", cur.rowcount)

    def set_autocommit(self, conn, autocommit):
        """Set the autocommit flag on the connection."""
        if not self.supports_autocommit and autocommit:
            self.log.warning(
                "%s connection doesn't support autocommit but autocommit activated.",
                self.get_conn_id(),
            )
        conn.autocommit = autocommit

    def get_autocommit(self, conn) -> bool:
        """
        Get autocommit setting for the provided connection.

        :param conn: Connection to get autocommit setting from.
        :return: connection autocommit setting. True if ``autocommit`` is set
            to True on the connection. False if it is either not set, set to
            False, or the connection does not support auto-commit.
        """
        return getattr(conn, "autocommit", False) and self.supports_autocommit

    def get_cursor(self) -> Any:
        """Return a cursor."""
        return self.get_conn().cursor()

    def _generate_insert_sql(self, table, values, target_fields=None, replace: bool = False, **kwargs) -> str:
        """
        Generate the INSERT SQL statement.

        The REPLACE variant is specific to MySQL syntax, the UPSERT variant is specific to SAP Hana syntax

        :param table: Name of the target table
        :param values: The row to insert into the table
        :param target_fields: The names of the columns to fill in the table. If no target fields are
            specified, they will be determined dynamically from the table's metadata.
        :param replace: Whether to replace/upsert instead of insert
        :return: The generated INSERT or REPLACE/UPSERT SQL statement
        """
        if not target_fields and self._resolve_target_fields:
            with suppress(Exception):
                target_fields = self.dialect.get_target_fields(table)

        if replace:
            return self.dialect.generate_replace_sql(table, values, target_fields, **kwargs)

        return self.dialect.generate_insert_sql(table, values, target_fields, **kwargs)

    @contextmanager
    def _create_autocommit_connection(self, autocommit: bool = False):
        """Context manager that closes the connection after use and detects if autocommit is supported."""
        with closing(self.get_conn()) as conn:
            if self.supports_autocommit:
                self.set_autocommit(conn, autocommit)
            yield conn

    def insert_rows(
        self,
        table,
        rows,
        target_fields=None,
        commit_every=1000,
        replace=False,
        *,
        executemany=False,
        fast_executemany=False,
        autocommit=False,
        **kwargs,
    ):
        """
        Insert a collection of tuples into a table.

        Rows are inserted in chunks, each chunk (of size ``commit_every``) is
        done in a new transaction.

        :param table: Name of the target table
        :param rows: The rows to insert into the table
        :param target_fields: The names of the columns to fill in the table
        :param commit_every: The maximum number of rows to insert in one
            transaction. Set to 0 to insert all rows in one transaction.
        :param replace: Whether to replace instead of insert
        :param executemany: If True, all rows are inserted at once in
            chunks defined by the commit_every parameter. This only works if all rows
            have same number of column names, but leads to better performance.
        :param fast_executemany: If True, the `fast_executemany` parameter will be set on the
            cursor used by `executemany` which leads to better performance, if supported by driver.
        :param autocommit: What to set the connection's autocommit setting to
            before executing the query.
        """
        nb_rows = 0
        with self._create_autocommit_connection(autocommit) as conn:
            conn.commit()
            with closing(conn.cursor()) as cur:
                if self.supports_executemany or executemany:
                    if fast_executemany:
                        with contextlib.suppress(AttributeError):
                            # Try to set the fast_executemany attribute
                            cur.fast_executemany = True
                            self.log.info(
                                "Fast_executemany is enabled for conn_id '%s'!",
                                self.get_conn_id(),
                            )

                    for chunked_rows in chunked(rows, commit_every):
                        values = list(
                            map(
                                lambda row: self._serialize_cells(row, conn),
                                chunked_rows,
                            )
                        )
                        sql = self._generate_insert_sql(table, values[0], target_fields, replace, **kwargs)
                        self.log.debug("Generated sql: %s", sql)
                        cur.executemany(sql, values)
                        conn.commit()
                        nb_rows += len(chunked_rows)
                        self.log.info("Loaded %s rows into %s so far", nb_rows, table)
                else:
                    for i, row in enumerate(rows, 1):
                        values = self._serialize_cells(row, conn)
                        sql = self._generate_insert_sql(table, values, target_fields, replace, **kwargs)
                        self.log.debug("Generated sql: %s", sql)
                        cur.execute(sql, values)
                        if commit_every and i % commit_every == 0:
                            conn.commit()
                            self.log.info("Loaded %s rows into %s so far", i, table)
                        nb_rows += 1
                    conn.commit()
        self.log.info("Done loading. Loaded a total of %s rows into %s", nb_rows, table)

    @classmethod
    def _serialize_cells(cls, row, conn=None):
        return tuple(cls._serialize_cell(cell, conn) for cell in row)

    @staticmethod
    def _serialize_cell(cell, conn=None) -> str | None:
        """
        Return the SQL literal of the cell as a string.

        :param cell: The cell to insert into the table
        :param conn: The database connection
        :return: The serialized cell
        """
        if cell is None:
            return None
        if isinstance(cell, datetime):
            return cell.isoformat()
        return str(cell)

    def bulk_dump(self, table, tmp_file):
        """
        Dump a database table into a tab-delimited file.

        :param table: The name of the source table
        :param tmp_file: The path of the target file
        """
        raise NotImplementedError()

    def bulk_load(self, table, tmp_file):
        """
        Load a tab-delimited file into a database table.

        :param table: The name of the target table
        :param tmp_file: The path of the file to load into the table
        """
        raise NotImplementedError()

    def test_connection(self):
        """Tests the connection using db-specific query."""
        status, message = False, ""
        try:
            if self.get_first(self._test_connection_sql):
                status = True
                message = "Connection successfully tested"
        except Exception as e:
            status = False
            message = str(e)

        return status, message

    def get_openlineage_database_info(self, connection) -> DatabaseInfo | None:
        """
        Return database specific information needed to generate and parse lineage metadata.

        This includes information helpful for constructing information schema query
        and creating correct namespace.

        :param connection: Airflow connection to reduce calls of `get_connection` method
        """

    def get_openlineage_database_dialect(self, connection) -> str:
        """
        Return database dialect used for SQL parsing.

        For a list of supported dialects check: https://openlineage.io/docs/development/sql#sql-dialects
        """
        return "generic"

    def get_openlineage_default_schema(self) -> str | None:
        """
        Return default schema specific to database.

        .. seealso::
            - :class:`airflow.providers.openlineage.sqlparser.SQLParser`
        """
        return self.__schema or "public"

    def get_openlineage_database_specific_lineage(self, task_instance) -> OperatorLineage | None:
        """
        Return additional database specific lineage, e.g. query execution information.

        This method is called only on completion of the task.

        :param task_instance: this may be used to retrieve additional information
            that is collected during runtime of the task
        """

    @staticmethod
    def get_openlineage_authority_part(connection, default_port: int | None = None) -> str:
        """
        Get authority part from Airflow Connection.

        The authority represents the hostname and port of the connection
        and conforms OpenLineage naming convention for a number of databases (e.g. MySQL, Postgres, Trino).

        :param default_port: (optional) used if no port parsed from connection URI
        """
        parsed = urlparse(connection.get_uri())
        port = parsed.port or default_port
        if port:
            authority = f"{parsed.hostname}:{port}"
        else:
            authority = parsed.hostname
        return authority

    def get_db_log_messages(self, conn) -> None:
        """
        Log all database messages sent to the client during the session.

        :param conn: Connection object
        """<|MERGE_RESOLUTION|>--- conflicted
+++ resolved
@@ -55,12 +55,8 @@
 
 if TYPE_CHECKING:
     from pandas import DataFrame
-<<<<<<< HEAD
+    from polars import DataFrame as PolarsDataFrame
     from sqlalchemy.engine import URL, Engine, Inspector
-=======
-    from polars import DataFrame as PolarsDataFrame
-    from sqlalchemy.engine import URL
->>>>>>> 04dabf45
 
     from airflow.models import Connection
     from airflow.providers.openlineage.extractors import OperatorLineage
