# Licensed to the Apache Software Foundation (ASF) under one
# or more contributor license agreements.  See the NOTICE file
# distributed with this work for additional information
# regarding copyright ownership.  The ASF licenses this file
# to you under the Apache License, Version 2.0 (the
# "License"); you may not use this file except in compliance
# with the License.  You may obtain a copy of the License at
#
#   http://www.apache.org/licenses/LICENSE-2.0
#
# Unless required by applicable law or agreed to in writing,
# software distributed under the License is distributed on an
# "AS IS" BASIS, WITHOUT WARRANTIES OR CONDITIONS OF ANY
# KIND, either express or implied.  See the License for the
# specific language governing permissions and limitations
# under the License.
from __future__ import annotations

from collections.abc import Callable, Mapping, Sequence
from operator import itemgetter
from typing import TYPE_CHECKING, Any

from airflow.exceptions import AirflowException
from airflow.providers.common.sql.hooks.sql import DbApiHook
<<<<<<< HEAD

try:
    from airflow.sdk import BaseHook
except ImportError:
    from airflow.hooks.base import BaseHook  # type: ignore
from airflow.sensors.base import BaseSensorOperator
=======
from airflow.providers.common.sql.version_compat import AIRFLOW_V_3_0_PLUS

if AIRFLOW_V_3_0_PLUS:
    from airflow.sdk import BaseSensorOperator
else:
    from airflow.sensors.base import BaseSensorOperator  # type: ignore[no-redef]
>>>>>>> e7e89a07

if TYPE_CHECKING:
    from airflow.utils.context import Context


class SqlSensor(BaseSensorOperator):
    """
    Run a SQL statement repeatedly until a criteria is met.

    This will keep trying until success or failure criteria are met, or if the
    first cell is not either ``0``, ``'0'``, ``''``, or ``None``. Optional
    success and failure callables are called with the first cell returned as the
    argument.

    If success callable is defined, the sensor will keep retrying until the
    criteria is met. If failure callable is defined, and the criteria is met,
    the sensor will raise AirflowException. Failure criteria is evaluated before
    success criteria. A fail_on_empty boolean can also be passed to the sensor
    in which case it will fail if no rows have been returned.

    :param conn_id: The connection to run the sensor against
    :param sql: The SQL to run. To pass, it needs to return at least one cell
        that contains a non-zero / empty string value.
    :param parameters: The parameters to render the SQL query with (optional).
    :param success: Success criteria for the sensor is a Callable that takes the output
        of selector as the only argument, and returns a boolean (optional).
    :param failure: Failure criteria for the sensor is a Callable that takes the output
        of selector as the only argument and returns a boolean (optional).
    :param selector: Function which takes the resulting row and transforms it before
        it is passed to success or failure (optional). Takes the first cell by default.
    :param fail_on_empty: Explicitly fail on no rows returned.
    :param hook_params: Extra config params to be passed to the underlying hook.
            Should match the desired hook constructor params.
    """

    template_fields: Sequence[str] = ("sql", "hook_params", "parameters")
    template_ext: Sequence[str] = (".hql", ".sql")
    ui_color = "#7c7287"

    def __init__(
        self,
        *,
        conn_id: str,
        sql: str,
        parameters: Mapping[str, Any] | None = None,
        success: Callable[[Any], bool] | None = None,
        failure: Callable[[Any], bool] | None = None,
        selector: Callable[[tuple[Any]], Any] = itemgetter(0),
        fail_on_empty: bool = False,
        hook_params: Mapping[str, Any] | None = None,
        **kwargs,
    ) -> None:
        self.conn_id = conn_id
        self.sql = sql
        self.parameters = parameters
        self.success = success
        self.failure = failure
        self.selector = selector
        self.fail_on_empty = fail_on_empty
        self.hook_params = hook_params
        super().__init__(**kwargs)

    def _get_hook(self) -> DbApiHook:
        conn = BaseHook.get_connection(self.conn_id)
        hook = conn.get_hook(hook_params=self.hook_params)
        if not isinstance(hook, DbApiHook):
            raise AirflowException(
                f"The connection type is not supported by {self.__class__.__name__}. "
                f"The associated hook should be a subclass of `DbApiHook`. Got {hook.__class__.__name__}"
            )
        return hook

    def poke(self, context: Context) -> bool:
        hook = self._get_hook()

        self.log.info("Poking: %s (with parameters %s)", self.sql, self.parameters)
        records = hook.get_records(self.sql, self.parameters)
        if not records:
            if self.fail_on_empty:
                message = "No rows returned, raising as per fail_on_empty flag"
                raise AirflowException(message)
            return False

        condition = self.selector(records[0])
        if self.failure is not None:
            if callable(self.failure):
                if self.failure(condition):
                    message = f"Failure criteria met. self.failure({condition}) returned True"
                    raise AirflowException(message)
            else:
                message = f"self.failure is present, but not callable -> {self.failure}"
                raise AirflowException(message)

        if self.success is not None:
            if callable(self.success):
                return self.success(condition)
            message = f"self.success is present, but not callable -> {self.success}"
            raise AirflowException(message)
        return bool(condition)<|MERGE_RESOLUTION|>--- conflicted
+++ resolved
@@ -22,21 +22,18 @@
 
 from airflow.exceptions import AirflowException
 from airflow.providers.common.sql.hooks.sql import DbApiHook
-<<<<<<< HEAD
 
 try:
     from airflow.sdk import BaseHook
 except ImportError:
     from airflow.hooks.base import BaseHook  # type: ignore
-from airflow.sensors.base import BaseSensorOperator
-=======
+
 from airflow.providers.common.sql.version_compat import AIRFLOW_V_3_0_PLUS
 
 if AIRFLOW_V_3_0_PLUS:
     from airflow.sdk import BaseSensorOperator
 else:
     from airflow.sensors.base import BaseSensorOperator  # type: ignore[no-redef]
->>>>>>> e7e89a07
 
 if TYPE_CHECKING:
     from airflow.utils.context import Context
