#
# Licensed to the Apache Software Foundation (ASF) under one
# or more contributor license agreements.  See the NOTICE file
# distributed with this work for additional information
# regarding copyright ownership.  The ASF licenses this file
# to you under the Apache License, Version 2.0 (the
# "License"); you may not use this file except in compliance
# with the License.  You may obtain a copy of the License at
#
#   http://www.apache.org/licenses/LICENSE-2.0
#
# Unless required by applicable law or agreed to in writing,
# software distributed under the License is distributed on an
# "AS IS" BASIS, WITHOUT WARRANTIES OR CONDITIONS OF ANY
# KIND, either express or implied.  See the License for the
# specific language governing permissions and limitations
# under the License.
from __future__ import annotations

from unittest.mock import MagicMock

import pytest

import airflow.models.xcom
from airflow.providers.common.io.version_compat import AIRFLOW_V_3_0_PLUS
from airflow.providers.common.io.xcom.backend import XComObjectStorageBackend
from airflow.providers.standard.operators.empty import EmptyOperator
from airflow.utils import timezone
from airflow.utils.xcom import XCOM_RETURN_KEY

from tests_common.test_utils import db
from tests_common.test_utils.config import conf_vars

pytestmark = [pytest.mark.db_test]

if AIRFLOW_V_3_0_PLUS:
    from airflow.models.xcom import XComModel
    from airflow.sdk.execution_time.comms import XComResult
    from airflow.sdk.execution_time.xcom import resolve_xcom_backend
else:
    from airflow.models.xcom import BaseXCom, resolve_xcom_backend  # type: ignore[no-redef]


@pytest.fixture(autouse=True)
def reset_db():
    """Reset XCom entries."""
    db.clear_db_runs()
    db.clear_db_xcom()
    yield
    db.clear_db_runs()
    db.clear_db_xcom()


@pytest.fixture(autouse=True)
def reset_cache():
    from airflow.providers.common.io.xcom import backend

    backend._get_base_path.cache_clear()
    backend._get_compression.cache_clear()
    backend._get_threshold.cache_clear()
    yield
    backend._get_base_path.cache_clear()
    backend._get_compression.cache_clear()
    backend._get_threshold.cache_clear()


@pytest.fixture
def task_instance(create_task_instance_of_operator, session):
    return create_task_instance_of_operator(
        EmptyOperator,
        dag_id="test-dag-id",
        task_id="test-task-id",
        logical_date=timezone.datetime(2021, 12, 3, 4, 56),
        session=session,
    )


class TestXComObjectStorageBackend:
    @pytest.fixture(autouse=True)
    def setup_test_cases(self, tmp_path):
        xcom_path = tmp_path / "xcom"
        xcom_path.mkdir()
        self.path = f"file://{xcom_path.as_posix()}"
        configuration = {
            ("core", "xcom_backend"): "airflow.providers.common.io.xcom.backend.XComObjectStorageBackend",
            ("common.io", "xcom_objectstorage_path"): self.path,
            ("common.io", "xcom_objectstorage_threshold"): "50",
        }
        with conf_vars(configuration):
            yield

    def test_value_db(self, task_instance, mock_supervisor_comms, session):
        session.add(task_instance)
        session.commit()
        XCom = resolve_xcom_backend()
        airflow.models.xcom.XCom = XCom

        XCom.set(
            key=XCOM_RETURN_KEY,
            value={"key": "value"},
            dag_id=task_instance.dag_id,
            task_id=task_instance.task_id,
            run_id=task_instance.run_id,
        )

        if AIRFLOW_V_3_0_PLUS:
            # When using XComObjectStorageBackend, the value is stored in the db is serialized with json dumps
            # so we need to mimic that same behavior below.
            mock_supervisor_comms.send.return_value = XComResult(key="return_value", value={"key": "value"})

        value = XCom.get_value(
            key=XCOM_RETURN_KEY,
            ti_key=task_instance.key,
        )
        assert value == {"key": "value"}

    def test_value_storage(self, task_instance, mock_supervisor_comms, session):
        session.add(task_instance)
        session.commit()
        XCom = resolve_xcom_backend()
        airflow.models.xcom.XCom = XCom

        XCom.set(
            key=XCOM_RETURN_KEY,
            value={"key": "bigvaluebigvaluebigvalue" * 100},
            dag_id=task_instance.dag_id,
            task_id=task_instance.task_id,
            run_id=task_instance.run_id,
        )

        if AIRFLOW_V_3_0_PLUS:
            XComModel.set(
                key=XCOM_RETURN_KEY,
                value=self.path,
                dag_id=task_instance.dag_id,
                task_id=task_instance.task_id,
                run_id=task_instance.run_id,
            )

            res = (
                XComModel.get_many(
                    key=XCOM_RETURN_KEY,
                    dag_ids=task_instance.dag_id,
                    task_ids=task_instance.task_id,
                    run_id=task_instance.run_id,
                    session=session,
                )
                .with_entities(XComModel.value)
                .first()
            )
            data = XComModel.deserialize_value(res)
        else:
            res = (
                XCom.get_many(
                    key=XCOM_RETURN_KEY,
                    dag_ids=task_instance.dag_id,
                    task_ids=task_instance.task_id,
                    run_id=task_instance.run_id,
                    session=session,
                )
                .with_entities(BaseXCom.value)
                .first()
            )
            data = BaseXCom.deserialize_value(res)

        p = XComObjectStorageBackend._get_full_path(data)
        assert p.exists() is True

        if AIRFLOW_V_3_0_PLUS:
            mock_supervisor_comms.send.return_value = XComResult(
                key=XCOM_RETURN_KEY, value={"key": "bigvaluebigvaluebigvalue" * 100}
            )

        value = XCom.get_value(
            key=XCOM_RETURN_KEY,
            ti_key=task_instance.key,
        )
        assert value == {"key": "bigvaluebigvaluebigvalue" * 100}

        if AIRFLOW_V_3_0_PLUS:
            qry = XComModel.get_many(
                key=XCOM_RETURN_KEY,
                dag_ids=task_instance.dag_id,
                task_ids=task_instance.task_id,
                run_id=task_instance.run_id,
                session=session,
            )
            assert str(p) == XComModel.deserialize_value(qry.first())
        else:
            qry = XCom.get_many(
                key=XCOM_RETURN_KEY,
                dag_ids=task_instance.dag_id,
                task_ids=task_instance.task_id,
                run_id=task_instance.run_id,
                session=session,
            )
            assert str(p) == qry.first().value

    def test_clear(self, task_instance, session, mock_supervisor_comms):
        session.add(task_instance)
        session.commit()
        XCom = resolve_xcom_backend()
        airflow.models.xcom.XCom = XCom

        XCom.set(
            key=XCOM_RETURN_KEY,
            value={"key": "superlargevalue" * 100},
            dag_id=task_instance.dag_id,
            task_id=task_instance.task_id,
            run_id=task_instance.run_id,
        )

        if AIRFLOW_V_3_0_PLUS:
<<<<<<< HEAD
            last_call = mock_supervisor_comms.send.call_args_list[-1]
=======
            if hasattr(mock_supervisor_comms, "send_request"):
                # Back-compat of task-sdk. Only affects us when we manually create these objects in tests.
                last_call = mock_supervisor_comms.send_request.call_args_list[-1]
            else:
                last_call = mock_supervisor_comms.send.call_args_list[-1]
>>>>>>> f6141fff
            path = (last_call.kwargs.get("msg") or last_call.args[0]).value
            XComModel.set(
                key=XCOM_RETURN_KEY,
                value=path,
                dag_id=task_instance.dag_id,
                task_id=task_instance.task_id,
                run_id=task_instance.run_id,
            )

            res = (
                XComModel.get_many(
                    key=XCOM_RETURN_KEY,
                    dag_ids=task_instance.dag_id,
                    task_ids=task_instance.task_id,
                    run_id=task_instance.run_id,
                    session=session,
                )
                .with_entities(XComModel.value)
                .first()
            )
            data = XComModel.deserialize_value(res)
        else:
            res = (
                XCom.get_many(
                    key=XCOM_RETURN_KEY,
                    dag_ids=task_instance.dag_id,
                    task_ids=task_instance.task_id,
                    run_id=task_instance.run_id,
                    session=session,
                )
                .with_entities(BaseXCom.value)
                .first()
            )
            data = BaseXCom.deserialize_value(res)
        p = XComObjectStorageBackend._get_full_path(data)
        assert p.exists() is True

        if AIRFLOW_V_3_0_PLUS:
            mock_supervisor_comms.send.return_value = XComResult(
                key=XCOM_RETURN_KEY, value={"key": "superlargevalue" * 100}
            )
        value = XCom.get_value(
            key=XCOM_RETURN_KEY,
            ti_key=task_instance.key,
        )
        assert value

        if AIRFLOW_V_3_0_PLUS:
            mock_supervisor_comms.send.return_value = XComResult(key=XCOM_RETURN_KEY, value=path)
            XCom.delete(
                dag_id=task_instance.dag_id,
                task_id=task_instance.task_id,
                run_id=task_instance.run_id,
                key=XCOM_RETURN_KEY,
                map_index=task_instance.map_index,
            )
            XComModel.clear(
                dag_id=task_instance.dag_id,
                task_id=task_instance.task_id,
                run_id=task_instance.run_id,
                map_index=task_instance.map_index,
            )
            value = (
                XComModel.get_many(
                    key=XCOM_RETURN_KEY,
                    dag_ids=task_instance.dag_id,
                    task_ids=task_instance.task_id,
                    run_id=task_instance.run_id,
                    session=session,
                )
                .with_entities(XComModel.value)
                .first()
            )
        else:
            XCom.clear(
                dag_id=task_instance.dag_id,
                task_id=task_instance.task_id,
                run_id=task_instance.run_id,
                session=session,
            )
            value = XCom.get_value(
                key=XCOM_RETURN_KEY,
                ti_key=task_instance.key,
                session=session,
            )

        assert p.exists() is False
        assert not value

    @conf_vars({("common.io", "xcom_objectstorage_compression"): "gzip"})
    def test_compression(self, task_instance, session, mock_supervisor_comms):
        session.add(task_instance)
        session.commit()

        XCom = resolve_xcom_backend()
        airflow.models.xcom.XCom = XCom

        XCom.set(
            key=XCOM_RETURN_KEY,
            value={"key": "superlargevalue" * 100},
            dag_id=task_instance.dag_id,
            task_id=task_instance.task_id,
            run_id=task_instance.run_id,
        )

        if AIRFLOW_V_3_0_PLUS:
            XComModel.set(
                key=XCOM_RETURN_KEY,
                value=self.path + ".gz",
                dag_id=task_instance.dag_id,
                task_id=task_instance.task_id,
                run_id=task_instance.run_id,
            )

            res = (
                XComModel.get_many(
                    key=XCOM_RETURN_KEY,
                    dag_ids=task_instance.dag_id,
                    task_ids=task_instance.task_id,
                    run_id=task_instance.run_id,
                    session=session,
                )
                .with_entities(XComModel.value)
                .first()
            )
            data = XComModel.deserialize_value(res)
        else:
            res = (
                XCom.get_many(
                    key=XCOM_RETURN_KEY,
                    dag_ids=task_instance.dag_id,
                    task_ids=task_instance.task_id,
                    run_id=task_instance.run_id,
                    session=session,
                )
                .with_entities(BaseXCom.value)
                .first()
            )
            data = BaseXCom.deserialize_value(res)

        assert data.endswith(".gz")

        if AIRFLOW_V_3_0_PLUS:
            mock_supervisor_comms.send.return_value = XComResult(
                key=XCOM_RETURN_KEY, value={"key": "superlargevalue" * 100}
            )

        value = XCom.get_value(
            key=XCOM_RETURN_KEY,
            ti_key=task_instance.key,
        )

        assert value == {"key": "superlargevalue" * 100}

    @pytest.mark.parametrize(
        "value, expected_value",
        [
            pytest.param(1, 1, id="int"),
            pytest.param(1.0, 1.0, id="float"),
            pytest.param("string", "string", id="str"),
            pytest.param(True, True, id="bool"),
            pytest.param({"key": "value"}, {"key": "value"}, id="dict"),
            pytest.param({"key": {"key": "value"}}, {"key": {"key": "value"}}, id="nested_dict"),
            pytest.param([1, 2, 3], [1, 2, 3], id="list"),
            pytest.param((1, 2, 3), (1, 2, 3), id="tuple"),
            pytest.param(None, None, id="none"),
        ],
    )
    def test_serialization_deserialization_basic(self, value, expected_value):
        XCom = resolve_xcom_backend()
        airflow.models.xcom.XCom = XCom

        serialized_data = XCom.serialize_value(value)
        mock_xcom_ser = MagicMock(value=serialized_data)
        deserialized_data = XCom.deserialize_value(mock_xcom_ser)

        assert deserialized_data == expected_value<|MERGE_RESOLUTION|>--- conflicted
+++ resolved
@@ -211,15 +211,11 @@
         )
 
         if AIRFLOW_V_3_0_PLUS:
-<<<<<<< HEAD
-            last_call = mock_supervisor_comms.send.call_args_list[-1]
-=======
             if hasattr(mock_supervisor_comms, "send_request"):
                 # Back-compat of task-sdk. Only affects us when we manually create these objects in tests.
                 last_call = mock_supervisor_comms.send_request.call_args_list[-1]
             else:
                 last_call = mock_supervisor_comms.send.call_args_list[-1]
->>>>>>> f6141fff
             path = (last_call.kwargs.get("msg") or last_call.args[0]).value
             XComModel.set(
                 key=XCOM_RETURN_KEY,
