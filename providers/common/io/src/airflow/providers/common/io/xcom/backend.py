# Licensed to the Apache Software Foundation (ASF) under one
# or more contributor license agreements.  See the NOTICE file
# distributed with this work for additional information
# regarding copyright ownership.  The ASF licenses this file
# to you under the Apache License, Version 2.0 (the
# "License"); you may not use this file except in compliance
# with the License.  You may obtain a copy of the License at
#
#   http://www.apache.org/licenses/LICENSE-2.0
#
# Unless required by applicable law or agreed to in writing,
# software distributed under the License is distributed on an
# "AS IS" BASIS, WITHOUT WARRANTIES OR CONDITIONS OF ANY
# KIND, either express or implied.  See the License for the
# specific language governing permissions and limitations
# under the License.
from __future__ import annotations

import contextlib
import json
import uuid
from functools import cache
from pathlib import Path
from typing import TYPE_CHECKING, Any, TypeVar
from urllib.parse import urlsplit

import fsspec.utils

from airflow.configuration import conf
from airflow.providers.common.io.version_compat import AIRFLOW_V_3_0_PLUS
from airflow.utils.json import XComDecoder, XComEncoder

if TYPE_CHECKING:
    from sqlalchemy.orm import Session

    from airflow.sdk.execution_time.comms import XComResult

if AIRFLOW_V_3_0_PLUS:
    from airflow.sdk import ObjectStoragePath
    from airflow.sdk.bases.xcom import BaseXCom
else:
    from airflow.io.path import ObjectStoragePath  # type: ignore[no-redef]
    from airflow.models.xcom import BaseXCom  # type: ignore[no-redef]

T = TypeVar("T")

SECTION = "common.io"


def _get_compression_suffix(compression: str) -> str:
    """
    Return the compression suffix for the given compression.

    :raises ValueError: if the compression is not supported
    """
    for suffix, c in fsspec.utils.compressions.items():
        if c == compression:
            return suffix

    raise ValueError(f"Compression {compression} is not supported. Make sure it is installed.")


@cache
def _get_base_path() -> ObjectStoragePath:
    return ObjectStoragePath(conf.get_mandatory_value(SECTION, "xcom_objectstorage_path"))


@cache
def _get_compression() -> str | None:
    return conf.get(SECTION, "xcom_objectstorage_compression", fallback=None) or None


@cache
def _get_threshold() -> int:
    return conf.getint(SECTION, "xcom_objectstorage_threshold", fallback=-1)


class XComObjectStorageBackend(BaseXCom):
    """
    XCom backend that stores data in an object store or database depending on the size of the data.

    If the value is larger than the configured threshold, it will be stored in an object store.
    Otherwise, it will be stored in the database. If it is stored in an object store, the path
    to the object in the store will be returned and saved in the database (by BaseXCom). Otherwise, the value
    itself will be returned and thus saved in the database.
    """

    @staticmethod
    def _get_full_path(data: str) -> ObjectStoragePath:
        """
        Get the path from stored value.

        :raises ValueError: if the key is not relative to the configured path
        :raises TypeError: if the url is not a valid url or cannot be split
        """
        p = _get_base_path()

        # normalize the path
        try:
            url = urlsplit(data)
        except AttributeError:
            raise TypeError(f"Not a valid url: {data}") from None

        if url.scheme:
            if not Path.is_relative_to(ObjectStoragePath(data), p):
                raise ValueError(f"Invalid key: {data}")
            return p / data.replace(str(p), "", 1).lstrip("/")

        raise ValueError(f"Not a valid url: {data}")

    @staticmethod
    def serialize_value(  # type: ignore[override]
        value: T,
        *,
        key: str | None = None,
        task_id: str | None = None,
        dag_id: str | None = None,
        run_id: str | None = None,
        map_index: int | None = None,
    ) -> bytes | str:
        # We will use this serialized value to write to the object store.
        s_val = json.dumps(value, cls=XComEncoder)
        s_val_encoded = s_val.encode("utf-8")

        if compression := _get_compression():
            suffix = f".{_get_compression_suffix(compression)}"
        else:
            suffix = ""

        threshold = _get_threshold()
        if threshold < 0 or len(s_val_encoded) < threshold:  # Either no threshold or value is small enough.
            if AIRFLOW_V_3_0_PLUS:
<<<<<<< HEAD
                return s_val
            # TODO: Remove this branch once we drop support for Airflow 2
            # This is for Airflow 2.10 where the value is expected to be bytes
            return s_val_encoded
=======
                return BaseXCom.serialize_value(value)
            else:
                # TODO: Remove this branch once we drop support for Airflow 2
                # This is for Airflow 2.10 where the value is expected to be bytes
                return s_val_encoded
>>>>>>> b835641f

        base_path = _get_base_path()
        while True:  # Safeguard against collisions.
            p = base_path.joinpath(
                dag_id or "NO_DAG_ID",
                run_id or "NO_RUN_ID",
                task_id or "NO_TASK_ID",
                f"{uuid.uuid4()}{suffix}",
            )
            if not p.exists():
                break
        p.parent.mkdir(parents=True, exist_ok=True)

        with p.open(mode="wb", compression=compression) as f:
            f.write(s_val_encoded)
        return BaseXCom.serialize_value(str(p))

    @staticmethod
    def deserialize_value(result) -> Any:
        """
        Deserializes the value from the database or object storage.

        Compression is inferred from the file extension.
        """
        base_xcom_deser_result = BaseXCom.deserialize_value(result)
        data = base_xcom_deser_result

        if not AIRFLOW_V_3_0_PLUS:
            try:
                # When XComObjectStorageBackend is used, xcom value will be serialized using json.dumps
                # likely, we need to deserialize it using json.loads
                data = json.loads(base_xcom_deser_result, cls=XComDecoder)
            except (TypeError, ValueError):
                pass
        try:
            path = XComObjectStorageBackend._get_full_path(base_xcom_deser_result)
        except (TypeError, ValueError):  # Likely value stored directly in the database.
            return data
        try:
            with path.open(mode="rb", compression="infer") as f:
                return json.load(f, cls=XComDecoder)
        except (TypeError, ValueError):
            return data

    @staticmethod
    def purge(xcom: XComResult, session: Session | None = None) -> None:  # type: ignore[override]
        if not isinstance(xcom.value, str):
            return
        with contextlib.suppress(TypeError, ValueError):
            XComObjectStorageBackend._get_full_path(xcom.value).unlink(missing_ok=True)<|MERGE_RESOLUTION|>--- conflicted
+++ resolved
@@ -130,18 +130,10 @@
         threshold = _get_threshold()
         if threshold < 0 or len(s_val_encoded) < threshold:  # Either no threshold or value is small enough.
             if AIRFLOW_V_3_0_PLUS:
-<<<<<<< HEAD
-                return s_val
+                return BaseXCom.serialize_value(value)
             # TODO: Remove this branch once we drop support for Airflow 2
             # This is for Airflow 2.10 where the value is expected to be bytes
             return s_val_encoded
-=======
-                return BaseXCom.serialize_value(value)
-            else:
-                # TODO: Remove this branch once we drop support for Airflow 2
-                # This is for Airflow 2.10 where the value is expected to be bytes
-                return s_val_encoded
->>>>>>> b835641f
 
         base_path = _get_base_path()
         while True:  # Safeguard against collisions.
