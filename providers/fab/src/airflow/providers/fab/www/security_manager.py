# Licensed to the Apache Software Foundation (ASF) under one
# or more contributor license agreements.  See the NOTICE file
# distributed with this work for additional information
# regarding copyright ownership.  The ASF licenses this file
# to you under the Apache License, Version 2.0 (the
# "License"); you may not use this file except in compliance
# with the License.  You may obtain a copy of the License at
#
#   http://www.apache.org/licenses/LICENSE-2.0
#
# Unless required by applicable law or agreed to in writing,
# software distributed under the License is distributed on an
# "AS IS" BASIS, WITHOUT WARRANTIES OR CONDITIONS OF ANY
# KIND, either express or implied.  See the License for the
# specific language governing permissions and limitations
# under the License.
from __future__ import annotations

from typing import Callable

from flask import g
from flask_limiter import Limiter
from flask_limiter.util import get_remote_address

from airflow.api_fastapi.app import get_auth_manager
from airflow.api_fastapi.auth.managers.utils.fab import (
    get_method_from_fab_action_map,
)
<<<<<<< HEAD
from airflow.exceptions import AirflowException
from airflow.models import Connection, DagRun, Pool, TaskInstance, Variable
from airflow.providers.fab.www.security.permissions import (
    RESOURCE_ADMIN_MENU,
    RESOURCE_ASSET,
    RESOURCE_ASSET_ALIAS,
    RESOURCE_AUDIT_LOG,
    RESOURCE_BROWSE_MENU,
    RESOURCE_CLUSTER_ACTIVITY,
    RESOURCE_CONFIG,
    RESOURCE_CONNECTION,
    RESOURCE_DAG,
    RESOURCE_DAG_CODE,
    RESOURCE_DAG_DEPENDENCIES,
    RESOURCE_DAG_RUN,
    RESOURCE_DOCS,
    RESOURCE_DOCS_MENU,
    RESOURCE_JOB,
    RESOURCE_PLUGIN,
    RESOURCE_POOL,
    RESOURCE_PROVIDER,
    RESOURCE_SLA_MISS,
    RESOURCE_TASK_INSTANCE,
    RESOURCE_TASK_RESCHEDULE,
    RESOURCE_TRIGGER,
    RESOURCE_VARIABLE,
    RESOURCE_XCOM,
)
=======
>>>>>>> 8cc9f1fc
from airflow.providers.fab.www.utils import CustomSQLAInterface
from airflow.utils.log.logging_mixin import LoggingMixin

EXISTING_ROLES = {
    "Admin",
    "Viewer",
    "User",
    "Op",
    "Public",
}


class AirflowSecurityManagerV2(LoggingMixin):
    """
    Minimal security manager needed to run a Flask application.

    This one is used to run the Flask application needed to run Airflow 2 plugins unless Fab auth manager
    is configured in the environment. In that case, ``FabAirflowSecurityManagerOverride`` is used.
    """

    def __init__(self, appbuilder) -> None:
        super().__init__()
        self.appbuilder = appbuilder

        # Setup Flask-Limiter
        self.limiter = self.create_limiter()

        # Go and fix up the SQLAInterface used from the stock one to our subclass.
        # This is needed to support the "hack" where we had to edit
        # FieldConverter.conversion_table in place in utils
        for attr in dir(self):
            if attr.endswith("view"):
                view = getattr(self, attr, None)
                if view and getattr(view, "datamodel", None):
                    view.datamodel = CustomSQLAInterface(view.datamodel.obj)

    @staticmethod
    def before_request():
        """Run hook before request."""
        g.user = get_auth_manager().get_user()

    def create_limiter(self) -> Limiter:
        app = self.appbuilder.get_app
        limiter = Limiter(key_func=app.config.get("RATELIMIT_KEY_FUNC", get_remote_address))
        limiter.init_app(app)
        return limiter

    def has_access(
        self, action_name: str, resource_name: str, user=None, resource_pk: str | None = None
    ) -> bool:
        """
        Verify whether a given user could perform a certain action on the given resource.

        Example actions might include can_read, can_write, can_delete, etc.

        This function is called by FAB when accessing a view. See
        https://github.com/dpgaspar/Flask-AppBuilder/blob/c6fecdc551629e15467fde5d06b4437379d90592/flask_appbuilder/security/decorators.py#L134

        :param action_name: action_name on resource (e.g can_read, can_edit).
        :param resource_name: name of view-menu or resource.
        :param user: user
        :param resource_pk: the resource primary key (e.g. the connection ID)
        :return: Whether user could perform certain action on the resource.
        """
        if not user:
            user = g.user

        is_authorized_method = self._get_auth_manager_is_authorized_method(resource_name)
        return is_authorized_method(action_name, resource_pk, user)

    def add_limit_view(self, baseview):
        if not baseview.limits:
            return

        for limit in baseview.limits:
            self.limiter.limit(
                limit_value=limit.limit_value,
                key_func=limit.key_func,
                per_method=limit.per_method,
                methods=limit.methods,
                error_message=limit.error_message,
                exempt_when=limit.exempt_when,
                override_defaults=limit.override_defaults,
                deduct_when=limit.deduct_when,
                on_breach=limit.on_breach,
                cost=limit.cost,
            )(baseview.blueprint)

<<<<<<< HEAD
    @cached_property
    def _auth_manager_is_authorized_map(
        self,
    ) -> dict[str, Callable[[str, str | None, BaseUser | None], bool]]:
        """
        Return the map associating a FAB resource name to the corresponding auth manager is_authorized_ API.

        The function returned takes the FAB action name and the user as parameter.
        """
        auth_manager = get_auth_manager()
        methods = get_method_from_fab_action_map()

        session = self.appbuilder.session

        def get_connection_id(resource_pk):
            if not resource_pk:
                return None
            conn_id = session.scalar(select(Connection.conn_id).where(Connection.id == resource_pk).limit(1))
            if not conn_id:
                raise AirflowException("Connection not found")
            return conn_id

        def get_dag_id_from_dagrun_id(resource_pk):
            if not resource_pk:
                return None
            dag_id = session.scalar(select(DagRun.dag_id).where(DagRun.id == resource_pk).limit(1))
            if not dag_id:
                raise AirflowException("DagRun not found")
            return dag_id

        def get_dag_id_from_task_instance(resource_pk):
            if not resource_pk:
                return None
            dag_id = session.scalar(
                select(TaskInstance.dag_id).where(TaskInstance.id == resource_pk).limit(1)
            )
            if not dag_id:
                raise AirflowException("Task instance not found")
            return dag_id

        def get_pool_name(resource_pk):
            if not resource_pk:
                return None
            pool = session.scalar(select(Pool).where(Pool.id == resource_pk).limit(1))
            if not pool:
                raise AirflowException("Pool not found")
            return pool.pool

        def get_variable_key(resource_pk):
            if not resource_pk:
                return None
            variable = session.scalar(select(Variable).where(Variable.id == resource_pk).limit(1))
            if not variable:
                raise AirflowException("Variable not found")
            return variable.key

        def _is_authorized_view(view_):
            return lambda action, resource_pk, user: auth_manager.is_authorized_view(
                access_view=view_,
                user=user,
            )

        def _is_authorized_dag(entity_=None, details_func_=None):
            return lambda action, resource_pk, user: auth_manager.is_authorized_dag(
                method=methods[action],
                access_entity=entity_,
                details=DagDetails(id=details_func_(resource_pk)) if details_func_ else None,
                user=user,
            )

        mapping = {
            RESOURCE_CONFIG: lambda action, resource_pk, user: auth_manager.is_authorized_configuration(
                method=methods[action],
                user=user,
            ),
            RESOURCE_CONNECTION: lambda action, resource_pk, user: auth_manager.is_authorized_connection(
                method=methods[action],
                details=ConnectionDetails(conn_id=get_connection_id(resource_pk)),
                user=user,
            ),
            RESOURCE_ASSET: lambda action, resource_pk, user: auth_manager.is_authorized_asset(
                method=methods[action],
                user=user,
            ),
            RESOURCE_ASSET_ALIAS: lambda action, resource_pk, user: auth_manager.is_authorized_asset_alias(
                method=methods[action],
                user=user,
            ),
            RESOURCE_POOL: lambda action, resource_pk, user: auth_manager.is_authorized_pool(
                method=methods[action],
                details=PoolDetails(name=get_pool_name(resource_pk)),
                user=user,
            ),
            RESOURCE_VARIABLE: lambda action, resource_pk, user: auth_manager.is_authorized_variable(
                method=methods[action],
                details=VariableDetails(key=get_variable_key(resource_pk)),
                user=user,
            ),
        }
        for resource, entity, details_func in [
            (RESOURCE_DAG, None, None),
            (RESOURCE_AUDIT_LOG, DagAccessEntity.AUDIT_LOG, None),
            (RESOURCE_DAG_CODE, DagAccessEntity.CODE, None),
            (RESOURCE_DAG_DEPENDENCIES, DagAccessEntity.DEPENDENCIES, None),
            (RESOURCE_SLA_MISS, DagAccessEntity.SLA_MISS, None),
            (RESOURCE_TASK_RESCHEDULE, DagAccessEntity.TASK_RESCHEDULE, None),
            (RESOURCE_XCOM, DagAccessEntity.XCOM, None),
            (RESOURCE_DAG_RUN, DagAccessEntity.RUN, get_dag_id_from_dagrun_id),
            (RESOURCE_TASK_INSTANCE, DagAccessEntity.TASK_INSTANCE, get_dag_id_from_task_instance),
        ]:
            mapping[resource] = _is_authorized_dag(entity, details_func)
        for resource, view in [
            (RESOURCE_CLUSTER_ACTIVITY, AccessView.CLUSTER_ACTIVITY),
            (RESOURCE_DOCS, AccessView.DOCS),
            (RESOURCE_PLUGIN, AccessView.PLUGINS),
            (RESOURCE_JOB, AccessView.JOBS),
            (RESOURCE_PROVIDER, AccessView.PROVIDERS),
            (RESOURCE_TRIGGER, AccessView.TRIGGERS),
        ]:
            mapping[resource] = _is_authorized_view(view)
        return mapping

=======
>>>>>>> 8cc9f1fc
    def _get_auth_manager_is_authorized_method(self, fab_resource_name: str) -> Callable:
        # The user is trying to access a page specific to the auth manager
        # (e.g. the user list view in FabAuthManager) or a page defined in a plugin
        return lambda action, resource_pk, user: get_auth_manager().is_authorized_custom_view(
            method=get_method_from_fab_action_map().get(action, action),
            resource_name=fab_resource_name,
            user=user,
        )<|MERGE_RESOLUTION|>--- conflicted
+++ resolved
@@ -26,37 +26,6 @@
 from airflow.api_fastapi.auth.managers.utils.fab import (
     get_method_from_fab_action_map,
 )
-<<<<<<< HEAD
-from airflow.exceptions import AirflowException
-from airflow.models import Connection, DagRun, Pool, TaskInstance, Variable
-from airflow.providers.fab.www.security.permissions import (
-    RESOURCE_ADMIN_MENU,
-    RESOURCE_ASSET,
-    RESOURCE_ASSET_ALIAS,
-    RESOURCE_AUDIT_LOG,
-    RESOURCE_BROWSE_MENU,
-    RESOURCE_CLUSTER_ACTIVITY,
-    RESOURCE_CONFIG,
-    RESOURCE_CONNECTION,
-    RESOURCE_DAG,
-    RESOURCE_DAG_CODE,
-    RESOURCE_DAG_DEPENDENCIES,
-    RESOURCE_DAG_RUN,
-    RESOURCE_DOCS,
-    RESOURCE_DOCS_MENU,
-    RESOURCE_JOB,
-    RESOURCE_PLUGIN,
-    RESOURCE_POOL,
-    RESOURCE_PROVIDER,
-    RESOURCE_SLA_MISS,
-    RESOURCE_TASK_INSTANCE,
-    RESOURCE_TASK_RESCHEDULE,
-    RESOURCE_TRIGGER,
-    RESOURCE_VARIABLE,
-    RESOURCE_XCOM,
-)
-=======
->>>>>>> 8cc9f1fc
 from airflow.providers.fab.www.utils import CustomSQLAInterface
 from airflow.utils.log.logging_mixin import LoggingMixin
 
@@ -145,131 +114,6 @@
                 cost=limit.cost,
             )(baseview.blueprint)
 
-<<<<<<< HEAD
-    @cached_property
-    def _auth_manager_is_authorized_map(
-        self,
-    ) -> dict[str, Callable[[str, str | None, BaseUser | None], bool]]:
-        """
-        Return the map associating a FAB resource name to the corresponding auth manager is_authorized_ API.
-
-        The function returned takes the FAB action name and the user as parameter.
-        """
-        auth_manager = get_auth_manager()
-        methods = get_method_from_fab_action_map()
-
-        session = self.appbuilder.session
-
-        def get_connection_id(resource_pk):
-            if not resource_pk:
-                return None
-            conn_id = session.scalar(select(Connection.conn_id).where(Connection.id == resource_pk).limit(1))
-            if not conn_id:
-                raise AirflowException("Connection not found")
-            return conn_id
-
-        def get_dag_id_from_dagrun_id(resource_pk):
-            if not resource_pk:
-                return None
-            dag_id = session.scalar(select(DagRun.dag_id).where(DagRun.id == resource_pk).limit(1))
-            if not dag_id:
-                raise AirflowException("DagRun not found")
-            return dag_id
-
-        def get_dag_id_from_task_instance(resource_pk):
-            if not resource_pk:
-                return None
-            dag_id = session.scalar(
-                select(TaskInstance.dag_id).where(TaskInstance.id == resource_pk).limit(1)
-            )
-            if not dag_id:
-                raise AirflowException("Task instance not found")
-            return dag_id
-
-        def get_pool_name(resource_pk):
-            if not resource_pk:
-                return None
-            pool = session.scalar(select(Pool).where(Pool.id == resource_pk).limit(1))
-            if not pool:
-                raise AirflowException("Pool not found")
-            return pool.pool
-
-        def get_variable_key(resource_pk):
-            if not resource_pk:
-                return None
-            variable = session.scalar(select(Variable).where(Variable.id == resource_pk).limit(1))
-            if not variable:
-                raise AirflowException("Variable not found")
-            return variable.key
-
-        def _is_authorized_view(view_):
-            return lambda action, resource_pk, user: auth_manager.is_authorized_view(
-                access_view=view_,
-                user=user,
-            )
-
-        def _is_authorized_dag(entity_=None, details_func_=None):
-            return lambda action, resource_pk, user: auth_manager.is_authorized_dag(
-                method=methods[action],
-                access_entity=entity_,
-                details=DagDetails(id=details_func_(resource_pk)) if details_func_ else None,
-                user=user,
-            )
-
-        mapping = {
-            RESOURCE_CONFIG: lambda action, resource_pk, user: auth_manager.is_authorized_configuration(
-                method=methods[action],
-                user=user,
-            ),
-            RESOURCE_CONNECTION: lambda action, resource_pk, user: auth_manager.is_authorized_connection(
-                method=methods[action],
-                details=ConnectionDetails(conn_id=get_connection_id(resource_pk)),
-                user=user,
-            ),
-            RESOURCE_ASSET: lambda action, resource_pk, user: auth_manager.is_authorized_asset(
-                method=methods[action],
-                user=user,
-            ),
-            RESOURCE_ASSET_ALIAS: lambda action, resource_pk, user: auth_manager.is_authorized_asset_alias(
-                method=methods[action],
-                user=user,
-            ),
-            RESOURCE_POOL: lambda action, resource_pk, user: auth_manager.is_authorized_pool(
-                method=methods[action],
-                details=PoolDetails(name=get_pool_name(resource_pk)),
-                user=user,
-            ),
-            RESOURCE_VARIABLE: lambda action, resource_pk, user: auth_manager.is_authorized_variable(
-                method=methods[action],
-                details=VariableDetails(key=get_variable_key(resource_pk)),
-                user=user,
-            ),
-        }
-        for resource, entity, details_func in [
-            (RESOURCE_DAG, None, None),
-            (RESOURCE_AUDIT_LOG, DagAccessEntity.AUDIT_LOG, None),
-            (RESOURCE_DAG_CODE, DagAccessEntity.CODE, None),
-            (RESOURCE_DAG_DEPENDENCIES, DagAccessEntity.DEPENDENCIES, None),
-            (RESOURCE_SLA_MISS, DagAccessEntity.SLA_MISS, None),
-            (RESOURCE_TASK_RESCHEDULE, DagAccessEntity.TASK_RESCHEDULE, None),
-            (RESOURCE_XCOM, DagAccessEntity.XCOM, None),
-            (RESOURCE_DAG_RUN, DagAccessEntity.RUN, get_dag_id_from_dagrun_id),
-            (RESOURCE_TASK_INSTANCE, DagAccessEntity.TASK_INSTANCE, get_dag_id_from_task_instance),
-        ]:
-            mapping[resource] = _is_authorized_dag(entity, details_func)
-        for resource, view in [
-            (RESOURCE_CLUSTER_ACTIVITY, AccessView.CLUSTER_ACTIVITY),
-            (RESOURCE_DOCS, AccessView.DOCS),
-            (RESOURCE_PLUGIN, AccessView.PLUGINS),
-            (RESOURCE_JOB, AccessView.JOBS),
-            (RESOURCE_PROVIDER, AccessView.PROVIDERS),
-            (RESOURCE_TRIGGER, AccessView.TRIGGERS),
-        ]:
-            mapping[resource] = _is_authorized_view(view)
-        return mapping
-
-=======
->>>>>>> 8cc9f1fc
     def _get_auth_manager_is_authorized_method(self, fab_resource_name: str) -> Callable:
         # The user is trying to access a page specific to the auth manager
         # (e.g. the user list view in FabAuthManager) or a page defined in a plugin
