--- conflicted
+++ resolved
@@ -347,7 +347,6 @@
         result = hook.run("SQL")
         assert result is None
 
-<<<<<<< HEAD
     def test_dialect_name_when_resolved_from_sqlalchemy_uri(self):
         hook = mock_hook(OdbcHook)
         assert hook.dialect_name == "mssql"
@@ -367,12 +366,11 @@
         hook = mock_hook(OdbcHook, conn_params={"extra": {"dialect": "oracle"}})
         hook.get_uri = raise_argument_error
         assert hook.dialect_name == "oracle"
-=======
+
     def test_get_sqlalchemy_engine_verify_creator_is_being_used(self):
         hook = mock_hook(OdbcHook, conn_params={"extra": {"sqlalchemy_scheme": "sqlite"}})
 
         with sqlite3.connect(":memory:") as connection:
             hook.get_conn = lambda: connection
             engine = hook.get_sqlalchemy_engine()
-            assert engine.connect().connection.connection == connection
->>>>>>> 4d54cda4
+            assert engine.connect().connection.connection == connection