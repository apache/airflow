--- conflicted
+++ resolved
@@ -42,7 +42,6 @@
 # mypy: disable-error-code="attr-defined"
 
 
-<<<<<<< HEAD
 def test_get_sysinfo():
     sysinfo = _get_sysinfo()
     assert "airflow_version" in sysinfo
@@ -80,8 +79,7 @@
     _write_pid_to_pidfile(pid_file_path)
     assert "PID file is orphaned." in caplog.text
 
-=======
->>>>>>> 3b118812
+
 class TestEdgeWorkerCli:
     @pytest.fixture
     def dummy_joblist(self, tmp_path: Path) -> list[_Job]:
