# Licensed to the Apache Software Foundation (ASF) under one
# or more contributor license agreements.  See the NOTICE file
# distributed with this work for additional information
# regarding copyright ownership.  The ASF licenses this file
# to you under the Apache License, Version 2.0 (the
# "License"); you may not use this file except in compliance
# with the License.  You may obtain a copy of the License at
#
#   http://www.apache.org/licenses/LICENSE-2.0
#
# Unless required by applicable law or agreed to in writing,
# software distributed under the License is distributed on an
# "AS IS" BASIS, WITHOUT WARRANTIES OR CONDITIONS OF ANY
# KIND, either express or implied.  See the License for the
# specific language governing permissions and limitations
# under the License.
from __future__ import annotations

<<<<<<< HEAD
from datetime import datetime
from unittest.mock import MagicMock, patch
=======
from datetime import datetime, timedelta
from unittest.mock import patch
>>>>>>> 3545cde5

import pytest

from airflow.configuration import conf
from airflow.models.taskinstancekey import TaskInstanceKey
from airflow.providers.edge.executors.edge_executor import EdgeExecutor
from airflow.providers.edge.models.edge_job import EdgeJobModel
from airflow.providers.edge.models.edge_worker import EdgeWorkerModel, EdgeWorkerState
from airflow.utils import timezone
from airflow.utils.session import create_session
from airflow.utils.state import TaskInstanceState

from tests_common.test_utils.config import conf_vars

pytestmark = pytest.mark.db_test


class TestEdgeExecutor:
    @pytest.fixture(autouse=True)
    def setup_test_cases(self):
        with create_session() as session:
            session.query(EdgeJobModel).delete()

    def get_test_executor(self, pool_slots=1):
        key = TaskInstanceKey(
            dag_id="test_dag", run_id="test_run", task_id="test_task", map_index=-1, try_number=1
        )
        ti = MagicMock()
        ti.pool_slots = pool_slots
        ti.dag_run.dag_id = key.dag_id
        ti.dag_run.run_id = key.run_id
        ti.dag_run.start_date = datetime(2021, 1, 1)
        executor = EdgeExecutor()
        executor.queued_tasks = {key: [None, None, None, ti]}

        return (executor, key)

    def test__process_tasks_bad_command(self):
        executor, key = self.get_test_executor()
        task_tuple = (key, ["hello", "world"], None, None)
        with pytest.raises(ValueError):
            executor._process_tasks([task_tuple])

    @pytest.mark.parametrize(
        "pool_slots, expected_concurrency",
        [
            pytest.param(1, 1, id="default_pool_size"),
            pytest.param(5, 5, id="increased_pool_size"),
        ],
    )
    def test__process_tasks_ok_command(self, pool_slots, expected_concurrency):
        executor, key = self.get_test_executor(pool_slots=pool_slots)
        task_tuple = (key, ["airflow", "tasks", "run", "hello", "world"], None, None)
        executor._process_tasks([task_tuple])

        with create_session() as session:
            jobs: list[EdgeJobModel] = session.query(EdgeJobModel).all()
        assert len(jobs) == 1
        assert jobs[0].dag_id == "test_dag"
        assert jobs[0].run_id == "test_run"
        assert jobs[0].task_id == "test_task"
        assert jobs[0].concurrency_slots == expected_concurrency

    def test_sync_orphaned_tasks(self):
        executor = EdgeExecutor()

        delta_to_purge = timedelta(minutes=conf.getint("edge", "job_fail_purge") + 1)
        delta_to_orphaned = timedelta(seconds=conf.getint("scheduler", "scheduler_zombie_task_threshold") + 1)

        with create_session() as session:
            for task_id, state, last_update in [
                (
                    "started_running_orphaned",
                    TaskInstanceState.RUNNING,
                    timezone.utcnow() - delta_to_orphaned,
                ),
                ("started_removed", TaskInstanceState.REMOVED, timezone.utcnow() - delta_to_purge),
            ]:
                session.add(
                    EdgeJobModel(
                        dag_id="test_dag",
                        task_id=task_id,
                        run_id="test_run",
                        map_index=-1,
                        try_number=1,
                        state=state,
                        queue="default",
                        command="dummy",
                        last_update=last_update,
                    )
                )
                session.commit()

        executor.sync()

        with create_session() as session:
            jobs = session.query(EdgeJobModel).all()
            assert len(jobs) == 1
            assert jobs[0].task_id == "started_running_orphaned"
            assert jobs[0].task_id == "started_running_orphaned"

    @patch("airflow.providers.edge.executors.edge_executor.EdgeExecutor.running_state")
    @patch("airflow.providers.edge.executors.edge_executor.EdgeExecutor.success")
    @patch("airflow.providers.edge.executors.edge_executor.EdgeExecutor.fail")
    def test_sync(self, mock_fail, mock_success, mock_running_state):
        executor = EdgeExecutor()

        def remove_from_running(key: TaskInstanceKey):
            executor.running.remove(key)

        mock_success.side_effect = remove_from_running
        mock_fail.side_effect = remove_from_running

        delta_to_purge = timedelta(minutes=conf.getint("edge", "job_fail_purge") + 1)

        # Prepare some data
        with create_session() as session:
            for task_id, state, last_update in [
                ("started_running", TaskInstanceState.RUNNING, timezone.utcnow()),
                ("started_success", TaskInstanceState.SUCCESS, timezone.utcnow() - delta_to_purge),
                ("started_failed", TaskInstanceState.FAILED, timezone.utcnow() - delta_to_purge),
            ]:
                session.add(
                    EdgeJobModel(
                        dag_id="test_dag",
                        task_id=task_id,
                        run_id="test_run",
                        map_index=-1,
                        try_number=1,
                        state=state,
                        queue="default",
                        concurrency_slots=1,
                        command="dummy",
                        last_update=last_update,
                    )
                )
                key = TaskInstanceKey(
                    dag_id="test_dag", run_id="test_run", task_id=task_id, map_index=-1, try_number=1
                )
                executor.running.add(key)
                session.commit()
        assert len(executor.running) == 3

        executor.sync()

        with create_session() as session:
            jobs = session.query(EdgeJobModel).all()
            assert len(session.query(EdgeJobModel).all()) == 1
            assert jobs[0].task_id == "started_running"
            assert jobs[0].state == TaskInstanceState.RUNNING

        assert len(executor.running) == 1
        mock_running_state.assert_called_once()
        mock_success.assert_called_once()
        mock_fail.assert_called_once()

        # Any test another round with one new run
        mock_running_state.reset_mock()
        mock_success.reset_mock()
        mock_fail.reset_mock()

        with create_session() as session:
            task_id = "started_running2"
            state = TaskInstanceState.RUNNING
            session.add(
                EdgeJobModel(
                    dag_id="test_dag",
                    task_id=task_id,
                    run_id="test_run",
                    map_index=-1,
                    try_number=1,
                    state=state,
                    concurrency_slots=1,
                    queue="default",
                    command="dummy",
                    last_update=timezone.utcnow(),
                )
            )
            key = TaskInstanceKey(
                dag_id="test_dag", run_id="test_run", task_id=task_id, map_index=-1, try_number=1
            )
            executor.running.add(key)
            session.commit()
        assert len(executor.running) == 2

        executor.sync()

        assert len(executor.running) == 2
        mock_running_state.assert_called_once()  # because we reported already first run, new run calling
        mock_success.assert_not_called()  # because we reported already, not running anymore
        mock_fail.assert_not_called()  # because we reported already, not running anymore
        mock_running_state.reset_mock()

        executor.sync()

        assert len(executor.running) == 2
        # Now none is called as we called before already
        mock_running_state.assert_not_called()
        mock_success.assert_not_called()
        mock_fail.assert_not_called()

    def test_sync_active_worker(self):
        executor = EdgeExecutor()

        # Prepare some data
        with create_session() as session:
            for worker_name, state, last_heartbeat in [
                (
                    "inactive_timed_out_worker",
                    EdgeWorkerState.IDLE,
                    datetime(2023, 1, 1, 0, 59, 0, tzinfo=timezone.utc),
                ),
                ("active_worker", EdgeWorkerState.IDLE, datetime(2023, 1, 1, 0, 59, 10, tzinfo=timezone.utc)),
                (
                    "offline_worker",
                    EdgeWorkerState.OFFLINE,
                    datetime(2023, 1, 1, 0, 59, 10, tzinfo=timezone.utc),
                ),
            ]:
                session.add(
                    EdgeWorkerModel(
                        worker_name=worker_name,
                        state=state,
                        last_update=last_heartbeat,
                        queues="",
                        first_online=timezone.utcnow(),
                    )
                )
                session.commit()

        with patch(
            "airflow.utils.timezone.utcnow", return_value=datetime(2023, 1, 1, 1, 0, 0, tzinfo=timezone.utc)
        ):
            with conf_vars({("edge", "heartbeat_interval"): "10"}):
                executor.sync()

        with create_session() as session:
            for worker in session.query(EdgeWorkerModel).all():
                print(worker.worker_name)
                if "offline_" in worker.worker_name:
                    assert worker.state == EdgeWorkerState.OFFLINE
                elif "inactive_" in worker.worker_name:
                    assert worker.state == EdgeWorkerState.UNKNOWN
                else:
                    assert worker.state == EdgeWorkerState.IDLE<|MERGE_RESOLUTION|>--- conflicted
+++ resolved
@@ -16,13 +16,8 @@
 # under the License.
 from __future__ import annotations
 
-<<<<<<< HEAD
-from datetime import datetime
+from datetime import datetime, timedelta
 from unittest.mock import MagicMock, patch
-=======
-from datetime import datetime, timedelta
-from unittest.mock import patch
->>>>>>> 3545cde5
 
 import pytest
 
@@ -111,6 +106,7 @@
                         state=state,
                         queue="default",
                         command="dummy",
+                        concurrency_slots=1,
                         last_update=last_update,
                     )
                 )
@@ -122,7 +118,7 @@
             jobs = session.query(EdgeJobModel).all()
             assert len(jobs) == 1
             assert jobs[0].task_id == "started_running_orphaned"
-            assert jobs[0].task_id == "started_running_orphaned"
+            assert jobs[0].state == TaskInstanceState.REMOVED
 
     @patch("airflow.providers.edge.executors.edge_executor.EdgeExecutor.running_state")
     @patch("airflow.providers.edge.executors.edge_executor.EdgeExecutor.success")
