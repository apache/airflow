#
# Licensed to the Apache Software Foundation (ASF) under one
# or more contributor license agreements.  See the NOTICE file
# distributed with this work for additional information
# regarding copyright ownership.  The ASF licenses this file
# to you under the Apache License, Version 2.0 (the
# "License"); you may not use this file except in compliance
# with the License.  You may obtain a copy of the License at
#
#   http://www.apache.org/licenses/LICENSE-2.0
#
# Unless required by applicable law or agreed to in writing,
# software distributed under the License is distributed on an
# "AS IS" BASIS, WITHOUT WARRANTIES OR CONDITIONS OF ANY
# KIND, either express or implied.  See the License for the
# specific language governing permissions and limitations
# under the License.
from __future__ import annotations

import contextlib
import functools
import json
import logging
import os
from http import HTTPStatus
from unittest import mock

<<<<<<< HEAD
import packaging.version
=======
import aiohttp
>>>>>>> 4521e8df
import pytest
import requests
import tenacity
from aioresponses import aioresponses
from requests.adapters import HTTPAdapter, Response
from requests.auth import AuthBase, HTTPBasicAuth
from requests.models import DEFAULT_REDIRECT_LIMIT

from airflow.exceptions import AirflowException
from airflow.models import Connection
from airflow.providers import http
from airflow.providers.http.hooks.http import HttpAsyncHook, HttpHook

DEFAULT_HEADERS_AS_STRING = '{\r\n "Content-Type": "application/json",\r\n  "X-Requested-By": "Airflow"\r\n}'
DEFAULT_HEADERS = json.loads(DEFAULT_HEADERS_AS_STRING)


@pytest.fixture
def aioresponse():
    """
    Creates mock async API response.
    """
    with aioresponses() as async_response:
        yield async_response


def get_airflow_connection(conn_id: str = "http_default"):
    return Connection(
        conn_id=conn_id, conn_type="http", host="test:8080/", extra={"headers": DEFAULT_HEADERS}
    )


def get_airflow_connection_with_extra(extra: dict):
    def inner(conn_id: str = "http_default"):
        return Connection(conn_id=conn_id, conn_type="http", host="test:8080/", extra=json.dumps(extra))

    return inner


def get_airflow_connection_with_port(conn_id: str = "http_default"):
    return Connection(conn_id=conn_id, conn_type="http", host="test.com", port=1234)


def get_airflow_connection_with_login_and_password(conn_id: str = "http_default"):
    return Connection(conn_id=conn_id, conn_type="http", host="test.com", login="username", password="pass")


def airflow_dependency_version():
    import re
    from os.path import dirname, join

    import yaml

    with open(join(dirname(http.__file__), "provider.yaml"), encoding="utf-8") as file:
        for dependency in yaml.safe_load(file)["dependencies"]:
            if dependency.startswith("apache-airflow"):
                match = re.search(r">=([\d\.]+)", dependency)
                if match:
                    return packaging.version.parse(match.group(1))


class CustomAuthBase(HTTPBasicAuth):
    def __init__(self, username: str, password: str, endpoint: str):
        super().__init__(username, password)


@mock.patch.dict(
    "os.environ", AIRFLOW__HTTP__EXTRA_AUTH_TYPES="tests.providers.http.hooks.test_http.CustomAuthBase"
)
class TestHttpHook:
    """Test get, post and raise_for_status"""

    def setup_method(self):
        import requests_mock

        session = requests.Session()
        adapter = requests_mock.Adapter()
        session.mount("mock", adapter)
        self.get_hook = HttpHook(method="GET")
        self.get_lowercase_hook = HttpHook(method="get")
        self.post_hook = HttpHook(method="POST")

    def test_raise_for_status_with_200(self, requests_mock):
        requests_mock.get(
            "http://test:8080/v1/test", status_code=200, text='{"status":{"status": 200}}', reason="OK"
        )
        with mock.patch("airflow.hooks.base.BaseHook.get_connection", side_effect=get_airflow_connection):
            resp = self.get_hook.run("v1/test")
            assert resp.text == '{"status":{"status": 200}}'

    @mock.patch("requests.Request")
    @mock.patch("requests.Session")
    def test_get_request_with_port(self, mock_session, mock_request):
        from requests.exceptions import MissingSchema

        with mock.patch(
            "airflow.hooks.base.BaseHook.get_connection", side_effect=get_airflow_connection_with_port
        ):
            expected_url = "http://test.com:1234/some/endpoint"
            for endpoint in ["some/endpoint", "/some/endpoint"]:
                with contextlib.suppress(MissingSchema):
                    self.get_hook.run(endpoint)

                mock_request.assert_called_once_with(
                    mock.ANY, expected_url, headers=mock.ANY, params=mock.ANY
                )

                mock_request.reset_mock()

    def test_get_request_do_not_raise_for_status_if_check_response_is_false(self, requests_mock):
        requests_mock.get(
            "http://test:8080/v1/test",
            status_code=404,
            text='{"status":{"status": 404}}',
            reason="Bad request",
        )

        with mock.patch("airflow.hooks.base.BaseHook.get_connection", side_effect=get_airflow_connection):
            resp = self.get_hook.run("v1/test", extra_options={"check_response": False})
            assert resp.text == '{"status":{"status": 404}}'

    def test_hook_contains_header_from_extra_field(self):
        airflow_connection = get_airflow_connection_with_extra(extra={"headers": DEFAULT_HEADERS_AS_STRING})
        with mock.patch("airflow.hooks.base.BaseHook.get_connection", side_effect=airflow_connection):
            expected_conn = get_airflow_connection()
            conn = self.get_hook.get_conn()

            conn_extra: dict = json.loads(expected_conn.extra)
            assert dict(conn.headers, **conn_extra["headers"]) == conn.headers
            assert conn.headers["Content-Type"] == "application/json"
            assert conn.headers["X-Requested-By"] == "Airflow"

    def test_hook_ignore_max_redirects_from_extra_field_as_header(self):
        airflow_connection = get_airflow_connection_with_extra(
            extra={
                "headers": DEFAULT_HEADERS_AS_STRING,
                "max_redirects": 3,
            }
        )
        with mock.patch("airflow.hooks.base.BaseHook.get_connection", side_effect=airflow_connection):
            expected_conn = airflow_connection()
            conn = self.get_hook.get_conn()
            assert dict(conn.headers, **json.loads(expected_conn.extra)) != conn.headers
            assert conn.headers["Content-Type"] == "application/json"
            assert conn.headers["X-Requested-By"] == "Airflow"
            assert conn.proxies == {}
            assert conn.stream is False
            assert conn.verify is True
            assert conn.cert is None
            assert conn.max_redirects == 3
            assert conn.trust_env is True

    def test_hook_ignore_proxies_from_extra_field_as_header(self):
        airflow_connection = get_airflow_connection_with_extra(
            extra={
                "headers": DEFAULT_HEADERS,
                "proxies": {"http": "http://proxy:80", "https": "https://proxy:80"},
            }
        )
        with mock.patch("airflow.hooks.base.BaseHook.get_connection", side_effect=airflow_connection):
            expected_conn = airflow_connection()
            conn = self.get_hook.get_conn()
            assert dict(conn.headers, **json.loads(expected_conn.extra)) != conn.headers
            assert conn.headers["Content-Type"] == "application/json"
            assert conn.headers["X-Requested-By"] == "Airflow"
            assert conn.proxies == {"http": "http://proxy:80", "https": "https://proxy:80"}
            assert conn.stream is False
            assert conn.verify is True
            assert conn.cert is None
            assert conn.max_redirects == DEFAULT_REDIRECT_LIMIT
            assert conn.trust_env is True

    def test_hook_ignore_verify_from_extra_field_as_header(self):
        airflow_connection = get_airflow_connection_with_extra(
            extra={
                "headers": {"Content-Type": "application/json", "X-Requested-By": "Airflow"},
                "verify": False,
            }
        )
        with mock.patch("airflow.hooks.base.BaseHook.get_connection", side_effect=airflow_connection):
            expected_conn = airflow_connection()
            conn = self.get_hook.get_conn()
            assert dict(conn.headers, **json.loads(expected_conn.extra)) != conn.headers
            assert conn.headers["Content-Type"] == "application/json"
            assert conn.headers["X-Requested-By"] == "Airflow"
            assert conn.proxies == {}
            assert conn.stream is False
            assert conn.verify is False
            assert conn.cert is None
            assert conn.max_redirects == DEFAULT_REDIRECT_LIMIT
            assert conn.trust_env is True

    def test_hook_ignore_cert_from_extra_field_as_header(self):
        airflow_connection = get_airflow_connection_with_extra(
            extra={
                "headers": DEFAULT_HEADERS,
                "cert": "cert.crt",
            }
        )
        with mock.patch("airflow.hooks.base.BaseHook.get_connection", side_effect=airflow_connection):
            expected_conn = airflow_connection()
            conn = self.get_hook.get_conn()
            assert dict(conn.headers, **json.loads(expected_conn.extra)) != conn.headers
            assert conn.headers["Content-Type"] == "application/json"
            assert conn.headers["X-Requested-By"] == "Airflow"
            assert conn.proxies == {}
            assert conn.stream is False
            assert conn.verify is True
            assert conn.cert == "cert.crt"
            assert conn.max_redirects == DEFAULT_REDIRECT_LIMIT
            assert conn.trust_env is True

    def test_hook_ignore_trust_env_from_extra_field_as_header(self):
        airflow_connection = get_airflow_connection_with_extra(
            extra={
                "headers": DEFAULT_HEADERS,
                "trust_env": False,
            }
        )
        with mock.patch("airflow.hooks.base.BaseHook.get_connection", side_effect=airflow_connection):
            expected_conn = airflow_connection()
            conn = self.get_hook.get_conn()
            assert dict(conn.headers, **json.loads(expected_conn.extra)) != conn.headers
            assert conn.headers["Content-Type"] == "application/json"
            assert conn.headers["X-Requested-By"] == "Airflow"
            assert conn.proxies == {}
            assert conn.stream is False
            assert conn.verify is True
            assert conn.cert is None
            assert conn.max_redirects == DEFAULT_REDIRECT_LIMIT
            assert conn.trust_env is False

    @mock.patch("requests.Request")
    def test_hook_with_method_in_lowercase(self, mock_requests):
        from requests.exceptions import InvalidURL, MissingSchema

        with mock.patch(
            "airflow.hooks.base.BaseHook.get_connection", side_effect=get_airflow_connection_with_port
        ):
            data = "test params"
            with contextlib.suppress(MissingSchema, InvalidURL):
                self.get_lowercase_hook.run("v1/test", data=data)
            mock_requests.assert_called_once_with(mock.ANY, mock.ANY, headers=mock.ANY, params=data)

    @pytest.mark.db_test
    def test_hook_uses_provided_header(self):
        conn = self.get_hook.get_conn(headers={"Content-Type": "text/html"})
        assert conn.headers["Content-Type"] == "text/html"
        assert conn.headers.get("X-Requested-By") is None

    @pytest.mark.db_test
    def test_hook_has_no_header_from_extra(self):
        conn = self.get_hook.get_conn()
        assert conn.headers.get("Content-Type") is None
        assert conn.headers.get("X-Requested-By") is None

    def test_hooks_header_from_extra_is_overridden(self):
        with mock.patch("airflow.hooks.base.BaseHook.get_connection", side_effect=get_airflow_connection):
            conn = self.get_hook.get_conn(headers={"Content-Type": "text/html"})
            assert conn.headers["Content-Type"] == "text/html"

    def test_post_request(self, requests_mock):
        requests_mock.post(
            "http://test:8080/v1/test", status_code=200, text='{"status":{"status": 200}}', reason="OK"
        )

        with mock.patch("airflow.hooks.base.BaseHook.get_connection", side_effect=get_airflow_connection):
            resp = self.post_hook.run("v1/test")
            assert resp.status_code == 200

    def test_post_request_with_error_code(self, requests_mock):
        requests_mock.post(
            "http://test:8080/v1/test",
            status_code=418,
            text='{"status":{"status": 418}}',
            reason="I'm a teapot",
        )

        with mock.patch("airflow.hooks.base.BaseHook.get_connection", side_effect=get_airflow_connection):
            with pytest.raises(AirflowException):
                self.post_hook.run("v1/test")

    def test_post_request_do_not_raise_for_status_if_check_response_is_false(self, requests_mock):
        requests_mock.post(
            "http://test:8080/v1/test",
            status_code=418,
            text='{"status":{"status": 418}}',
            reason="I'm a teapot",
        )

        with mock.patch("airflow.hooks.base.BaseHook.get_connection", side_effect=get_airflow_connection):
            resp = self.post_hook.run("v1/test", extra_options={"check_response": False})
            assert resp.status_code == 418

    @pytest.mark.db_test
    @mock.patch("airflow.providers.http.hooks.http.requests.Session")
    def test_retry_on_conn_error(self, mocked_session):
        retry_args = dict(
            wait=tenacity.wait_none(),
            stop=tenacity.stop_after_attempt(7),
            retry=tenacity.retry_if_exception_type(requests.exceptions.ConnectionError),
        )

        def send_and_raise(unused_request, **kwargs):
            raise requests.exceptions.ConnectionError

        mocked_session().send.side_effect = send_and_raise
        # The job failed for some reason
        with pytest.raises(tenacity.RetryError):
            self.get_hook.run_with_advanced_retry(endpoint="v1/test", _retry_args=retry_args)
        assert self.get_hook._retry_obj.stop.max_attempt_number + 1 == mocked_session.call_count

    def test_run_with_advanced_retry(self, requests_mock):
        requests_mock.get("http://test:8080/v1/test", status_code=200, reason="OK")

        retry_args = dict(
            wait=tenacity.wait_none(),
            stop=tenacity.stop_after_attempt(3),
            retry=tenacity.retry_if_exception_type(Exception),
            reraise=True,
        )
        with mock.patch("airflow.hooks.base.BaseHook.get_connection", side_effect=get_airflow_connection):
            response = self.get_hook.run_with_advanced_retry(endpoint="v1/test", _retry_args=retry_args)
            assert isinstance(response, requests.Response)

    def test_header_from_extra_and_run_method_are_merged(self):
        def run_and_return(unused_session, prepped_request, unused_extra_options, **kwargs):
            return prepped_request

        # The job failed for some reason
        with mock.patch(
            "airflow.providers.http.hooks.http.HttpHook.run_and_check", side_effect=run_and_return
        ):
            with mock.patch("airflow.hooks.base.BaseHook.get_connection", side_effect=get_airflow_connection):
                prepared_request = self.get_hook.run("v1/test", headers={"some_other_header": "test"})
                actual = dict(prepared_request.headers)
                assert actual["Content-Type"] == "application/json"
                assert actual["X-Requested-By"] == "Airflow"
                assert actual["some_other_header"] == "test"

    @mock.patch("airflow.providers.http.hooks.http.HttpHook.get_connection")
    def test_http_connection(self, mock_get_connection):
        conn = Connection(conn_id="http_default", conn_type="http", host="localhost", schema="http")
        mock_get_connection.return_value = conn
        hook = HttpHook()
        hook.get_conn({})
        assert hook.base_url == "http://localhost"

    @mock.patch("airflow.providers.http.hooks.http.HttpHook.get_connection")
    def test_https_connection(self, mock_get_connection):
        conn = Connection(conn_id="http_default", conn_type="http", host="localhost", schema="https")
        mock_get_connection.return_value = conn
        hook = HttpHook()
        hook.get_conn({})
        assert hook.base_url == "https://localhost"

    @mock.patch("airflow.providers.http.hooks.http.HttpHook.get_connection")
    def test_host_encoded_http_connection(self, mock_get_connection):
        conn = Connection(conn_id="http_default", conn_type="http", host="http://localhost")
        mock_get_connection.return_value = conn
        hook = HttpHook()
        hook.get_conn({})
        assert hook.base_url == "http://localhost"

    @mock.patch("airflow.providers.http.hooks.http.HttpHook.get_connection")
    def test_host_encoded_https_connection(self, mock_get_connection):
        conn = Connection(conn_id="http_default", conn_type="http", host="https://localhost")
        mock_get_connection.return_value = conn
        hook = HttpHook()
        hook.get_conn({})
        assert hook.base_url == "https://localhost"

    def test_method_converted_to_uppercase_when_created_in_lowercase(self):
        assert self.get_lowercase_hook.method == "GET"

    @mock.patch("airflow.providers.http.hooks.http.HttpHook.get_connection")
    def test_connection_without_host(self, mock_get_connection):
        conn = Connection(conn_id="http_default", conn_type="http")
        mock_get_connection.return_value = conn

        hook = HttpHook()
        hook.get_conn({})
        assert hook.base_url == "http://"

    @mock.patch("airflow.providers.http.hooks.http.HttpHook.get_connection")
    @mock.patch("providers.tests.http.hooks.test_http.CustomAuthBase.__init__")
    def test_connection_with_extra_header_and_auth_kwargs(self, auth, mock_get_connection):
        auth.return_value = None
        conn = Connection(
            conn_id="http_default",
            conn_type="http",
            login="username",
            password="pass",
            extra='{"headers": {"x-header": 0}, "auth_kwargs": {"endpoint": "http://localhost"}}',
        )
        mock_get_connection.return_value = conn

        hook = HttpHook(auth_type=CustomAuthBase)
        session = hook.get_conn({})

        auth.assert_called_once_with("username", "pass", endpoint="http://localhost")
        assert "auth_kwargs" not in session.headers
        assert "x-header" in session.headers

    def test_available_connection_auth_types(self):
        auth_types = HttpHook.get_auth_types()
        assert auth_types == frozenset(
            {
                "requests.auth.HTTPBasicAuth",
                "requests.auth.HTTPProxyAuth",
                "requests.auth.HTTPDigestAuth",
                "requests_kerberos.HTTPKerberosAuth",
                "aiohttp.BasicAuth",
                "tests.providers.http.hooks.test_http.CustomAuthBase",
            }
        )

    @mock.patch("airflow.providers.http.hooks.http.HttpHook.get_connection")
    def test_connection_with_invalid_auth_type_get_skipped(self, mock_get_connection, caplog):
        auth_type: str = "auth_type.class.not.available.for.Import"
        conn = Connection(
            conn_id="http_default",
            conn_type="http",
            extra=f'{{"auth_type": "{auth_type}"}}',
        )
        mock_get_connection.return_value = conn
        HttpHook().get_conn({})
        assert f"Skipping import of auth_type '{auth_type}'." in caplog.text

    @mock.patch("airflow.providers.http.hooks.http.HttpHook.get_auth_types")
    @mock.patch("airflow.providers.http.hooks.http.HttpHook.get_connection")
    @mock.patch("providers.tests.http.hooks.test_http.CustomAuthBase.__init__")
    def test_connection_with_extra_header_and_auth_type(self, auth, mock_get_connection, mock_get_auth_types):
        auth.return_value = None
        conn = Connection(
            conn_id="http_default",
            conn_type="http",
            login="username",
            password="pass",
            extra='{"headers": {"x-header": 0}, "auth_type": "providers.tests.http.hooks.test_http.CustomAuthBase"}',
        )
        mock_get_connection.return_value = conn
        mock_get_auth_types.return_value = frozenset(["providers.tests.http.hooks.test_http.CustomAuthBase"])

        session = HttpHook().get_conn({})
        auth.assert_called_once_with("username", "pass")
        assert isinstance(session.auth, CustomAuthBase)
        assert "auth_type" not in session.headers
        assert "x-header" in session.headers

    @mock.patch("airflow.providers.http.hooks.http.HttpHook.get_auth_types")
    @mock.patch("airflow.providers.http.hooks.http.HttpHook.get_connection")
    @mock.patch("providers.tests.http.hooks.test_http.CustomAuthBase.__init__")
    def test_connection_with_extra_auth_type_and_no_credentials(
        self, auth, mock_get_connection, mock_get_auth_types
    ):
        auth.return_value = None
        conn = Connection(
            conn_id="http_default",
            conn_type="http",
            login="username",
            password="secret",
            extra='{"auth_type": "providers.tests.http.hooks.test_http.CustomAuthBase"}',
        )
        mock_get_connection.return_value = conn
        mock_get_auth_types.return_value = frozenset(["providers.tests.http.hooks.test_http.CustomAuthBase"])

        HttpHook().get_conn({})
        auth.assert_called_once()

    @mock.patch("airflow.providers.http.hooks.http.HttpHook.get_connection")
    @mock.patch("providers.tests.http.hooks.test_http.CustomAuthBase.__init__")
    def test_connection_with_string_headers_and_auth_kwargs(self, auth, mock_get_connection):
        """When passed via the UI, the 'headers' and 'auth_kwargs' fields' data is
        saved as string.
        """
        auth.return_value = None
        conn = Connection(
            conn_id="http_default",
            conn_type="http",
            login="username",
            password="pass",
            extra=f"""
                {{"auth_kwargs": {{\r\n    "endpoint": "http://localhost"\r\n}},
                "headers": {DEFAULT_HEADERS_AS_STRING}}}
                """,
        )
        mock_get_connection.return_value = conn

        hook = HttpHook(auth_type=CustomAuthBase)
        session = hook.get_conn({})

        auth.assert_called_once_with("username", "pass", endpoint="http://localhost")
        assert "auth_kwargs" not in session.headers
        assert session.headers["Content-Type"] == "application/json"
        assert session.headers["X-Requested-By"] == "Airflow"

    @pytest.mark.parametrize("method", ["GET", "POST"])
    def test_json_request(self, method, requests_mock):
        obj1 = {"a": 1, "b": "abc", "c": [1, 2, {"d": 10}]}

        def match_obj1(request):
            return request.json() == obj1

        requests_mock.request(method=method, url="//test:8080/v1/test", additional_matcher=match_obj1)

        with mock.patch("airflow.hooks.base.BaseHook.get_connection", side_effect=get_airflow_connection):
            # will raise NoMockAddress exception if obj1 != request.json()
            HttpHook(method=method).run("v1/test", json=obj1)

    @mock.patch("airflow.providers.http.hooks.http.requests.Session.send")
    def test_verify_set_to_true_by_default(self, mock_session_send):
        with mock.patch(
            "airflow.hooks.base.BaseHook.get_connection", side_effect=get_airflow_connection_with_port
        ):
            self.get_hook.run("/some/endpoint")
            mock_session_send.assert_called_once_with(
                mock.ANY,
                allow_redirects=True,
                cert=None,
                proxies={},
                stream=False,
                timeout=None,
                verify=True,
            )

    @mock.patch("airflow.providers.http.hooks.http.requests.Session.send")
    @mock.patch.dict(os.environ, {"REQUESTS_CA_BUNDLE": "/tmp/test.crt"})
    def test_requests_ca_bundle_env_var(self, mock_session_send):
        with mock.patch(
            "airflow.hooks.base.BaseHook.get_connection", side_effect=get_airflow_connection_with_port
        ):
            self.get_hook.run("/some/endpoint")

            mock_session_send.assert_called_once_with(
                mock.ANY,
                allow_redirects=True,
                cert=None,
                proxies={},
                stream=False,
                timeout=None,
                verify="/tmp/test.crt",
            )

    @mock.patch("airflow.providers.http.hooks.http.requests.Session.send")
    @mock.patch.dict(os.environ, {"REQUESTS_CA_BUNDLE": "/tmp/test.crt"})
    def test_verify_respects_requests_ca_bundle_env_var(self, mock_session_send):
        with mock.patch(
            "airflow.hooks.base.BaseHook.get_connection", side_effect=get_airflow_connection_with_port
        ):
            self.get_hook.run("/some/endpoint", extra_options={"verify": True})

            mock_session_send.assert_called_once_with(
                mock.ANY,
                allow_redirects=True,
                cert=None,
                proxies={},
                stream=False,
                timeout=None,
                verify="/tmp/test.crt",
            )

    @mock.patch("airflow.providers.http.hooks.http.requests.Session.send")
    @mock.patch.dict(os.environ, {"REQUESTS_CA_BUNDLE": "/tmp/test.crt"})
    def test_verify_false_parameter_overwrites_set_requests_ca_bundle_env_var(self, mock_session_send):
        with mock.patch(
            "airflow.hooks.base.BaseHook.get_connection", side_effect=get_airflow_connection_with_port
        ):
            self.get_hook.run("/some/endpoint", extra_options={"verify": False})

            mock_session_send.assert_called_once_with(
                mock.ANY,
                allow_redirects=True,
                cert=None,
                proxies={},
                stream=False,
                timeout=None,
                verify=False,
            )

    def test_connection_success(self, requests_mock):
        requests_mock.get("http://test:8080", status_code=200, json={"status": {"status": 200}}, reason="OK")
        with mock.patch("airflow.hooks.base.BaseHook.get_connection", side_effect=get_airflow_connection):
            status, msg = self.get_hook.test_connection()
            assert status is True
            assert msg == "Connection successfully tested"

    def test_connection_failure(self, requests_mock):
        requests_mock.get(
            "http://test:8080", status_code=500, json={"message": "internal server error"}, reason="NOT_OK"
        )
        with mock.patch("airflow.hooks.base.BaseHook.get_connection", side_effect=get_airflow_connection):
            status, msg = self.get_hook.test_connection()
            assert status is False
            assert msg == "500:NOT_OK"

    @mock.patch("requests.auth.AuthBase.__init__")
    def test_loginless_custom_auth_initialized_with_no_args(self, auth):
        with mock.patch("airflow.hooks.base.BaseHook.get_connection", side_effect=get_airflow_connection):
            auth.return_value = None
            hook = HttpHook("GET", "http_default", AuthBase)
            hook.get_conn()
            auth.assert_called_once_with()

    @mock.patch("requests.auth.AuthBase.__init__")
    def test_loginless_custom_auth_initialized_with_args(self, auth):
        with mock.patch("airflow.hooks.base.BaseHook.get_connection", side_effect=get_airflow_connection):
            auth.return_value = None
            auth_with_args = functools.partial(AuthBase, "test_arg")
            hook = HttpHook("GET", "http_default", auth_with_args)
            hook.get_conn()
            auth.assert_called_once_with("test_arg")

    @mock.patch("requests.auth.HTTPBasicAuth.__init__")
    def test_login_password_basic_auth_initialized(self, auth):
        with mock.patch(
            "airflow.hooks.base.BaseHook.get_connection",
            side_effect=get_airflow_connection_with_login_and_password,
        ):
            auth.return_value = None
            hook = HttpHook("GET", "http_default", HTTPBasicAuth)
            hook.get_conn()
            auth.assert_called_once_with("username", "pass")

    @mock.patch("requests.auth.HTTPBasicAuth.__init__")
    def test_default_auth_not_initialized(self, auth):
        with mock.patch("airflow.hooks.base.BaseHook.get_connection", side_effect=get_airflow_connection):
            auth.return_value = None
            hook = HttpHook("GET", "http_default")
            hook.get_conn()
            auth.assert_not_called()

    def test_keep_alive_enabled(self):
        with (
            mock.patch(
                "airflow.hooks.base.BaseHook.get_connection", side_effect=get_airflow_connection_with_port
            ),
            mock.patch(
                "requests_toolbelt.adapters.socket_options.TCPKeepAliveAdapter.send"
            ) as tcp_keep_alive_send,
            mock.patch("requests.adapters.HTTPAdapter.send") as http_send,
        ):
            hook = HttpHook(method="GET")
            response = Response()
            response.status_code = HTTPStatus.OK
            tcp_keep_alive_send.return_value = response
            http_send.return_value = response
            hook.run("v1/test")
            tcp_keep_alive_send.assert_called()
            http_send.assert_not_called()

    def test_keep_alive_disabled(self):
        with (
            mock.patch(
                "airflow.hooks.base.BaseHook.get_connection", side_effect=get_airflow_connection_with_port
            ),
            mock.patch(
                "requests_toolbelt.adapters.socket_options.TCPKeepAliveAdapter.send"
            ) as tcp_keep_alive_send,
            mock.patch("requests.adapters.HTTPAdapter.send") as http_send,
        ):
            hook = HttpHook(method="GET", tcp_keep_alive=False)
            response = Response()
            response.status_code = HTTPStatus.OK
            tcp_keep_alive_send.return_value = response
            http_send.return_value = response
            hook.run("v1/test")
            tcp_keep_alive_send.assert_not_called()
            http_send.assert_called()

    @pytest.mark.parametrize(
        "base_url, endpoint, expected_url",
        [
            pytest.param("https://example.org", "/v1/test", "https://example.org/v1/test", id="both-set"),
            pytest.param("", "http://foo/bar/v1/test", "http://foo/bar/v1/test", id="only-endpoint"),
        ],
    )
    def test_url_from_endpoint(self, base_url: str, endpoint: str, expected_url: str):
        hook = HttpHook()
        hook.base_url = base_url
        assert hook.url_from_endpoint(endpoint) == expected_url

    def test_custom_adapter(self):
        with mock.patch(
            "airflow.hooks.base.BaseHook.get_connection", side_effect=get_airflow_connection_with_port
        ):
            custom_adapter = HTTPAdapter()
            hook = HttpHook(method="GET", adapter=custom_adapter)
            session = hook.get_conn()
            assert isinstance(
                session.adapters["http://"], type(custom_adapter)
            ), "Custom HTTP adapter not correctly mounted"
            assert isinstance(
                session.adapters["https://"], type(custom_adapter)
            ), "Custom HTTPS adapter not correctly mounted"

    def test_airflow_dependency_version(self):
        if airflow_dependency_version() >= packaging.version.parse("2.10.0"):
            raise RuntimeError(
                f"The method {HttpHook._configure_session_from_extra.__name__} from the "
                f"{HttpHook.__name__} should be refactored since the {Connection.get_extra_dejson.__name__} "
                f"method is now available on the {Connection.__name__} class since Apache Airflow 2.10.0"
            )


class TestHttpAsyncHook:
    @pytest.mark.asyncio
    async def test_do_api_call_async_non_retryable_error(self, aioresponse):
        """Test api call asynchronously with non retryable error."""
        hook = HttpAsyncHook(method="GET")
        aioresponse.get("http://httpbin.org/non_existent_endpoint", status=400)

        with (
            pytest.raises(AirflowException, match="400:Bad Request"),
            mock.patch.dict(
                "os.environ",
                AIRFLOW_CONN_HTTP_DEFAULT="http://httpbin.org/",
            ),
        ):
            async with aiohttp.ClientSession() as session:
                await hook.run(session=session, endpoint="non_existent_endpoint")

    @pytest.mark.asyncio
    async def test_do_api_call_async_retryable_error(self, caplog, aioresponse):
        """Test api call asynchronously with retryable error."""
        caplog.set_level(logging.WARNING, logger="airflow.providers.http.hooks.http")
        hook = HttpAsyncHook(method="GET")
        aioresponse.get("http://httpbin.org/non_existent_endpoint", status=500, repeat=True)

        with (
            pytest.raises(AirflowException, match="500:Internal Server Error"),
            mock.patch.dict(
                "os.environ",
                AIRFLOW_CONN_HTTP_DEFAULT="http://httpbin.org/",
            ),
        ):
            async with aiohttp.ClientSession() as session:
                await hook.run(session=session, endpoint="non_existent_endpoint")

        assert "[Try 3 of 3] Request to http://httpbin.org/non_existent_endpoint failed" in caplog.text

    @pytest.mark.db_test
    @pytest.mark.asyncio
    async def test_do_api_call_async_unknown_method(self):
        """Test api call asynchronously for unknown http method."""
        hook = HttpAsyncHook(method="NOPE")
        json = {"existing_cluster_id": "xxxx-xxxxxx-xxxxxx"}

        with pytest.raises(AirflowException, match="Unexpected HTTP Method: NOPE"):
            async with aiohttp.ClientSession() as session:
                await hook.run(session=session, endpoint="non_existent_endpoint", data=json)

    @pytest.mark.asyncio
    async def test_async_post_request(self):
        """Test api call asynchronously for POST request."""
        hook = HttpAsyncHook()

        with aioresponses() as m:
            m.post(
                "http://test:8080/v1/test",
                status=200,
                payload='{"status":{"status": 200}}',
                reason="OK",
            )

            with mock.patch("airflow.hooks.base.BaseHook.get_connection", side_effect=get_airflow_connection):
                async with aiohttp.ClientSession() as session:
                    resp = await hook.run(session=session, endpoint="v1/test")
                    assert resp.status == 200

    @pytest.mark.asyncio
    async def test_async_post_request_with_error_code(self):
        """Test api call asynchronously for POST request with error."""
        hook = HttpAsyncHook()

        with aioresponses() as m:
            m.post(
                "http://test:8080/v1/test",
                status=418,
                payload='{"status":{"status": 418}}',
                reason="I am teapot",
            )

            with mock.patch("airflow.hooks.base.BaseHook.get_connection", side_effect=get_airflow_connection):
                async with aiohttp.ClientSession() as session:
                    with pytest.raises(AirflowException):
                        await hook.run(session=session, endpoint="v1/test")

    @pytest.mark.asyncio
    async def test_async_request_uses_connection_extra(self):
        """Test api call asynchronously with a connection that has extra field."""
        headers = {"Content-Type": "application/json", "X-Requested-By": "Airflow"}
        airflow_connection = get_airflow_connection_with_extra(extra={"headers": headers})

        with aioresponses() as m:
            m.post(
                "http://test:8080/v1/test",
                status=200,
                payload='{"status":{"status": 200}}',
                reason="OK",
            )

<<<<<<< HEAD
        with mock.patch("airflow.hooks.base.BaseHook.get_connection", side_effect=airflow_connection):
            hook = HttpAsyncHook()
            with mock.patch("aiohttp.ClientSession.post", new_callable=mock.AsyncMock) as mocked_function:
                await hook.run("v1/test")
                _headers = mocked_function.call_args.kwargs.get("headers")
                assert all(key in headers and headers[key] == value for key, value in _headers.items())
=======
            with mock.patch("airflow.hooks.base.BaseHook.get_connection", side_effect=get_airflow_connection):
                hook = HttpAsyncHook()
                with mock.patch("aiohttp.ClientSession.post", new_callable=mock.AsyncMock) as mocked_function:
                    async with aiohttp.ClientSession() as session:
                        await hook.run(session=session, endpoint="v1/test")
                        headers = mocked_function.call_args.kwargs.get("headers")
                        assert all(
                            key in headers and headers[key] == value
                            for key, value in connection_extra.items()
                        )
>>>>>>> 4521e8df

    @pytest.mark.asyncio
    async def test_async_request_uses_connection_extra_with_requests_parameters(self):
        """Test api call asynchronously with a connection that has extra field."""
        headers = {"Content-Type": "application/json", "X-Requested-By": "Airflow"}
        proxy = {"http": "http://proxy:80", "https": "https://proxy:80"}
        airflow_connection = get_airflow_connection_with_extra(
            extra={
                **{"headers": DEFAULT_HEADERS},
                **{
                    "proxies": proxy,
                    "timeout": 60,
                    "verify": False,
                    "allow_redirects": False,
                    "max_redirects": 3,
                    "trust_env": False,
                },
            }
        )

        with mock.patch("airflow.hooks.base.BaseHook.get_connection", side_effect=airflow_connection):
            hook = HttpAsyncHook()
<<<<<<< HEAD
            with mock.patch("aiohttp.ClientSession.post", new_callable=mock.AsyncMock) as mocked_function:
                await hook.run("v1/test")
                _headers = mocked_function.call_args.kwargs.get("headers")
                assert all(key in headers and headers[key] == value for key, value in _headers.items())
                assert mocked_function.call_args.kwargs.get("proxy") == proxy
                assert mocked_function.call_args.kwargs.get("timeout") == 60
                assert mocked_function.call_args.kwargs.get("verify_ssl") is False
                assert mocked_function.call_args.kwargs.get("allow_redirects") is False
                assert mocked_function.call_args.kwargs.get("max_redirects") == 3
                assert mocked_function.call_args.kwargs.get("trust_env") is None
=======

            with aioresponses() as m:
                m.post(
                    "http://test:8080/v1/test",
                    status=200,
                    payload='{"status":{"status": 200}}',
                    reason="OK",
                )

                with mock.patch("aiohttp.ClientSession.post", new_callable=mock.AsyncMock) as mocked_function:
                    async with aiohttp.ClientSession() as session:
                        await hook.run(session=session, endpoint="v1/test")
                        headers = mocked_function.call_args.kwargs.get("headers")
                        assert all(
                            key in headers and headers[key] == value
                            for key, value in connection_extra.items()
                        )
                        assert mocked_function.call_args.kwargs.get("proxy") == proxy
                        assert mocked_function.call_args.kwargs.get("timeout") == 60
                        assert mocked_function.call_args.kwargs.get("verify_ssl") is False
                        assert mocked_function.call_args.kwargs.get("allow_redirects") is False
                        assert mocked_function.call_args.kwargs.get("max_redirects") == 3
                        assert mocked_function.call_args.kwargs.get("trust_env") is False
>>>>>>> 4521e8df

    def test_parse_extra(self):
        proxy = {"http": "http://proxy:80", "https": "https://proxy:80"}
        session_conf = {
            "stream": True,
            "cert": "cert.crt",
            "proxies": proxy,
            "timeout": 60,
            "verify": False,
            "allow_redirects": False,
            "max_redirects": 3,
            "trust_env": False,
        }

        actual = HttpAsyncHook()._parse_extra(
            conn_extra={**{"headers": DEFAULT_HEADERS_AS_STRING}, **session_conf}
        )

        assert actual == {
            "auth_type": None,
            "auth_kwargs": {},
            "session_conf": session_conf,
            "headers": DEFAULT_HEADERS,
        }

    @pytest.mark.asyncio
    async def test_build_request_url_from_connection(self):
        conn = get_airflow_connection()
        schema = conn.schema or "http"  # default to http
        with mock.patch("airflow.hooks.base.BaseHook.get_connection", side_effect=get_airflow_connection):
            hook = HttpAsyncHook()

            with aioresponses() as m:
                m.post(
                    f"{schema}://test:8080/v1/test",
                    status=200,
                    payload='{"status":{"status": 200}}',
                    reason="OK",
                )

            with mock.patch("aiohttp.ClientSession.post", new_callable=mock.AsyncMock) as mocked_function:
                async with aiohttp.ClientSession() as session:
                    await hook.run(session=session, endpoint="v1/test")
                    assert mocked_function.call_args.args[0] == f"{schema}://{conn.host}v1/test"

    @pytest.mark.asyncio
    async def test_build_request_url_from_endpoint_param(self):
        def get_empty_conn(conn_id: str = "http_default"):
            return Connection(conn_id=conn_id, conn_type="http")

        hook = HttpAsyncHook()

        with aioresponses() as m:
            m.post(
                "http://test.com:8080/v1/test", status=200, payload='{"status":{"status": 200}}', reason="OK"
            )

            with (
                mock.patch("airflow.hooks.base.BaseHook.get_connection", side_effect=get_empty_conn),
                mock.patch("aiohttp.ClientSession.post", new_callable=mock.AsyncMock) as mocked_function,
            ):
                async with aiohttp.ClientSession() as session:
                    await hook.run(session=session, endpoint="test.com:8080/v1/test")
                    assert mocked_function.call_args.args[0] == "http://test.com:8080/v1/test"<|MERGE_RESOLUTION|>--- conflicted
+++ resolved
@@ -25,11 +25,8 @@
 from http import HTTPStatus
 from unittest import mock
 
-<<<<<<< HEAD
 import packaging.version
-=======
 import aiohttp
->>>>>>> 4521e8df
 import pytest
 import requests
 import tenacity
@@ -832,14 +829,6 @@
                 reason="OK",
             )
 
-<<<<<<< HEAD
-        with mock.patch("airflow.hooks.base.BaseHook.get_connection", side_effect=airflow_connection):
-            hook = HttpAsyncHook()
-            with mock.patch("aiohttp.ClientSession.post", new_callable=mock.AsyncMock) as mocked_function:
-                await hook.run("v1/test")
-                _headers = mocked_function.call_args.kwargs.get("headers")
-                assert all(key in headers and headers[key] == value for key, value in _headers.items())
-=======
             with mock.patch("airflow.hooks.base.BaseHook.get_connection", side_effect=get_airflow_connection):
                 hook = HttpAsyncHook()
                 with mock.patch("aiohttp.ClientSession.post", new_callable=mock.AsyncMock) as mocked_function:
@@ -850,7 +839,6 @@
                             key in headers and headers[key] == value
                             for key, value in connection_extra.items()
                         )
->>>>>>> 4521e8df
 
     @pytest.mark.asyncio
     async def test_async_request_uses_connection_extra_with_requests_parameters(self):
@@ -873,19 +861,6 @@
 
         with mock.patch("airflow.hooks.base.BaseHook.get_connection", side_effect=airflow_connection):
             hook = HttpAsyncHook()
-<<<<<<< HEAD
-            with mock.patch("aiohttp.ClientSession.post", new_callable=mock.AsyncMock) as mocked_function:
-                await hook.run("v1/test")
-                _headers = mocked_function.call_args.kwargs.get("headers")
-                assert all(key in headers and headers[key] == value for key, value in _headers.items())
-                assert mocked_function.call_args.kwargs.get("proxy") == proxy
-                assert mocked_function.call_args.kwargs.get("timeout") == 60
-                assert mocked_function.call_args.kwargs.get("verify_ssl") is False
-                assert mocked_function.call_args.kwargs.get("allow_redirects") is False
-                assert mocked_function.call_args.kwargs.get("max_redirects") == 3
-                assert mocked_function.call_args.kwargs.get("trust_env") is None
-=======
-
             with aioresponses() as m:
                 m.post(
                     "http://test:8080/v1/test",
@@ -908,7 +883,6 @@
                         assert mocked_function.call_args.kwargs.get("allow_redirects") is False
                         assert mocked_function.call_args.kwargs.get("max_redirects") == 3
                         assert mocked_function.call_args.kwargs.get("trust_env") is False
->>>>>>> 4521e8df
 
     def test_parse_extra(self):
         proxy = {"http": "http://proxy:80", "https": "https://proxy:80"}
