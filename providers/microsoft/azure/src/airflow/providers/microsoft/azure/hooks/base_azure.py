--- conflicted
+++ resolved
@@ -29,15 +29,13 @@
     get_sync_default_azure_credential,
 )
 
-<<<<<<< HEAD
-if TYPE_CHECKING:
-    from airflow.models import Connection
-=======
 try:
     from airflow.sdk import BaseHook
 except ImportError:
     from airflow.hooks.base import BaseHook  # type: ignore[attr-defined,no-redef]
->>>>>>> e0bf03c3
+
+if TYPE_CHECKING:
+    from airflow.models import Connection
 
 
 class AzureBaseHook(BaseHook):
