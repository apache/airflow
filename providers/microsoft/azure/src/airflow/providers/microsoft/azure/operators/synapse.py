# Licensed to the Apache Software Foundation (ASF) under one
# or more contributor license agreements.  See the NOTICE file
# distributed with this work for additional information
# regarding copyright ownership.  The ASF licenses this file
# to you under the Apache License, Version 2.0 (the
# "License"); you may not use this file except in compliance
# with the License.  You may obtain a copy of the License at
#
#   http://www.apache.org/licenses/LICENSE-2.0
#
# Unless required by applicable law or agreed to in writing,
# software distributed under the License is distributed on an
# "AS IS" BASIS, WITHOUT WARRANTIES OR CONDITIONS OF ANY
# KIND, either express or implied.  See the License for the
# specific language governing permissions and limitations
# under the License.
from __future__ import annotations

from collections.abc import Sequence
from functools import cached_property
from typing import TYPE_CHECKING, Any
from urllib.parse import urlencode

from airflow.exceptions import AirflowException
<<<<<<< HEAD
from airflow.models import BaseOperator
=======
from airflow.hooks.base import BaseHook
>>>>>>> 09a58cc4
from airflow.providers.microsoft.azure.hooks.synapse import (
    AzureSynapseHook,
    AzureSynapsePipelineHook,
    AzureSynapsePipelineRunException,
    AzureSynapsePipelineRunStatus,
    AzureSynapseSparkBatchRunStatus,
)
from airflow.providers.microsoft.azure.version_compat import BaseOperator

try:
    from airflow.sdk import BaseHook
except ImportError:
    from airflow.hooks.base import BaseHook  # type: ignore[attr-defined,no-redef]

if TYPE_CHECKING:
    from azure.synapse.spark.models import SparkBatchJobOptions

    from airflow.models.taskinstancekey import TaskInstanceKey
    from airflow.utils.context import Context

from airflow.providers.microsoft.azure.version_compat import AIRFLOW_V_3_0_PLUS

if AIRFLOW_V_3_0_PLUS:
    from airflow.sdk import BaseOperatorLink
    from airflow.sdk.execution_time.xcom import XCom
else:
    from airflow.models import XCom  # type: ignore[no-redef]
    from airflow.models.baseoperatorlink import BaseOperatorLink  # type: ignore[no-redef]


class AzureSynapseRunSparkBatchOperator(BaseOperator):
    """
    Execute a Spark job on Azure Synapse.

    .. see also::
        For more information on how to use this operator, take a look at the guide:
        :ref:`howto/operator:AzureSynapseRunSparkBatchOperator`

    :param azure_synapse_conn_id: The connection identifier for connecting to Azure Synapse.
    :param wait_for_termination: Flag to wait on a job run's termination.
    :param spark_pool: The target synapse spark pool used to submit the job
    :param payload: Livy compatible payload which represents the spark job that a user wants to submit
    :param timeout: Time in seconds to wait for a job to reach a terminal status for non-asynchronous
        waits. Used only if ``wait_for_termination`` is True.
    :param check_interval: Time in seconds to check on a job run's status for non-asynchronous waits.
        Used only if ``wait_for_termination`` is True.
    """

    template_fields: Sequence[str] = (
        "azure_synapse_conn_id",
        "spark_pool",
    )
    template_fields_renderers = {"parameters": "json"}

    ui_color = "#0678d4"

    def __init__(
        self,
        *,
        azure_synapse_conn_id: str = AzureSynapseHook.default_conn_name,
        wait_for_termination: bool = True,
        spark_pool: str = "",
        payload: SparkBatchJobOptions,
        timeout: int = 60 * 60 * 24 * 7,
        check_interval: int = 60,
        **kwargs,
    ) -> None:
        super().__init__(**kwargs)
        self.job_id = None
        self.azure_synapse_conn_id = azure_synapse_conn_id
        self.wait_for_termination = wait_for_termination
        self.spark_pool = spark_pool
        self.payload = payload
        self.timeout = timeout
        self.check_interval = check_interval

    @cached_property
    def hook(self):
        """Create and return an AzureSynapseHook (cached)."""
        return AzureSynapseHook(azure_synapse_conn_id=self.azure_synapse_conn_id, spark_pool=self.spark_pool)

    def execute(self, context: Context) -> None:
        self.log.info("Executing the Synapse spark job.")
        response = self.hook.run_spark_job(payload=self.payload)
        self.log.info(response)
        self.job_id = vars(response)["id"]
        # Push the ``job_id`` value to XCom regardless of what happens during execution. This allows for
        # retrieval the executed job's ``id`` for downstream tasks especially if performing an
        # asynchronous wait.
        context["ti"].xcom_push(key="job_id", value=self.job_id)

        if self.wait_for_termination:
            self.log.info("Waiting for job run %s to terminate.", self.job_id)

            if self.hook.wait_for_job_run_status(
                job_id=self.job_id,
                expected_statuses=AzureSynapseSparkBatchRunStatus.SUCCESS,
                check_interval=self.check_interval,
                timeout=self.timeout,
            ):
                self.log.info("Job run %s has completed successfully.", self.job_id)
            else:
                raise AirflowException(f"Job run {self.job_id} has failed or has been cancelled.")

    def on_kill(self) -> None:
        if self.job_id:
            self.hook.cancel_job_run(
                job_id=self.job_id,
            )
            self.log.info("Job run %s has been cancelled successfully.", self.job_id)


class AzureSynapsePipelineRunLink(BaseOperatorLink):
    """Construct a link to monitor a pipeline run in Azure Synapse."""

    name = "Monitor Pipeline Run"

    def get_fields_from_url(self, workspace_url):
        """
        Extract the workspace_name, subscription_id and resource_group from the Synapse workspace url.

        :param workspace_url: The workspace url.
        """
        import re
        from urllib.parse import unquote, urlparse

        pattern = r"https://web\.azuresynapse\.net\?workspace=(.*)"
        match = re.search(pattern, workspace_url)

        if not match:
            raise ValueError(f"Invalid workspace URL format, expected match pattern {pattern!r}.")

        extracted_text = match.group(1)
        parsed_url = urlparse(extracted_text)
        path = unquote(parsed_url.path)
        path_segments = path.split("/")
        if (len_path_segments := len(path_segments)) < 5:
            raise ValueError(f"Workspace expected at least 5 segments, but got {len_path_segments}.")

        return {
            "workspace_name": path_segments[-1],
            "subscription_id": path_segments[2],
            "resource_group": path_segments[4],
        }

    def get_link(self, operator: BaseOperator, *, ti_key: TaskInstanceKey):
        run_id = XCom.get_value(key="run_id", ti_key=ti_key) or ""
        conn_id = operator.azure_synapse_conn_id  # type: ignore
        conn = BaseHook.get_connection(conn_id)
        self.synapse_workspace_url = conn.host

        fields = self.get_fields_from_url(self.synapse_workspace_url)

        params = {
            "workspace": f"/subscriptions/{fields['subscription_id']}"
            f"/resourceGroups/{fields['resource_group']}/providers/Microsoft.Synapse"
            f"/workspaces/{fields['workspace_name']}",
        }
        encoded_params = urlencode(params)
        base_url = f"https://ms.web.azuresynapse.net/en/monitoring/pipelineruns/{run_id}?"

        return base_url + encoded_params


class AzureSynapseRunPipelineOperator(BaseOperator):
    """
    Execute a Synapse Pipeline.

    :param pipeline_name: The name of the pipeline to execute.
    :param azure_synapse_conn_id: The Airflow connection ID for Azure Synapse.
    :param azure_synapse_workspace_dev_endpoint: The Azure Synapse workspace development endpoint.
    :param wait_for_termination: Flag to wait on a pipeline run's termination.
    :param reference_pipeline_run_id: The pipeline run identifier. If this run ID is specified the parameters
        of the specified run will be used to create a new run.
    :param is_recovery: Recovery mode flag. If recovery mode is set to `True`, the specified referenced
        pipeline run and the new run will be grouped under the same ``groupId``.
    :param start_activity_name: In recovery mode, the rerun will start from this activity. If not specified,
        all activities will run.
    :param parameters: Parameters of the pipeline run. These parameters are referenced in a pipeline via
        ``@pipeline().parameters.parameterName`` and will be used only if the ``reference_pipeline_run_id`` is
        not specified.
    :param timeout: Time in seconds to wait for a pipeline to reach a terminal status for non-asynchronous
        waits. Used only if ``wait_for_termination`` is True.
    :param check_interval: Time in seconds to check on a pipeline run's status for non-asynchronous waits.
        Used only if ``wait_for_termination`` is True.

    """

    template_fields: Sequence[str] = ("azure_synapse_conn_id",)

    operator_extra_links = (AzureSynapsePipelineRunLink(),)

    def __init__(
        self,
        pipeline_name: str,
        azure_synapse_conn_id: str,
        azure_synapse_workspace_dev_endpoint: str,
        wait_for_termination: bool = True,
        reference_pipeline_run_id: str | None = None,
        is_recovery: bool | None = None,
        start_activity_name: str | None = None,
        parameters: dict[str, Any] | None = None,
        timeout: int = 60 * 60 * 24 * 7,
        check_interval: int = 60,
        **kwargs,
    ) -> None:
        super().__init__(**kwargs)
        self.azure_synapse_conn_id = azure_synapse_conn_id
        self.pipeline_name = pipeline_name
        self.azure_synapse_workspace_dev_endpoint = azure_synapse_workspace_dev_endpoint
        self.wait_for_termination = wait_for_termination
        self.reference_pipeline_run_id = reference_pipeline_run_id
        self.is_recovery = is_recovery
        self.start_activity_name = start_activity_name
        self.parameters = parameters
        self.timeout = timeout
        self.check_interval = check_interval

    @cached_property
    def hook(self):
        """Create and return an AzureSynapsePipelineHook (cached)."""
        return AzureSynapsePipelineHook(
            azure_synapse_conn_id=self.azure_synapse_conn_id,
            azure_synapse_workspace_dev_endpoint=self.azure_synapse_workspace_dev_endpoint,
        )

    def execute(self, context) -> None:
        self.log.info("Executing the %s pipeline.", self.pipeline_name)
        response = self.hook.run_pipeline(
            pipeline_name=self.pipeline_name,
            reference_pipeline_run_id=self.reference_pipeline_run_id,
            is_recovery=self.is_recovery,
            start_activity_name=self.start_activity_name,
            parameters=self.parameters,
        )
        self.run_id = vars(response)["run_id"]
        # Push the ``run_id`` value to XCom regardless of what happens during execution. This allows for
        # retrieval the executed pipeline's ``run_id`` for downstream tasks especially if performing an
        # asynchronous wait.
        context["ti"].xcom_push(key="run_id", value=self.run_id)

        if self.wait_for_termination:
            self.log.info("Waiting for pipeline run %s to terminate.", self.run_id)

            if self.hook.wait_for_pipeline_run_status(
                run_id=self.run_id,
                expected_statuses=AzureSynapsePipelineRunStatus.SUCCEEDED,
                check_interval=self.check_interval,
                timeout=self.timeout,
            ):
                self.log.info("Pipeline run %s has completed successfully.", self.run_id)
            else:
                raise AzureSynapsePipelineRunException(
                    f"Pipeline run {self.run_id} has failed or has been cancelled."
                )

    def execute_complete(self, event: dict[str, str]) -> None:
        """
        Return immediately - callback for when the trigger fires.

        Relies on trigger to throw an exception, otherwise it assumes execution was successful.
        """
        if event:
            if event["status"] == "error":
                raise AirflowException(event["message"])
            self.log.info(event["message"])

    def on_kill(self) -> None:
        if self.run_id:
            self.hook.cancel_run_pipeline(run_id=self.run_id)

            # Check to ensure the pipeline run was cancelled as expected.
            if self.hook.wait_for_pipeline_run_status(
                run_id=self.run_id,
                expected_statuses=AzureSynapsePipelineRunStatus.CANCELLED,
                check_interval=self.check_interval,
                timeout=self.timeout,
            ):
                self.log.info("Pipeline run %s has been cancelled successfully.", self.run_id)
            else:
                raise AzureSynapsePipelineRunException(f"Pipeline run {self.run_id} was not cancelled.")<|MERGE_RESOLUTION|>--- conflicted
+++ resolved
@@ -22,11 +22,6 @@
 from urllib.parse import urlencode
 
 from airflow.exceptions import AirflowException
-<<<<<<< HEAD
-from airflow.models import BaseOperator
-=======
-from airflow.hooks.base import BaseHook
->>>>>>> 09a58cc4
 from airflow.providers.microsoft.azure.hooks.synapse import (
     AzureSynapseHook,
     AzureSynapsePipelineHook,
