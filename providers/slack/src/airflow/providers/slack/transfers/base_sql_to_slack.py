# Licensed to the Apache Software Foundation (ASF) under one
# or more contributor license agreements.  See the NOTICE file
# distributed with this work for additional information
# regarding copyright ownership.  The ASF licenses this file
# to you under the Apache License, Version 2.0 (the
# "License"); you may not use this file except in compliance
# with the License.  You may obtain a copy of the License at
#
#   http://www.apache.org/licenses/LICENSE-2.0
#
# Unless required by applicable law or agreed to in writing,
# software distributed under the License is distributed on an
# "AS IS" BASIS, WITHOUT WARRANTIES OR CONDITIONS OF ANY
# KIND, either express or implied.  See the License for the
# specific language governing permissions and limitations
# under the License.
from __future__ import annotations

from collections.abc import Mapping
from typing import TYPE_CHECKING, Any

from airflow.exceptions import AirflowException
<<<<<<< HEAD
from airflow.models import BaseOperator
=======
from airflow.hooks.base import BaseHook
from airflow.providers.slack.version_compat import BaseOperator
>>>>>>> a3621016

try:
    from airflow.sdk import BaseHook
except ImportError:
    from airflow.hooks.base import BaseHook  # type: ignore

if TYPE_CHECKING:
    import pandas as pd
    from slack_sdk.http_retry import RetryHandler

    from airflow.providers.common.sql.hooks.sql import DbApiHook


class BaseSqlToSlackOperator(BaseOperator):
    """
    Operator implements base sql methods for SQL to Slack Transfer operators.

    :param sql: The SQL query to be executed
    :param sql_conn_id: reference to a specific DB-API Connection.
    :param sql_hook_params: Extra config params to be passed to the underlying hook.
        Should match the desired hook constructor params.
    :param parameters: The parameters to pass to the SQL query.
    :param slack_proxy: Proxy to make the Slack Incoming Webhook / API calls. Optional
    :param slack_timeout: The maximum number of seconds the client will wait to connect
        and receive a response from Slack. Optional
    :param slack_retry_handlers: List of handlers to customize retry logic. Optional
    """

    def __init__(
        self,
        *,
        sql: str,
        sql_conn_id: str,
        sql_hook_params: dict | None = None,
        parameters: list | tuple | Mapping[str, Any] | None = None,
        slack_proxy: str | None = None,
        slack_timeout: int | None = None,
        slack_retry_handlers: list[RetryHandler] | None = None,
        **kwargs,
    ):
        super().__init__(**kwargs)
        self.sql_conn_id = sql_conn_id
        self.sql_hook_params = sql_hook_params
        self.sql = sql
        self.parameters = parameters
        self.slack_proxy = slack_proxy
        self.slack_timeout = slack_timeout
        self.slack_retry_handlers = slack_retry_handlers

    def _get_hook(self) -> DbApiHook:
        self.log.debug("Get connection for %s", self.sql_conn_id)
        conn = BaseHook.get_connection(self.sql_conn_id)
        hook = conn.get_hook(hook_params=self.sql_hook_params)
        if not callable(getattr(hook, "get_df", None)):
            raise AirflowException("This hook is not supported. The hook class must have get_df method.")
        return hook

    def _get_query_results(self) -> pd.DataFrame:
        sql_hook = self._get_hook()

        self.log.info("Running SQL query: %s", self.sql)
        df = sql_hook.get_df(self.sql, parameters=self.parameters)
        return df<|MERGE_RESOLUTION|>--- conflicted
+++ resolved
@@ -20,12 +20,7 @@
 from typing import TYPE_CHECKING, Any
 
 from airflow.exceptions import AirflowException
-<<<<<<< HEAD
-from airflow.models import BaseOperator
-=======
-from airflow.hooks.base import BaseHook
 from airflow.providers.slack.version_compat import BaseOperator
->>>>>>> a3621016
 
 try:
     from airflow.sdk import BaseHook
