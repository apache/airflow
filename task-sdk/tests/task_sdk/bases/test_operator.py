--- conflicted
+++ resolved
@@ -800,7 +800,6 @@
         task.render_template_fields(context={"foo": "whatever", "bar": "whatever"})
         assert mock_jinja_env.call_count == 1
 
-<<<<<<< HEAD
     def test_validate_start_from_trigger_kwargs(self):
         MockOperator.start_from_trigger = True
 
@@ -810,7 +809,7 @@
             "'arg2', which is not allowed when start_from_trigger is enabled.",
         ):
             MockOperator(task_id="one", arg1="{{ foo }}", arg2=lambda context, jinja_env: "bar")
-=======
+
     def test_params_source(self):
         # Test bug when copying an operator attached to a Dag
         with DAG(
@@ -840,7 +839,6 @@
             ("param from task", "task"),
         ):
             assert op1.params.get_param(key).source == expected_source
->>>>>>> 0a1e798f
 
     def test_deepcopy(self):
         # Test bug when copying an operator attached to a Dag
