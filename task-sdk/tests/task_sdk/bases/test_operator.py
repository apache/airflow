--- conflicted
+++ resolved
@@ -22,7 +22,7 @@
 import uuid
 import warnings
 from datetime import date, datetime, timedelta, timezone
-from typing import TYPE_CHECKING, NamedTuple
+from typing import NamedTuple
 from unittest import mock
 
 import jinja2
@@ -41,15 +41,7 @@
 )
 from airflow.sdk.definitions.param import ParamsDict
 from airflow.sdk.definitions.template import literal
-<<<<<<< HEAD
-from airflow.task.priority_strategy import _DownstreamPriorityWeightStrategy, _UpstreamPriorityWeightStrategy
 from airflow.triggers.base import StartTriggerArgs
-
-if TYPE_CHECKING:
-    from typing import Any
-
-=======
->>>>>>> 60b4ed48
 
 DEFAULT_DATE = datetime(2016, 1, 1, tzinfo=timezone.utc)
 
@@ -113,7 +105,7 @@
 
     template_fields = ("arg1", "arg2")
 
-    def __init__(self, arg1: Any = "", arg2: Any = "", **kwargs):
+    def __init__(self, arg1: str = "", arg2: str = "", **kwargs):
         super().__init__(**kwargs)
         self.arg1 = arg1
         self.arg2 = arg2
