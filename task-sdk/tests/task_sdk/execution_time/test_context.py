--- conflicted
+++ resolved
@@ -22,17 +22,12 @@
 
 import pytest
 
-<<<<<<< HEAD
-from airflow.sdk import BaseOperator, get_current_context
 from airflow.sdk.api.datamodels._generated import (
     AssetEventResponse,
     AssetReferenceAssetEventDagRun,
     AssetResponse,
 )
-=======
 from airflow.sdk import BaseOperator, get_current_context, timezone
-from airflow.sdk.api.datamodels._generated import AssetEventResponse, AssetResponse
->>>>>>> ff0695fd
 from airflow.sdk.bases.xcom import BaseXCom
 from airflow.sdk.definitions.asset import (
     Asset,
