# Licensed to the Apache Software Foundation (ASF) under one
# or more contributor license agreements.  See the NOTICE file
# distributed with this work for additional information
# regarding copyright ownership.  The ASF licenses this file
# to you under the Apache License, Version 2.0 (the
# "License"); you may not use this file except in compliance
# with the License.  You may obtain a copy of the License at
#
#   http://www.apache.org/licenses/LICENSE-2.0
#
# Unless required by applicable law or agreed to in writing,
# software distributed under the License is distributed on an
# "AS IS" BASIS, WITHOUT WARRANTIES OR CONDITIONS OF ANY
# KIND, either express or implied.  See the License for the
# specific language governing permissions and limitations
# under the License.

from __future__ import annotations

import contextlib
import functools
import json
import os
import textwrap
from collections.abc import Iterable
from datetime import datetime, timedelta
from pathlib import Path
from typing import TYPE_CHECKING
from unittest import mock
from unittest.mock import patch

import pandas as pd
import pytest
from task_sdk import FAKE_BUNDLE
from uuid6 import uuid7

from airflow.exceptions import (
    AirflowException,
    AirflowFailException,
    AirflowSensorTimeout,
    AirflowSkipException,
    AirflowTaskTerminated,
    DownstreamTasksSkipped,
)
from airflow.listeners import hookimpl
from airflow.listeners.listener import get_listener_manager
from airflow.providers.standard.operators.python import PythonOperator
from airflow.sdk import (
    DAG,
    BaseOperator,
    Connection,
    dag as dag_decorator,
    get_current_context,
    task as task_decorator,
    timezone,
)
from airflow.sdk.api.datamodels._generated import (
    AssetProfile,
    AssetResponse,
    DagRun,
    DagRunState,
    TaskInstance,
    TaskInstanceState,
)
from airflow.sdk.bases.xcom import BaseXCom
from airflow.sdk.definitions._internal.types import SET_DURING_EXECUTION
from airflow.sdk.definitions.asset import Asset, AssetAlias, Dataset, Model
from airflow.sdk.definitions.param import DagParam
from airflow.sdk.exceptions import ErrorType
from airflow.sdk.execution_time.comms import (
    AssetEventResult,
    AssetEventsResult,
    BundleInfo,
    ConnectionResult,
    DagRunStateResult,
    DeferTask,
    DRCount,
    ErrorResponse,
    GetConnection,
    GetDagRunState,
    GetDRCount,
    GetPreviousDagRun,
    GetTaskStates,
    GetTICount,
    GetVariable,
    GetXCom,
    GetXComSequenceSlice,
    OKResponse,
    PreviousDagRunResult,
    PrevSuccessfulDagRunResult,
    SetRenderedFields,
    SetXCom,
    SkipDownstreamTasks,
    StartupDetails,
    SucceedTask,
    TaskRescheduleStartDate,
    TaskState,
    TaskStatesResult,
    TICount,
    TriggerDagRun,
    VariableResult,
    XComResult,
    XComSequenceSliceResult,
)
from airflow.sdk.execution_time.context import (
    ConnectionAccessor,
    InletEventsAccessors,
    MacrosAccessor,
    OutletEventAccessors,
    TriggeringAssetEventsAccessor,
    VariableAccessor,
)
from airflow.sdk.execution_time.task_runner import (
    RuntimeTaskInstance,
    TaskRunnerMarker,
    _push_xcom_if_needed,
    _xcom_push,
    finalize,
    get_log_url_from_ti,
    parse,
    run,
    startup,
)
from airflow.sdk.execution_time.xcom import XCom
from airflow.utils.types import NOTSET, ArgNotSet

from tests_common.test_utils.mock_operators import AirflowLink

if TYPE_CHECKING:
    from kgb import SpyAgency
import time_machine


def get_inline_dag(dag_id: str, task: BaseOperator) -> DAG:
    """Creates an inline dag and returns it based on dag_id and task."""
    dag = DAG(dag_id=dag_id, start_date=timezone.datetime(2024, 12, 3))
    task.dag = dag

    return dag


class CustomOperator(BaseOperator):
    def execute(self, context):
        task_id = context["task_instance"].task_id
        print(f"Hello World {task_id}!")


def test_parse(test_dags_dir: Path, make_ti_context):
    """Test that checks parsing of a basic dag with an un-mocked parse."""
    what = StartupDetails(
        ti=TaskInstance(
            id=uuid7(),
            task_id="a",
            dag_id="super_basic",
            run_id="c",
            try_number=1,
            dag_version_id=uuid7(),
        ),
        dag_rel_path="super_basic.py",
        bundle_info=BundleInfo(name="my-bundle", version=None),
        ti_context=make_ti_context(),
        start_date=timezone.utcnow(),
    )

    with patch.dict(
        os.environ,
        {
            "AIRFLOW__DAG_PROCESSOR__DAG_BUNDLE_CONFIG_LIST": json.dumps(
                [
                    {
                        "name": "my-bundle",
                        "classpath": "airflow.dag_processing.bundles.local.LocalDagBundle",
                        "kwargs": {"path": str(test_dags_dir), "refresh_interval": 1},
                    }
                ]
            ),
        },
    ):
        ti = parse(what, mock.Mock())

    assert ti.task
    assert ti.task.dag
    assert isinstance(ti.task, BaseOperator)
    assert isinstance(ti.task.dag, DAG)


@pytest.mark.parametrize(
    ("dag_id", "task_id", "expected_error"),
    (
        pytest.param(
            "madeup_dag_id",
            "a",
            mock.call(mock.ANY, dag_id="madeup_dag_id", path="super_basic.py"),
            id="dag-not-found",
        ),
        pytest.param(
            "super_basic",
            "no-such-task",
            mock.call(mock.ANY, task_id="no-such-task", dag_id="super_basic", path="super_basic.py"),
            id="task-not-found",
        ),
    ),
)
def test_parse_not_found(test_dags_dir: Path, make_ti_context, dag_id, task_id, expected_error):
    """Check for nice error messages on dag not found."""
    what = StartupDetails(
        ti=TaskInstance(
            id=uuid7(),
            task_id=task_id,
            dag_id=dag_id,
            run_id="c",
            try_number=1,
            dag_version_id=uuid7(),
        ),
        dag_rel_path="super_basic.py",
        bundle_info=BundleInfo(name="my-bundle", version=None),
        ti_context=make_ti_context(),
        start_date=timezone.utcnow(),
    )

    log = mock.Mock()

    with (
        patch.dict(
            os.environ,
            {
                "AIRFLOW__DAG_PROCESSOR__DAG_BUNDLE_CONFIG_LIST": json.dumps(
                    [
                        {
                            "name": "my-bundle",
                            "classpath": "airflow.dag_processing.bundles.local.LocalDagBundle",
                            "kwargs": {"path": str(test_dags_dir), "refresh_interval": 1},
                        }
                    ]
                ),
            },
        ),
        pytest.raises(SystemExit),
    ):
        parse(what, log)

    expected_error.kwargs["bundle"] = what.bundle_info
    log.error.assert_has_calls([expected_error])


def test_parse_module_in_bundle_root(tmp_path: Path, make_ti_context):
    """Check that the bundle path is added to sys.path, so Dags can import shared modules."""
    tmp_path.joinpath("util.py").write_text("NAME = 'dag_name'")

    dag1_path = tmp_path.joinpath("path_test.py")
    dag1_code = """
    from util import NAME
    from airflow.sdk import DAG
    from airflow.sdk.bases.operator import BaseOperator
    with DAG(NAME):
        BaseOperator(task_id="a")
    """
    dag1_path.write_text(textwrap.dedent(dag1_code))

    what = StartupDetails(
        ti=TaskInstance(
            id=uuid7(),
            task_id="a",
            dag_id="dag_name",
            run_id="c",
            try_number=1,
            dag_version_id=uuid7(),
        ),
        dag_rel_path="path_test.py",
        bundle_info=BundleInfo(name="my-bundle", version=None),
        ti_context=make_ti_context(),
        start_date=timezone.utcnow(),
    )

    with patch.dict(
        os.environ,
        {
            "AIRFLOW__DAG_PROCESSOR__DAG_BUNDLE_CONFIG_LIST": json.dumps(
                [
                    {
                        "name": "my-bundle",
                        "classpath": "airflow.dag_processing.bundles.local.LocalDagBundle",
                        "kwargs": {"path": str(tmp_path), "refresh_interval": 1},
                    }
                ]
            ),
        },
    ):
        ti = parse(what, mock.Mock())

    assert ti.task.dag.dag_id == "dag_name"


def test_run_deferred_basic(time_machine, create_runtime_ti, mock_supervisor_comms):
    """Test that a task can transition to a deferred state."""
    from airflow.providers.standard.sensors.date_time import DateTimeSensorAsync

    # Use the time machine to set the current time
    instant = timezone.datetime(2024, 11, 22)
    task = DateTimeSensorAsync(
        task_id="async",
        target_time=str(instant + timedelta(seconds=3)),
        poke_interval=60,
        timeout=600,
    )
    time_machine.move_to(instant, tick=False)

    # Expected DeferTask
    expected_defer_task = DeferTask(
        state="deferred",
        classpath="airflow.providers.standard.triggers.temporal.DateTimeTrigger",
        # Since we are in the task process here, we expect this to have not been encoded by serde yet
        trigger_kwargs={
            "end_from_trigger": False,
            "moment": instant + timedelta(seconds=3),
        },
        trigger_timeout=None,
        next_method="execute_complete",
        next_kwargs={},
    )

    # Run the task
    ti = create_runtime_ti(dag_id="basic_deferred_run", task=task)
    run(ti, context=ti.get_template_context(), log=mock.MagicMock())

    assert ti.state == TaskInstanceState.DEFERRED

    # send will only be called when the TaskDeferred exception is raised
    mock_supervisor_comms.send.assert_any_call(expected_defer_task)


def test_run_downstream_skipped(mocked_parse, create_runtime_ti, mock_supervisor_comms):
    listener = TestTaskRunnerCallsListeners.CustomListener()
    get_listener_manager().add_listener(listener)

    class CustomOperator(BaseOperator):
        def execute(self, context):
            raise DownstreamTasksSkipped(tasks=["task1", "task2"])

    task = CustomOperator(
        task_id="test_task_runner_calls_listeners_skipped", do_xcom_push=True, multiple_outputs=True
    )
    ti = create_runtime_ti(task=task)

    context = ti.get_template_context()
    log = mock.MagicMock()
    run(ti, context=context, log=log)
    finalize(ti, context=context, log=mock.MagicMock(), state=TaskInstanceState.SUCCESS)

    assert listener.state == [TaskInstanceState.RUNNING, TaskInstanceState.SUCCESS]
    log.info.assert_called_with("Skipping downstream tasks.")
    mock_supervisor_comms.send.assert_any_call(
        SkipDownstreamTasks(tasks=["task1", "task2"], type="SkipDownstreamTasks")
    )


def test_resume_from_deferred(time_machine, create_runtime_ti, mock_supervisor_comms, spy_agency: SpyAgency):
    from airflow.providers.standard.sensors.date_time import DateTimeSensorAsync

    instant_str = "2024-09-30T12:00:00Z"
    instant = timezone.parse(instant_str)
    task = DateTimeSensorAsync(
        task_id="async",
        target_time=instant + timedelta(seconds=3),
        poke_interval=60,
        timeout=600,
    )

    ti = create_runtime_ti(dag_id="basic_deferred_run", task=task)
    ti._ti_context_from_server.next_method = "execute_complete"
    ti._ti_context_from_server.next_kwargs = {
        "__type": "dict",
        "__var": {"event": {"__type": "datetime", "__var": 1727697600.0}},
    }

    spy = spy_agency.spy_on(task.execute_complete)
    state, msg, err = run(ti, context=ti.get_template_context(), log=mock.MagicMock())
    assert err is None
    assert state == TaskInstanceState.SUCCESS
    assert ti.state == TaskInstanceState.SUCCESS

    spy_agency.assert_spy_called_with(spy, mock.ANY, event=instant)


def test_run_basic_skipped(time_machine, create_runtime_ti, mock_supervisor_comms):
    """Test running a basic task that marks itself skipped."""

    task = PythonOperator(
        task_id="skip",
        python_callable=lambda: (_ for _ in ()).throw(
            AirflowSkipException("This task is being skipped intentionally."),
        ),
    )

    ti = create_runtime_ti(dag_id="basic_skipped", task=task)

    instant = timezone.datetime(2024, 12, 3, 10, 0)
    time_machine.move_to(instant, tick=False)

    run(ti, context=ti.get_template_context(), log=mock.MagicMock())

    assert ti.state == TaskInstanceState.SKIPPED

    mock_supervisor_comms.send.assert_called_with(
        TaskState(state=TaskInstanceState.SKIPPED, end_date=instant)
    )


def test_run_raises_base_exception(time_machine, create_runtime_ti, mock_supervisor_comms):
    """Test running a basic task that raises a base exception which should send fail_with_retry state."""

    task = PythonOperator(
        task_id="zero_division_error",
        python_callable=lambda: 1 / 0,
    )

    ti = create_runtime_ti(dag_id="basic_dag_base_exception", task=task)

    instant = timezone.datetime(2024, 12, 3, 10, 0)
    time_machine.move_to(instant, tick=False)

    run(ti, context=ti.get_template_context(), log=mock.MagicMock())

    assert ti.state == TaskInstanceState.FAILED

    mock_supervisor_comms.send.assert_called_with(
        msg=TaskState(
            state=TaskInstanceState.FAILED,
            end_date=instant,
        ),
    )


def test_run_raises_system_exit(time_machine, create_runtime_ti, mock_supervisor_comms):
    """Test running a basic task that exits with SystemExit exception."""

    task = PythonOperator(
        task_id="system_exit_task",
        python_callable=lambda: exit(10),
    )

    ti = create_runtime_ti(task=task, dag_id="basic_dag_system_exit")

    instant = timezone.datetime(2024, 12, 3, 10, 0)
    time_machine.move_to(instant, tick=False)

    log = mock.MagicMock()
    run(ti, context=ti.get_template_context(), log=log)

    assert ti.state == TaskInstanceState.FAILED

    mock_supervisor_comms.send.assert_called_with(TaskState(state=TaskInstanceState.FAILED, end_date=instant))

    log.exception.assert_not_called()
    log.error.assert_called_with(mock.ANY, exit_code=10)


def test_run_raises_airflow_exception(time_machine, create_runtime_ti, mock_supervisor_comms):
    """Test running a basic task that exits with AirflowException."""

    task = PythonOperator(
        task_id="af_exception_task",
        python_callable=lambda: (_ for _ in ()).throw(
            AirflowException("Oops! I am failing with AirflowException!"),
        ),
    )

    ti = create_runtime_ti(task=task, dag_id="basic_dag_af_exception")

    instant = timezone.datetime(2024, 12, 3, 10, 0)
    time_machine.move_to(instant, tick=False)

    run(ti, context=ti.get_template_context(), log=mock.MagicMock())

    assert ti.state == TaskInstanceState.FAILED

    mock_supervisor_comms.send.assert_called_with(TaskState(state=TaskInstanceState.FAILED, end_date=instant))


def test_run_task_timeout(time_machine, create_runtime_ti, mock_supervisor_comms):
    """Test running a basic task that times out."""
    from time import sleep

    task = PythonOperator(
        task_id="sleep",
        execution_timeout=timedelta(milliseconds=10),
        python_callable=lambda: sleep(2),
    )

    ti = create_runtime_ti(task=task, dag_id="basic_dag_time_out")

    instant = timezone.datetime(2024, 12, 3, 10, 0)
    time_machine.move_to(instant, tick=False)

    run(ti, context=ti.get_template_context(), log=mock.MagicMock())

    assert ti.state == TaskInstanceState.FAILED

    # this state can only be reached if the try block passed down the exception to handler of AirflowTaskTimeout
    mock_supervisor_comms.send.assert_called_with(TaskState(state=TaskInstanceState.FAILED, end_date=instant))


def test_basic_templated_dag(mocked_parse, make_ti_context, mock_supervisor_comms, spy_agency):
    """Test running a DAG with templated task."""
    from airflow.providers.standard.operators.bash import BashOperator

    task = BashOperator(
        task_id="templated_task",
        bash_command="echo 'Logical date is {{ logical_date }}'",
    )

    what = StartupDetails(
        ti=TaskInstance(
            id=uuid7(),
            task_id="templated_task",
            dag_id="basic_templated_dag",
            run_id="c",
            try_number=1,
            dag_version_id=uuid7(),
        ),
        bundle_info=FAKE_BUNDLE,
        dag_rel_path="",
        ti_context=make_ti_context(),
        start_date=timezone.utcnow(),
    )
    ti = mocked_parse(what, "basic_templated_dag", task)

    # Ensure that task is locked for execution
    spy_agency.spy_on(task.prepare_for_execution)
    assert not task._lock_for_execution

    run(ti, context=ti.get_template_context(), log=mock.Mock())

    spy_agency.assert_spy_called(task.prepare_for_execution)
    assert ti.task._lock_for_execution
    assert ti.task is not task, "ti.task should be a copy of the original task"
    assert ti.state == TaskInstanceState.SUCCESS

    mock_supervisor_comms.send.assert_any_call(
        msg=SetRenderedFields(
            rendered_fields={
                "bash_command": "echo 'Logical date is 2024-12-01 01:00:00+00:00'",
                "cwd": None,
                "env": None,
            }
        ),
    )


@pytest.mark.parametrize(
    ["task_params", "expected_rendered_fields"],
    [
        pytest.param(
            {"op_args": [], "op_kwargs": {}, "templates_dict": None},
            {"op_args": [], "op_kwargs": {}, "templates_dict": None},
            id="no_templates",
        ),
        pytest.param(
            {
                "op_args": ["arg1", "arg2", 1, 2, 3.75, {"key": "value"}],
                "op_kwargs": {"key1": "value1", "key2": 99.0, "key3": {"nested_key": "nested_value"}},
            },
            {
                "op_args": ["arg1", "arg2", 1, 2, 3.75, {"key": "value"}],
                "op_kwargs": {"key1": "value1", "key2": 99.0, "key3": {"nested_key": "nested_value"}},
            },
            id="mixed_types",
        ),
        pytest.param(
            {"my_tup": (1, 2), "my_set": {1, 2, 3}},
            {"my_tup": [1, 2], "my_set": "{1, 2, 3}"},
            id="tuples_and_sets",
        ),
        pytest.param(
            {"op_args": [("a", "b", "c")], "op_kwargs": {}, "templates_dict": None},
            {"op_args": [["a", "b", "c"]], "op_kwargs": {}, "templates_dict": None},
            id="nested_tuples_within_lists",
        ),
        pytest.param(
            {
                "op_args": [
                    [
                        ("t0.task_id", "t1.task_id", "branch one"),
                        ("t0.task_id", "t2.task_id", "branch two"),
                        ("t0.task_id", "t3.task_id", "branch three"),
                    ]
                ],
                "op_kwargs": {},
                "templates_dict": None,
            },
            {
                "op_args": [
                    [
                        ["t0.task_id", "t1.task_id", "branch one"],
                        ["t0.task_id", "t2.task_id", "branch two"],
                        ["t0.task_id", "t3.task_id", "branch three"],
                    ]
                ],
                "op_kwargs": {},
                "templates_dict": None,
            },
            id="nested_tuples_within_lists_higher_nesting",
        ),
    ],
)
def test_startup_and_run_dag_with_rtif(
    mocked_parse, task_params, expected_rendered_fields, make_ti_context, time_machine, mock_supervisor_comms
):
    """Test startup of a DAG with various rendered templated fields."""

    class CustomOperator(BaseOperator):
        template_fields = tuple(task_params.keys())

        def __init__(self, *args, **kwargs):
            super().__init__(*args, **kwargs)
            for key, value in task_params.items():
                setattr(self, key, value)

        def execute(self, context):
            for key in self.template_fields:
                print(key, getattr(self, key))

    task = CustomOperator(task_id="templated_task")
    instant = timezone.datetime(2024, 12, 3, 10, 0)

    what = StartupDetails(
        ti=TaskInstance(
            id=uuid7(),
            task_id="templated_task",
            dag_id="basic_dag",
            run_id="c",
            try_number=1,
            dag_version_id=uuid7(),
        ),
        dag_rel_path="",
        bundle_info=FAKE_BUNDLE,
        ti_context=make_ti_context(),
        start_date=timezone.utcnow(),
    )
    mocked_parse(what, "basic_dag", task)

    time_machine.move_to(instant, tick=False)

    mock_supervisor_comms._get_response.return_value = what

    run(*startup())
    expected_calls = [
        mock.call.send(SetRenderedFields(rendered_fields=expected_rendered_fields)),
        mock.call.send(
            msg=SucceedTask(
                end_date=instant,
                state=TaskInstanceState.SUCCESS,
                task_outlets=[],
                outlet_events=[],
            ),
        ),
    ]
    mock_supervisor_comms.assert_has_calls(expected_calls)


@patch("os.execvp")
@patch("os.set_inheritable")
def test_task_run_with_user_impersonation(
    mock_set_inheritable, mock_execvp, mocked_parse, make_ti_context, time_machine, mock_supervisor_comms
):
    class CustomOperator(BaseOperator):
        def execute(self, context):
            print("Hi from CustomOperator!")

    task = CustomOperator(task_id="impersonation_task", run_as_user="airflowuser")
    instant = timezone.datetime(2024, 12, 3, 10, 0)

    what = StartupDetails(
        ti=TaskInstance(
            id=uuid7(),
            task_id="impersonation_task",
            dag_id="basic_dag",
            run_id="c",
            try_number=1,
            dag_version_id=uuid7(),
        ),
        dag_rel_path="",
        bundle_info=FAKE_BUNDLE,
        ti_context=make_ti_context(),
        start_date=timezone.utcnow(),
    )

    mocked_parse(what, "basic_dag", task)
    time_machine.move_to(instant, tick=False)

    mock_supervisor_comms._get_response.return_value = what
    mock_supervisor_comms.socket.fileno.return_value = 42

    with mock.patch.dict(os.environ, {}, clear=True):
        startup()

        assert os.environ["_AIRFLOW__REEXECUTED_PROCESS"] == "1"
        assert "_AIRFLOW__STARTUP_MSG" in os.environ

        mock_set_inheritable.assert_called_once_with(42, True)
        actual_cmd = mock_execvp.call_args.args[1]

        assert actual_cmd[:5] == ["sudo", "-E", "-H", "-u", "airflowuser"]
        assert "python" in actual_cmd[5]
        assert actual_cmd[6] == "-c"
        assert actual_cmd[7] == "from airflow.sdk.execution_time.task_runner import main; main()"


@patch("airflow.sdk.execution_time.task_runner.getuser")
def test_task_run_with_user_impersonation_default_user(
    mock_get_user, mocked_parse, make_ti_context, time_machine, mock_supervisor_comms
):
    class CustomOperator(BaseOperator):
        def execute(self, context):
            print("Hi from CustomOperator!")

    task = CustomOperator(task_id="impersonation_task", run_as_user="default_user")
    instant = timezone.datetime(2024, 12, 3, 10, 0)

    what = StartupDetails(
        ti=TaskInstance(
            id=uuid7(),
            task_id="impersonation_task",
            dag_id="basic_dag",
            run_id="c",
            try_number=1,
            dag_version_id=uuid7(),
        ),
        dag_rel_path="",
        bundle_info=FAKE_BUNDLE,
        ti_context=make_ti_context(),
        start_date=timezone.utcnow(),
    )

    mocked_parse(what, "basic_dag", task)
    time_machine.move_to(instant, tick=False)

    mock_supervisor_comms._get_response.return_value = what
    mock_supervisor_comms.socket.fileno.return_value = 42
    mock_get_user.return_value = "default_user"

    with mock.patch.dict(os.environ, {}, clear=True):
        startup()

        assert "_AIRFLOW__REEXECUTED_PROCESS" not in os.environ
        assert "_AIRFLOW__STARTUP_MSG" not in os.environ


@pytest.mark.parametrize(
    ["command", "rendered_command"],
    [
        ("{{ task.task_id }}", "templated_task"),
        ("{{ run_id }}", "c"),
        ("{{ logical_date }}", "2024-12-01 01:00:00+00:00"),
    ],
)
@pytest.mark.usefixtures("mock_supervisor_comms")
def test_startup_and_run_dag_with_templated_fields(
    command, rendered_command, create_runtime_ti, time_machine
):
    """Test startup of a DAG with various templated fields."""
    from airflow.providers.standard.operators.bash import BashOperator

    task = BashOperator(task_id="templated_task", bash_command=command)

    ti = create_runtime_ti(
        task=task, dag_id="basic_dag", logical_date="2024-12-01 01:00:00+00:00", run_id="c"
    )

    instant = timezone.datetime(2024, 12, 3, 10, 0)
    time_machine.move_to(instant, tick=False)
    run(ti, context=ti.get_template_context(), log=mock.MagicMock())
    assert ti.task.bash_command == rendered_command


def test_get_context_in_task(create_runtime_ti, time_machine, mock_supervisor_comms):
    """Test that the `get_current_context` & `set_current_context` work correctly."""

    class MyContextAssertOperator(BaseOperator):
        def execute(self, context):
            # Ensure the context returned by get_current_context is the same as the
            # context passed to the operator
            assert context == get_current_context()

    task = MyContextAssertOperator(task_id="assert_context")

    ti = create_runtime_ti(task=task)

    instant = timezone.datetime(2024, 12, 3, 10, 0)
    time_machine.move_to(instant, tick=False)

    run(ti, context=ti.get_template_context(), log=mock.MagicMock())

    assert ti.state == TaskInstanceState.SUCCESS

    # Ensure the task is Successful
    mock_supervisor_comms.send.assert_called_once_with(
        msg=SucceedTask(state=TaskInstanceState.SUCCESS, end_date=instant, task_outlets=[], outlet_events=[]),
    )


@pytest.mark.parametrize(
    ["dag_id", "task_id", "fail_with_exception"],
    [
        pytest.param(
            "basic_failed", "fail-exception", AirflowFailException("Oops. Failing by AirflowFailException!")
        ),
        pytest.param(
            "basic_failed2",
            "sensor-timeout-exception",
            AirflowSensorTimeout("Oops. Failing by AirflowSensorTimeout!"),
        ),
        pytest.param(
            "basic_failed3",
            "task-terminated-exception",
            AirflowTaskTerminated("Oops. Failing by AirflowTaskTerminated!"),
        ),
    ],
)
def test_run_basic_failed(
    time_machine, create_runtime_ti, dag_id, task_id, fail_with_exception, mock_supervisor_comms
):
    """Test running a basic task that marks itself as failed by raising exception."""

    class CustomOperator(BaseOperator):
        def __init__(self, e, *args, **kwargs):
            super().__init__(*args, **kwargs)
            self.e = e

        def execute(self, context):
            print(f"raising exception {self.e}")
            raise self.e

    task = CustomOperator(task_id=task_id, e=fail_with_exception)

    ti = create_runtime_ti(task=task, dag_id=dag_id)

    instant = timezone.datetime(2024, 12, 3, 10, 0)
    time_machine.move_to(instant, tick=False)

    run(ti, context=ti.get_template_context(), log=mock.MagicMock())

    assert ti.state == TaskInstanceState.FAILED

    mock_supervisor_comms.send.assert_called_once_with(
        msg=TaskState(state=TaskInstanceState.FAILED, end_date=instant)
    )


def test_dag_parsing_context(make_ti_context, mock_supervisor_comms, monkeypatch, test_dags_dir):
    """
    Test that the DAG parsing context is correctly set during the startup process.

    This test verifies that the DAG and task IDs are correctly set in the parsing context
    when a DAG is started up.
    """
    dag_id = "dag_parsing_context_test"
    task_id = "conditional_task"

    what = StartupDetails(
        ti=TaskInstance(
            id=uuid7(), task_id=task_id, dag_id=dag_id, run_id="c", try_number=1, dag_version_id=uuid7()
        ),
        dag_rel_path="dag_parsing_context.py",
        bundle_info=BundleInfo(name="my-bundle", version=None),
        ti_context=make_ti_context(dag_id=dag_id, run_id="c"),
        start_date=timezone.utcnow(),
    )

    mock_supervisor_comms._get_response.return_value = what

    # Set the environment variable for DAG bundles
    # We use the DAG defined in `task_sdk/tests/dags/dag_parsing_context.py` for this test!
    dag_bundle_val = json.dumps(
        [
            {
                "name": "my-bundle",
                "classpath": "airflow.dag_processing.bundles.local.LocalDagBundle",
                "kwargs": {"path": str(test_dags_dir), "refresh_interval": 1},
            }
        ]
    )

    monkeypatch.setenv("AIRFLOW__DAG_PROCESSOR__DAG_BUNDLE_CONFIG_LIST", dag_bundle_val)
    ti, _, _ = startup()

    # Presence of `conditional_task` below means DAG ID is properly set in the parsing context!
    # Check the dag file for the actual logic!
    assert ti.task.dag.task_dict.keys() == {"visible_task", "conditional_task"}


@pytest.mark.parametrize(
    ["task_outlets", "expected_msg"],
    [
        pytest.param(
            [Asset(name="s3://bucket/my-task", uri="s3://bucket/my-task")],
            SucceedTask(
                state="success",
                end_date=timezone.datetime(2024, 12, 3, 10, 0),
                task_outlets=[
                    AssetProfile(name="s3://bucket/my-task", uri="s3://bucket/my-task", type="Asset")
                ],
                outlet_events=[],
            ),
            id="asset",
        ),
        pytest.param(
            [Dataset(name="s3://bucket/my-task", uri="s3://bucket/my-task")],
            SucceedTask(
                state="success",
                end_date=timezone.datetime(2024, 12, 3, 10, 0),
                task_outlets=[
                    AssetProfile(name="s3://bucket/my-task", uri="s3://bucket/my-task", type="Asset")
                ],
                outlet_events=[],
            ),
            id="dataset",
        ),
        pytest.param(
            [Model(name="s3://bucket/my-task", uri="s3://bucket/my-task")],
            SucceedTask(
                state="success",
                end_date=timezone.datetime(2024, 12, 3, 10, 0),
                task_outlets=[
                    AssetProfile(name="s3://bucket/my-task", uri="s3://bucket/my-task", type="Asset")
                ],
                outlet_events=[],
            ),
            id="model",
        ),
        pytest.param(
            [Asset.ref(name="s3://bucket/my-task")],
            SucceedTask(
                state="success",
                end_date=timezone.datetime(2024, 12, 3, 10, 0),
                task_outlets=[AssetProfile(name="s3://bucket/my-task", type="AssetNameRef")],
                outlet_events=[],
            ),
            id="name-ref",
        ),
        pytest.param(
            [Asset.ref(uri="s3://bucket/my-task")],
            SucceedTask(
                state="success",
                end_date=timezone.datetime(2024, 12, 3, 10, 0),
                task_outlets=[AssetProfile(uri="s3://bucket/my-task", type="AssetUriRef")],
                outlet_events=[],
            ),
            id="uri-ref",
        ),
        pytest.param(
            [AssetAlias(name="example-alias", group="asset")],
            SucceedTask(
                state="success",
                end_date=timezone.datetime(2024, 12, 3, 10, 0),
                task_outlets=[AssetProfile(name="example-alias", type="AssetAlias")],
                outlet_events=[],
            ),
            id="asset-alias",
        ),
    ],
)
def test_run_with_asset_outlets(
    time_machine, create_runtime_ti, mock_supervisor_comms, task_outlets, expected_msg
):
    """Test running a basic task that contains asset outlets."""
    from airflow.providers.standard.operators.bash import BashOperator

    task = BashOperator(
        outlets=task_outlets,
        task_id="asset-outlet-task",
        bash_command="echo 'hi'",
    )

    ti = create_runtime_ti(task=task, dag_id="dag_with_asset_outlet_task")
    instant = timezone.datetime(2024, 12, 3, 10, 0)
    time_machine.move_to(instant, tick=False)

    with mock.patch(
        "airflow.sdk.execution_time.task_runner._validate_task_inlets_and_outlets"
    ) as validate_mock:
        run(ti, context=ti.get_template_context(), log=mock.MagicMock())

    validate_mock.assert_called_once()

    mock_supervisor_comms.send.assert_any_call(expected_msg)


def test_run_with_asset_inlets(create_runtime_ti, mock_supervisor_comms):
    """Test running a basic task that contains asset inlets."""
    asset_event_resp = AssetEventResult(
        id=1,
        created_dagruns=[],
        timestamp=timezone.utcnow(),
        asset=AssetResponse(name="test", uri="test", group="asset"),
    )
    events_result = AssetEventsResult(asset_events=[asset_event_resp])
    mock_supervisor_comms.send.return_value = events_result

    from airflow.providers.standard.operators.bash import BashOperator

    task = BashOperator(
        inlets=[Asset(name="test", uri="test://uri"), AssetAlias(name="alias-name")],
        task_id="asset-outlet-task",
        bash_command="echo 0",
    )

    ti = create_runtime_ti(task=task, dag_id="dag_with_asset_outlet_task")
    run(ti, context=ti.get_template_context(), log=mock.MagicMock())
    inlet_events = ti.get_template_context()["inlet_events"]

    # access the asset events of Asset(name="test", uri="test://uri")
    assert inlet_events[0] == [asset_event_resp]
    assert inlet_events[-2] == [asset_event_resp]
    assert inlet_events[Asset(name="test", uri="test://uri")] == [asset_event_resp]

    # access the asset events of AssetAlias(name="alias-name")
    assert inlet_events[1] == [asset_event_resp]
    assert inlet_events[-1] == [asset_event_resp]
    assert inlet_events[AssetAlias(name="alias-name")] == [asset_event_resp]

    # access with invalid index
    with pytest.raises(IndexError):
        inlet_events[2]

    with pytest.raises(IndexError):
        inlet_events[-3]

    with pytest.raises(KeyError):
        inlet_events[Asset(name="no such asset in inlets")]


@mock.patch("airflow.sdk.execution_time.task_runner.context_to_airflow_vars")
@mock.patch.dict(os.environ, {}, clear=True)
def test_execute_task_exports_env_vars(
    mock_context_to_airflow_vars, create_runtime_ti, mock_supervisor_comms
):
    """Test that _execute_task exports airflow context to environment variables."""

    def test_function():
        return "test function"

    task = PythonOperator(
        task_id="test_task",
        python_callable=test_function,
    )

    ti = create_runtime_ti(task=task, dag_id="dag_with_env_vars")

    mock_env_vars = {"AIRFLOW_CTX_DAG_ID": "test_dag_env_vars", "AIRFLOW_CTX_TASK_ID": "test_env_task"}
    mock_context_to_airflow_vars.return_value = mock_env_vars
    run(ti, ti.get_template_context(), log=mock.MagicMock())

    assert os.environ["AIRFLOW_CTX_DAG_ID"] == "test_dag_env_vars"
    assert os.environ["AIRFLOW_CTX_TASK_ID"] == "test_env_task"


def test_execute_success_task_with_rendered_map_index(create_runtime_ti, mock_supervisor_comms):
    """Test that the map index is rendered in the task context."""

    def test_function():
        return "test function"

    task = PythonOperator(
        task_id="test_task",
        python_callable=test_function,
        map_index_template="Hello! {{ run_id }}",
    )

    ti = create_runtime_ti(task=task, dag_id="dag_with_map_index_template")

    run(ti, ti.get_template_context(), log=mock.MagicMock())

    assert ti.rendered_map_index == "Hello! test_run"


def test_execute_failed_task_with_rendered_map_index(create_runtime_ti, mock_supervisor_comms):
    """Test that the map index is rendered in the task context."""

    task = BaseOperator(task_id="test_task", map_index_template="Hello! {{ run_id }}")

    ti = create_runtime_ti(task=task, dag_id="dag_with_map_index_template")

    run(ti, ti.get_template_context(), log=mock.MagicMock())

    assert ti.rendered_map_index == "Hello! test_run"


class TestRuntimeTaskInstance:
    def test_get_context_without_ti_context_from_server(self, mocked_parse, make_ti_context):
        """Test get_template_context without ti_context_from_server."""

        task = BaseOperator(task_id="hello")
        dag_id = "basic_task"

        # Assign task to DAG
        get_inline_dag(dag_id=dag_id, task=task)

        ti_id = uuid7()
        ti = TaskInstance(
            id=ti_id,
            task_id=task.task_id,
            dag_id=dag_id,
            run_id="test_run",
            try_number=1,
            dag_version_id=uuid7(),
        )
        start_date = timezone.datetime(2025, 1, 1)

        # Keep the context empty
        runtime_ti = RuntimeTaskInstance.model_construct(
            **ti.model_dump(exclude_unset=True),
            task=task,
            _ti_context_from_server=None,
            start_date=start_date,
        )
        context = runtime_ti.get_template_context()

        # Verify the context keys and values
        assert context == {
            "params": {},
            "var": {
                "json": VariableAccessor(deserialize_json=True),
                "value": VariableAccessor(deserialize_json=False),
            },
            "conn": ConnectionAccessor(),
            "dag": runtime_ti.task.dag,
            "inlets": task.inlets,
            "inlet_events": InletEventsAccessors(inlets=[]),
            "macros": MacrosAccessor(),
            "map_index_template": task.map_index_template,
            "outlet_events": OutletEventAccessors(),
            "outlets": task.outlets,
            "run_id": "test_run",
            "task": task,
            "task_instance": runtime_ti,
            "ti": runtime_ti,
        }

    def test_get_context_with_ti_context_from_server(self, create_runtime_ti, mock_supervisor_comms):
        """Test the context keys are added when sent from API server (mocked)"""

        task = BaseOperator(task_id="hello")

        # Assume the context is sent from the API server
        # `task-sdk/tests/api/test_client.py::test_task_instance_start` checks the context is received
        # from the API server
        runtime_ti = create_runtime_ti(task=task, dag_id="basic_task")

        dr = runtime_ti._ti_context_from_server.dag_run

        mock_supervisor_comms.send.return_value = PrevSuccessfulDagRunResult(
            data_interval_end=dr.logical_date - timedelta(hours=1),
            data_interval_start=dr.logical_date - timedelta(hours=2),
            start_date=dr.start_date - timedelta(hours=1),
            end_date=dr.start_date,
        )

        context = runtime_ti.get_template_context()

        assert context == {
            "params": {},
            "var": {
                "json": VariableAccessor(deserialize_json=True),
                "value": VariableAccessor(deserialize_json=False),
            },
            "conn": ConnectionAccessor(),
            "dag": runtime_ti.task.dag,
            "inlets": task.inlets,
            "inlet_events": InletEventsAccessors(inlets=[]),
            "macros": MacrosAccessor(),
            "map_index_template": task.map_index_template,
            "outlet_events": OutletEventAccessors(),
            "outlets": task.outlets,
            "prev_data_interval_end_success": timezone.datetime(2024, 12, 1, 0, 0, 0),
            "prev_data_interval_start_success": timezone.datetime(2024, 11, 30, 23, 0, 0),
            "prev_end_date_success": timezone.datetime(2024, 12, 1, 1, 0, 0),
            "prev_start_date_success": timezone.datetime(2024, 12, 1, 0, 0, 0),
            "run_id": "test_run",
            "task": task,
            "task_instance": runtime_ti,
            "ti": runtime_ti,
            "dag_run": dr,
            "data_interval_end": timezone.datetime(2024, 12, 1, 1, 0, 0),
            "data_interval_start": timezone.datetime(2024, 12, 1, 1, 0, 0),
            "logical_date": timezone.datetime(2024, 12, 1, 1, 0, 0),
            "task_reschedule_count": 0,
            "triggering_asset_events": TriggeringAssetEventsAccessor.build(dr.consumed_asset_events),
            "ds": "2024-12-01",
            "ds_nodash": "20241201",
            "task_instance_key_str": "basic_task__hello__20241201",
            "ts": "2024-12-01T01:00:00+00:00",
            "ts_nodash": "20241201T010000",
            "ts_nodash_with_tz": "20241201T010000+0000",
        }

    def test_lazy_loading_not_triggered_until_accessed(self, create_runtime_ti, mock_supervisor_comms):
        """Ensure lazy-loaded attributes are not resolved until accessed."""
        task = BaseOperator(task_id="hello")
        runtime_ti = create_runtime_ti(task=task, dag_id="basic_task")

        mock_supervisor_comms.send.return_value = PrevSuccessfulDagRunResult(
            data_interval_end=timezone.datetime(2025, 1, 1, 2, 0, 0),
            data_interval_start=timezone.datetime(2025, 1, 1, 1, 0, 0),
            start_date=timezone.datetime(2025, 1, 1, 1, 0, 0),
            end_date=timezone.datetime(2025, 1, 1, 2, 0, 0),
        )

        context = runtime_ti.get_template_context()

        # Assert lazy attributes are not resolved initially
        mock_supervisor_comms.send.assert_not_called()

        # Access a lazy-loaded attribute to trigger computation
        assert context["prev_data_interval_start_success"] == timezone.datetime(2025, 1, 1, 1, 0, 0)

        # Now the lazy attribute should trigger the call
        mock_supervisor_comms.send.assert_called_once()

    def test_get_connection_from_context(self, create_runtime_ti, mock_supervisor_comms):
        """Test that the connection is fetched from the API server via the Supervisor lazily when accessed"""

        task = BaseOperator(task_id="hello")

        conn = ConnectionResult(
            conn_id="test_conn",
            conn_type="mysql",
            host="mysql",
            schema="airflow",
            login="root",
            password="password",
            port=1234,
            extra='{"extra_key": "extra_value"}',
        )

        runtime_ti = create_runtime_ti(task=task, dag_id="test_get_connection_from_context")
        mock_supervisor_comms.send.return_value = conn

        context = runtime_ti.get_template_context()

        # Assert that the connection is not fetched from the API server yet!
        # The connection should be only fetched connection is accessed
        mock_supervisor_comms.send.assert_not_called()

        # Access the connection from the context
        conn_from_context = context["conn"].test_conn

        mock_supervisor_comms.send.assert_called_once_with(GetConnection(conn_id="test_conn"))

        assert conn_from_context == Connection(
            conn_id="test_conn",
            conn_type="mysql",
            description=None,
            host="mysql",
            schema="airflow",
            login="root",
            password="password",
            port=1234,
            extra='{"extra_key": "extra_value"}',
        )

        dejson_from_conn = conn_from_context.extra_dejson
        assert dejson_from_conn == {"extra_key": "extra_value"}

    def test_template_render(self, create_runtime_ti):
        task = BaseOperator(task_id="test_template_render_task")

        runtime_ti = create_runtime_ti(task=task, dag_id="test_template_render")
        template_context = runtime_ti.get_template_context()
        result = runtime_ti.task.render_template(
            "Task: {{ dag.dag_id }} -> {{ task.task_id }}", template_context
        )
        assert result == "Task: test_template_render -> test_template_render_task"

    @pytest.mark.parametrize(
        ["content", "expected_output"],
        [
            ('{{ conn.get("a_connection").host }}', "hostvalue"),
            ('{{ conn.get("a_connection", "unused_fallback").host }}', "hostvalue"),
            ("{{ conn.a_connection.host }}", "hostvalue"),
            ("{{ conn.a_connection.login }}", "loginvalue"),
            ("{{ conn.a_connection.schema }}", "schemavalues"),
            ("{{ conn.a_connection.password }}", "passwordvalue"),
            ('{{ conn.a_connection.extra_dejson["extra__asana__workspace"] }}', "extra1"),
            ("{{ conn.a_connection.extra_dejson.extra__asana__workspace }}", "extra1"),
        ],
    )
    def test_template_with_connection(
        self, content, expected_output, create_runtime_ti, mock_supervisor_comms
    ):
        """
        Test the availability of connections in templates
        """
        task = BaseOperator(task_id="hello")
        runtime_ti = create_runtime_ti(task=task, dag_id="test_template_with_connection")

        conn = ConnectionResult(
            conn_id="a_connection",
            conn_type="a_type",
            host="hostvalue",
            login="loginvalue",
            password="passwordvalue",
            schema="schemavalues",
            extra='{"extra__asana__workspace": "extra1"}',
        )

        mock_supervisor_comms.send.return_value = conn

        context = runtime_ti.get_template_context()
        result = runtime_ti.task.render_template(content, context)
        assert result == expected_output

    @pytest.mark.parametrize(
        ["accessor_type", "var_value", "expected_value"],
        [
            pytest.param("value", "test_value", "test_value"),
            pytest.param(
                "json",
                '{\r\n  "key1": "value1",\r\n  "key2": "value2",\r\n  "enabled": true,\r\n  "threshold": 42\r\n}',
                {"key1": "value1", "key2": "value2", "enabled": True, "threshold": 42},
            ),
        ],
    )
    def test_get_variable_from_context(
        self, create_runtime_ti, mock_supervisor_comms, accessor_type, var_value: str, expected_value
    ):
        """Test that the variable is fetched from the API server via the Supervisor lazily when accessed"""

        task = BaseOperator(task_id="hello")
        runtime_ti = create_runtime_ti(task=task)

        var = VariableResult(key="test_key", value=var_value)

        mock_supervisor_comms.send.return_value = var

        context = runtime_ti.get_template_context()

        # Assert that the variable is not fetched from the API server yet!
        # The variable should be only fetched connection is accessed
        mock_supervisor_comms.send.assert_not_called()

        # Access the variable from the context
        var_from_context = context["var"][accessor_type].test_key

        mock_supervisor_comms.send.assert_called_once_with(GetVariable(key="test_key"))

        assert var_from_context == expected_value

    @pytest.mark.parametrize(
        "map_indexes",
        [
            pytest.param(-1, id="not_mapped_index"),
            pytest.param(1, id="single_map_index"),
            pytest.param([0, 1], id="multiple_map_indexes"),
            pytest.param((0, 1), id="any_iterable_multi_indexes"),
            pytest.param(None, id="index_none"),
            pytest.param(NOTSET, id="index_not_set"),
        ],
    )
    @pytest.mark.parametrize(
        "task_ids",
        [
            pytest.param("push_task", id="single_task"),
            pytest.param(["push_task1", "push_task2"], id="tid_multiple_tasks"),
            pytest.param({"push_task1", "push_task2"}, id="tid_any_iterable"),
            pytest.param(None, id="tid_none"),
            pytest.param(NOTSET, id="tid_not_set"),
        ],
    )
    @pytest.mark.parametrize(
        "xcom_values",
        [
            pytest.param("hello", id="string_value"),
            pytest.param("'hello'", id="quoted_string_value"),
            pytest.param({"key": "value"}, id="json_value"),
            pytest.param([], id="empty_list_no_xcoms_found"),
            pytest.param((1, 2, 3), id="tuple_int_value"),
            pytest.param([1, 2, 3], id="list_int_value"),
            pytest.param(42, id="int_value"),
            pytest.param(True, id="boolean_value"),
            pytest.param(pd.DataFrame({"col1": [1, 2], "col2": [3, 4]}), id="dataframe_value"),
        ],
    )
    def test_xcom_pull(
        self,
        create_runtime_ti,
        mock_supervisor_comms,
        spy_agency,
        xcom_values,
        task_ids,
        map_indexes,
    ):
        """
        Test that a task makes an expected call to the Supervisor to pull XCom values
        based on various task_ids, map_indexes, and xcom_values configurations.
        """
        map_indexes_kwarg = {} if map_indexes is NOTSET else {"map_indexes": map_indexes}
        task_ids_kwarg = {} if task_ids is NOTSET else {"task_ids": task_ids}
        from airflow.serialization.serde import deserialize

        spy_agency.spy_on(deserialize)

        class CustomOperator(BaseOperator):
            def execute(self, context):
                value = context["ti"].xcom_pull(key="key", **task_ids_kwarg, **map_indexes_kwarg)
                print(f"Pulled XCom Value: {value}")

        test_task_id = "pull_task"
        task = CustomOperator(task_id=test_task_id)

        # In case of the specific map_index or None we should check it is passed to TI
        extra_for_ti = {"map_index": map_indexes} if map_indexes in (1, None) else {}
        runtime_ti = create_runtime_ti(task=task, **extra_for_ti)

        ser_value = BaseXCom.serialize_value(xcom_values)

        def mock_send_side_effect(*args, **kwargs):
            msg = kwargs.get("msg") or args[0]
            print(f"{args=}, {kwargs=}, {msg=}")
            if isinstance(msg, GetXComSequenceSlice):
                return XComSequenceSliceResult(root=[ser_value])
            return XComResult(key="key", value=ser_value)

        mock_supervisor_comms.send.side_effect = mock_send_side_effect

        run(runtime_ti, context=runtime_ti.get_template_context(), log=mock.MagicMock())
        spy_agency.assert_spy_called_with(deserialize, ser_value)

        if not isinstance(task_ids, Iterable) or isinstance(task_ids, str):
            task_ids = [task_ids]

        if not isinstance(map_indexes, Iterable):
            map_indexes = [map_indexes]

        for task_id in task_ids:
            # Without task_ids (or None) expected behavior is to pull with calling task_id
            if task_id is None or isinstance(task_id, ArgNotSet):
                task_id = test_task_id
            for map_index in map_indexes:
                if map_index == NOTSET:
                    mock_supervisor_comms.send.assert_any_call(
                        msg=GetXComSequenceSlice(
                            key="key",
                            dag_id="test_dag",
                            run_id="test_run",
                            task_id=task_id,
                            start=None,
                            stop=None,
                            step=None,
                        ),
                    )
                else:
                    expected_map_index = map_index if map_index is not None else None
                    mock_supervisor_comms.send.assert_any_call(
                        msg=GetXCom(
                            key="key",
                            dag_id="test_dag",
                            run_id="test_run",
                            task_id=task_id,
                            map_index=expected_map_index,
                        ),
                    )

    @pytest.mark.parametrize(
        "task_ids, map_indexes, expected_value",
        [
            pytest.param("task_a", 0, {"a": 1, "b": 2}, id="task_id is str, map_index is int"),
            pytest.param("task_a", [0], [{"a": 1, "b": 2}], id="task_id is str, map_index is list"),
            pytest.param("task_a", None, {"a": 1, "b": 2}, id="task_id is str, map_index is None"),
            pytest.param(["task_a"], 0, [{"a": 1, "b": 2}], id="task_id is list, map_index is int"),
            pytest.param(["task_a"], [0], [{"a": 1, "b": 2}], id="task_id is list, map_index is list"),
            pytest.param(["task_a"], None, [{"a": 1, "b": 2}], id="task_id is list, map_index is None"),
            pytest.param(
                ["task_a"], NOTSET, [{"a": 1, "b": 2}], id="task_id is list, map_index is ArgNotSet"
            ),
            pytest.param(None, 0, {"a": 1, "b": 2}, id="task_id is None, map_index is int"),
            pytest.param(None, [0], [{"a": 1, "b": 2}], id="task_id is None, map_index is list"),
            pytest.param(None, None, {"a": 1, "b": 2}, id="task_id is None, map_index is None"),
            pytest.param(
                ["task_a", "task_b"],
                NOTSET,
                [{"a": 1, "b": 2}, {"c": 3, "d": 4}],
                id="multiple task_ids, map_index is ArgNotSet",
            ),
            pytest.param("task_a", NOTSET, {"a": 1, "b": 2}, id="task_id is str, map_index is ArgNotSet"),
            pytest.param(None, NOTSET, {"a": 1, "b": 2}, id="task_id is None, map_index is ArgNotSet"),
        ],
    )
    def test_xcom_pull_return_values(
        self,
        create_runtime_ti,
        mock_supervisor_comms,
        task_ids,
        map_indexes,
        expected_value,
    ):
        """
        Tests return value of xcom_pull under various combinations of task_ids and map_indexes.
        Also verifies the correct XCom method (get_one vs get_all) is called.
        """

        class CustomOperator(BaseOperator):
            def execute(self, context):
                print("This is a custom operator")

        test_task_id = "pull_task"
        task = CustomOperator(task_id=test_task_id)
        runtime_ti = create_runtime_ti(task=task)

        with patch.object(XCom, "get_one") as mock_get_one, patch.object(XCom, "get_all") as mock_get_all:
            if map_indexes == NOTSET:
                # Use side_effect to return different values for different tasks
                def mock_get_all_side_effect(task_id, **kwargs):
                    if task_id == "task_b":
                        return [{"c": 3, "d": 4}]
                    return [{"a": 1, "b": 2}]

                mock_get_all.side_effect = mock_get_all_side_effect
                mock_get_one.return_value = None
            else:
                mock_get_one.return_value = {"a": 1, "b": 2}
                mock_get_all.return_value = None

            xcom = runtime_ti.xcom_pull(key="key", task_ids=task_ids, map_indexes=map_indexes)
            assert xcom == expected_value
            if map_indexes == NOTSET:
                assert mock_get_all.called
                assert not mock_get_one.called
            else:
                assert mock_get_one.called
                assert not mock_get_all.called

    @pytest.mark.parametrize(
        "api_return_value",
        [
            pytest.param(("data", "test_value"), id="api returns tuple"),
            pytest.param({"data": "test_value"}, id="api returns dict"),
            pytest.param(None, id="api returns None, no xcom found"),
        ],
    )
    def test_xcom_pull_with_no_map_index(
        self,
        api_return_value,
        create_runtime_ti,
        mock_supervisor_comms,
    ):
        """
        Test xcom_pull when map_indexes is not specified, so that XCom.get_all is called.
        The test also tests if the response is deserialized and returned.
        """
        test_task_id = "pull_task"
        task = BaseOperator(task_id=test_task_id)
        runtime_ti = create_runtime_ti(task=task)

        ser_value = BaseXCom.serialize_value(api_return_value)

        def mock_send_side_effect(*args, **kwargs):
            msg = kwargs.get("msg") or args[0]
            if isinstance(msg, GetXComSequenceSlice):
                return XComSequenceSliceResult(root=[ser_value])
            return XComResult(key="test_key", value=None)

        mock_supervisor_comms.send.side_effect = mock_send_side_effect
        result = runtime_ti.xcom_pull(key="test_key", task_ids="task_a")

        # if the API returns a tuple or dict, the below assertion assures that the value is deserialized correctly by XCom.get_all
        assert result == api_return_value

        mock_supervisor_comms.send.assert_called_once_with(
            msg=GetXComSequenceSlice(
                key="test_key",
                dag_id=runtime_ti.dag_id,
                run_id=runtime_ti.run_id,
                task_id="task_a",
                start=None,
                stop=None,
                step=None,
            ),
        )

    def test_get_param_from_context(
        self, mocked_parse, make_ti_context, mock_supervisor_comms, create_runtime_ti
    ):
        """Test that a params can be retrieved from context."""

        class CustomOperator(BaseOperator):
            def execute(self, context):
                value = context["params"]
                print("The dag params are", value)

        task = CustomOperator(task_id="print-params")
        runtime_ti = create_runtime_ti(
            dag_id="basic_param_dag",
            task=task,
            conf={
                "x": 3,
                "text": "Hello World!",
                "flag": False,
                "a_simple_list": ["one", "two", "three", "actually one value is made per line"],
            },
        )
        run(runtime_ti, context=runtime_ti.get_template_context(), log=mock.MagicMock())

        assert runtime_ti.task.dag.params == {
            "x": 3,
            "text": "Hello World!",
            "flag": False,
            "a_simple_list": ["one", "two", "three", "actually one value is made per line"],
        }

    @pytest.mark.parametrize(
        ("logical_date", "check"),
        (
            pytest.param(None, pytest.raises(KeyError), id="no-logical-date"),
            pytest.param(timezone.datetime(2024, 12, 3), contextlib.nullcontext(), id="with-logical-date"),
        ),
    )
    def test_no_logical_date_key_error(
        self, mocked_parse, make_ti_context, mock_supervisor_comms, create_runtime_ti, logical_date, check
    ):
        """Test that a params can be retrieved from context."""

        class CustomOperator(BaseOperator):
            def execute(self, context):
                for key in ("ds", "ds_nodash", "ts", "ts_nodash", "ts_nodash_with_tz"):
                    with check:
                        context[key]
                # We should always be able to get this
                assert context["task_instance_key_str"]

        task = CustomOperator(task_id="print-params")
        runtime_ti = create_runtime_ti(
            dag_id="basic_param_dag",
            logical_date=logical_date,
            task=task,
            conf={
                "x": 3,
                "text": "Hello World!",
                "flag": False,
                "a_simple_list": ["one", "two", "three", "actually one value is made per line"],
            },
        )
        _, msg, _ = run(runtime_ti, context=runtime_ti.get_template_context(), log=mock.MagicMock())
        assert isinstance(msg, SucceedTask)

    def test_task_run_with_operator_extra_links(self, create_runtime_ti, mock_supervisor_comms, time_machine):
        """Test that a task can run with operator extra links defined and can set an xcom."""
        instant = timezone.datetime(2024, 12, 3, 10, 0)
        time_machine.move_to(instant, tick=False)

        class DummyTestOperator(BaseOperator):
            operator_extra_links = (AirflowLink(),)

            def execute(self, context):
                print("Hello from custom operator", self.operator_extra_links)

        task = DummyTestOperator(task_id="task_with_operator_extra_links")

        runtime_ti = create_runtime_ti(task=task)
        context = runtime_ti.get_template_context()
        run(runtime_ti, context=context, log=mock.MagicMock())

        mock_supervisor_comms.send.assert_called_once_with(
            SucceedTask(state=TaskInstanceState.SUCCESS, end_date=instant, task_outlets=[], outlet_events=[]),
        )

        with mock.patch.object(XCom, "_set_xcom_in_db") as mock_xcom_set:
            finalize(
                runtime_ti,
                log=mock.MagicMock(),
                state=TaskInstanceState.SUCCESS,
                context=runtime_ti.get_template_context(),
            )
            mock_xcom_set.assert_called_once_with(
                key="_link_AirflowLink",
                value="https://airflow.apache.org",
                dag_id=runtime_ti.dag_id,
                task_id=runtime_ti.task_id,
                run_id=runtime_ti.run_id,
                map_index=runtime_ti.map_index,
            )

    @pytest.mark.parametrize(
        ["cmd", "rendered_cmd"],
        [
            pytest.param("echo 'hi'", "echo 'hi'", id="no_template_fields"),
            pytest.param(SET_DURING_EXECUTION, SET_DURING_EXECUTION.serialize(), id="with_default"),
        ],
    )
    def test_overwrite_rtif_after_execution_sets_rtif(
        self, create_runtime_ti, mock_supervisor_comms, cmd, rendered_cmd
    ):
        """Test that the RTIF is overwritten after execution for certain operators."""

        class CustomOperator(BaseOperator):
            overwrite_rtif_after_execution = True
            template_fields = ["bash_command"]

            def __init__(self, bash_command, *args, **kwargs):
                self.bash_command = bash_command
                super().__init__(*args, **kwargs)

        task = CustomOperator(task_id="hello", bash_command=cmd)
        runtime_ti = create_runtime_ti(task=task)

        finalize(
            runtime_ti,
            state=TaskInstanceState.SUCCESS,
            context=runtime_ti.get_template_context(),
            log=mock.MagicMock(),
        )

        mock_supervisor_comms.send.assert_called_with(
            msg=SetRenderedFields(rendered_fields={"bash_command": rendered_cmd})
        )

    @pytest.mark.parametrize(
        ["task_reschedule_count", "expected_date"],
        [
            (
                0,
                None,
            ),
            (
                1,
                timezone.datetime(2025, 1, 1),
            ),
        ],
    )
    def test_get_first_reschedule_date(
        self, create_runtime_ti, mock_supervisor_comms, task_reschedule_count, expected_date
    ):
        """Test that the first reschedule date is fetched from the Supervisor."""
        task = BaseOperator(task_id="hello")
        runtime_ti = create_runtime_ti(task=task, task_reschedule_count=task_reschedule_count)

        mock_supervisor_comms.send.return_value = TaskRescheduleStartDate(
            start_date=timezone.datetime(2025, 1, 1)
        )

        context = runtime_ti.get_template_context()
        assert runtime_ti.get_first_reschedule_date(context=context) == expected_date

    def test_get_ti_count(self, mock_supervisor_comms):
        """Test that get_ti_count sends the correct request and returns the count."""
        mock_supervisor_comms.send.return_value = TICount(count=2)

        count = RuntimeTaskInstance.get_ti_count(
            dag_id="test_dag",
            task_ids=["task1", "task2"],
            task_group_id="group1",
            logical_dates=[timezone.datetime(2024, 1, 1)],
            run_ids=["run1"],
            states=["success", "failed"],
        )

        mock_supervisor_comms.send.assert_called_once_with(
            msg=GetTICount(
                dag_id="test_dag",
                task_ids=["task1", "task2"],
                task_group_id="group1",
                logical_dates=[timezone.datetime(2024, 1, 1)],
                run_ids=["run1"],
                states=["success", "failed"],
            ),
        )
        assert count == 2

    def test_get_dr_count(self, mock_supervisor_comms):
        """Test that get_dr_count sends the correct request and returns the count."""
        mock_supervisor_comms.send.return_value = DRCount(count=2)

        count = RuntimeTaskInstance.get_dr_count(
            dag_id="test_dag",
            logical_dates=[timezone.datetime(2024, 1, 1)],
            run_ids=["run1"],
            states=["success", "failed"],
        )

        mock_supervisor_comms.send.assert_called_once_with(
            msg=GetDRCount(
                dag_id="test_dag",
                logical_dates=[timezone.datetime(2024, 1, 1)],
                run_ids=["run1"],
                states=["success", "failed"],
            ),
        )
        assert count == 2

    def test_get_dagrun_state(self, mock_supervisor_comms):
        """Test that get_dagrun_state sends the correct request and returns the state."""
        mock_supervisor_comms.send.return_value = DagRunStateResult(state="running")

        state = RuntimeTaskInstance.get_dagrun_state(
            dag_id="test_dag",
            run_id="run1",
        )

        mock_supervisor_comms.send.assert_called_once_with(
            msg=GetDagRunState(dag_id="test_dag", run_id="run1"),
        )
        assert state == "running"

    def test_get_task_states(self, mock_supervisor_comms):
        """Test that get_task_states sends the correct request and returns the states."""
        mock_supervisor_comms.send.return_value = TaskStatesResult(task_states={"run1": {"task1": "running"}})

        states = RuntimeTaskInstance.get_task_states(
            dag_id="test_dag",
            task_ids=["task1"],
            run_ids=["run1"],
        )

        mock_supervisor_comms.send.assert_called_once_with(
            msg=GetTaskStates(
                dag_id="test_dag",
                task_ids=["task1"],
                run_ids=["run1"],
            ),
        )
        assert states == {"run1": {"task1": "running"}}

    def test_get_previous_dagrun_basic(self, create_runtime_ti, mock_supervisor_comms):
        """Test that get_previous_dagrun sends the correct request without state filter."""

        task = BaseOperator(task_id="hello")
        dag_id = "test_dag"
        runtime_ti = create_runtime_ti(task=task, dag_id=dag_id, logical_date=timezone.datetime(2025, 1, 2))

        dag_run_data = DagRun(
            dag_id=dag_id,
            run_id="prev_run",
            logical_date=timezone.datetime(2025, 1, 1),
            start_date=timezone.datetime(2025, 1, 1),
            run_after=timezone.datetime(2025, 1, 1),
            run_type="scheduled",
            state="success",
            consumed_asset_events=[],
        )

        mock_supervisor_comms.send.return_value = PreviousDagRunResult(dag_run=dag_run_data)

        dr = runtime_ti.get_previous_dagrun()

        mock_supervisor_comms.send.assert_called_once_with(
            msg=GetPreviousDagRun(dag_id="test_dag", logical_date=timezone.datetime(2025, 1, 2), state=None),
        )
        assert dr.dag_id == "test_dag"
        assert dr.run_id == "prev_run"
        assert dr.state == "success"

    def test_get_previous_dagrun_with_state(self, create_runtime_ti, mock_supervisor_comms):
        """Test that get_previous_dagrun sends the correct request with state filter."""

        task = BaseOperator(task_id="hello")
        dag_id = "test_dag"
        runtime_ti = create_runtime_ti(task=task, dag_id=dag_id, logical_date=timezone.datetime(2025, 1, 2))

        dag_run_data = DagRun(
            dag_id=dag_id,
            run_id="prev_success_run",
            logical_date=timezone.datetime(2025, 1, 1),
            start_date=timezone.datetime(2025, 1, 1),
            run_after=timezone.datetime(2025, 1, 1),
            run_type="scheduled",
            state="success",
            consumed_asset_events=[],
        )

        mock_supervisor_comms.send.return_value = PreviousDagRunResult(dag_run=dag_run_data)

        dr = runtime_ti.get_previous_dagrun(state="success")

        mock_supervisor_comms.send.assert_called_once_with(
            msg=GetPreviousDagRun(
                dag_id="test_dag", logical_date=timezone.datetime(2025, 1, 2), state="success"
            ),
        )
        assert dr.dag_id == "test_dag"
        assert dr.run_id == "prev_success_run"
        assert dr.state == "success"


class TestXComAfterTaskExecution:
    @pytest.mark.parametrize(
        ["do_xcom_push", "should_push_xcom", "expected_xcom_value"],
        [
            pytest.param(False, False, None, id="do_xcom_push_false"),
            pytest.param(True, True, "Hello World!", id="do_xcom_push_true"),
        ],
    )
    def test_xcom_push_flag(
        self,
        create_runtime_ti,
        mock_supervisor_comms,
        spy_agency,
        do_xcom_push: bool,
        should_push_xcom: bool,
        expected_xcom_value,
    ):
        """Test that the do_xcom_push flag controls whether the task pushes to XCom."""

        class CustomOperator(BaseOperator):
            def execute(self, context):
                return "Hello World!"

        task = CustomOperator(task_id="hello", do_xcom_push=do_xcom_push)

        runtime_ti = create_runtime_ti(task=task)

        spy_agency.spy_on(_push_xcom_if_needed, call_original=True)
        spy_agency.spy_on(_xcom_push, call_original=False)

        run(runtime_ti, context=runtime_ti.get_template_context(), log=mock.MagicMock())

        spy_agency.assert_spy_called(_push_xcom_if_needed)

        if should_push_xcom:
            spy_agency.assert_spy_called_with(
                _xcom_push, runtime_ti, BaseXCom.XCOM_RETURN_KEY, expected_xcom_value
            )
        else:
            spy_agency.assert_spy_not_called(_xcom_push)

    def test_xcom_with_multiple_outputs(self, create_runtime_ti, spy_agency):
        """Test that the task pushes to XCom when multiple outputs are returned."""
        result = {"key1": "value1", "key2": "value2"}

        class CustomOperator(BaseOperator):
            def execute(self, context):
                return result

        task = CustomOperator(
            task_id="test_xcom_push_with_multiple_outputs", do_xcom_push=True, multiple_outputs=True
        )

        runtime_ti = create_runtime_ti(task=task)

        spy_agency.spy_on(_xcom_push, call_original=False)
        _push_xcom_if_needed(result=result, ti=runtime_ti, log=mock.MagicMock())

        expected_calls = [
            ("key1", "value1"),
            ("key2", "value2"),
            (BaseXCom.XCOM_RETURN_KEY, result),
        ]
        spy_agency.assert_spy_call_count(_xcom_push, len(expected_calls))
        for key, value in expected_calls:
            spy_agency.assert_spy_called_with(_xcom_push, runtime_ti, key, value, mapped_length=None)

    def test_xcom_with_mapped_length(self, create_runtime_ti):
        """Test that the task pushes to XCom with mapped length."""
        result = {"key1": "value1", "key2": "value2"}

        class CustomOperator(BaseOperator):
            def execute(self, context):
                return result

        task = CustomOperator(
            task_id="test_xcom_push_with_mapped_length",
            do_xcom_push=True,
        )

        runtime_ti = create_runtime_ti(task=task)

        with mock.patch.object(XCom, "set") as mock_xcom_set:
            _xcom_push(runtime_ti, BaseXCom.XCOM_RETURN_KEY, result, 7)
            mock_xcom_set.assert_called_once_with(
                key=BaseXCom.XCOM_RETURN_KEY,
                value=result,
                dag_id=runtime_ti.dag_id,
                task_id=runtime_ti.task_id,
                run_id=runtime_ti.run_id,
                map_index=runtime_ti.map_index,
                _mapped_length=7,
            )

    def test_xcom_with_multiple_outputs_and_no_mapping_result(self, create_runtime_ti, spy_agency):
        """Test that error is raised when multiple outputs are returned without mapping."""
        result = "value1"

        class CustomOperator(BaseOperator):
            def execute(self, context):
                return result

        task = CustomOperator(
            task_id="test_xcom_push_with_multiple_outputs", do_xcom_push=True, multiple_outputs=True
        )

        runtime_ti = create_runtime_ti(task=task)

        spy_agency.spy_on(runtime_ti.xcom_push, call_original=False)
        with pytest.raises(
            TypeError,
            match=f"Returned output was type {type(result)} expected dictionary for multiple_outputs",
        ):
            _push_xcom_if_needed(result=result, ti=runtime_ti, log=mock.MagicMock())

    def test_xcom_with_multiple_outputs_and_key_is_not_string(self, create_runtime_ti, spy_agency):
        """Test that error is raised when multiple outputs are returned and key isn't string."""
        result = {2: "value1", "key2": "value2"}

        class CustomOperator(BaseOperator):
            def execute(self, context):
                return result

        task = CustomOperator(
            task_id="test_xcom_push_with_multiple_outputs", do_xcom_push=True, multiple_outputs=True
        )

        runtime_ti = create_runtime_ti(task=task)

        spy_agency.spy_on(runtime_ti.xcom_push, call_original=False)

        with pytest.raises(TypeError) as exc_info:
            _push_xcom_if_needed(result=result, ti=runtime_ti, log=mock.MagicMock())

        assert str(exc_info.value) == (
            f"Returned dictionary keys must be strings when using multiple_outputs, found 2 ({int}) instead"
        )

    def test_xcom_push_to_custom_xcom_backend(
        self, create_runtime_ti, mock_supervisor_comms, mock_xcom_backend
    ):
        """Test that a task pushes a xcom to the custom xcom backend."""

        class CustomOperator(BaseOperator):
            def execute(self, context):
                return "pushing to xcom backend!"

        task = CustomOperator(task_id="pull_task")
        runtime_ti = create_runtime_ti(task=task)

        run(runtime_ti, context=runtime_ti.get_template_context(), log=mock.MagicMock())

        mock_xcom_backend.set.assert_called_once_with(
            key=BaseXCom.XCOM_RETURN_KEY,
            value="pushing to xcom backend!",
            dag_id="test_dag",
            task_id="pull_task",
            run_id="test_run",
            map_index=-1,
            _mapped_length=None,
        )

        # assert that we didn't call the API when XCom backend is configured
        assert not any(
            x
            == mock.call(
                msg=SetXCom(
                    key="key",
                    value="pushing to xcom backend!",
                    dag_id="test_dag",
                    run_id="test_run",
                    task_id="pull_task",
                    map_index=-1,
                ),
            )
            for x in mock_supervisor_comms.send.call_args_list
        )

    def test_xcom_pull_from_custom_xcom_backend(
        self, create_runtime_ti, mock_supervisor_comms, mock_xcom_backend
    ):
        """Test that a task pulls the expected XCom value if it exists, but from custom xcom backend."""

        class CustomOperator(BaseOperator):
            def execute(self, context):
                context["ti"].xcom_pull(task_ids="pull_task", key="key")

        task = CustomOperator(task_id="pull_task")
        runtime_ti = create_runtime_ti(task=task)
        run(runtime_ti, context=runtime_ti.get_template_context(), log=mock.MagicMock())

        mock_xcom_backend.get_all.assert_called_once_with(
            key="key",
            dag_id="test_dag",
            task_id="pull_task",
            run_id="test_run",
            include_prior_dates=False,
        )

        assert not any(
            x
            == mock.call(
                msg=GetXCom(
                    key="key",
                    dag_id="test_dag",
                    run_id="test_run",
                    task_id="pull_task",
                    map_index=-1,
                ),
            )
            for x in mock_supervisor_comms.send.call_args_list
        )

<<<<<<< HEAD
    def test_get_all_uses_custom_deserialize_value(self, mock_supervisor_comms):
        """
        Tests that XCom.get_all() calls the custom deserialize_value method.
        """

        class CustomXCom(BaseXCom):
            @classmethod
            def deserialize_value(cls, result):
                """Custom deserialization that adds a prefix to show it was called."""
                original_value = super().deserialize_value(result)
                return f"from custom xcom deserialize:{original_value}"

        serialized_values = ["value1", "value2", "value3"]
        mock_supervisor_comms.send.return_value = XComSequenceSliceResult(root=serialized_values)

        result = CustomXCom.get_all(key="test_key", dag_id="test_dag", task_id="test_task", run_id="test_run")

        expected = [
            "from custom xcom deserialize:value1",
            "from custom xcom deserialize:value2",
            "from custom xcom deserialize:value3",
        ]
        assert result == expected
=======
    @pytest.mark.parametrize(
        ("include_prior_dates", "expected_value"),
        [
            pytest.param(True, True, id="include_prior_dates_true"),
            pytest.param(False, False, id="include_prior_dates_false"),
            pytest.param(None, False, id="include_prior_dates_default"),
        ],
    )
    def test_xcom_pull_with_include_prior_dates(
        self,
        create_runtime_ti,
        mock_supervisor_comms,
        include_prior_dates,
        expected_value,
    ):
        """Test that xcom_pull with include_prior_dates parameter correctly behaves as we expect."""
        task = BaseOperator(task_id="pull_task")
        runtime_ti = create_runtime_ti(task=task)

        value = {"previous_run_data": "test_value"}
        ser_value = BaseXCom.serialize_value(value)

        def mock_send_side_effect(*args, **kwargs):
            msg = kwargs.get("msg") or args[0]
            if isinstance(msg, GetXComSequenceSlice):
                assert msg.include_prior_dates is expected_value, (
                    f"include_prior_dates should be {expected_value} in GetXComSequenceSlice"
                )
                return XComSequenceSliceResult(root=[ser_value])
            return XComResult(key="test_key", value=None)

        mock_supervisor_comms.send.side_effect = mock_send_side_effect
        kwargs = {"key": "test_key", "task_ids": "previous_task"}
        if include_prior_dates is not None:
            kwargs["include_prior_dates"] = include_prior_dates
        result = runtime_ti.xcom_pull(**kwargs)
        assert result == value

        mock_supervisor_comms.send.assert_called_once_with(
            msg=GetXComSequenceSlice(
                key="test_key",
                dag_id=runtime_ti.dag_id,
                run_id=runtime_ti.run_id,
                task_id="previous_task",
                start=None,
                stop=None,
                step=None,
                include_prior_dates=expected_value,
            ),
        )
>>>>>>> 0cb15c9d


class TestDagParamRuntime:
    DEFAULT_ARGS = {
        "owner": "test",
        "depends_on_past": True,
        "start_date": datetime.now(tz=timezone.utc),
        "retries": 1,
        "retry_delay": timedelta(minutes=1),
    }
    VALUE = 42

    def test_dag_param_resolves_from_task(self, create_runtime_ti, mock_supervisor_comms, time_machine):
        """Test dagparam resolves on operator execution"""
        instant = timezone.datetime(2024, 12, 3, 10, 0)
        time_machine.move_to(instant, tick=False)

        dag = DAG(dag_id="dag_with_dag_params", start_date=timezone.datetime(2024, 12, 3))
        dag.param("value", default="NOTSET")

        class CustomOperator(BaseOperator):
            def execute(self, context):
                assert dag.params["value"] == "NOTSET"

        task = CustomOperator(task_id="task_with_dag_params")
        runtime_ti = create_runtime_ti(task=task, dag_id="dag_with_dag_params")

        run(runtime_ti, context=runtime_ti.get_template_context(), log=mock.MagicMock())

        mock_supervisor_comms.send.assert_called_once_with(
            SucceedTask(state=TaskInstanceState.SUCCESS, end_date=instant, task_outlets=[], outlet_events=[]),
        )

    def test_dag_param_dag_overwrite(self, create_runtime_ti, mock_supervisor_comms, time_machine):
        """Test dag param is overwritten from dagrun config"""
        instant = timezone.datetime(2024, 12, 3, 10, 0)
        time_machine.move_to(instant, tick=False)

        dag = DAG(dag_id="dag_with_dag_params_overwrite", start_date=timezone.datetime(2024, 12, 3))
        dag.param("value", default="NOTSET")

        class CustomOperator(BaseOperator):
            def execute(self, context):
                # important to use self.dag here
                assert self.dag.params["value"] == "new_value"

        # asserting on the default value when not set in dag run
        assert dag.params["value"] == "NOTSET"
        task = CustomOperator(task_id="task_with_dag_params_overwrite")

        # we reparse the dag here, and if conf passed, added as params
        runtime_ti = create_runtime_ti(
            task=task, dag_id="dag_with_dag_params_overwrite", conf={"value": "new_value"}
        )
        run(runtime_ti, context=runtime_ti.get_template_context(), log=mock.MagicMock())
        mock_supervisor_comms.send.assert_called_once_with(
            SucceedTask(state=TaskInstanceState.SUCCESS, end_date=instant, task_outlets=[], outlet_events=[]),
        )

    def test_dag_param_dag_default(self, create_runtime_ti, mock_supervisor_comms, time_machine):
        """Test that dag param is correctly resolved by operator"""
        instant = timezone.datetime(2024, 12, 3, 10, 0)
        time_machine.move_to(instant, tick=False)

        dag = DAG(
            dag_id="dag_with_dag_params_default",
            start_date=timezone.datetime(2024, 12, 3),
            params={"value": "test"},
        )

        class CustomOperator(BaseOperator):
            def execute(self, context):
                assert dag.params["value"] == "test"

        assert dag.params["value"] == "test"
        task = CustomOperator(task_id="task_with_dag_params_default")
        runtime_ti = create_runtime_ti(task=task, dag_id="dag_with_dag_params_default")

        run(runtime_ti, context=runtime_ti.get_template_context(), log=mock.MagicMock())
        mock_supervisor_comms.send.assert_called_once_with(
            SucceedTask(state=TaskInstanceState.SUCCESS, end_date=instant, task_outlets=[], outlet_events=[]),
        )

    def test_dag_param_resolves(
        self, create_runtime_ti, mock_supervisor_comms, time_machine, make_ti_context
    ):
        """Test that dag param is correctly resolved by operator"""

        instant = timezone.datetime(2024, 12, 3, 10, 0)
        time_machine.move_to(instant, tick=False)

        @dag_decorator(schedule=None, start_date=timezone.datetime(2024, 12, 3))
        def dag_with_dag_params(value="NOTSET"):
            @task_decorator
            def dummy_task(val):
                return val

            class CustomOperator(BaseOperator):
                def execute(self, context):
                    assert self.dag.params["value"] == "NOTSET"

            _ = dummy_task(value)
            custom_task = CustomOperator(task_id="task_with_dag_params")
            self.operator = custom_task

        dag_with_dag_params()

        runtime_ti = create_runtime_ti(task=self.operator, dag_id="dag_with_dag_params")

        run(runtime_ti, context=runtime_ti.get_template_context(), log=mock.MagicMock())

        mock_supervisor_comms.send.assert_called_once_with(
            SucceedTask(state=TaskInstanceState.SUCCESS, end_date=instant, task_outlets=[], outlet_events=[]),
        )

    def test_dag_param_dagrun_parameterized(
        self, create_runtime_ti, mock_supervisor_comms, time_machine, make_ti_context
    ):
        """Test that dag param is correctly overwritten when set in dag run"""

        instant = timezone.datetime(2024, 12, 3, 10, 0)
        time_machine.move_to(instant, tick=False)

        @dag_decorator(schedule=None, start_date=timezone.datetime(2024, 12, 3))
        def dag_with_dag_params(value=self.VALUE):
            @task_decorator
            def dummy_task(val):
                return val

            assert isinstance(value, DagParam)

            class CustomOperator(BaseOperator):
                def execute(self, context):
                    assert self.dag.params["value"] == "new_value"

            _ = dummy_task(value)
            custom_task = CustomOperator(task_id="task_with_dag_params")
            self.operator = custom_task

        dag_with_dag_params()

        runtime_ti = create_runtime_ti(
            task=self.operator, dag_id="dag_with_dag_params", conf={"value": "new_value"}
        )

        run(runtime_ti, context=runtime_ti.get_template_context(), log=mock.MagicMock())

        mock_supervisor_comms.send.assert_called_once_with(
            SucceedTask(state=TaskInstanceState.SUCCESS, end_date=instant, task_outlets=[], outlet_events=[]),
        )

    @pytest.mark.parametrize("value", [VALUE, 0])
    def test_set_params_for_dag(
        self, create_runtime_ti, mock_supervisor_comms, time_machine, make_ti_context, value
    ):
        """Test that dag param is correctly set when using dag decorator"""

        instant = timezone.datetime(2024, 12, 3, 10, 0)
        time_machine.move_to(instant, tick=False)

        @dag_decorator(schedule=None, start_date=timezone.datetime(2024, 12, 3))
        def dag_with_param(value=value):
            @task_decorator
            def return_num(num):
                return num

            xcom_arg = return_num(value)
            self.operator = xcom_arg.operator

        dag_with_param()

        runtime_ti = create_runtime_ti(task=self.operator, dag_id="dag_with_param", conf={"value": value})

        run(runtime_ti, context=runtime_ti.get_template_context(), log=mock.MagicMock())

        mock_supervisor_comms.send.assert_any_call(
            SucceedTask(state=TaskInstanceState.SUCCESS, end_date=instant, task_outlets=[], outlet_events=[]),
        )


class TestTaskRunnerCallsListeners:
    class CustomListener:
        def __init__(self):
            self.state = []
            self.component = None
            self.error = None

        @hookimpl
        def on_starting(self, component):
            self.component = component

        @hookimpl
        def on_task_instance_running(self, previous_state, task_instance):
            self.state.append(TaskInstanceState.RUNNING)

        @hookimpl
        def on_task_instance_success(self, previous_state, task_instance):
            self.state.append(TaskInstanceState.SUCCESS)

        @hookimpl
        def on_task_instance_failed(self, previous_state, task_instance, error):
            self.state.append(TaskInstanceState.FAILED)
            self.error = error

        @hookimpl
        def before_stopping(self, component):
            self.component = component

    @pytest.fixture(autouse=True)
    def clean_listener_manager(self):
        lm = get_listener_manager()
        lm.clear()
        yield
        lm = get_listener_manager()
        lm.clear()

    def test_task_runner_calls_on_startup_before_stopping(
        self, make_ti_context, mocked_parse, mock_supervisor_comms
    ):
        listener = self.CustomListener()
        get_listener_manager().add_listener(listener)

        class CustomOperator(BaseOperator):
            def execute(self, context):
                self.value = "something"

        task = CustomOperator(
            task_id="test_task_runner_calls_listeners", do_xcom_push=True, multiple_outputs=True
        )
        what = StartupDetails(
            ti=TaskInstance(
                id=uuid7(),
                task_id="templated_task",
                dag_id="basic_dag",
                run_id="c",
                try_number=1,
                dag_version_id=uuid7(),
            ),
            dag_rel_path="",
            bundle_info=FAKE_BUNDLE,
            ti_context=make_ti_context(),
            start_date=timezone.utcnow(),
        )

        mock_supervisor_comms._get_response.return_value = what
        mocked_parse(what, "basic_dag", task)

        runtime_ti, context, log = startup()
        assert runtime_ti is not None
        assert runtime_ti.log_url == get_log_url_from_ti(runtime_ti)
        assert isinstance(listener.component, TaskRunnerMarker)
        del listener.component

        state, _, _ = run(runtime_ti, context, log)
        finalize(runtime_ti, state, context, log)
        assert isinstance(listener.component, TaskRunnerMarker)

    def test_task_runner_calls_listeners_success(self, mocked_parse, mock_supervisor_comms):
        listener = self.CustomListener()
        get_listener_manager().add_listener(listener)

        class CustomOperator(BaseOperator):
            def execute(self, context):
                self.value = "something"

        task = CustomOperator(
            task_id="test_task_runner_calls_listeners", do_xcom_push=True, multiple_outputs=True
        )
        dag = get_inline_dag(dag_id="test_dag", task=task)
        ti = TaskInstance(
            id=uuid7(),
            task_id=task.task_id,
            dag_id=dag.dag_id,
            run_id="test_run",
            try_number=1,
            dag_version_id=uuid7(),
        )

        runtime_ti = RuntimeTaskInstance.model_construct(
            **ti.model_dump(exclude_unset=True), task=task, start_date=timezone.utcnow()
        )
        log = mock.MagicMock()
        context = runtime_ti.get_template_context()
        state, _, _ = run(runtime_ti, context, log)
        finalize(runtime_ti, state, context, log)

        assert listener.state == [TaskInstanceState.RUNNING, TaskInstanceState.SUCCESS]

    @pytest.mark.parametrize(
        "exception",
        [
            ValueError("oops"),
            SystemExit("oops"),
            AirflowException("oops"),
        ],
    )
    def test_task_runner_calls_listeners_failed(self, mocked_parse, mock_supervisor_comms, exception):
        listener = self.CustomListener()
        get_listener_manager().add_listener(listener)

        class CustomOperator(BaseOperator):
            def execute(self, context):
                raise exception

        task = CustomOperator(
            task_id="test_task_runner_calls_listeners_failed", do_xcom_push=True, multiple_outputs=True
        )
        dag = get_inline_dag(dag_id="test_dag", task=task)
        ti = TaskInstance(
            id=uuid7(),
            task_id=task.task_id,
            dag_id=dag.dag_id,
            run_id="test_run",
            try_number=1,
            dag_version_id=uuid7(),
        )

        runtime_ti = RuntimeTaskInstance.model_construct(
            **ti.model_dump(exclude_unset=True), task=task, start_date=timezone.utcnow()
        )
        log = mock.MagicMock()
        context = runtime_ti.get_template_context()
        state, _, error = run(runtime_ti, context, log)
        finalize(runtime_ti, state, context, log, error)

        assert listener.state == [TaskInstanceState.RUNNING, TaskInstanceState.FAILED]
        assert listener.error == error


@pytest.mark.usefixtures("mock_supervisor_comms")
class TestTaskRunnerCallsCallbacks:
    class _Failure(Exception):
        """Exception raised in a failed execution and received by the failure callback."""

    def _execute_success(self, context):
        self.results.append("execute success")

    def _execute_skipped(self, context):
        from airflow.exceptions import AirflowSkipException

        self.results.append("execute skipped")
        raise AirflowSkipException

    def _execute_failure(self, context):
        self.results.append("execute failure")
        raise self._Failure("sorry!")

    @pytest.mark.parametrize(
        "execute_impl, should_retry, expected_state, expected_results",
        [
            pytest.param(
                _execute_success,
                False,
                TaskInstanceState.SUCCESS,
                ["on-execute callback", "execute success", "on-success callback"],
                id="success",
            ),
            pytest.param(
                _execute_skipped,
                False,
                TaskInstanceState.SKIPPED,
                ["on-execute callback", "execute skipped", "on-skipped callback"],
                id="skipped",
            ),
            pytest.param(
                _execute_failure,
                False,
                TaskInstanceState.FAILED,
                ["on-execute callback", "execute failure", "on-failure callback"],
                id="failure",
            ),
            pytest.param(
                _execute_failure,
                True,
                TaskInstanceState.UP_FOR_RETRY,
                ["on-execute callback", "execute failure", "on-retry callback"],
                id="retry",
            ),
        ],
    )
    def test_task_runner_calls_callback(
        self,
        create_runtime_ti,
        execute_impl,
        should_retry,
        expected_state,
        expected_results,
    ):
        collected_results = []

        def custom_callback(context, *, kind):
            collected_results.append(f"on-{kind} callback")

        def failure_callback(context):
            custom_callback(context, kind="failure")
            assert isinstance(context["exception"], self._Failure)

        class CustomOperator(BaseOperator):
            results = collected_results
            execute = execute_impl

        task = CustomOperator(
            task_id="task",
            on_execute_callback=functools.partial(custom_callback, kind="execute"),
            on_skipped_callback=functools.partial(custom_callback, kind="skipped"),
            on_success_callback=functools.partial(custom_callback, kind="success"),
            on_failure_callback=failure_callback,
            on_retry_callback=functools.partial(custom_callback, kind="retry"),
        )
        runtime_ti = create_runtime_ti(dag_id="dag", task=task, should_retry=should_retry)
        log = mock.MagicMock()
        context = runtime_ti.get_template_context()
        state, _, error = run(runtime_ti, context, log)
        finalize(runtime_ti, state, context, log, error)

        assert state == expected_state
        assert collected_results == expected_results

    @pytest.mark.parametrize(
        "callback_to_test, execute_impl, should_retry, expected_state, expected_results, extra_exceptions",
        [
            pytest.param(
                "on_success_callback",
                _execute_success,
                False,
                TaskInstanceState.SUCCESS,
                ["on-execute 1", "on-execute 3", "execute success", "on-success 1", "on-success 3"],
                [],
                id="success",
            ),
            pytest.param(
                "on_skipped_callback",
                _execute_skipped,
                False,
                TaskInstanceState.SKIPPED,
                ["on-execute 1", "on-execute 3", "execute skipped", "on-skipped 1", "on-skipped 3"],
                [],
                id="skipped",
            ),
            pytest.param(
                "on_failure_callback",
                _execute_failure,
                False,
                TaskInstanceState.FAILED,
                ["on-execute 1", "on-execute 3", "execute failure", "on-failure 1", "on-failure 3"],
                [(1, mock.call("Task failed with exception"))],
                id="failure",
            ),
            pytest.param(
                "on_retry_callback",
                _execute_failure,
                True,
                TaskInstanceState.UP_FOR_RETRY,
                ["on-execute 1", "on-execute 3", "execute failure", "on-retry 1", "on-retry 3"],
                [(1, mock.call("Task failed with exception"))],
                id="retry",
            ),
        ],
    )
    def test_task_runner_not_fail_on_failed_callback(
        self,
        create_runtime_ti,
        callback_to_test,
        execute_impl,
        should_retry,
        expected_state,
        expected_results,
        extra_exceptions,
    ):
        collected_results = []

        def custom_callback_1(context, *, kind):
            collected_results.append(f"on-{kind} 1")

        def custom_callback_2(context, *, kind):
            raise Exception("sorry!")

        def custom_callback_3(context, *, kind):
            collected_results.append(f"on-{kind} 3")

        class CustomOperator(BaseOperator):
            results = collected_results
            execute = execute_impl

        task = CustomOperator(
            task_id="task",
            on_execute_callback=[
                functools.partial(custom_callback_1, kind="execute"),
                functools.partial(custom_callback_2, kind="execute"),
                functools.partial(custom_callback_3, kind="execute"),
            ],
            on_skipped_callback=[
                functools.partial(custom_callback_1, kind="skipped"),
                functools.partial(custom_callback_2, kind="skipped"),
                functools.partial(custom_callback_3, kind="skipped"),
            ],
            on_success_callback=[
                functools.partial(custom_callback_1, kind="success"),
                functools.partial(custom_callback_2, kind="success"),
                functools.partial(custom_callback_3, kind="success"),
            ],
            on_failure_callback=[
                functools.partial(custom_callback_1, kind="failure"),
                functools.partial(custom_callback_2, kind="failure"),
                functools.partial(custom_callback_3, kind="failure"),
            ],
            on_retry_callback=[
                functools.partial(custom_callback_1, kind="retry"),
                functools.partial(custom_callback_2, kind="retry"),
                functools.partial(custom_callback_3, kind="retry"),
            ],
        )
        runtime_ti = create_runtime_ti(dag_id="dag", task=task, should_retry=should_retry)
        log = mock.MagicMock()
        context = runtime_ti.get_template_context()
        state, _, error = run(runtime_ti, context, log)
        finalize(runtime_ti, state, context, log, error)

        assert state == expected_state, error
        assert collected_results == expected_results

        expected_exception_logs = [
            mock.call("Failed to run task callback", kind="on_execute_callback", index=1, callback=mock.ANY),
            mock.call("Failed to run task callback", kind=callback_to_test, index=1, callback=mock.ANY),
        ]
        for index, calls in extra_exceptions:
            expected_exception_logs.insert(index, calls)
        assert log.exception.mock_calls == expected_exception_logs


class TestTriggerDagRunOperator:
    """Tests to verify various aspects of TriggerDagRunOperator"""

    @time_machine.travel("2025-01-01 00:00:00", tick=False)
    def test_handle_trigger_dag_run(self, create_runtime_ti, mock_supervisor_comms):
        """Test that TriggerDagRunOperator (with default args) sends the correct message to the Supervisor"""
        from airflow.providers.standard.operators.trigger_dagrun import TriggerDagRunOperator

        task = TriggerDagRunOperator(
            task_id="test_task",
            trigger_dag_id="test_dag",
            trigger_run_id="test_run_id",
        )
        ti = create_runtime_ti(dag_id="test_handle_trigger_dag_run", run_id="test_run", task=task)

        log = mock.MagicMock()

        state, msg, _ = run(ti, ti.get_template_context(), log)

        assert state == TaskInstanceState.SUCCESS
        assert msg.state == TaskInstanceState.SUCCESS

        expected_calls = [
            mock.call.send(
                msg=TriggerDagRun(
                    dag_id="test_dag",
                    run_id="test_run_id",
                    reset_dag_run=False,
                    logical_date=datetime(2025, 1, 1, 0, 0, 0, tzinfo=timezone.utc),
                ),
            ),
            mock.call.send(
                msg=SetXCom(
                    key="trigger_run_id",
                    value="test_run_id",
                    dag_id="test_handle_trigger_dag_run",
                    task_id="test_task",
                    run_id="test_run",
                    map_index=-1,
                ),
            ),
        ]
        mock_supervisor_comms.assert_has_calls(expected_calls)

    @pytest.mark.parametrize(
        ["skip_when_already_exists", "expected_state"],
        [
            (True, TaskInstanceState.SKIPPED),
            (False, TaskInstanceState.FAILED),
        ],
    )
    @time_machine.travel("2025-01-01 00:00:00", tick=False)
    def test_handle_trigger_dag_run_conflict(
        self, skip_when_already_exists, expected_state, create_runtime_ti, mock_supervisor_comms
    ):
        """Test that TriggerDagRunOperator (when dagrun already exists) sends the correct message to the Supervisor"""
        from airflow.providers.standard.operators.trigger_dagrun import TriggerDagRunOperator

        task = TriggerDagRunOperator(
            task_id="test_task",
            trigger_dag_id="test_dag",
            trigger_run_id="test_run_id",
            skip_when_already_exists=skip_when_already_exists,
        )
        ti = create_runtime_ti(dag_id="test_handle_trigger_dag_run_conflict", run_id="test_run", task=task)

        log = mock.MagicMock()
        mock_supervisor_comms.send.return_value = ErrorResponse(error=ErrorType.DAGRUN_ALREADY_EXISTS)
        state, msg, _ = run(ti, ti.get_template_context(), log)

        assert state == expected_state
        assert msg.state == expected_state

        expected_calls = [
            mock.call.send(
                msg=TriggerDagRun(
                    dag_id="test_dag",
                    logical_date=datetime(2025, 1, 1, 0, 0, 0, tzinfo=timezone.utc),
                    run_id="test_run_id",
                    reset_dag_run=False,
                ),
            ),
        ]
        mock_supervisor_comms.assert_has_calls(expected_calls)

    @pytest.mark.parametrize(
        ["allowed_states", "failed_states", "target_dr_state", "expected_task_state"],
        [
            (None, None, DagRunState.FAILED, TaskInstanceState.FAILED),
            (None, None, DagRunState.SUCCESS, TaskInstanceState.SUCCESS),
            ([DagRunState.FAILED], [], DagRunState.FAILED, DagRunState.SUCCESS),
            ([DagRunState.FAILED], None, DagRunState.FAILED, DagRunState.FAILED),
            ([DagRunState.SUCCESS], None, DagRunState.FAILED, DagRunState.FAILED),
        ],
    )
    @time_machine.travel("2025-01-01 00:00:00", tick=False)
    def test_handle_trigger_dag_run_wait_for_completion(
        self,
        allowed_states,
        failed_states,
        target_dr_state,
        expected_task_state,
        create_runtime_ti,
        mock_supervisor_comms,
    ):
        """
        Test that TriggerDagRunOperator (with wait_for_completion) sends the correct message to the Supervisor

        It also polls the Supervisor for the DagRun state until it completes execution.
        """
        from airflow.providers.standard.operators.trigger_dagrun import TriggerDagRunOperator

        task = TriggerDagRunOperator(
            task_id="test_task",
            trigger_dag_id="test_dag",
            trigger_run_id="test_run_id",
            poke_interval=5,
            wait_for_completion=True,
            allowed_states=allowed_states,
            failed_states=failed_states,
        )
        ti = create_runtime_ti(
            dag_id="test_handle_trigger_dag_run_wait_for_completion", run_id="test_run", task=task
        )

        log = mock.MagicMock()
        mock_supervisor_comms.send.side_effect = [
            # Set RTIF
            None,
            # Successful Dag Run trigger
            OKResponse(ok=True),
            # Set XCOM,
            None,
            # Dag Run is still running
            DagRunStateResult(state=DagRunState.RUNNING),
            # Dag Run completes execution on the next poll
            DagRunStateResult(state=target_dr_state),
            # Succeed/Fail task
            None,
        ]
        with mock.patch("time.sleep", return_value=None):
            state, msg, _ = run(ti, ti.get_template_context(), log)

        assert state == expected_task_state
        assert msg.state == expected_task_state

        expected_calls = [
            mock.call.send(
                msg=TriggerDagRun(
                    dag_id="test_dag",
                    run_id="test_run_id",
                    logical_date=datetime(2025, 1, 1, 0, 0, 0, tzinfo=timezone.utc),
                ),
            ),
            mock.call.send(
                msg=SetXCom(
                    key="trigger_run_id",
                    value="test_run_id",
                    dag_id="test_handle_trigger_dag_run_wait_for_completion",
                    task_id="test_task",
                    run_id="test_run",
                    map_index=-1,
                ),
            ),
            mock.call.send(
                msg=GetDagRunState(
                    dag_id="test_dag",
                    run_id="test_run_id",
                ),
            ),
            mock.call.send(
                msg=GetDagRunState(
                    dag_id="test_dag",
                    run_id="test_run_id",
                ),
            ),
        ]
        mock_supervisor_comms.assert_has_calls(expected_calls)

    @pytest.mark.parametrize(
        ["allowed_states", "failed_states", "intermediate_state"],
        [
            ([DagRunState.SUCCESS], None, TaskInstanceState.DEFERRED),
        ],
    )
    def test_handle_trigger_dag_run_deferred(
        self,
        allowed_states,
        failed_states,
        intermediate_state,
        create_runtime_ti,
        mock_supervisor_comms,
    ):
        """
        Test that TriggerDagRunOperator defers when the deferrable flag is set to True
        """
        from airflow.providers.standard.operators.trigger_dagrun import TriggerDagRunOperator

        task = TriggerDagRunOperator(
            task_id="test_task",
            trigger_dag_id="test_dag",
            trigger_run_id="test_run_id",
            poke_interval=5,
            wait_for_completion=False,
            allowed_states=allowed_states,
            failed_states=failed_states,
            deferrable=True,
        )
        ti = create_runtime_ti(dag_id="test_handle_trigger_dag_run_deferred", run_id="test_run", task=task)

        log = mock.MagicMock()
        with mock.patch("time.sleep", return_value=None):
            state, msg, _ = run(ti, ti.get_template_context(), log)

        assert state == intermediate_state<|MERGE_RESOLUTION|>--- conflicted
+++ resolved
@@ -2094,7 +2094,6 @@
             for x in mock_supervisor_comms.send.call_args_list
         )
 
-<<<<<<< HEAD
     def test_get_all_uses_custom_deserialize_value(self, mock_supervisor_comms):
         """
         Tests that XCom.get_all() calls the custom deserialize_value method.
@@ -2118,7 +2117,7 @@
             "from custom xcom deserialize:value3",
         ]
         assert result == expected
-=======
+
     @pytest.mark.parametrize(
         ("include_prior_dates", "expected_value"),
         [
@@ -2169,7 +2168,6 @@
                 include_prior_dates=expected_value,
             ),
         )
->>>>>>> 0cb15c9d
 
 
 class TestDagParamRuntime:
