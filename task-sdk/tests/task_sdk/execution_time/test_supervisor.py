--- conflicted
+++ resolved
@@ -2429,7 +2429,6 @@
             assert connection_available["conn_uri"] is not None, "Connection URI was None during upload"
 
 
-<<<<<<< HEAD
 class TestSignalRetryLogic:
     """Test signal based retry logic in ActivitySubprocess."""
 
@@ -2438,9 +2437,8 @@
         [
             (signal.SIGKILL, TaskInstanceState.UP_FOR_RETRY),
             (signal.SIGTERM, TaskInstanceState.UP_FOR_RETRY),
-            # SIGABRT and SIGSEGV should not retry
+            (signal.SIGSEGV, TaskInstanceState.UP_FOR_RETRY),
             (signal.SIGABRT, TaskInstanceState.FAILED),
-            (signal.SIGSEGV, TaskInstanceState.FAILED),
         ],
     )
     def test_signals_with_retry(self, mocker, signal, expected_state):
@@ -2499,7 +2497,8 @@
         mock_watched_subprocess._should_retry = True
 
         assert mock_watched_subprocess.final_state == TaskInstanceState.FAILED
-=======
+
+
 def test_process_log_messages_from_subprocess(monkeypatch, caplog):
     from airflow.sdk._shared.logging.structlog import PER_LOGGER_LEVELS
 
@@ -2521,5 +2520,4 @@
     assert caplog.record_tuples == [
         (None, logging.DEBUG, "A debug"),
         (None, logging.ERROR, "An error"),
-    ]
->>>>>>> 68d42613
+    ]