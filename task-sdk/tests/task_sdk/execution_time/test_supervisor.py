# Licensed to the Apache Software Foundation (ASF) under one
# or more contributor license agreements.  See the NOTICE file
# distributed with this work for additional information
# regarding copyright ownership.  The ASF licenses this file
# to you under the Apache License, Version 2.0 (the
# "License"); you may not use this file except in compliance
# with the License.  You may obtain a copy of the License at
#
#   http://www.apache.org/licenses/LICENSE-2.0
#
# Unless required by applicable law or agreed to in writing,
# software distributed under the License is distributed on an
# "AS IS" BASIS, WITHOUT WARRANTIES OR CONDITIONS OF ANY
# KIND, either express or implied.  See the License for the
# specific language governing permissions and limitations
# under the License.

from __future__ import annotations

import inspect
import json
import logging
import os
import re
import selectors
import signal
import socket
import sys
import time
from operator import attrgetter
from random import randint
from time import sleep
from typing import TYPE_CHECKING
from unittest.mock import MagicMock, patch

import httpx
import msgspec
import psutil
import pytest
from pytest_unordered import unordered
from task_sdk import FAKE_BUNDLE, make_client
from uuid6 import uuid7

from airflow.executors.workloads import BundleInfo
from airflow.sdk.api import client as sdk_client
from airflow.sdk.api.client import ServerResponseError
from airflow.sdk.api.datamodels._generated import (
    AssetEventResponse,
    AssetProfile,
    AssetResponse,
    DagRunState,
    TaskInstance,
    TaskInstanceState,
)
from airflow.sdk.exceptions import AirflowRuntimeError, ErrorType
from airflow.sdk.execution_time import task_runner
from airflow.sdk.execution_time.comms import (
    AssetEventsResult,
    AssetResult,
    CommsDecoder,
    ConnectionResult,
    DagRunStateResult,
    DeferTask,
    DeleteVariable,
    DeleteXCom,
    DRCount,
    ErrorResponse,
    GetAssetByName,
    GetAssetByUri,
    GetAssetEventByAsset,
    GetAssetEventByAssetAlias,
    GetConnection,
    GetDagRunState,
    GetDRCount,
    GetPrevSuccessfulDagRun,
    GetTaskRescheduleStartDate,
    GetTaskStates,
    GetTICount,
    GetVariable,
    GetXCom,
    GetXComSequenceItem,
    GetXComSequenceSlice,
    InactiveAssetsResult,
    OKResponse,
    PrevSuccessfulDagRunResult,
    PutVariable,
    RescheduleTask,
    RetryTask,
    SetRenderedFields,
    SetXCom,
    SucceedTask,
    TaskRescheduleStartDate,
    TaskState,
    TaskStatesResult,
    TICount,
    TriggerDagRun,
    ValidateInletsAndOutlets,
    VariableResult,
    XComResult,
    XComSequenceIndexResult,
    XComSequenceSliceResult,
    _RequestFrame,
    _ResponseFrame,
)
from airflow.sdk.execution_time.supervisor import (
    ActivitySubprocess,
    InProcessSupervisorComms,
    InProcessTestSupervisor,
    set_supervisor_comms,
    supervise,
)
from airflow.utils import timezone, timezone as tz

if TYPE_CHECKING:
    import kgb

log = logging.getLogger(__name__)
TI_ID = uuid7()


def lineno():
    """Returns the current line number in our program."""
    return inspect.currentframe().f_back.f_lineno


def local_dag_bundle_cfg(path, name="my-bundle"):
    return {
        "AIRFLOW__DAG_PROCESSOR__DAG_BUNDLE_CONFIG_LIST": json.dumps(
            [
                {
                    "name": name,
                    "classpath": "airflow.dag_processing.bundles.local.LocalDagBundle",
                    "kwargs": {"path": str(path), "refresh_interval": 1},
                }
            ]
        )
    }


@pytest.fixture
def client_with_ti_start(make_ti_context):
    client = MagicMock(spec=sdk_client.Client)
    client.task_instances.start.return_value = make_ti_context()
    return client


@pytest.mark.usefixtures("disable_capturing")
class TestWatchedSubprocess:
    @pytest.fixture(autouse=True)
    def disable_log_upload(self, spy_agency):
        spy_agency.spy_on(ActivitySubprocess._upload_logs, call_original=False)

    def test_reading_from_pipes(self, captured_logs, time_machine, client_with_ti_start):
        def subprocess_main():
            # This is run in the subprocess!

            # Ensure we follow the "protocol" and get the startup message before we do anything else
            CommsDecoder()._get_response()

            import logging
            import warnings

            print("I'm a short message")
            sys.stdout.write("Message ")
            print("stderr message", file=sys.stderr)
            # We need a short sleep for the main process to process things. I worry this timing will be
            # fragile, but I can't think of a better way. This lets the stdout be read (partial line) and the
            # stderr full line be read
            sleep(0.1)
            sys.stdout.write("split across two writes\n")

            logging.getLogger("airflow.foobar").error("An error message")

            warnings.warn("Warning should be captured too", stacklevel=1)

        line = lineno() - 2  # Line the error should be on

        instant = tz.datetime(2024, 11, 7, 12, 34, 56, 78901)
        time_machine.move_to(instant, tick=False)

        proc = ActivitySubprocess.start(
            dag_rel_path=os.devnull,
            bundle_info=FAKE_BUNDLE,
            what=TaskInstance(
                id="4d828a62-a417-4936-a7a6-2b3fabacecab",
                task_id="b",
                dag_id="c",
                run_id="d",
                try_number=1,
            ),
            client=client_with_ti_start,
            target=subprocess_main,
        )

        rc = proc.wait()

        assert rc == 0
        assert captured_logs == unordered(
            [
                {
                    "chan": "stdout",
                    "event": "I'm a short message",
                    "level": "info",
                    "logger": "task",
                    "timestamp": "2024-11-07T12:34:56.078901Z",
                },
                {
                    "chan": "stderr",
                    "event": "stderr message",
                    "level": "error",
                    "logger": "task",
                    "timestamp": "2024-11-07T12:34:56.078901Z",
                },
                {
                    "chan": "stdout",
                    "event": "Message split across two writes",
                    "level": "info",
                    "logger": "task",
                    "timestamp": "2024-11-07T12:34:56.078901Z",
                },
                {
                    "event": "An error message",
                    "level": "error",
                    "logger": "airflow.foobar",
                    "timestamp": instant.replace(tzinfo=None),
                },
                {
                    "category": "UserWarning",
                    "event": "Warning should be captured too",
                    "filename": __file__,
                    "level": "warning",
                    "lineno": line,
                    "logger": "py.warnings",
                    "timestamp": instant.replace(tzinfo=None),
                },
            ]
        )

    def test_subprocess_sigkilled(self, client_with_ti_start):
        main_pid = os.getpid()

        def subprocess_main():
            # Ensure we follow the "protocol" and get the startup message before we do anything
            CommsDecoder()._get_response()

            assert os.getpid() != main_pid
            os.kill(os.getpid(), signal.SIGKILL)

        proc = ActivitySubprocess.start(
            dag_rel_path=os.devnull,
            bundle_info=FAKE_BUNDLE,
            what=TaskInstance(
                id="4d828a62-a417-4936-a7a6-2b3fabacecab",
                task_id="b",
                dag_id="c",
                run_id="d",
                try_number=1,
            ),
            client=client_with_ti_start,
            target=subprocess_main,
        )

        rc = proc.wait()

        assert rc == -9

    def test_last_chance_exception_handling(self, capfd):
        def subprocess_main():
            # The real main() in task_runner catches exceptions! This is what would happen if we had a syntax
            # or import error for instance - a very early exception
            raise RuntimeError("Fake syntax error")

        proc = ActivitySubprocess.start(
            dag_rel_path=os.devnull,
            bundle_info=FAKE_BUNDLE,
            what=TaskInstance(id=uuid7(), task_id="b", dag_id="c", run_id="d", try_number=1),
            client=MagicMock(spec=sdk_client.Client),
            target=subprocess_main,
        )

        rc = proc.wait()

        assert rc == 126

        captured = capfd.readouterr()
        assert "Last chance exception handler" in captured.err
        assert "RuntimeError: Fake syntax error" in captured.err

    def test_regular_heartbeat(self, spy_agency: kgb.SpyAgency, monkeypatch, mocker, make_ti_context):
        """Test that the WatchedSubprocess class regularly sends heartbeat requests, up to a certain frequency"""
        import airflow.sdk.execution_time.supervisor

        monkeypatch.setattr(airflow.sdk.execution_time.supervisor, "MIN_HEARTBEAT_INTERVAL", 0.1)

        def subprocess_main():
            CommsDecoder()._get_response()

            for _ in range(5):
                print("output", flush=True)
                sleep(0.05)

        ti_id = uuid7()
        _ = mocker.patch.object(sdk_client.TaskInstanceOperations, "start", return_value=make_ti_context())

        spy = spy_agency.spy_on(sdk_client.TaskInstanceOperations.heartbeat)
        proc = ActivitySubprocess.start(
            dag_rel_path=os.devnull,
            bundle_info=FAKE_BUNDLE,
            what=TaskInstance(id=ti_id, task_id="b", dag_id="c", run_id="d", try_number=1),
            client=sdk_client.Client(base_url="", dry_run=True, token=""),
            target=subprocess_main,
        )
        assert proc.wait() == 0
        assert spy.called_with(ti_id, pid=proc.pid)  # noqa: PGH005
        # The exact number we get will depend on timing behaviour, so be a little lenient
        assert 1 <= len(spy.calls) <= 4

    def test_no_heartbeat_in_overtime(self, spy_agency: kgb.SpyAgency, monkeypatch, mocker, make_ti_context):
        """Test that we don't try and send heartbeats for task that are in "overtime"."""
        import airflow.sdk.execution_time.supervisor

        monkeypatch.setattr(airflow.sdk.execution_time.supervisor, "MIN_HEARTBEAT_INTERVAL", 0.1)

        def subprocess_main():
            CommsDecoder()._get_response()

            for _ in range(5):
                print("output", flush=True)
                sleep(0.05)

        ti_id = uuid7()
        _ = mocker.patch.object(sdk_client.TaskInstanceOperations, "start", return_value=make_ti_context())

        @spy_agency.spy_for(ActivitySubprocess._on_child_started)
        def _on_child_started(self, *args, **kwargs):
            # Set it up so we are in overtime straight away
            self._terminal_state = TaskInstanceState.SUCCESS
            ActivitySubprocess._on_child_started.call_original(self, *args, **kwargs)

        heartbeat_spy = spy_agency.spy_on(sdk_client.TaskInstanceOperations.heartbeat)
        proc = ActivitySubprocess.start(
            dag_rel_path=os.devnull,
            bundle_info=FAKE_BUNDLE,
            what=TaskInstance(id=ti_id, task_id="b", dag_id="c", run_id="d", try_number=1),
            client=sdk_client.Client(base_url="", dry_run=True, token=""),
            target=subprocess_main,
        )
        assert proc.wait() == 0
        spy_agency.assert_spy_not_called(heartbeat_spy)

    def test_run_simple_dag(self, test_dags_dir, captured_logs, time_machine, mocker, client_with_ti_start):
        """Test running a simple DAG in a subprocess and capturing the output."""

        instant = tz.datetime(2024, 11, 7, 12, 34, 56, 78901)
        time_machine.move_to(instant, tick=False)

        dagfile_path = test_dags_dir
        ti = TaskInstance(
            id=uuid7(),
            task_id="hello",
            dag_id="super_basic_run",
            run_id="c",
            try_number=1,
        )

        bundle_info = BundleInfo(name="my-bundle", version=None)
        with patch.dict(os.environ, local_dag_bundle_cfg(test_dags_dir, bundle_info.name)):
            exit_code = supervise(
                ti=ti,
                dag_rel_path=dagfile_path,
                token="",
                server="",
                dry_run=True,
                client=client_with_ti_start,
                bundle_info=bundle_info,
            )
            assert exit_code == 0, captured_logs

        # We should have a log from the task!
        assert {
            "chan": "stdout",
            "event": "Hello World hello!",
            "level": "info",
            "logger": "task",
            "timestamp": "2024-11-07T12:34:56.078901Z",
        } in captured_logs

    def test_supervise_handles_deferred_task(
        self, test_dags_dir, captured_logs, time_machine, mocker, make_ti_context
    ):
        """
        Test that the supervisor handles a deferred task correctly.

        This includes ensuring the task starts and executes successfully, and that the task is deferred (via
        the API client) with the expected parameters.
        """
        instant = tz.datetime(2024, 11, 7, 12, 34, 56, 0)

        ti = TaskInstance(
            id=uuid7(),
            task_id="async",
            dag_id="super_basic_deferred_run",
            run_id="d",
            try_number=1,
        )

        # Create a mock client to assert calls to the client
        # We assume the implementation of the client is correct and only need to check the calls
        mock_client = mocker.Mock(spec=sdk_client.Client)
        mock_client.task_instances.start.return_value = make_ti_context()

        time_machine.move_to(instant, tick=False)

        bundle_info = BundleInfo(name="my-bundle", version=None)
        with patch.dict(os.environ, local_dag_bundle_cfg(test_dags_dir, bundle_info.name)):
            exit_code = supervise(
                ti=ti,
                dag_rel_path="super_basic_deferred_run.py",
                token="",
                client=mock_client,
                bundle_info=bundle_info,
            )
        assert exit_code == 0, captured_logs

        # Validate calls to the client
        mock_client.task_instances.start.assert_called_once_with(ti.id, mocker.ANY, mocker.ANY)
        mock_client.task_instances.heartbeat.assert_called_once_with(ti.id, pid=mocker.ANY)
        mock_client.task_instances.defer.assert_called_once_with(
            ti.id,
            # Since the message as serialized in the client upon sending, we expect it to be already encoded
            DeferTask(
                classpath="airflow.providers.standard.triggers.temporal.DateTimeTrigger",
                next_method="execute_complete",
                trigger_kwargs={
                    "__type": "dict",
                    "__var": {
                        "moment": {"__type": "datetime", "__var": 1730982899.0},
                        "end_from_trigger": False,
                    },
                },
                next_kwargs={"__type": "dict", "__var": {}},
            ),
        )

        # We are asserting the log messages here to ensure the task ran successfully
        # and mainly to get the final state of the task matches one in the DB.
        assert {
            "exit_code": 0,
            "duration": 0.0,
            "final_state": "deferred",
            "event": "Task finished",
            "timestamp": mocker.ANY,
            "level": "info",
            "logger": "supervisor",
        } in captured_logs

    def test_supervisor_handles_already_running_task(self):
        """Test that Supervisor prevents starting a Task Instance that is already running."""
        ti = TaskInstance(id=uuid7(), task_id="b", dag_id="c", run_id="d", try_number=1)

        # Mock API Server response indicating the TI is already running
        # The API Server would return a 409 Conflict status code if the TI is not
        # in a "queued" state.
        def handle_request(request: httpx.Request) -> httpx.Response:
            if request.url.path == f"/task-instances/{ti.id}/run":
                return httpx.Response(
                    409,
                    json={
                        "reason": "invalid_state",
                        "message": "TI was not in a state where it could be marked as running",
                        "previous_state": "running",
                    },
                )

            return httpx.Response(status_code=204)

        client = make_client(transport=httpx.MockTransport(handle_request))

        with pytest.raises(ServerResponseError, match="Server returned error") as err:
            ActivitySubprocess.start(dag_rel_path=os.devnull, bundle_info=FAKE_BUNDLE, what=ti, client=client)

        assert err.value.response.status_code == 409
        assert err.value.detail == {
            "reason": "invalid_state",
            "message": "TI was not in a state where it could be marked as running",
            "previous_state": "running",
        }

    @pytest.mark.parametrize("captured_logs", [logging.ERROR], indirect=True, ids=["log_level=error"])
    def test_state_conflict_on_heartbeat(self, captured_logs, monkeypatch, mocker, make_ti_context_dict):
        """
        Test that ensures that the Supervisor does not cause the task to fail if the Task Instance is no longer
        in the running state. Instead, it logs the error and terminates the task process if it
        might be running in a different state or has already completed -- or running on a different worker.

        Also verifies that the supervisor does not try to send the finish request (update_state) to the API server.
        """
        import airflow.sdk.execution_time.supervisor

        # Heartbeat every time around the loop
        monkeypatch.setattr(airflow.sdk.execution_time.supervisor, "MIN_HEARTBEAT_INTERVAL", 0.0)

        def subprocess_main():
            CommsDecoder()._get_response()
            sleep(5)
            # Shouldn't get here
            exit(5)

        ti_id = uuid7()

        # Track the number of requests to simulate mixed responses
        request_count = {"count": 0}

        def handle_request(request: httpx.Request) -> httpx.Response:
            if request.url.path == f"/task-instances/{ti_id}/heartbeat":
                request_count["count"] += 1
                if request_count["count"] == 1:
                    # First request succeeds
                    return httpx.Response(status_code=204)
                # Second request returns a conflict status code
                return httpx.Response(
                    409,
                    json={
                        "reason": "not_running",
                        "message": "TI is no longer in the 'running' state. Task state might be externally set and task should terminate",
                        "current_state": "success",
                    },
                )
            if request.url.path == f"/task-instances/{ti_id}/run":
                return httpx.Response(200, json=make_ti_context_dict())
            if request.url.path == f"/task-instances/{ti_id}/state":
                pytest.fail("Should not have sent a state update request")
            # Return a 204 for all other requests
            return httpx.Response(status_code=204)

        proc = ActivitySubprocess.start(
            dag_rel_path=os.devnull,
            what=TaskInstance(id=ti_id, task_id="b", dag_id="c", run_id="d", try_number=1),
            client=make_client(transport=httpx.MockTransport(handle_request)),
            target=subprocess_main,
            bundle_info=FAKE_BUNDLE,
        )

        # Wait for the subprocess to finish -- it should have been terminated with SIGTERM
        assert proc.wait() == -signal.SIGTERM
        assert proc._exit_code == -signal.SIGTERM
        assert proc.final_state == "SERVER_TERMINATED"

        assert request_count["count"] == 2
        # Verify the error was logged
        assert captured_logs == [
            {
                "detail": {
                    "reason": "not_running",
                    "message": "TI is no longer in the 'running' state. Task state might be externally set and task should terminate",
                    "current_state": "success",
                },
                "event": "Server indicated the task shouldn't be running anymore",
                "level": "error",
                "status_code": 409,
                "logger": "supervisor",
                "timestamp": mocker.ANY,
                "ti_id": ti_id,
            },
            {
                "detail": {
                    "current_state": "success",
                    "message": "TI is no longer in the 'running' state. Task state might be externally set and task should terminate",
                    "reason": "not_running",
                },
                "event": "Server indicated the task shouldn't be running anymore. Terminating process",
                "level": "error",
                "logger": "task",
                "timestamp": mocker.ANY,
            },
            {
                "event": "Task killed!",
                "level": "error",
                "logger": "task",
                "timestamp": mocker.ANY,
            },
        ]

    @pytest.mark.parametrize("captured_logs", [logging.WARNING], indirect=True)
    def test_heartbeat_failures_handling(self, monkeypatch, mocker, captured_logs, time_machine):
        """
        Test that ensures the WatchedSubprocess kills the process after
        MAX_FAILED_HEARTBEATS are exceeded.
        """
        max_failed_heartbeats = 3
        min_heartbeat_interval = 5
        monkeypatch.setattr(
            "airflow.sdk.execution_time.supervisor.MAX_FAILED_HEARTBEATS", max_failed_heartbeats
        )
        monkeypatch.setattr(
            "airflow.sdk.execution_time.supervisor.MIN_HEARTBEAT_INTERVAL", min_heartbeat_interval
        )

        mock_process = mocker.Mock()
        mock_process.pid = 12345

        # Mock the client heartbeat method to raise an exception
        mock_client_heartbeat = mocker.Mock(side_effect=Exception("Simulated heartbeat failure"))
        client = mocker.Mock()
        client.task_instances.heartbeat = mock_client_heartbeat

        # Patch the kill method at the class level so we can assert it was called with the correct signal
        mock_kill = mocker.patch("airflow.sdk.execution_time.supervisor.WatchedSubprocess.kill")

        proc = ActivitySubprocess(
            process_log=mocker.MagicMock(),
            id=TI_ID,
            pid=mock_process.pid,
            stdin=mocker.MagicMock(),
            client=client,
            process=mock_process,
        )

        time_now = tz.datetime(2024, 11, 28, 12, 0, 0)
        time_machine.move_to(time_now, tick=False)

        # Simulate sending heartbeats and ensure the process gets killed after max retries
        for i in range(1, max_failed_heartbeats):
            proc._send_heartbeat_if_needed()
            assert proc.failed_heartbeats == i  # Increment happens after failure
            mock_client_heartbeat.assert_called_with(TI_ID, pid=mock_process.pid)

            # Ensure the retry log is present
            expected_log = {
                "event": "Failed to send heartbeat. Will be retried",
                "failed_heartbeats": i,
                "ti_id": TI_ID,
                "max_retries": max_failed_heartbeats,
                "level": "warning",
                "logger": "supervisor",
                "timestamp": mocker.ANY,
                "exception": mocker.ANY,
            }

            assert expected_log in captured_logs

            # Advance time by `min_heartbeat_interval` to allow the next heartbeat
            time_machine.shift(min_heartbeat_interval)

        # On the final failure, the process should be killed
        proc._send_heartbeat_if_needed()

        assert proc.failed_heartbeats == max_failed_heartbeats
        mock_kill.assert_called_once_with(signal.SIGTERM, force=True)
        mock_client_heartbeat.assert_called_with(TI_ID, pid=mock_process.pid)
        assert {
            "event": "Too many failed heartbeats; terminating process",
            "level": "error",
            "failed_heartbeats": max_failed_heartbeats,
            "logger": "supervisor",
            "timestamp": mocker.ANY,
        } in captured_logs

    @pytest.mark.parametrize(
        ["terminal_state", "task_end_time_monotonic", "overtime_threshold", "expected_kill"],
        [
            pytest.param(
                None,
                15.0,
                10,
                False,
                id="no_terminal_state",
            ),
            pytest.param(TaskInstanceState.SUCCESS, 15.0, 10, False, id="below_threshold"),
            pytest.param(TaskInstanceState.SUCCESS, 9.0, 10, True, id="above_threshold"),
            pytest.param(TaskInstanceState.FAILED, 9.0, 10, True, id="above_threshold_failed_state"),
            pytest.param(TaskInstanceState.SKIPPED, 9.0, 10, True, id="above_threshold_skipped_state"),
            pytest.param(TaskInstanceState.SUCCESS, None, 20, False, id="task_end_datetime_none"),
        ],
    )
    def test_overtime_handling(
        self,
        mocker,
        terminal_state,
        task_end_time_monotonic,
        overtime_threshold,
        expected_kill,
        monkeypatch,
    ):
        """Test handling of overtime under various conditions."""
        # Mocking logger since we are only interested that it is called with the expected message
        # and not the actual log output
        mock_logger = mocker.patch("airflow.sdk.execution_time.supervisor.log")

        # Mock the kill method at the class level so we can assert it was called with the correct signal
        mock_kill = mocker.patch("airflow.sdk.execution_time.supervisor.WatchedSubprocess.kill")

        # Mock the current monotonic time
        mocker.patch("time.monotonic", return_value=20.0)

        # Patch the task overtime threshold
        monkeypatch.setattr(ActivitySubprocess, "TASK_OVERTIME_THRESHOLD", overtime_threshold)

        mock_watched_subprocess = ActivitySubprocess(
            process_log=mocker.MagicMock(),
            id=TI_ID,
            pid=12345,
            stdin=mocker.Mock(),
            process=mocker.Mock(),
            client=mocker.Mock(),
        )

        # Set the terminal state and task end datetime
        mock_watched_subprocess._terminal_state = terminal_state
        mock_watched_subprocess._task_end_time_monotonic = task_end_time_monotonic

        # Call `wait` to trigger the overtime handling
        # This will call the `kill` method if the task has been running for too long
        mock_watched_subprocess._handle_process_overtime_if_needed()

        # Validate process kill behavior and log messages
        if expected_kill:
            mock_kill.assert_called_once_with(signal.SIGTERM, force=True)
            mock_logger.warning.assert_called_once_with(
                "Workload success overtime reached; terminating process",
                ti_id=TI_ID,
            )
        else:
            mock_kill.assert_not_called()
            mock_logger.warning.assert_not_called()

    @pytest.mark.parametrize(
        ["signal_to_raise", "log_pattern"],
        (
            pytest.param(
                signal.SIGKILL,
                re.compile(r"Process terminated by signal. For more information, see"),
                id="kill",
            ),
            pytest.param(
                signal.SIGSEGV,
                re.compile(r".*SIGSEGV \(Segmentation Violation\) signal indicates", re.DOTALL),
                id="segv",
            ),
        ),
    )
    def test_exit_by_signal(self, signal_to_raise, log_pattern, cap_structlog, client_with_ti_start):
        def subprocess_main():
            import faulthandler
            import os

            # Disable pytest fault handler
            if faulthandler.is_enabled():
                faulthandler.disable()

            # Ensure we follow the "protocol" and get the startup message before we do anything
            CommsDecoder()._get_response()

            os.kill(os.getpid(), signal_to_raise)

        proc = ActivitySubprocess.start(
            dag_rel_path=os.devnull,
            bundle_info=FAKE_BUNDLE,
            what=TaskInstance(
                id="4d828a62-a417-4936-a7a6-2b3fabacecab",
                task_id="b",
                dag_id="c",
                run_id="d",
                try_number=1,
            ),
            client=client_with_ti_start,
            target=subprocess_main,
        )

        rc = proc.wait()

        assert {
            "log_level": "critical",
            "event": log_pattern,
        } in cap_structlog
        assert rc == -signal_to_raise

    @pytest.mark.execution_timeout(3)
    def test_cleanup_sockets_after_delay(self, monkeypatch, mocker, time_machine):
        """Supervisor should close sockets if EOF events are missed."""

        monkeypatch.setattr("airflow.sdk.execution_time.supervisor.SOCKET_CLEANUP_TIMEOUT", 1.0)

        mock_process = mocker.Mock(pid=12345)

        time_machine.move_to(time.monotonic(), tick=False)

        proc = ActivitySubprocess(
            process_log=mocker.MagicMock(),
            id=TI_ID,
            pid=mock_process.pid,
            stdin=mocker.MagicMock(),
            client=mocker.MagicMock(),
            process=mock_process,
        )

        proc.selector = mocker.MagicMock()
        proc.selector.select.return_value = []

        proc._exit_code = 0
<<<<<<< HEAD
        # Create a dummy placeholder in the open socket weekref
=======
        # Create a fake placeholder in the open socket weakref
>>>>>>> 4975725d
        proc._open_sockets[mocker.MagicMock()] = "test placeholder"
        proc._process_exit_monotonic = time.monotonic()

        mocker.patch.object(
            ActivitySubprocess,
            "_cleanup_open_sockets",
            side_effect=lambda: setattr(proc, "_open_sockets", {}),
        )

        time_machine.shift(2)

        proc._monitor_subprocess()
        assert len(proc._open_sockets) == 0


class TestWatchedSubprocessKill:
    @pytest.fixture
    def mock_process(self, mocker):
        process = mocker.Mock(spec=psutil.Process)
        process.pid = 12345
        return process

    @pytest.fixture
    def watched_subprocess(self, mocker, mock_process):
        proc = ActivitySubprocess(
            process_log=mocker.MagicMock(),
            id=TI_ID,
            pid=12345,
            stdin=mocker.Mock(),
            client=mocker.Mock(),
            process=mock_process,
        )
        # Mock the selector
        mock_selector = mocker.Mock(spec=selectors.DefaultSelector)
        mock_selector.select.return_value = []

        # Set the selector on the process
        proc.selector = mock_selector
        return proc

    def test_kill_process_already_exited(self, watched_subprocess, mock_process):
        """Test behavior when the process has already exited."""
        mock_process.wait.side_effect = psutil.NoSuchProcess(pid=1234)
        watched_subprocess.kill(signal.SIGINT, force=True)

        mock_process.send_signal.assert_called_once_with(signal.SIGINT)
        mock_process.wait.assert_called_once()
        assert watched_subprocess._exit_code == -1

    def test_kill_process_custom_signal(self, watched_subprocess, mock_process):
        """Test that the process is killed with the correct signal."""
        mock_process.wait.return_value = 0

        signal_to_send = signal.SIGUSR1
        watched_subprocess.kill(signal_to_send, force=False)

        mock_process.send_signal.assert_called_once_with(signal_to_send)
        mock_process.wait.assert_called_once_with(timeout=0)

    @pytest.mark.parametrize(
        ["signal_to_send", "exit_after"],
        [
            pytest.param(
                signal.SIGINT,
                signal.SIGINT,
                id="SIGINT-success-without-escalation",
            ),
            pytest.param(
                signal.SIGINT,
                signal.SIGTERM,
                id="SIGINT-escalates-to-SIGTERM",
            ),
            pytest.param(
                signal.SIGINT,
                None,
                id="SIGINT-escalates-to-SIGTERM-then-SIGKILL",
            ),
            pytest.param(
                signal.SIGTERM,
                None,
                id="SIGTERM-escalates-to-SIGKILL",
            ),
            pytest.param(
                signal.SIGKILL,
                None,
                id="SIGKILL-success-without-escalation",
            ),
        ],
    )
    def test_kill_escalation_path(self, signal_to_send, exit_after, captured_logs, client_with_ti_start):
        def subprocess_main():
            import signal

            def _handler(sig, frame):
                print(f"Signal {sig} received", file=sys.stderr)
                if exit_after == sig:
                    sleep(0.1)
                    # We exit 0 as that's what task_runner.py tries hard to do. The only difference if we exit
                    # with non-zero is extra logs
                    exit(0)
                sleep(5)
                print("Should not get here")

            signal.signal(signal.SIGINT, _handler)
            signal.signal(signal.SIGTERM, _handler)
            try:
                CommsDecoder()._get_response()
                print("Ready")
                sleep(10)
            except Exception as e:
                print(e)
            # Shouldn't get here
            exit(5)

        ti_id = uuid7()

        proc = ActivitySubprocess.start(
            dag_rel_path=os.devnull,
            bundle_info=FAKE_BUNDLE,
            what=TaskInstance(id=ti_id, task_id="b", dag_id="c", run_id="d", try_number=1),
            client=client_with_ti_start,
            target=subprocess_main,
        )

        # Ensure we get one normal run, to give the proc time to register it's custom sighandler
        time.sleep(0.1)
        proc._service_subprocess(max_wait_time=1)
        proc.kill(signal_to_send=signal_to_send, escalation_delay=0.5, force=True)

        # Wait for the subprocess to finish
        assert proc.wait() == exit_after or -signal.SIGKILL
        exit_after = exit_after or signal.SIGKILL

        logs = [{"event": m["event"], "chan": m.get("chan"), "logger": m["logger"]} for m in captured_logs]
        expected_logs = [
            {"chan": "stdout", "event": "Ready", "logger": "task"},
        ]
        # Work out what logs we expect to see
        if signal_to_send == signal.SIGINT:
            expected_logs.append({"chan": "stderr", "event": "Signal 2 received", "logger": "task"})
        if signal_to_send == signal.SIGTERM or (
            signal_to_send == signal.SIGINT and exit_after != signal.SIGINT
        ):
            if signal_to_send == signal.SIGINT:
                expected_logs.append(
                    {
                        "chan": None,
                        "event": "Process did not terminate in time; escalating",
                        "logger": "supervisor",
                    }
                )
            expected_logs.append({"chan": "stderr", "event": "Signal 15 received", "logger": "task"})
        if exit_after == signal.SIGKILL:
            if signal_to_send in {signal.SIGINT, signal.SIGTERM}:
                expected_logs.append(
                    {
                        "chan": None,
                        "event": "Process did not terminate in time; escalating",
                        "logger": "supervisor",
                    }
                )

        expected_logs.extend(({"chan": None, "event": "Process exited", "logger": "supervisor"},))
        assert logs == expected_logs

    def test_service_subprocess(self, watched_subprocess, mock_process, mocker):
        """Test `_service_subprocess` processes selector events and handles subprocess exit."""
        ## Given

        # Mock file objects and handlers
        mock_stdout = mocker.Mock()
        mock_stderr = mocker.Mock()

        # Handlers for stdout and stderr
        mock_stdout_handler = mocker.Mock(return_value=False)  # Simulate EOF for stdout
        mock_stderr_handler = mocker.Mock(return_value=True)  # Continue processing for stderr

        mock_on_close = mocker.Mock()

        # Mock selector to return events
        mock_key_stdout = mocker.Mock(fileobj=mock_stdout, data=(mock_stdout_handler, mock_on_close))
        mock_key_stderr = mocker.Mock(fileobj=mock_stderr, data=(mock_stderr_handler, mock_on_close))
        watched_subprocess.selector.select.return_value = [(mock_key_stdout, None), (mock_key_stderr, None)]

        # Mock to simulate process exited successfully
        mock_process.wait.return_value = 0

        ## Our actual test
        watched_subprocess._service_subprocess(max_wait_time=1.0)

        ## Validations!
        # Validate selector interactions
        watched_subprocess.selector.select.assert_called_once_with(timeout=1.0)

        # Validate handler calls
        mock_stdout_handler.assert_called_once_with(mock_stdout)
        mock_stderr_handler.assert_called_once_with(mock_stderr)

        # Validate unregistering and closing of EOF file object
        mock_on_close.assert_called_once_with(mock_stdout)

        # Validate that `_check_subprocess_exit` is called
        mock_process.wait.assert_called_once_with(timeout=0)

    def test_max_wait_time_prevents_cpu_spike(self, watched_subprocess, mock_process, monkeypatch):
        """Test that max_wait_time calculation prevents CPU spike when heartbeat timeout is reached."""
        # Mock the configuration to reproduce the CPU spike scenario
        # Set heartbeat timeout to be very small relative to MIN_HEARTBEAT_INTERVAL
        monkeypatch.setattr("airflow.sdk.execution_time.supervisor.HEARTBEAT_TIMEOUT", 1)
        monkeypatch.setattr("airflow.sdk.execution_time.supervisor.MIN_HEARTBEAT_INTERVAL", 10)

        # Set up a scenario where the last successful heartbeat was a long time ago
        # This will cause the heartbeat calculation to result in a negative value
        mock_process._last_successful_heartbeat = time.monotonic() - 100  # 100 seconds ago

        # Mock process to still be alive (not exited)
        mock_process.wait.side_effect = psutil.TimeoutExpired(pid=12345, seconds=0)

        # Call _service_subprocess which is used in _monitor_subprocess
        # This tests the max_wait_time calculation directly
        watched_subprocess._service_subprocess(max_wait_time=0.005)  # Very small timeout to verify our fix

        # Verify that selector.select was called with a minimum timeout of 0.01
        # This proves our fix prevents the timeout=0 scenario that causes CPU spike
        watched_subprocess.selector.select.assert_called_once()
        call_args = watched_subprocess.selector.select.call_args
        timeout_arg = call_args[1]["timeout"] if "timeout" in call_args[1] else call_args[0][0]

        # The timeout should be at least 0.01 (our minimum), never 0
        assert timeout_arg >= 0.01, f"Expected timeout >= 0.01, got {timeout_arg}"

    @pytest.mark.parametrize(
        ["heartbeat_timeout", "min_interval", "heartbeat_ago", "expected_min_timeout"],
        [
            # Normal case: heartbeat is recent, should use calculated value
            pytest.param(30, 5, 5, 0.01, id="normal_heartbeat"),
            # Edge case: heartbeat timeout exceeded, should use minimum
            pytest.param(10, 20, 50, 0.01, id="heartbeat_timeout_exceeded"),
            # Bug reproduction case: timeout < interval, heartbeat very old
            pytest.param(5, 10, 100, 0.01, id="cpu_spike_scenario"),
        ],
    )
    def test_max_wait_time_calculation_edge_cases(
        self,
        watched_subprocess,
        mock_process,
        monkeypatch,
        heartbeat_timeout,
        min_interval,
        heartbeat_ago,
        expected_min_timeout,
    ):
        """Test max_wait_time calculation in various edge case scenarios."""
        monkeypatch.setattr("airflow.sdk.execution_time.supervisor.HEARTBEAT_TIMEOUT", heartbeat_timeout)
        monkeypatch.setattr("airflow.sdk.execution_time.supervisor.MIN_HEARTBEAT_INTERVAL", min_interval)

        watched_subprocess._last_successful_heartbeat = time.monotonic() - heartbeat_ago
        mock_process.wait.side_effect = psutil.TimeoutExpired(pid=12345, seconds=0)

        # Call the method and verify timeout is never less than our minimum
        watched_subprocess._service_subprocess(
            max_wait_time=999
        )  # Large value, should be overridden by calculation

        # Extract the timeout that was actually used
        watched_subprocess.selector.select.assert_called_once()
        call_args = watched_subprocess.selector.select.call_args
        actual_timeout = call_args[1]["timeout"] if "timeout" in call_args[1] else call_args[0][0]

        assert actual_timeout >= expected_min_timeout


class TestHandleRequest:
    @pytest.fixture
    def watched_subprocess(self, mocker):
        read_end, write_end = socket.socketpair()

        subprocess = ActivitySubprocess(
            process_log=mocker.MagicMock(),
            id=TI_ID,
            pid=12345,
            stdin=write_end,
            client=mocker.Mock(),
            process=mocker.Mock(),
        )

        return subprocess, read_end

    @patch("airflow.sdk.execution_time.supervisor.mask_secret")
    @pytest.mark.parametrize(
        [
            "message",
            "expected_body",
            "client_attr_path",
            "method_arg",
            "method_kwarg",
            "mock_response",
            "mask_secret_args",
        ],
        [
            pytest.param(
                GetConnection(conn_id="test_conn"),
                {"conn_id": "test_conn", "conn_type": "mysql", "type": "ConnectionResult"},
                "connections.get",
                ("test_conn",),
                {},
                ConnectionResult(conn_id="test_conn", conn_type="mysql"),
                None,
                id="get_connection",
            ),
            pytest.param(
                GetConnection(conn_id="test_conn"),
                {
                    "conn_id": "test_conn",
                    "conn_type": "mysql",
                    "password": "password",
                    "type": "ConnectionResult",
                },
                "connections.get",
                ("test_conn",),
                {},
                ConnectionResult(conn_id="test_conn", conn_type="mysql", password="password"),
                ["password"],
                id="get_connection_with_password",
            ),
            pytest.param(
                GetConnection(conn_id="test_conn"),
                {"conn_id": "test_conn", "conn_type": "mysql", "schema": "mysql", "type": "ConnectionResult"},
                "connections.get",
                ("test_conn",),
                {},
                ConnectionResult(conn_id="test_conn", conn_type="mysql", schema="mysql"),  # type: ignore[call-arg]
                None,
                id="get_connection_with_alias",
            ),
            pytest.param(
                GetVariable(key="test_key"),
                {"key": "test_key", "value": "test_value", "type": "VariableResult"},
                "variables.get",
                ("test_key",),
                {},
                VariableResult(key="test_key", value="test_value"),
                ["test_value", "test_key"],
                id="get_variable",
            ),
            pytest.param(
                PutVariable(key="test_key", value="test_value", description="test_description"),
                None,
                "variables.set",
                ("test_key", "test_value", "test_description"),
                {},
                OKResponse(ok=True),
                None,
                id="set_variable",
            ),
            pytest.param(
                DeleteVariable(key="test_key"),
                {"ok": True, "type": "OKResponse"},
                "variables.delete",
                ("test_key",),
                {},
                OKResponse(ok=True),
                None,
                id="delete_variable",
            ),
            pytest.param(
                DeferTask(next_method="execute_callback", classpath="my-classpath"),
                None,
                "task_instances.defer",
                (TI_ID, DeferTask(next_method="execute_callback", classpath="my-classpath")),
                {},
                "",
                None,
                id="patch_task_instance_to_deferred",
            ),
            pytest.param(
                RescheduleTask(
                    reschedule_date=timezone.parse("2024-10-31T12:00:00Z"),
                    end_date=timezone.parse("2024-10-31T12:00:00Z"),
                ),
                None,
                "task_instances.reschedule",
                (
                    TI_ID,
                    RescheduleTask(
                        reschedule_date=timezone.parse("2024-10-31T12:00:00Z"),
                        end_date=timezone.parse("2024-10-31T12:00:00Z"),
                    ),
                ),
                {},
                "",
                None,
                id="patch_task_instance_to_up_for_reschedule",
            ),
            pytest.param(
                GetXCom(dag_id="test_dag", run_id="test_run", task_id="test_task", key="test_key"),
                {"key": "test_key", "value": "test_value", "type": "XComResult"},
                "xcoms.get",
                ("test_dag", "test_run", "test_task", "test_key", None, False),
                {},
                XComResult(key="test_key", value="test_value"),
                None,
                id="get_xcom",
            ),
            pytest.param(
                GetXCom(
                    dag_id="test_dag", run_id="test_run", task_id="test_task", key="test_key", map_index=2
                ),
                {"key": "test_key", "value": "test_value", "type": "XComResult"},
                "xcoms.get",
                ("test_dag", "test_run", "test_task", "test_key", 2, False),
                {},
                XComResult(key="test_key", value="test_value"),
                None,
                id="get_xcom_map_index",
            ),
            pytest.param(
                GetXCom(dag_id="test_dag", run_id="test_run", task_id="test_task", key="test_key"),
                {"key": "test_key", "value": None, "type": "XComResult"},
                "xcoms.get",
                ("test_dag", "test_run", "test_task", "test_key", None, False),
                {},
                XComResult(key="test_key", value=None, type="XComResult"),
                None,
                id="get_xcom_not_found",
            ),
            pytest.param(
                GetXCom(
                    dag_id="test_dag",
                    run_id="test_run",
                    task_id="test_task",
                    key="test_key",
                    include_prior_dates=True,
                ),
                {"key": "test_key", "value": None, "type": "XComResult"},
                "xcoms.get",
                ("test_dag", "test_run", "test_task", "test_key", None, True),
                {},
                XComResult(key="test_key", value=None, type="XComResult"),
                None,
                id="get_xcom_include_prior_dates",
            ),
            pytest.param(
                SetXCom(
                    dag_id="test_dag",
                    run_id="test_run",
                    task_id="test_task",
                    key="test_key",
                    value='{"key": "test_key", "value": {"key2": "value2"}}',
                ),
                None,
                "xcoms.set",
                (
                    "test_dag",
                    "test_run",
                    "test_task",
                    "test_key",
                    '{"key": "test_key", "value": {"key2": "value2"}}',
                    None,
                    None,
                ),
                {},
                OKResponse(ok=True),
                None,
                id="set_xcom",
            ),
            pytest.param(
                SetXCom(
                    dag_id="test_dag",
                    run_id="test_run",
                    task_id="test_task",
                    key="test_key",
                    value='{"key": "test_key", "value": {"key2": "value2"}}',
                    map_index=2,
                ),
                None,
                "xcoms.set",
                (
                    "test_dag",
                    "test_run",
                    "test_task",
                    "test_key",
                    '{"key": "test_key", "value": {"key2": "value2"}}',
                    2,
                    None,
                ),
                {},
                OKResponse(ok=True),
                None,
                id="set_xcom_with_map_index",
            ),
            pytest.param(
                SetXCom(
                    dag_id="test_dag",
                    run_id="test_run",
                    task_id="test_task",
                    key="test_key",
                    value='{"key": "test_key", "value": {"key2": "value2"}}',
                    map_index=2,
                    mapped_length=3,
                ),
                None,
                "xcoms.set",
                (
                    "test_dag",
                    "test_run",
                    "test_task",
                    "test_key",
                    '{"key": "test_key", "value": {"key2": "value2"}}',
                    2,
                    3,
                ),
                {},
                OKResponse(ok=True),
                None,
                id="set_xcom_with_map_index_and_mapped_length",
            ),
            pytest.param(
                DeleteXCom(
                    dag_id="test_dag",
                    run_id="test_run",
                    task_id="test_task",
                    key="test_key",
                    map_index=2,
                ),
                None,
                "xcoms.delete",
                ("test_dag", "test_run", "test_task", "test_key", 2),
                {},
                OKResponse(ok=True),
                None,
                id="delete_xcom",
            ),
            # we aren't adding all states under TaskInstanceState here, because this test's scope is only to check
            # if it can handle TaskState message
            pytest.param(
                TaskState(state=TaskInstanceState.SKIPPED, end_date=timezone.parse("2024-10-31T12:00:00Z")),
                None,
                "",
                (),
                {},
                "",
                None,
                id="patch_task_instance_to_skipped",
            ),
            pytest.param(
                RetryTask(
                    end_date=timezone.parse("2024-10-31T12:00:00Z"), rendered_map_index="test retry task"
                ),
                None,
                "task_instances.retry",
                (),
                {
                    "id": TI_ID,
                    "end_date": timezone.parse("2024-10-31T12:00:00Z"),
                    "rendered_map_index": "test retry task",
                },
                "",
                None,
                id="up_for_retry",
            ),
            pytest.param(
                SetRenderedFields(rendered_fields={"field1": "rendered_value1", "field2": "rendered_value2"}),
                None,
                "task_instances.set_rtif",
                (TI_ID, {"field1": "rendered_value1", "field2": "rendered_value2"}),
                {},
                OKResponse(ok=True),
                None,
                id="set_rtif",
            ),
            pytest.param(
                GetAssetByName(name="asset"),
                {"name": "asset", "uri": "s3://bucket/obj", "group": "asset", "type": "AssetResult"},
                "assets.get",
                [],
                {"name": "asset"},
                AssetResult(name="asset", uri="s3://bucket/obj", group="asset"),
                None,
                id="get_asset_by_name",
            ),
            pytest.param(
                GetAssetByUri(uri="s3://bucket/obj"),
                {"name": "asset", "uri": "s3://bucket/obj", "group": "asset", "type": "AssetResult"},
                "assets.get",
                [],
                {"uri": "s3://bucket/obj"},
                AssetResult(name="asset", uri="s3://bucket/obj", group="asset"),
                None,
                id="get_asset_by_uri",
            ),
            pytest.param(
                GetAssetEventByAsset(uri="s3://bucket/obj", name="test"),
                {
                    "asset_events": [
                        {
                            "id": 1,
                            "timestamp": timezone.parse("2024-10-31T12:00:00Z"),
                            "asset": {"name": "asset", "uri": "s3://bucket/obj", "group": "asset"},
                            "created_dagruns": [],
                        }
                    ],
                    "type": "AssetEventsResult",
                },
                "asset_events.get",
                [],
                {"uri": "s3://bucket/obj", "name": "test"},
                AssetEventsResult(
                    asset_events=[
                        AssetEventResponse(
                            id=1,
                            asset=AssetResponse(name="asset", uri="s3://bucket/obj", group="asset"),
                            created_dagruns=[],
                            timestamp=timezone.parse("2024-10-31T12:00:00Z"),
                        )
                    ]
                ),
                None,
                id="get_asset_events_by_uri_and_name",
            ),
            pytest.param(
                GetAssetEventByAsset(uri="s3://bucket/obj", name=None),
                {
                    "asset_events": [
                        {
                            "id": 1,
                            "timestamp": timezone.parse("2024-10-31T12:00:00Z"),
                            "asset": {"name": "asset", "uri": "s3://bucket/obj", "group": "asset"},
                            "created_dagruns": [],
                        }
                    ],
                    "type": "AssetEventsResult",
                },
                "asset_events.get",
                [],
                {"uri": "s3://bucket/obj", "name": None},
                AssetEventsResult(
                    asset_events=[
                        AssetEventResponse(
                            id=1,
                            asset=AssetResponse(name="asset", uri="s3://bucket/obj", group="asset"),
                            created_dagruns=[],
                            timestamp=timezone.parse("2024-10-31T12:00:00Z"),
                        )
                    ]
                ),
                None,
                id="get_asset_events_by_uri",
            ),
            pytest.param(
                GetAssetEventByAsset(uri=None, name="test"),
                {
                    "asset_events": [
                        {
                            "id": 1,
                            "timestamp": timezone.parse("2024-10-31T12:00:00Z"),
                            "asset": {"name": "asset", "uri": "s3://bucket/obj", "group": "asset"},
                            "created_dagruns": [],
                        }
                    ],
                    "type": "AssetEventsResult",
                },
                "asset_events.get",
                [],
                {"uri": None, "name": "test"},
                AssetEventsResult(
                    asset_events=[
                        AssetEventResponse(
                            id=1,
                            asset=AssetResponse(name="asset", uri="s3://bucket/obj", group="asset"),
                            created_dagruns=[],
                            timestamp=timezone.parse("2024-10-31T12:00:00Z"),
                        )
                    ]
                ),
                None,
                id="get_asset_events_by_name",
            ),
            pytest.param(
                GetAssetEventByAssetAlias(alias_name="test_alias"),
                {
                    "asset_events": [
                        {
                            "id": 1,
                            "timestamp": timezone.parse("2024-10-31T12:00:00Z"),
                            "asset": {"name": "asset", "uri": "s3://bucket/obj", "group": "asset"},
                            "created_dagruns": [],
                        }
                    ],
                    "type": "AssetEventsResult",
                },
                "asset_events.get",
                [],
                {"alias_name": "test_alias"},
                AssetEventsResult(
                    asset_events=[
                        AssetEventResponse(
                            id=1,
                            asset=AssetResponse(name="asset", uri="s3://bucket/obj", group="asset"),
                            created_dagruns=[],
                            timestamp=timezone.parse("2024-10-31T12:00:00Z"),
                        )
                    ]
                ),
                None,
                id="get_asset_events_by_asset_alias",
            ),
            pytest.param(
                ValidateInletsAndOutlets(ti_id=TI_ID),
                {
                    "inactive_assets": [{"name": "asset_name", "uri": "asset_uri", "type": "asset"}],
                    "type": "InactiveAssetsResult",
                },
                "task_instances.validate_inlets_and_outlets",
                (TI_ID,),
                {},
                InactiveAssetsResult(
                    inactive_assets=[AssetProfile(name="asset_name", uri="asset_uri", type="asset")]
                ),
                None,
                id="validate_inlets_and_outlets",
            ),
            pytest.param(
                SucceedTask(
                    end_date=timezone.parse("2024-10-31T12:00:00Z"), rendered_map_index="test success task"
                ),
                None,
                "task_instances.succeed",
                (),
                {
                    "id": TI_ID,
                    "outlet_events": None,
                    "task_outlets": None,
                    "when": timezone.parse("2024-10-31T12:00:00Z"),
                    "rendered_map_index": "test success task",
                },
                "",
                None,
                id="succeed_task",
            ),
            pytest.param(
                GetPrevSuccessfulDagRun(ti_id=TI_ID),
                {
                    "data_interval_start": timezone.parse("2025-01-10T12:00:00Z"),
                    "data_interval_end": timezone.parse("2025-01-10T14:00:00Z"),
                    "start_date": timezone.parse("2025-01-10T12:00:00Z"),
                    "end_date": timezone.parse("2025-01-10T14:00:00Z"),
                    "type": "PrevSuccessfulDagRunResult",
                },
                "task_instances.get_previous_successful_dagrun",
                (TI_ID,),
                {},
                PrevSuccessfulDagRunResult(
                    start_date=timezone.parse("2025-01-10T12:00:00Z"),
                    end_date=timezone.parse("2025-01-10T14:00:00Z"),
                    data_interval_start=timezone.parse("2025-01-10T12:00:00Z"),
                    data_interval_end=timezone.parse("2025-01-10T14:00:00Z"),
                ),
                None,
                id="get_prev_successful_dagrun",
            ),
            pytest.param(
                TriggerDagRun(
                    dag_id="test_dag",
                    run_id="test_run",
                    conf={"key": "value"},
                    logical_date=timezone.datetime(2025, 1, 1),
                    reset_dag_run=True,
                ),
                {"ok": True, "type": "OKResponse"},
                "dag_runs.trigger",
                ("test_dag", "test_run", {"key": "value"}, timezone.datetime(2025, 1, 1), True),
                {},
                OKResponse(ok=True),
                None,
                id="dag_run_trigger",
            ),
            pytest.param(
                # TODO: This should be raise an exception, not returning an ErrorResponse. Fix this before PR
                TriggerDagRun(dag_id="test_dag", run_id="test_run"),
                {"error": "DAGRUN_ALREADY_EXISTS", "detail": None, "type": "ErrorResponse"},
                "dag_runs.trigger",
                ("test_dag", "test_run", None, None, False),
                {},
                ErrorResponse(error=ErrorType.DAGRUN_ALREADY_EXISTS),
                None,
                id="dag_run_trigger_already_exists",
            ),
            pytest.param(
                GetDagRunState(dag_id="test_dag", run_id="test_run"),
                {"state": "running", "type": "DagRunStateResult"},
                "dag_runs.get_state",
                ("test_dag", "test_run"),
                {},
                DagRunStateResult(state=DagRunState.RUNNING),
                None,
                id="get_dag_run_state",
            ),
            pytest.param(
                GetTaskRescheduleStartDate(ti_id=TI_ID),
                {"start_date": timezone.parse("2024-10-31T12:00:00Z"), "type": "TaskRescheduleStartDate"},
                "task_instances.get_reschedule_start_date",
                (TI_ID, 1),
                {},
                TaskRescheduleStartDate(start_date=timezone.parse("2024-10-31T12:00:00Z")),
                None,
                id="get_task_reschedule_start_date",
            ),
            pytest.param(
                GetTICount(dag_id="test_dag", task_ids=["task1", "task2"]),
                {"count": 2, "type": "TICount"},
                "task_instances.get_count",
                (),
                {
                    "dag_id": "test_dag",
                    "map_index": None,
                    "logical_dates": None,
                    "run_ids": None,
                    "states": None,
                    "task_group_id": None,
                    "task_ids": ["task1", "task2"],
                },
                TICount(count=2),
                None,
                id="get_ti_count",
            ),
            pytest.param(
                GetDRCount(dag_id="test_dag", states=["success", "failed"]),
                {"count": 2, "type": "DRCount"},
                "dag_runs.get_count",
                (),
                {
                    "dag_id": "test_dag",
                    "logical_dates": None,
                    "run_ids": None,
                    "states": ["success", "failed"],
                },
                DRCount(count=2),
                None,
                id="get_dr_count",
            ),
            pytest.param(
                GetTaskStates(dag_id="test_dag", task_group_id="test_group"),
                {
                    "task_states": {"run_id": {"task1": "success", "task2": "failed"}},
                    "type": "TaskStatesResult",
                },
                "task_instances.get_task_states",
                (),
                {
                    "dag_id": "test_dag",
                    "map_index": None,
                    "task_ids": None,
                    "logical_dates": None,
                    "run_ids": None,
                    "task_group_id": "test_group",
                },
                TaskStatesResult(task_states={"run_id": {"task1": "success", "task2": "failed"}}),
                None,
                id="get_task_states",
            ),
            pytest.param(
                GetXComSequenceItem(
                    key="test_key",
                    dag_id="test_dag",
                    run_id="test_run",
                    task_id="test_task",
                    offset=0,
                ),
                {"root": "test_value", "type": "XComSequenceIndexResult"},
                "xcoms.get_sequence_item",
                ("test_dag", "test_run", "test_task", "test_key", 0),
                {},
                XComSequenceIndexResult(root="test_value"),
                None,
                id="get_xcom_seq_item",
            ),
            pytest.param(
                # TODO: This should be raise an exception, not returning an ErrorResponse. Fix this before PR
                GetXComSequenceItem(
                    key="test_key",
                    dag_id="test_dag",
                    run_id="test_run",
                    task_id="test_task",
                    offset=2,
                ),
                {"error": "XCOM_NOT_FOUND", "detail": None, "type": "ErrorResponse"},
                "xcoms.get_sequence_item",
                ("test_dag", "test_run", "test_task", "test_key", 2),
                {},
                ErrorResponse(error=ErrorType.XCOM_NOT_FOUND),
                None,
                id="get_xcom_seq_item_not_found",
            ),
            pytest.param(
                GetXComSequenceSlice(
                    key="test_key",
                    dag_id="test_dag",
                    run_id="test_run",
                    task_id="test_task",
                    start=None,
                    stop=None,
                    step=None,
                ),
                {"root": ["foo", "bar"], "type": "XComSequenceSliceResult"},
                "xcoms.get_sequence_slice",
                ("test_dag", "test_run", "test_task", "test_key", None, None, None),
                {},
                XComSequenceSliceResult(root=["foo", "bar"]),
                None,
                id="get_xcom_seq_slice",
            ),
        ],
    )
    def test_handle_requests(
        self,
        mock_mask_secret,
        watched_subprocess,
        mocker,
        time_machine,
        message,
        expected_body,
        client_attr_path,
        method_arg,
        method_kwarg,
        mock_response,
        mask_secret_args,
    ):
        """
        Test handling of different messages to the subprocess. For any new message type, add a
        new parameter set to the `@pytest.mark.parametrize` decorator.

        For each message type, this test:

            1. Sends the message to the subprocess.
            2. Verifies that the correct client method is called with the expected argument.
            3. Checks that the buffer is updated with the expected response.
            4. Verifies that the response is correctly decoded.
        """
        watched_subprocess, read_socket = watched_subprocess

        # Mock the client method. E.g. `client.variables.get` or `client.connections.get`
        mock_client_method = attrgetter(client_attr_path)(watched_subprocess.client)
        mock_client_method.return_value = mock_response

        # Simulate the generator
        generator = watched_subprocess.handle_requests(log=mocker.Mock())
        # Initialize the generator
        next(generator)

        req_frame = _RequestFrame(id=randint(1, 2**32 - 1), body=message.model_dump())
        generator.send(req_frame)

        if mask_secret_args:
            mock_mask_secret.assert_called_with(*mask_secret_args)

        time_machine.move_to(timezone.datetime(2024, 10, 31), tick=False)

        # Verify the correct client method was called
        if client_attr_path:
            mock_client_method.assert_called_once_with(*method_arg, **method_kwarg)

        # Read response from the read end of the socket
        read_socket.settimeout(0.1)
        frame_len = int.from_bytes(read_socket.recv(4), "big")
        bytes = read_socket.recv(frame_len)
        frame = msgspec.msgpack.Decoder(_ResponseFrame).decode(bytes)

        assert frame.id == req_frame.id

        # Verify the response was added to the buffer
        assert frame.body == expected_body

        # Verify the response is correctly decoded
        # This is important because the subprocess/task runner will read the response
        # and deserialize it to the correct message type

        if frame.body is not None:
            # Using BytesIO to simulate a readable stream for CommsDecoder.
            decoder = CommsDecoder(request_socket=None).body_decoder
            assert decoder.validate_python(frame.body) == mock_response

    def test_handle_requests_api_server_error(self, watched_subprocess, mocker):
        """Test that API server errors are properly handled and sent back to the task."""

        # Unpack subprocess and the reader socket
        watched_subprocess, read_socket = watched_subprocess

        error = ServerResponseError(
            message="API Server Error",
            request=httpx.Request("GET", "http://test"),
            response=httpx.Response(500, json={"detail": "Internal Server Error"}),
        )

        mock_client_method = mocker.Mock(side_effect=error)
        watched_subprocess.client.task_instances.succeed = mock_client_method

        # Initialize and send message
        generator = watched_subprocess.handle_requests(log=mocker.Mock())

        next(generator)

        msg = SucceedTask(end_date=timezone.parse("2024-10-31T12:00:00Z"))
<<<<<<< HEAD
        req_frame = _RequestFrame(id=randint(1, 2**32 - 1), body=msg)
=======
        req_frame = _RequestFrame(id=randint(1, 2**32 - 1), body=msg.model_dump())
>>>>>>> 4975725d
        generator.send(req_frame)

        # Read response from the read end of the socket
        read_socket.settimeout(0.1)
        frame_len = int.from_bytes(read_socket.recv(4), "big")
        bytes = read_socket.recv(frame_len)
        frame = msgspec.msgpack.Decoder(_ResponseFrame).decode(bytes)

        assert frame.id == req_frame.id

        assert frame.error == {
            "error": "API_SERVER_ERROR",
            "detail": {
                "status_code": 500,
                "message": "API Server Error",
                "detail": {"detail": "Internal Server Error"},
            },
            "type": "ErrorResponse",
        }

        # Verify the error can be decoded correctly
        comms = CommsDecoder(request_socket=None)
        with pytest.raises(AirflowRuntimeError) as exc_info:
            comms._from_frame(frame)

        assert exc_info.value.error.error == ErrorType.API_SERVER_ERROR
        assert exc_info.value.error.detail == {
            "status_code": error.response.status_code,
            "message": str(error),
            "detail": error.response.json(),
        }


class TestSetSupervisorComms:
    class DummyComms:
        pass

    @pytest.fixture(autouse=True)
    def cleanup_supervisor_comms(self):
        # Ensure clean state before/after test
        if hasattr(task_runner, "SUPERVISOR_COMMS"):
            delattr(task_runner, "SUPERVISOR_COMMS")
        yield
        if hasattr(task_runner, "SUPERVISOR_COMMS"):
            delattr(task_runner, "SUPERVISOR_COMMS")

    def test_set_supervisor_comms_overrides_and_restores(self):
        task_runner.SUPERVISOR_COMMS = self.DummyComms()
        original = task_runner.SUPERVISOR_COMMS
        replacement = self.DummyComms()

        with set_supervisor_comms(replacement):
            assert task_runner.SUPERVISOR_COMMS is replacement
        assert task_runner.SUPERVISOR_COMMS is original

    def test_set_supervisor_comms_sets_temporarily_when_not_set(self):
        assert not hasattr(task_runner, "SUPERVISOR_COMMS")
        replacement = self.DummyComms()

        with set_supervisor_comms(replacement):
            assert task_runner.SUPERVISOR_COMMS is replacement
        assert not hasattr(task_runner, "SUPERVISOR_COMMS")

    def test_set_supervisor_comms_unsets_temporarily_when_not_set(self):
        assert not hasattr(task_runner, "SUPERVISOR_COMMS")

        # This will delete an attribute that isn't set, and restore it likewise
        with set_supervisor_comms(None):
            assert not hasattr(task_runner, "SUPERVISOR_COMMS")

        assert not hasattr(task_runner, "SUPERVISOR_COMMS")


class TestInProcessTestSupervisor:
    def test_inprocess_supervisor_comms_roundtrip(self):
        """
        Test that InProcessSupervisorComms correctly sends a message to the supervisor,
        and that the supervisor's response is received via the message queue.

        This verifies the end-to-end communication flow:
        - send_request() dispatches a message to the supervisor
        - the supervisor handles the request and appends a response via send_msg()
        - get_message() returns the enqueued response

        This test mocks the supervisor's `_handle_request()` method to simulate
        a simple echo-style response, avoiding full task execution.
        """

        class MinimalSupervisor(InProcessTestSupervisor):
            def _handle_request(self, msg, log, req_id):
                resp = VariableResult(key=msg.key, value="value")
                self.send_msg(resp, req_id)

        supervisor = MinimalSupervisor(
            id="test",
            pid=123,
            process=MagicMock(),
            process_log=MagicMock(),
            client=MagicMock(),
        )
        comms = InProcessSupervisorComms(supervisor=supervisor)
        supervisor.comms = comms

        test_msg = GetVariable(key="test_key")

        response = comms.send(test_msg)

        # Ensure we got back what we expect
        assert isinstance(response, VariableResult)
        assert response.value == "value"<|MERGE_RESOLUTION|>--- conflicted
+++ resolved
@@ -798,11 +798,7 @@
         proc.selector.select.return_value = []
 
         proc._exit_code = 0
-<<<<<<< HEAD
-        # Create a dummy placeholder in the open socket weekref
-=======
         # Create a fake placeholder in the open socket weakref
->>>>>>> 4975725d
         proc._open_sockets[mocker.MagicMock()] = "test placeholder"
         proc._process_exit_monotonic = time.monotonic()
 
@@ -1806,11 +1802,7 @@
         next(generator)
 
         msg = SucceedTask(end_date=timezone.parse("2024-10-31T12:00:00Z"))
-<<<<<<< HEAD
-        req_frame = _RequestFrame(id=randint(1, 2**32 - 1), body=msg)
-=======
         req_frame = _RequestFrame(id=randint(1, 2**32 - 1), body=msg.model_dump())
->>>>>>> 4975725d
         generator.send(req_frame)
 
         # Read response from the read end of the socket
