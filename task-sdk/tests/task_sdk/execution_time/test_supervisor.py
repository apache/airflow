--- conflicted
+++ resolved
@@ -2640,7 +2640,6 @@
             assert connection_available["conn_uri"] is not None, "Connection URI was None during upload"
 
 
-<<<<<<< HEAD
 class TestSignalRetryLogic:
     """Test signal based retry logic in ActivitySubprocess."""
 
@@ -2709,7 +2708,8 @@
         mock_watched_subprocess._should_retry = True
 
         assert mock_watched_subprocess.final_state == TaskInstanceState.FAILED
-=======
+
+
 def test_remote_logging_conn_caches_connection_not_client(monkeypatch):
     """Test that connection caching doesn't retain API client references."""
     import gc
@@ -2749,7 +2749,6 @@
     gc.collect()
     assert backend.calls == 1, "Connection should be cached, not fetched multiple times"
     assert all(ref() is None for ref in clients), "Client instances should be garbage collected"
->>>>>>> 63b47512
 
 
 def test_process_log_messages_from_subprocess(monkeypatch, caplog):
