# Licensed to the Apache Software Foundation (ASF) under one
# or more contributor license agreements.  See the NOTICE file
# distributed with this work for additional information
# regarding copyright ownership.  The ASF licenses this file
# to you under the Apache License, Version 2.0 (the
# "License"); you may not use this file except in compliance
# with the License.  You may obtain a copy of the License at
#
#   http://www.apache.org/licenses/LICENSE-2.0
#
# Unless required by applicable law or agreed to in writing,
# software distributed under the License is distributed on an
# "AS IS" BASIS, WITHOUT WARRANTIES OR CONDITIONS OF ANY
# KIND, either express or implied.  See the License for the
# specific language governing permissions and limitations
# under the License.

from __future__ import annotations

from abc import ABCMeta, abstractmethod
from typing import TYPE_CHECKING, ClassVar

import attrs

<<<<<<< HEAD
from airflow.utils.log.logging_mixin import LoggingMixin

=======
>>>>>>> a75517b1
if TYPE_CHECKING:
    from airflow.models.baseoperator import BaseOperator
    from airflow.models.taskinstancekey import TaskInstanceKey


@attrs.define()
<<<<<<< HEAD
class XComOperatorLink(LoggingMixin):
    """A generic operator link class that can retrieve link only using XCOMs. Used while deserializing operators."""

    name: str
    xcom_key: str

    def get_link(self, operator: BaseOperator, *, ti_key: TaskInstanceKey) -> str:
        from airflow.sdk.execution_time.xcom import XCom

        """
        Retrieve the link from the XComs.

        :param operator: The Airflow operator object this link is associated to.
        :param ti_key: TaskInstance ID to return link for.
        :return: link to external system, but by pulling it from XComs
        """
        self.log.info(
            "Attempting to retrieve link from XComs with key: %s for task id: %s", self.xcom_key, ti_key
        )
        value = XCom.get_one(
            key=self.xcom_key,
            run_id=ti_key.run_id,
            dag_id=ti_key.dag_id,
            task_id=ti_key.task_id,
            map_index=ti_key.map_index,
        )
        if not value:
            self.log.debug(
                "No link with name: %s present in XCom as key: %s, returning empty link",
                self.name,
                self.xcom_key,
            )
            return ""
        return value


@attrs.define()
=======
>>>>>>> a75517b1
class BaseOperatorLink(metaclass=ABCMeta):
    """Abstract base class that defines how we get an operator link."""

    operators: ClassVar[list[type[BaseOperator]]] = []
    """
    This property will be used by Airflow Plugins to find the Operators to which you want
    to assign this Operator Link

    :return: List of Operator classes used by task for which you want to create extra link
    """

    @property
    @abstractmethod
    def name(self) -> str:
        """Name of the link. This will be the button name on the task UI."""

    @property
    def xcom_key(self) -> str:
        """
        XCom key with while the whole "link" for this operator link is stored.

        On retrieving with this key, the entire link is returned.

        Defaults to `_link_<class name>` if not provided.
        """
        return f"_link_{self.__class__.__name__}"

    @abstractmethod
    def get_link(self, operator: BaseOperator, *, ti_key: TaskInstanceKey) -> str:
        """
        Link to external system.

        :param operator: The Airflow operator object this link is associated to.
        :param ti_key: TaskInstance ID to return link for.
        :return: link to external system
        """<|MERGE_RESOLUTION|>--- conflicted
+++ resolved
@@ -22,57 +22,12 @@
 
 import attrs
 
-<<<<<<< HEAD
-from airflow.utils.log.logging_mixin import LoggingMixin
-
-=======
->>>>>>> a75517b1
 if TYPE_CHECKING:
     from airflow.models.baseoperator import BaseOperator
     from airflow.models.taskinstancekey import TaskInstanceKey
 
 
 @attrs.define()
-<<<<<<< HEAD
-class XComOperatorLink(LoggingMixin):
-    """A generic operator link class that can retrieve link only using XCOMs. Used while deserializing operators."""
-
-    name: str
-    xcom_key: str
-
-    def get_link(self, operator: BaseOperator, *, ti_key: TaskInstanceKey) -> str:
-        from airflow.sdk.execution_time.xcom import XCom
-
-        """
-        Retrieve the link from the XComs.
-
-        :param operator: The Airflow operator object this link is associated to.
-        :param ti_key: TaskInstance ID to return link for.
-        :return: link to external system, but by pulling it from XComs
-        """
-        self.log.info(
-            "Attempting to retrieve link from XComs with key: %s for task id: %s", self.xcom_key, ti_key
-        )
-        value = XCom.get_one(
-            key=self.xcom_key,
-            run_id=ti_key.run_id,
-            dag_id=ti_key.dag_id,
-            task_id=ti_key.task_id,
-            map_index=ti_key.map_index,
-        )
-        if not value:
-            self.log.debug(
-                "No link with name: %s present in XCom as key: %s, returning empty link",
-                self.name,
-                self.xcom_key,
-            )
-            return ""
-        return value
-
-
-@attrs.define()
-=======
->>>>>>> a75517b1
 class BaseOperatorLink(metaclass=ABCMeta):
     """Abstract base class that defines how we get an operator link."""
 
