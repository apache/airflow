# Licensed to the Apache Software Foundation (ASF) under one
# or more contributor license agreements.  See the NOTICE file
# distributed with this work for additional information
# regarding copyright ownership.  The ASF licenses this file
# to you under the Apache License, Version 2.0 (the
# "License"); you may not use this file except in compliance
# with the License.  You may obtain a copy of the License at
#
#   http://www.apache.org/licenses/LICENSE-2.0
#
# Unless required by applicable law or agreed to in writing,
# software distributed under the License is distributed on an
# "AS IS" BASIS, WITHOUT WARRANTIES OR CONDITIONS OF ANY
# KIND, either express or implied.  See the License for the
# specific language governing permissions and limitations
# under the License.

from __future__ import annotations

import contextlib
import inspect
import itertools
from collections.abc import Callable, Iterable, Iterator, Mapping, Sequence, Sized
from functools import singledispatch
from typing import TYPE_CHECKING, Any, overload

import attrs

from airflow.exceptions import AirflowException, XComNotFound
from airflow.models.xcom import XComModel
from airflow.sdk.definitions import enable_lazy_task_expansion
from airflow.sdk.definitions._internal.abstractoperator import AbstractOperator
from airflow.sdk.definitions._internal.mixins import DependencyMixin, ResolveMixin
from airflow.sdk.definitions._internal.setup_teardown import SetupTeardownContext
from airflow.sdk.definitions._internal.types import NOTSET, ArgNotSet
from airflow.sdk.execution_time.comms import XComResult
from airflow.sdk.execution_time.lazy_sequence import LazyXComSequence
from airflow.sdk.execution_time.xcom import BaseXCom
from airflow.utils.log.logging_mixin import LoggingMixin
from airflow.utils.setup_teardown import SetupTeardownContext
from airflow.utils.trigger_rule import TriggerRule

if TYPE_CHECKING:
    from airflow.sdk.bases.operator import BaseOperator
    from airflow.sdk.definitions.edges import EdgeModifier
    from airflow.sdk.types import Operator

# Callable objects contained by MapXComArg. We only accept callables from
# the user, but deserialize them into strings in a serialized XComArg for
# safety (those callables are arbitrary user code).
FilterCallables = Sequence[Callable[[Any], bool]]
MapCallables = Sequence[Callable[[Any], Any]]


class XComArg(LoggingMixin, ResolveMixin, DependencyMixin):
    """
    Reference to an XCom value pushed from another operator.

    The implementation supports::

        xcomarg >> op
        xcomarg << op
        op >> xcomarg  # By BaseOperator code
        op << xcomarg  # By BaseOperator code

    **Example**: The moment you get a result from any operator (decorated or regular) you can ::

        any_op = AnyOperator()
        xcomarg = XComArg(any_op)
        # or equivalently
        xcomarg = any_op.output
        my_op = MyOperator()
        my_op >> xcomarg

    This object can be used in legacy Operators via Jinja.

    **Example**: You can make this result to be part of any generated string::

        any_op = AnyOperator()
        xcomarg = any_op.output
        op1 = MyOperator(my_text_message=f"the value is {xcomarg}")
        op2 = MyOperator(my_text_message=f"the value is {xcomarg['topic']}")

    :param operator: Operator instance to which the XComArg references.
    :param key: Key used to pull the XCom value. Defaults to *XCOM_RETURN_KEY*,
        i.e. the referenced operator's return value.
    """

    @overload
    def __new__(cls: type[XComArg], operator: Operator, key: str = BaseXCom.XCOM_RETURN_KEY) -> XComArg:
        """Execute when the user writes ``XComArg(...)`` directly."""

    @overload
    def __new__(cls: type[XComArg]) -> XComArg:
        """Execute by Python internals from subclasses."""

    def __new__(cls, *args, **kwargs) -> XComArg:
        if cls is XComArg:
            return PlainXComArg(*args, **kwargs)
        return super().__new__(cls)

    def iter_references(self) -> Iterator[tuple[Operator, str]]:
        raise NotImplementedError()

    @staticmethod
    def iter_xcom_references(arg: Any) -> Iterator[tuple[Operator, str]]:
        """
        Return XCom references in an arbitrary value.

        Recursively traverse ``arg`` and look for XComArg instances in any
        collection objects, and instances with ``template_fields`` set.
        """
        if isinstance(arg, ResolveMixin):
            yield from arg.iter_references()
        elif isinstance(arg, (tuple, set, list)):
            for elem in arg:
                yield from XComArg.iter_xcom_references(elem)
        elif isinstance(arg, dict):
            for elem in arg.values():
                yield from XComArg.iter_xcom_references(elem)
        elif isinstance(arg, AbstractOperator):
            for attr in arg.template_fields:
                yield from XComArg.iter_xcom_references(getattr(arg, attr))

    @staticmethod
    def apply_upstream_relationship(op: DependencyMixin, arg: Any):
        """
        Set dependency for XComArgs.

        This looks for XComArg objects in ``arg`` "deeply" (looking inside
        collections objects and classes decorated with ``template_fields``), and
        sets the relationship to ``op`` on any found.
        """
        for operator, _ in XComArg.iter_xcom_references(arg):
            op.set_upstream(operator)

    @property
    def roots(self) -> list[Operator]:
        """Required by DependencyMixin."""
        return [op for op, _ in self.iter_references()]

    @property
    def leaves(self) -> list[Operator]:
        """Required by DependencyMixin."""
        return [op for op, _ in self.iter_references()]

    def set_upstream(
        self,
        task_or_task_list: DependencyMixin | Sequence[DependencyMixin],
        edge_modifier: EdgeModifier | None = None,
    ):
        """Proxy to underlying operator set_upstream method. Required by DependencyMixin."""
        for operator, _ in self.iter_references():
            operator.set_upstream(task_or_task_list, edge_modifier)

    def set_downstream(
        self,
        task_or_task_list: DependencyMixin | Sequence[DependencyMixin],
        edge_modifier: EdgeModifier | None = None,
    ):
        """Proxy to underlying operator set_downstream method. Required by DependencyMixin."""
        for operator, _ in self.iter_references():
            operator.set_downstream(task_or_task_list, edge_modifier)

    def _serialize(self) -> dict[str, Any]:
        """
        Serialize an XComArg.

        The implementation should be the inverse function to ``deserialize``,
        returning a data dict converted from this XComArg derivative. DAG
        serialization does not call this directly, but ``serialize_xcom_arg``
        instead, which adds additional information to dispatch deserialization
        to the correct class.
        """
        raise NotImplementedError()

    def map(self, f: Callable[[Any], Any]) -> MapXComArg:
        return MapXComArg(self, [f])

    def zip(self, *others: XComArg, fillvalue: Any = NOTSET) -> ZipXComArg:
        return ZipXComArg([self, *others], fillvalue=fillvalue)

    def concat(self, *others: XComArg) -> ConcatXComArg:
        return ConcatXComArg([self, *others])

    def resolve(self, context: Mapping[str, Any]) -> Any:
        raise NotImplementedError()

    def __enter__(self):
        if not self.operator.is_setup and not self.operator.is_teardown:
            raise AirflowException("Only setup/teardown tasks can be used as context managers.")
        SetupTeardownContext.push_setup_teardown_task(self.operator)
        return SetupTeardownContext

    def __exit__(self, exc_type, exc_val, exc_tb):
        SetupTeardownContext.set_work_task_roots_and_leaves()


@attrs.define
class PlainXComArg(XComArg):
    """
    Reference to one single XCom without any additional semantics.

    This class should not be accessed directly, but only through XComArg. The
    class inheritance chain and ``__new__`` is implemented in this slightly
    convoluted way because we want to

    a. Allow the user to continue using XComArg directly for the simple
       semantics (see documentation of the base class for details).
    b. Make ``isinstance(thing, XComArg)`` be able to detect all kinds of XCom
       references.
    c. Not allow many properties of PlainXComArg (including ``__getitem__`` and
       ``__str__``) to exist on other kinds of XComArg implementations since
       they don't make sense.

    :meta private:
    """

    operator: Operator
    key: str = BaseXCom.XCOM_RETURN_KEY

    def __getitem__(self, item: str) -> XComArg:
        """Implement xcomresult['some_result_key']."""
        if not isinstance(item, str):
            raise ValueError(f"XComArg only supports str lookup, received {type(item).__name__}")
        return PlainXComArg(operator=self.operator, key=item)

    def __iter__(self):
        """
        Override iterable protocol to raise error explicitly.

        The default ``__iter__`` implementation in Python calls ``__getitem__``
        with 0, 1, 2, etc. until it hits an ``IndexError``. This does not work
        well with our custom ``__getitem__`` implementation, and results in poor
        DAG-writing experience since a misplaced ``*`` expansion would create an
        infinite loop consuming the entire DAG parser.

        This override catches the error eagerly, so an incorrectly implemented
        DAG fails fast and avoids wasting resources on nonsensical iterating.
        """
        raise TypeError("'XComArg' object is not iterable")

    def __repr__(self) -> str:
        if self.key == BaseXCom.XCOM_RETURN_KEY:
            return f"XComArg({self.operator!r})"
        return f"XComArg({self.operator!r}, {self.key!r})"

    def __str__(self) -> str:
        """
        Backward compatibility for old-style jinja used in Airflow Operators.

        **Example**: to use XComArg at BashOperator::

            BashOperator(cmd=f"... {xcomarg} ...")

        :return:
        """
        xcom_pull_kwargs = [
            f"task_ids='{self.operator.task_id}'",
            f"dag_id='{self.operator.dag_id}'",
        ]
        if self.key is not None:
            xcom_pull_kwargs.append(f"key='{self.key}'")

        xcom_pull_str = ", ".join(xcom_pull_kwargs)
        # {{{{ are required for escape {{ in f-string
        xcom_pull = f"{{{{ task_instance.xcom_pull({xcom_pull_str}) }}}}"
        return xcom_pull

    def _serialize(self) -> dict[str, Any]:
        return {"task_id": self.operator.task_id, "key": self.key}

    @property
    def is_setup(self) -> bool:
        return self.operator.is_setup

    @is_setup.setter
    def is_setup(self, val: bool):
        self.operator.is_setup = val

    @property
    def is_teardown(self) -> bool:
        return self.operator.is_teardown

    @is_teardown.setter
    def is_teardown(self, val: bool):
        self.operator.is_teardown = val

    @property
    def on_failure_fail_dagrun(self) -> bool:
        return self.operator.on_failure_fail_dagrun

    @on_failure_fail_dagrun.setter
    def on_failure_fail_dagrun(self, val: bool):
        self.operator.on_failure_fail_dagrun = val

    def as_setup(self) -> DependencyMixin:
        for operator, _ in self.iter_references():
            operator.is_setup = True
        return self

    def as_teardown(
        self,
        *,
        setups: BaseOperator | Iterable[BaseOperator] | None = None,
        on_failure_fail_dagrun: bool | None = None,
    ):
        for operator, _ in self.iter_references():
            operator.is_teardown = True
            operator.trigger_rule = TriggerRule.ALL_DONE_SETUP_SUCCESS
            if on_failure_fail_dagrun is not None:
                operator.on_failure_fail_dagrun = on_failure_fail_dagrun
            if setups is not None:
                setups = [setups] if isinstance(setups, DependencyMixin) else setups
                for s in setups:
                    s.is_setup = True
                    s >> operator
        return self

    def iter_references(self) -> Iterator[tuple[Operator, str]]:
        yield self.operator, self.key

    def map(self, f: Callable[[Any], Any]) -> MapXComArg:
        if self.key != BaseXCom.XCOM_RETURN_KEY:
            raise ValueError("cannot map against non-return XCom")
        return super().map(f)

    def zip(self, *others: XComArg, fillvalue: Any = NOTSET) -> ZipXComArg:
        if self.key != BaseXCom.XCOM_RETURN_KEY:
            raise ValueError("cannot map against non-return XCom")
        return super().zip(*others, fillvalue=fillvalue)

    def concat(self, *others: XComArg) -> ConcatXComArg:
        if self.key != BaseXCom.XCOM_RETURN_KEY:
            raise ValueError("cannot concatenate non-return XCom")
        return super().concat(*others)

    def _resolve(self, context: Mapping[str, Any]) -> Any:
        ti = context["ti"]
        task_id = self.operator.task_id

        if self.operator.is_mapped:
            return LazyXComSequence(xcom_arg=self, ti=ti)
        tg = self.operator.get_closest_mapped_task_group()
        if tg is None:
            map_indexes = None
        else:
            upstream_map_indexes = getattr(ti, "_upstream_map_indexes", {})
            map_indexes = upstream_map_indexes.get(task_id, None)
        result = ti.xcom_pull(
            task_ids=task_id,
            key=self.key,
            default=NOTSET,
            map_indexes=map_indexes,
        )
        if not isinstance(result, ArgNotSet):
            return result
        if self.key == BaseXCom.XCOM_RETURN_KEY:
            return None
        if getattr(self.operator, "multiple_outputs", False):
            # If the operator is set to have multiple outputs and it was not executed,
            # we should return "None" instead of showing an error. This is because when
            # multiple outputs XComs are created, the XCom keys associated with them will have
            # different names than the predefined "XCOM_RETURN_KEY" and won't be found.
            # Therefore, it's better to return "None" like we did above where self.key==XCOM_RETURN_KEY.
            return None
        raise XComNotFound(ti.dag_id, task_id, self.key)

    def resolve(self, context: Mapping[str, Any]) -> Any:
        value = self._resolve(context)

        self.log.debug("value (%s): %s", type(value), value)

        # TODO: check why this is needed when resolving from TaskExpansionJobRunner?
        if isinstance(value, str):
            result = XComResult(key=self.operator.output.key, value=value)
            value = XCom.deserialize_value(result)
            if isinstance(value, str):
                value = XComModel.deserialize_value(result)

        self.log.debug("deserialized value (%s): %s", type(value), value)

        if isinstance(value, ResolveMixin):  # Only needed for DeferredIterable
            value = value.resolve(context)

        return value


def _get_callable_name(f: Callable | str) -> str:
    """Try to "describe" a callable by getting its name."""
    if callable(f):
        return f.__name__
    # Parse the source to find whatever is behind "def". For safety, we don't
    # want to evaluate the code in any meaningful way!
    with contextlib.suppress(Exception):
        kw, name, _ = f.lstrip().split(None, 2)
        if kw == "def":
            return name
    return "<function>"


<<<<<<< HEAD
class _MappableResult(Iterable):
    def __init__(self, value: Sequence | dict, callables: FilterCallables | MapCallables) -> None:
        self.value = self._convert(value)
        self.callables = callables
=======
@attrs.define
class _MapResult(Sequence):
    value: Sequence | dict
    callables: MapCallables
>>>>>>> 1215818a

    def __getitem__(self, index: Any) -> Any:
        raise NotImplementedError

    def __len__(self) -> int:
        raise NotImplementedError

    @classmethod
    def _convert(cls, value: Sequence | dict) -> list:
        if isinstance(value, (dict, set)):
            return list(value)
        if isinstance(value, list):
            return value
        raise ValueError(f"{cls.__name__} expects sequence or dict, not {type(value).__name__}")

    def _apply_callables(self, value) -> Any:
        for func in self.callables:
            value = func(value)
        return value

    def __str__(self):
        return f"{self.__class__.__name__}({self.value}, {self.callables})"


class _MapResult(_MappableResult, Sequence):
    def __getitem__(self, index: Any) -> Any:
        value = self._apply_callables(self.value[index])
        return value

    def __len__(self) -> int:
        return len(self.value)


<<<<<<< HEAD
class _LazyMapResult(_MappableResult):
    def __init__(self, value: Iterable, callables: MapCallables) -> None:
        super().__init__([], callables)
        self._iterator = iter(value)

    def __next__(self) -> Any:
        value = self._apply_callables(next(self._iterator))
        self.value.append(value)
        return value

    def __getitem__(self, index: Any) -> Any:
        if index < 0:
            raise IndexError

        while len(self.value) <= index:
            try:
                next(self)
            except StopIteration:
                raise IndexError
        return self.value[index]

    def __len__(self) -> int:
        while True:
            try:
                next(self)
            except StopIteration:
                break
        return len(self.value)

    def __iter__(self) -> Iterator:
        yield from self.value
        while True:
            try:
                yield next(self)
            except StopIteration:
                break


=======
@attrs.define
>>>>>>> 1215818a
class MapXComArg(XComArg):
    """
    An XCom reference with ``map()`` call(s) applied.

    This is based on an XComArg, but also applies a series of "transforms" that
    convert the pulled XCom value.

    :meta private:
    """

    arg: XComArg
    callables: MapCallables

    def __attrs_post_init__(self) -> None:
        for c in self.callables:
            if getattr(c, "_airflow_is_task_decorator", False):
                raise ValueError("map() argument must be a plain function, not a @task operator")

    def __repr__(self) -> str:
        map_calls = "".join(f".map({_get_callable_name(f)})" for f in self.callables)
        return f"{self.arg!r}{map_calls}"

    def _serialize(self) -> dict[str, Any]:
        return {
            "arg": serialize_xcom_arg(self.arg),
            "callables": [inspect.getsource(c) if callable(c) else c for c in self.callables],
        }

    def iter_references(self) -> Iterator[tuple[Operator, str]]:
        yield from self.arg.iter_references()

    def map(self, f: Callable[[Any], Any]) -> MapXComArg:
        # Flatten arg.map(f1).map(f2) into one MapXComArg.
        return MapXComArg(self.arg, [*self.callables, f])

    def resolve(self, context: Mapping[str, Any]) -> Any:
        value = self.arg.resolve(context)

        if isinstance(value, (Sequence, dict)):
            return _MapResult(value, self.callables)
        if isinstance(value, Iterable) and enable_lazy_task_expansion:
            return _LazyMapResult(value, self.callables)
        raise ValueError(f"XCom map expects sequence or dict, not {type(value).__name__}")


@attrs.define
class _ZipResult(Sequence):
    values: Sequence[Sequence | dict]
    fillvalue: Any = attrs.field(default=NOTSET, kw_only=True)

    @staticmethod
    def _get_or_fill(container: Sequence | dict, index: Any, fillvalue: Any) -> Any:
        try:
            return container[index]
        except (IndexError, KeyError):
            return fillvalue

    def __getitem__(self, index: Any) -> Any:
        if index >= len(self):
            raise IndexError(index)
        return tuple(self._get_or_fill(value, index, self.fillvalue) for value in self.values)

    def __len__(self) -> int:
        lengths = (len(v) for v in self.values)
        if isinstance(self.fillvalue, ArgNotSet):
            return min(lengths)
        return max(lengths)


@attrs.define
class ZipXComArg(XComArg):
    """
    An XCom reference with ``zip()`` applied.

    This is constructed from multiple XComArg instances, and presents an
    iterable that "zips" them together like the built-in ``zip()`` (and
    ``itertools.zip_longest()`` if ``fillvalue`` is provided).
    """

    args: Sequence[XComArg] = attrs.field(validator=attrs.validators.min_len(1))
    fillvalue: Any = attrs.field(default=NOTSET, kw_only=True)

    def __repr__(self) -> str:
        args_iter = iter(self.args)
        first = repr(next(args_iter))
        rest = ", ".join(repr(arg) for arg in args_iter)
        if isinstance(self.fillvalue, ArgNotSet):
            return f"{first}.zip({rest})"
        return f"{first}.zip({rest}, fillvalue={self.fillvalue!r})"

    def _serialize(self) -> dict[str, Any]:
        args = [serialize_xcom_arg(arg) for arg in self.args]
        if isinstance(self.fillvalue, ArgNotSet):
            return {"args": args}
        return {"args": args, "fillvalue": self.fillvalue}

    def iter_references(self) -> Iterator[tuple[Operator, str]]:
        for arg in self.args:
            yield from arg.iter_references()

    def resolve(self, context: Mapping[str, Any]) -> Any:
        values = [arg.resolve(context) for arg in self.args]
        for value in values:
            if not isinstance(value, (Sequence, dict)):
                raise ValueError(f"XCom zip expects sequence or dict, not {type(value).__name__}")
        return _ZipResult(values, fillvalue=self.fillvalue)


@attrs.define
class _ConcatResult(Sequence):
    values: Sequence[Sequence | dict]

    def __getitem__(self, index: Any) -> Any:
        if index >= 0:
            i = index
        else:
            i = len(self) + index
        for value in self.values:
            if i < 0:
                break
            if i >= (curlen := len(value)):
                i -= curlen
            elif isinstance(value, Sequence):
                return value[i]
            else:
                return next(itertools.islice(iter(value), i, None))
        raise IndexError("list index out of range")

    def __len__(self) -> int:
        return sum(len(v) for v in self.values)


@attrs.define
class ConcatXComArg(XComArg):
    """
    Concatenating multiple XCom references into one.

    This is done by calling ``concat()`` on an XComArg to combine it with
    others. The effect is similar to Python's :func:`itertools.chain`, but the
    return value also supports index access.
    """

    args: Sequence[XComArg] = attrs.field(validator=attrs.validators.min_len(1))

    def __repr__(self) -> str:
        args_iter = iter(self.args)
        first = repr(next(args_iter))
        rest = ", ".join(repr(arg) for arg in args_iter)
        return f"{first}.concat({rest})"

    def _serialize(self) -> dict[str, Any]:
        return {"args": [serialize_xcom_arg(arg) for arg in self.args]}

    def iter_references(self) -> Iterator[tuple[Operator, str]]:
        for arg in self.args:
            yield from arg.iter_references()

    def concat(self, *others: XComArg) -> ConcatXComArg:
        # Flatten foo.concat(x).concat(y) into one call.
        return ConcatXComArg([*self.args, *others])

    def resolve(self, context: Mapping[str, Any]) -> Any:
        values = [arg.resolve(context) for arg in self.args]
        for value in values:
            if not isinstance(value, (Sequence, dict)):
                raise ValueError(f"XCom concat expects sequence or dict, not {type(value).__name__}")
        return _ConcatResult(values)


_XCOM_ARG_TYPES: Mapping[str, type[XComArg]] = {
    "": PlainXComArg,
    "concat": ConcatXComArg,
    "map": MapXComArg,
    "zip": ZipXComArg,
}


def serialize_xcom_arg(value: XComArg) -> dict[str, Any]:
    """DAG serialization interface."""
    key = next(k for k, v in _XCOM_ARG_TYPES.items() if isinstance(value, v))
    if key:
        return {"type": key, **value._serialize()}
    return value._serialize()


@singledispatch
def get_task_map_length(
    xcom_arg: XComArg, resolved_val: Sized, upstream_map_indexes: dict[str, int]
) -> int | None:
    # The base implementation -- specific XComArg subclasses have specialised implementations
    raise NotImplementedError()


@get_task_map_length.register
def _(xcom_arg: PlainXComArg, resolved_val: Sized, upstream_map_indexes: dict[str, int]):
    task_id = xcom_arg.operator.task_id

    if xcom_arg.operator.is_mapped:
        # TODO: How to tell if all the upstream TIs finished?
        pass
    return (upstream_map_indexes.get(task_id) or 1) * len(resolved_val)


@get_task_map_length.register
def _(xcom_arg: MapXComArg, resolved_val: Sized, upstream_map_indexes: dict[str, int]):
    return get_task_map_length(xcom_arg.arg, resolved_val, upstream_map_indexes)


@get_task_map_length.register
def _(xcom_arg: ZipXComArg, resolved_val: Sized, upstream_map_indexes: dict[str, int]):
    all_lengths = (get_task_map_length(arg, resolved_val, upstream_map_indexes) for arg in xcom_arg.args)
    ready_lengths = [length for length in all_lengths if length is not None]
    if len(ready_lengths) != len(xcom_arg.args):
        return None  # If any of the referenced XComs is not ready, we are not ready either.
    if isinstance(xcom_arg.fillvalue, ArgNotSet):
        return min(ready_lengths)
    return max(ready_lengths)


@get_task_map_length.register
def _(xcom_arg: ConcatXComArg, resolved_val: Sized, upstream_map_indexes: dict[str, int]):
    all_lengths = (get_task_map_length(arg, resolved_val, upstream_map_indexes) for arg in xcom_arg.args)
    ready_lengths = [length for length in all_lengths if length is not None]
    if len(ready_lengths) != len(xcom_arg.args):
        return None  # If any of the referenced XComs is not ready, we are not ready either.
    return sum(ready_lengths)<|MERGE_RESOLUTION|>--- conflicted
+++ resolved
@@ -399,17 +399,10 @@
     return "<function>"
 
 
-<<<<<<< HEAD
 class _MappableResult(Iterable):
     def __init__(self, value: Sequence | dict, callables: FilterCallables | MapCallables) -> None:
         self.value = self._convert(value)
         self.callables = callables
-=======
-@attrs.define
-class _MapResult(Sequence):
-    value: Sequence | dict
-    callables: MapCallables
->>>>>>> 1215818a
 
     def __getitem__(self, index: Any) -> Any:
         raise NotImplementedError
@@ -443,7 +436,6 @@
         return len(self.value)
 
 
-<<<<<<< HEAD
 class _LazyMapResult(_MappableResult):
     def __init__(self, value: Iterable, callables: MapCallables) -> None:
         super().__init__([], callables)
@@ -482,9 +474,7 @@
                 break
 
 
-=======
 @attrs.define
->>>>>>> 1215818a
 class MapXComArg(XComArg):
     """
     An XCom reference with ``map()`` call(s) applied.
