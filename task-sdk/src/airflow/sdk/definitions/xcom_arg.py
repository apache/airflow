--- conflicted
+++ resolved
@@ -511,18 +511,12 @@
 
     def resolve(self, context: Mapping[str, Any]) -> Any:
         value = self.arg.resolve(context)
-<<<<<<< HEAD
 
         if isinstance(value, (Sequence, dict)):
             return _MapResult(value, self.callables)
         if isinstance(value, Iterable) and enable_lazy_task_expansion:
             return _LazyMapResult(value, self.callables)
         raise ValueError(f"XCom map expects sequence or dict, not {type(value).__name__}")
-=======
-        if not isinstance(value, (Sequence, dict)):
-            raise ValueError(f"XCom map expects sequence or dict, not {type(value).__name__}")
-        return _MapResult(value, self.callables)
->>>>>>> ceccf599
 
 
 class _ZipResult(Sequence):
