#
# Licensed to the Apache Software Foundation (ASF) under one
# or more contributor license agreements.  See the NOTICE file
# distributed with this work for additional information
# regarding copyright ownership.  The ASF licenses this file
# to you under the Apache License, Version 2.0 (the
# "License"); you may not use this file except in compliance
# with the License.  You may obtain a copy of the License at
#
#   http://www.apache.org/licenses/LICENSE-2.0
#
# Unless required by applicable law or agreed to in writing,
# software distributed under the License is distributed on an
# "AS IS" BASIS, WITHOUT WARRANTIES OR CONDITIONS OF ANY
# KIND, either express or implied.  See the License for the
# specific language governing permissions and limitations
# under the License.
from __future__ import annotations

import contextlib
import copy
import warnings
from collections.abc import Collection, Iterable, Iterator, Mapping, Sequence
from typing import TYPE_CHECKING, Any, ClassVar, Union

import attrs
import methodtools

from airflow.sdk.definitions._internal.abstractoperator import (
    DEFAULT_EXECUTOR,
    DEFAULT_IGNORE_FIRST_DEPENDS_ON_PAST,
    DEFAULT_OWNER,
    DEFAULT_POOL_NAME,
    DEFAULT_POOL_SLOTS,
    DEFAULT_PRIORITY_WEIGHT,
    DEFAULT_QUEUE,
    DEFAULT_RETRIES,
    DEFAULT_RETRY_DELAY,
    DEFAULT_TRIGGER_RULE,
    DEFAULT_WAIT_FOR_PAST_DEPENDS_BEFORE_SKIPPING,
    DEFAULT_WEIGHT_RULE,
    AbstractOperator,
    NotMapped,
)
from airflow.sdk.definitions._internal.expandinput import (
    DictOfListsExpandInput,
    ListOfDictsExpandInput,
    is_mappable,
)
from airflow.sdk.definitions._internal.types import NOTSET
from airflow.serialization.enums import DagAttributeTypes
from airflow.task.priority_strategy import PriorityWeightStrategy, validate_and_load_priority_weight_strategy
from airflow.typing_compat import Literal
from airflow.utils.helpers import is_container, prevent_duplicates
from airflow.utils.xcom import XCOM_RETURN_KEY

if TYPE_CHECKING:
    import datetime

    import jinja2  # Slow import.
    import pendulum

    from airflow.models.abstractoperator import (
        TaskStateChangeCallback,
    )
    from airflow.models.expandinput import (
        ExpandInput,
        OperatorExpandArgument,
        OperatorExpandKwargsArgument,
    )
<<<<<<< HEAD
    from airflow.models.iterableoperator import IterableOperator
    from airflow.models.xcom_arg import XComArg
=======
>>>>>>> d1ef9b94
    from airflow.sdk.bases.operator import BaseOperator
    from airflow.sdk.bases.operatorlink import BaseOperatorLink
    from airflow.sdk.definitions.dag import DAG
    from airflow.sdk.definitions.param import ParamsDict
    from airflow.sdk.definitions.xcom_arg import XComArg
    from airflow.sdk.types import Operator
    from airflow.ti_deps.deps.base_ti_dep import BaseTIDep
    from airflow.triggers.base import StartTriggerArgs
    from airflow.typing_compat import TypeGuard
    from airflow.utils.context import Context
    from airflow.utils.operator_resources import Resources
    from airflow.utils.task_group import TaskGroup
    from airflow.utils.trigger_rule import TriggerRule

    TaskStateChangeCallbackAttrType = Union[None, TaskStateChangeCallback, list[TaskStateChangeCallback]]

ValidationSource = Union[Literal["expand"], Literal["iterate"], Literal["partial"]]


def validate_mapping_kwargs(op: type[BaseOperator], func: ValidationSource, value: dict[str, Any]) -> None:
    # use a dict so order of args is same as code order
    unknown_args = value.copy()
    for klass in op.mro():
        init = klass.__init__  # type: ignore[misc]
        try:
            param_names = init._BaseOperatorMeta__param_names
        except AttributeError:
            continue
        for name in param_names:
            value = unknown_args.pop(name, NOTSET)
            if func != "expand":
                continue
            if value is NOTSET:
                continue
            if is_mappable(value):
                continue
            type_name = type(value).__name__
            error = f"{op.__name__}.expand() got an unexpected type {type_name!r} for keyword argument {name}"
            raise ValueError(error)
        if not unknown_args:
            return  # If we have no args left to check: stop looking at the MRO chain.

    if len(unknown_args) == 1:
        error = f"an unexpected keyword argument {unknown_args.popitem()[0]!r}"
    else:
        names = ", ".join(repr(n) for n in unknown_args)
        error = f"unexpected keyword arguments {names}"
    raise TypeError(f"{op.__name__}.{func}() got {error}")


def ensure_xcomarg_return_value(arg: Any) -> None:
    from airflow.sdk.definitions.xcom_arg import XComArg

    if isinstance(arg, XComArg):
        for operator, key in arg.iter_references():
            if key != XCOM_RETURN_KEY:
                raise ValueError(f"cannot map over XCom with custom key {key!r} from {operator}")
    elif not is_container(arg):
        return
    elif isinstance(arg, Mapping):
        for v in arg.values():
            ensure_xcomarg_return_value(v)
    elif isinstance(arg, Iterable):
        for v in arg:
            ensure_xcomarg_return_value(v)


def is_mappable_value(value: Any) -> TypeGuard[Collection]:
    """
    Whether a value can be used for task mapping.

    We only allow collections with guaranteed ordering, but exclude character
    sequences since that's usually not what users would expect to be mappable.

    :meta private:
    """
    if not isinstance(value, (Sequence, dict)):
        return False
    if isinstance(value, (bytearray, bytes, str)):
        return False
    return True


@attrs.define(kw_only=True, repr=False)
class OperatorPartial:
    """
    An "intermediate state" returned by ``BaseOperator.partial()``.

    This only exists at DAG-parsing time; the only intended usage is for the
    user to call ``.expand()`` on it at some point (usually in a method chain) to
    create a ``MappedOperator`` to add into the DAG.
    """

    operator_class: type[BaseOperator]
    kwargs: dict[str, Any]
    params: ParamsDict | dict

    _expand_called: bool = False  # Set when expand() is called to ease user debugging.

    def __attrs_post_init__(self):
        validate_mapping_kwargs(self.operator_class, "partial", self.kwargs)

    def __repr__(self) -> str:
        args = ", ".join(f"{k}={v!r}" for k, v in self.kwargs.items())
        return f"{self.operator_class.__name__}.partial({args})"

    def __del__(self):
        if not self._expand_called:
            try:
                task_id = repr(self.kwargs["task_id"])
            except KeyError:
                task_id = f"at {hex(id(self))}"
            warnings.warn(f"Task {task_id} was never mapped!", category=UserWarning, stacklevel=1)

    def expand(self, **mapped_kwargs: OperatorExpandArgument) -> MappedOperator:
        if not mapped_kwargs:
            raise TypeError("no arguments to expand against")
        validate_mapping_kwargs(self.operator_class, "expand", mapped_kwargs)
        prevent_duplicates(self.kwargs, mapped_kwargs, fail_reason="unmappable or already specified")
        # Since the input is already checked at parse time, we can set strict
        # to False to skip the checks on execution.
        return self._expand(DictOfListsExpandInput(mapped_kwargs), strict=False)

    def expand_kwargs(self, kwargs: OperatorExpandKwargsArgument, *, strict: bool = True) -> MappedOperator:
        from airflow.sdk.definitions.xcom_arg import XComArg

        if isinstance(kwargs, Sequence):
            for item in kwargs:
                if not isinstance(item, (XComArg, Mapping)):
                    raise TypeError(f"expected XComArg or list[dict], not {type(kwargs).__name__}")
        elif not isinstance(kwargs, XComArg):
            raise TypeError(f"expected XComArg or list[dict], not {type(kwargs).__name__}")
        return self._expand(ListOfDictsExpandInput(kwargs), strict=strict)

    def _expand(self, expand_input: ExpandInput, *, strict: bool) -> MappedOperator:
        from airflow.providers.standard.operators.empty import EmptyOperator
        from airflow.providers.standard.utils.skipmixin import SkipMixin
        from airflow.sensors.base import BaseSensorOperator

        self._expand_called = True
        ensure_xcomarg_return_value(expand_input.value)

        partial_kwargs = self.kwargs.copy()
        task_id = partial_kwargs.pop("task_id")
        dag = partial_kwargs.pop("dag")
        task_group = partial_kwargs.pop("task_group")
        start_date = partial_kwargs.pop("start_date", None)
        end_date = partial_kwargs.pop("end_date", None)

        try:
            operator_name = self.operator_class.custom_operator_name  # type: ignore
        except AttributeError:
            operator_name = self.operator_class.__name__

        op = MappedOperator(
            operator_class=self.operator_class,
            expand_input=expand_input,
            partial_kwargs=partial_kwargs,
            task_id=task_id,
            params=self.params,
            operator_extra_links=self.operator_class.operator_extra_links,
            template_ext=self.operator_class.template_ext,
            template_fields=self.operator_class.template_fields,
            template_fields_renderers=self.operator_class.template_fields_renderers,
            ui_color=self.operator_class.ui_color,
            ui_fgcolor=self.operator_class.ui_fgcolor,
            is_empty=issubclass(self.operator_class, EmptyOperator),
            is_sensor=issubclass(self.operator_class, BaseSensorOperator),
            can_skip_downstream=issubclass(self.operator_class, SkipMixin),
            task_module=self.operator_class.__module__,
            task_type=self.operator_class.__name__,
            operator_name=operator_name,
            dag=dag,
            task_group=task_group,
            start_date=start_date,
            end_date=end_date,
            disallow_kwargs_override=strict,
            # For classic operators, this points to expand_input because kwargs
            # to BaseOperator.expand() contribute to operator arguments.
            expand_input_attr="expand_input",
            # TODO: Move these to task SDK's BaseOperator and remove getattr
            start_trigger_args=getattr(self.operator_class, "start_trigger_args", None),
            start_from_trigger=bool(getattr(self.operator_class, "start_from_trigger", False)),
        )
        return op

    def iterate(self, **mapped_kwargs: OperatorExpandArgument) -> IterableOperator:
        if not mapped_kwargs:
            raise TypeError("no arguments to expand against")
        validate_mapping_kwargs(self.operator_class, "iterate", mapped_kwargs)
        prevent_duplicates(self.kwargs, mapped_kwargs, fail_reason="unmappable or already specified")
        return self._iterate(DictOfListsExpandInput(mapped_kwargs))

    def iterate_kwargs(self, kwargs: OperatorExpandKwargsArgument) -> IterableOperator:
        if isinstance(kwargs, Sequence):
            for item in kwargs:
                if not isinstance(item, (XComArg, Mapping)):
                    raise TypeError(f"expected XComArg or list[dict], not {type(kwargs).__name__}")
        elif not isinstance(kwargs, XComArg):
            raise TypeError(f"expected XComArg or list[dict], not {type(kwargs).__name__}")
        return self._iterate(ListOfDictsExpandInput(kwargs))

    def _iterate(self, expand_input) -> IterableOperator:
        from airflow.models.iterableoperator import IterableOperator

        ensure_xcomarg_return_value(expand_input.value)
        kwargs = {}
        for parameter_name in BaseOperator._comps:
            parameter_value = self.kwargs.get(parameter_name)
            if parameter_value:
                kwargs[parameter_name] = parameter_value
        # We don't retry the whole stream operator, we retry the individual tasks
        kwargs["retries"] = 0
        # We don't want to time out the whole stream operator, we only time out the individual tasks
        kwargs["timeout"] = kwargs.pop("execution_timeout", None)
        kwargs["max_active_tis_per_dag"] = self.kwargs.get("max_active_tis_per_dag")
        self.kwargs.pop("task_group", None)
        self.kwargs["task_id"] = kwargs["task_id"] = kwargs["task_id"].rsplit(".", 1)[-1]
        self.kwargs["do_xcom_push"] = self.kwargs.get("do_xcom_push", True)
        self._expand_called = True
        return IterableOperator(
            **kwargs,
            operator_class=self.operator_class,
            expand_input=expand_input,
            partial_kwargs=self.kwargs,
        )


@attrs.define(
    kw_only=True,
    # Disable custom __getstate__ and __setstate__ generation since it interacts
    # badly with Airflow's DAG serialization and pickling. When a mapped task is
    # deserialized, subclasses are coerced into MappedOperator, but when it goes
    # through DAG pickling, all attributes defined in the subclasses are dropped
    # by attrs's custom state management. Since attrs does not do anything too
    # special here (the logic is only important for slots=True), we use Python's
    # built-in implementation, which works (as proven by good old BaseOperator).
    getstate_setstate=False,
)
class MappedOperator(AbstractOperator):
    """Object representing a mapped operator in a DAG."""

    # This attribute serves double purpose. For a "normal" operator instance
    # loaded from DAG, this holds the underlying non-mapped operator class that
    # can be used to create an unmapped operator for execution. For an operator
    # recreated from a serialized DAG, however, this holds the serialized data
    # that can be used to unmap this into a SerializedBaseOperator.
    operator_class: type[BaseOperator] | dict[str, Any]

    _is_mapped: bool = attrs.field(init=False, default=True)

    expand_input: ExpandInput
    partial_kwargs: dict[str, Any]

    # Needed for serialization.
    task_id: str
    params: ParamsDict | dict
    deps: frozenset[BaseTIDep] = attrs.field(init=False)
    operator_extra_links: Collection[BaseOperatorLink]
    template_ext: Sequence[str]
    template_fields: Collection[str]
    template_fields_renderers: dict[str, str]
    ui_color: str
    ui_fgcolor: str
    _is_empty: bool = attrs.field(alias="is_empty")
    _can_skip_downstream: bool = attrs.field(alias="can_skip_downstream")
    _is_sensor: bool = attrs.field(alias="is_sensor", default=False)
    _task_module: str
    _task_type: str
    _operator_name: str
    start_trigger_args: StartTriggerArgs | None
    start_from_trigger: bool
    _needs_expansion: bool = True

    dag: DAG | None
    task_group: TaskGroup | None
    start_date: pendulum.DateTime | None
    end_date: pendulum.DateTime | None
    upstream_task_ids: set[str] = attrs.field(factory=set, init=False)
    downstream_task_ids: set[str] = attrs.field(factory=set, init=False)

    _disallow_kwargs_override: bool
    """Whether execution fails if ``expand_input`` has duplicates to ``partial_kwargs``.

    If *False*, values from ``expand_input`` under duplicate keys override those
    under corresponding keys in ``partial_kwargs``.
    """

    _expand_input_attr: str
    """Where to get kwargs to calculate expansion length against.

    This should be a name to call ``getattr()`` on.
    """

    HIDE_ATTRS_FROM_UI: ClassVar[frozenset[str]] = AbstractOperator.HIDE_ATTRS_FROM_UI | frozenset(
        ("parse_time_mapped_ti_count", "operator_class", "start_trigger_args", "start_from_trigger")
    )

    @deps.default
    def _deps(self):
        from airflow.models.baseoperator import BaseOperator

        return BaseOperator.deps

    def __hash__(self):
        return id(self)

    def __repr__(self):
        return f"<Mapped({self._task_type}): {self.task_id}>"

    def __attrs_post_init__(self):
        from airflow.sdk.definitions.xcom_arg import XComArg

        if self.get_closest_mapped_task_group() is not None:
            raise NotImplementedError("operator expansion in an expanded task group is not yet supported")

        if self.task_group:
            self.task_group.add(self)
        if self.dag:
            self.dag.add_task(self)
        XComArg.apply_upstream_relationship(self, self.expand_input.value)
        for k, v in self.partial_kwargs.items():
            if k in self.template_fields:
                XComArg.apply_upstream_relationship(self, v)

    @methodtools.lru_cache(maxsize=None)
    @classmethod
    def get_serialized_fields(cls):
        # Not using 'cls' here since we only want to serialize base fields.
        return (frozenset(attrs.fields_dict(MappedOperator)) | {"task_type"}) - {
            "_is_empty",
            "_can_skip_downstream",
            "_task_type",
            "dag",
            "deps",
            "expand_input",  # This is needed to be able to accept XComArg.
            "task_group",
            "upstream_task_ids",
            "_is_setup",
            "_is_teardown",
            "_on_failure_fail_dagrun",
        }

    @property
    def task_type(self) -> str:
        """Implementing Operator."""
        return self._task_type

    @property
    def operator_name(self) -> str:
        return self._operator_name

    @property
    def inherits_from_empty_operator(self) -> bool:
        """Implementing an empty Operator."""
        return self._is_empty

    @property
    def roots(self) -> Sequence[AbstractOperator]:
        """Implementing DAGNode."""
        return [self]

    @property
    def leaves(self) -> Sequence[AbstractOperator]:
        """Implementing DAGNode."""
        return [self]

    @property
    def task_display_name(self) -> str:
        return self.partial_kwargs.get("task_display_name") or self.task_id

    @property
    def owner(self) -> str:  # type: ignore[override]
        return self.partial_kwargs.get("owner", DEFAULT_OWNER)

    @property
    def email(self) -> None | str | Iterable[str]:
        return self.partial_kwargs.get("email")

    @property
    def map_index_template(self) -> None | str:
        return self.partial_kwargs.get("map_index_template")

    @map_index_template.setter
    def map_index_template(self, value: str | None) -> None:
        self.partial_kwargs["map_index_template"] = value

    @property
    def trigger_rule(self) -> TriggerRule:
        return self.partial_kwargs.get("trigger_rule", DEFAULT_TRIGGER_RULE)

    @trigger_rule.setter
    def trigger_rule(self, value):
        self.partial_kwargs["trigger_rule"] = value

    @property
    def is_setup(self) -> bool:
        return bool(self.partial_kwargs.get("is_setup"))

    @is_setup.setter
    def is_setup(self, value: bool) -> None:
        self.partial_kwargs["is_setup"] = value

    @property
    def is_teardown(self) -> bool:
        return bool(self.partial_kwargs.get("is_teardown"))

    @is_teardown.setter
    def is_teardown(self, value: bool) -> None:
        self.partial_kwargs["is_teardown"] = value

    @property
    def depends_on_past(self) -> bool:
        return bool(self.partial_kwargs.get("depends_on_past"))

    @depends_on_past.setter
    def depends_on_past(self, value: bool) -> None:
        self.partial_kwargs["depends_on_past"] = value

    @property
    def ignore_first_depends_on_past(self) -> bool:
        value = self.partial_kwargs.get("ignore_first_depends_on_past", DEFAULT_IGNORE_FIRST_DEPENDS_ON_PAST)
        return bool(value)

    @ignore_first_depends_on_past.setter
    def ignore_first_depends_on_past(self, value: bool) -> None:
        self.partial_kwargs["ignore_first_depends_on_past"] = value

    @property
    def wait_for_past_depends_before_skipping(self) -> bool:
        value = self.partial_kwargs.get(
            "wait_for_past_depends_before_skipping", DEFAULT_WAIT_FOR_PAST_DEPENDS_BEFORE_SKIPPING
        )
        return bool(value)

    @wait_for_past_depends_before_skipping.setter
    def wait_for_past_depends_before_skipping(self, value: bool) -> None:
        self.partial_kwargs["wait_for_past_depends_before_skipping"] = value

    @property
    def wait_for_downstream(self) -> bool:
        return bool(self.partial_kwargs.get("wait_for_downstream"))

    @wait_for_downstream.setter
    def wait_for_downstream(self, value: bool) -> None:
        self.partial_kwargs["wait_for_downstream"] = value

    @property
    def retries(self) -> int:
        return self.partial_kwargs.get("retries", DEFAULT_RETRIES)

    @retries.setter
    def retries(self, value: int) -> None:
        self.partial_kwargs["retries"] = value

    @property
    def queue(self) -> str:
        return self.partial_kwargs.get("queue", DEFAULT_QUEUE)

    @queue.setter
    def queue(self, value: str) -> None:
        self.partial_kwargs["queue"] = value

    @property
    def pool(self) -> str:
        return self.partial_kwargs.get("pool", DEFAULT_POOL_NAME)

    @pool.setter
    def pool(self, value: str) -> None:
        self.partial_kwargs["pool"] = value

    @property
    def pool_slots(self) -> int:
        return self.partial_kwargs.get("pool_slots", DEFAULT_POOL_SLOTS)

    @pool_slots.setter
    def pool_slots(self, value: int) -> None:
        self.partial_kwargs["pool_slots"] = value

    @property
    def execution_timeout(self) -> datetime.timedelta | None:
        return self.partial_kwargs.get("execution_timeout")

    @execution_timeout.setter
    def execution_timeout(self, value: datetime.timedelta | None) -> None:
        self.partial_kwargs["execution_timeout"] = value

    @property
    def max_retry_delay(self) -> datetime.timedelta | None:
        return self.partial_kwargs.get("max_retry_delay")

    @max_retry_delay.setter
    def max_retry_delay(self, value: datetime.timedelta | None) -> None:
        self.partial_kwargs["max_retry_delay"] = value

    @property
    def retry_delay(self) -> datetime.timedelta:
        return self.partial_kwargs.get("retry_delay", DEFAULT_RETRY_DELAY)

    @retry_delay.setter
    def retry_delay(self, value: datetime.timedelta) -> None:
        self.partial_kwargs["retry_delay"] = value

    @property
    def retry_exponential_backoff(self) -> bool:
        return bool(self.partial_kwargs.get("retry_exponential_backoff"))

    @retry_exponential_backoff.setter
    def retry_exponential_backoff(self, value: bool) -> None:
        self.partial_kwargs["retry_exponential_backoff"] = value

    @property
    def priority_weight(self) -> int:  # type: ignore[override]
        return self.partial_kwargs.get("priority_weight", DEFAULT_PRIORITY_WEIGHT)

    @priority_weight.setter
    def priority_weight(self, value: int) -> None:
        self.partial_kwargs["priority_weight"] = value

    @property
    def weight_rule(self) -> PriorityWeightStrategy:  # type: ignore[override]
        return validate_and_load_priority_weight_strategy(
            self.partial_kwargs.get("weight_rule", DEFAULT_WEIGHT_RULE)
        )

    @weight_rule.setter
    def weight_rule(self, value: str | PriorityWeightStrategy) -> None:
        self.partial_kwargs["weight_rule"] = validate_and_load_priority_weight_strategy(value)

    @property
    def max_active_tis_per_dag(self) -> int | None:
        return self.partial_kwargs.get("max_active_tis_per_dag")

    @max_active_tis_per_dag.setter
    def max_active_tis_per_dag(self, value: int | None) -> None:
        self.partial_kwargs["max_active_tis_per_dag"] = value

    @property
    def max_active_tis_per_dagrun(self) -> int | None:
        return self.partial_kwargs.get("max_active_tis_per_dagrun")

    @max_active_tis_per_dagrun.setter
    def max_active_tis_per_dagrun(self, value: int | None) -> None:
        self.partial_kwargs["max_active_tis_per_dagrun"] = value

    @property
    def resources(self) -> Resources | None:
        return self.partial_kwargs.get("resources")

    @property
    def on_execute_callback(self) -> TaskStateChangeCallbackAttrType:
        return self.partial_kwargs.get("on_execute_callback") or []

    @on_execute_callback.setter
    def on_execute_callback(self, value: TaskStateChangeCallbackAttrType) -> None:
        self.partial_kwargs["on_execute_callback"] = value or []

    @property
    def on_failure_callback(self) -> TaskStateChangeCallbackAttrType:
        return self.partial_kwargs.get("on_failure_callback") or []

    @on_failure_callback.setter
    def on_failure_callback(self, value: TaskStateChangeCallbackAttrType) -> None:
        self.partial_kwargs["on_failure_callback"] = value or []

    @property
    def on_retry_callback(self) -> TaskStateChangeCallbackAttrType:
        return self.partial_kwargs.get("on_retry_callback") or []

    @on_retry_callback.setter
    def on_retry_callback(self, value: TaskStateChangeCallbackAttrType) -> None:
        self.partial_kwargs["on_retry_callback"] = value or []

    @property
    def on_success_callback(self) -> TaskStateChangeCallbackAttrType:
        return self.partial_kwargs.get("on_success_callback") or []

    @on_success_callback.setter
    def on_success_callback(self, value: TaskStateChangeCallbackAttrType) -> None:
        self.partial_kwargs["on_success_callback"] = value or []

    @property
    def on_skipped_callback(self) -> TaskStateChangeCallbackAttrType:
        return self.partial_kwargs.get("on_skipped_callback") or []

    @on_skipped_callback.setter
    def on_skipped_callback(self, value: TaskStateChangeCallbackAttrType) -> None:
        self.partial_kwargs["on_skipped_callback"] = value or []

    @property
    def run_as_user(self) -> str | None:
        return self.partial_kwargs.get("run_as_user")

    @property
    def executor(self) -> str | None:
        return self.partial_kwargs.get("executor", DEFAULT_EXECUTOR)

    @property
    def executor_config(self) -> dict:
        return self.partial_kwargs.get("executor_config", {})

    @property  # type: ignore[override]
    def inlets(self) -> list[Any]:  # type: ignore[override]
        return self.partial_kwargs.get("inlets", [])

    @inlets.setter
    def inlets(self, value: list[Any]) -> None:  # type: ignore[override]
        self.partial_kwargs["inlets"] = value

    @property  # type: ignore[override]
    def outlets(self) -> list[Any]:  # type: ignore[override]
        return self.partial_kwargs.get("outlets", [])

    @outlets.setter
    def outlets(self, value: list[Any]) -> None:  # type: ignore[override]
        self.partial_kwargs["outlets"] = value

    @property
    def doc(self) -> str | None:
        return self.partial_kwargs.get("doc")

    @property
    def doc_md(self) -> str | None:
        return self.partial_kwargs.get("doc_md")

    @property
    def doc_json(self) -> str | None:
        return self.partial_kwargs.get("doc_json")

    @property
    def doc_yaml(self) -> str | None:
        return self.partial_kwargs.get("doc_yaml")

    @property
    def doc_rst(self) -> str | None:
        return self.partial_kwargs.get("doc_rst")

    @property
    def allow_nested_operators(self) -> bool:
        return bool(self.partial_kwargs.get("allow_nested_operators"))

    def get_dag(self) -> DAG | None:
        """Implement Operator."""
        return self.dag

    @property
    def output(self) -> XComArg:
        """Return reference to XCom pushed by current operator."""
        from airflow.sdk.definitions.xcom_arg import XComArg

        return XComArg(operator=self)

    def serialize_for_task_group(self) -> tuple[DagAttributeTypes, Any]:
        """Implement DAGNode."""
        return DagAttributeTypes.OP, self.task_id

    def _expand_mapped_kwargs(self, context: Mapping[str, Any]) -> tuple[Mapping[str, Any], set[int]]:
        """
        Get the kwargs to create the unmapped operator.

        This exists because taskflow operators expand against op_kwargs, not the
        entire operator kwargs dict.
        """
        return self._get_specified_expand_input().resolve(context)

    def _get_unmap_kwargs(self, mapped_kwargs: Mapping[str, Any], *, strict: bool) -> dict[str, Any]:
        """
        Get init kwargs to unmap the underlying operator class.

        :param mapped_kwargs: The dict returned by ``_expand_mapped_kwargs``.
        """
        if strict:
            prevent_duplicates(
                self.partial_kwargs,
                mapped_kwargs,
                fail_reason="unmappable or already specified",
            )

        # If params appears in the mapped kwargs, we need to merge it into the
        # partial params, overriding existing keys.
        params = copy.copy(self.params)
        with contextlib.suppress(KeyError):
            params.update(mapped_kwargs["params"])

        # Ordering is significant; mapped kwargs should override partial ones,
        # and the specially handled params should be respected.
        return {
            "task_id": self.task_id,
            "dag": self.dag,
            "task_group": self.task_group,
            "start_date": self.start_date,
            "end_date": self.end_date,
            **self.partial_kwargs,
            **mapped_kwargs,
            "params": params,
        }

    def unmap(self, resolve: None | Mapping[str, Any]) -> BaseOperator:
        """
        Get the "normal" Operator after applying the current mapping.

        The *resolve* argument is only used if ``operator_class`` is a real
        class, i.e. if this operator is not serialized. If ``operator_class`` is
        not a class (i.e. this DAG has been deserialized), this returns a
        SerializedBaseOperator that "looks like" the actual unmapping result.

        :meta private:
        """
        if isinstance(self.operator_class, type):
            if isinstance(resolve, Mapping):
                kwargs = resolve
            elif resolve is not None:
                kwargs, _ = self._expand_mapped_kwargs(*resolve)
            else:
                raise RuntimeError("cannot unmap a non-serialized operator without context")
            kwargs = self._get_unmap_kwargs(kwargs, strict=self._disallow_kwargs_override)
            is_setup = kwargs.pop("is_setup", False)
            is_teardown = kwargs.pop("is_teardown", False)
            on_failure_fail_dagrun = kwargs.pop("on_failure_fail_dagrun", False)
            kwargs["task_id"] = self.task_id
            op = self.operator_class(**kwargs, _airflow_from_mapped=True)
            op.is_setup = is_setup
            op.is_teardown = is_teardown
            op.on_failure_fail_dagrun = on_failure_fail_dagrun
            op.downstream_task_ids = self.downstream_task_ids
            op.upstream_task_ids = self.upstream_task_ids
            return op

        # TODO: TaskSDK: This probably doesn't need to live in definition time as the next section of code is
        # for unmapping a deserialized DAG -- i.e. in the scheduler.

        # After a mapped operator is serialized, there's no real way to actually
        # unmap it since we've lost access to the underlying operator class.
        # This tries its best to simply "forward" all the attributes on this
        # mapped operator to a new SerializedBaseOperator instance.
        from airflow.serialization.serialized_objects import SerializedBaseOperator

        op = SerializedBaseOperator(task_id=self.task_id, params=self.params, _airflow_from_mapped=True)
        for partial_attr, value in self.partial_kwargs.items():
            setattr(op, partial_attr, value)
        SerializedBaseOperator.populate_operator(op, self.operator_class)
        if self.dag is not None:  # For Mypy; we only serialize tasks in a DAG so the check always satisfies.
            SerializedBaseOperator.set_task_dag_references(op, self.dag)  # type: ignore[arg-type]
        return op

    def _get_specified_expand_input(self) -> ExpandInput:
        """Input received from the expand call on the operator."""
        return getattr(self, self._expand_input_attr)

    def prepare_for_execution(self) -> MappedOperator:
        # Since a mapped operator cannot be used for execution, and an unmapped
        # BaseOperator needs to be created later (see render_template_fields),
        # we don't need to create a copy of the MappedOperator here.
        return self

    def iter_mapped_dependencies(self) -> Iterator[Operator]:
        """Upstream dependencies that provide XComs used by this task for task mapping."""
        from airflow.sdk.definitions.xcom_arg import XComArg

        for operator, _ in XComArg.iter_xcom_references(self._get_specified_expand_input()):
            yield operator

    @methodtools.lru_cache(maxsize=None)
    def get_parse_time_mapped_ti_count(self) -> int:
        current_count = self._get_specified_expand_input().get_parse_time_mapped_ti_count()
        try:
            # The use of `methodtools` interferes with the zero-arg super
            parent_count = super(MappedOperator, self).get_parse_time_mapped_ti_count()  # noqa: UP008
        except NotMapped:
            return current_count
        return parent_count * current_count

    def render_template_fields(
        self,
        context: Context,
        jinja_env: jinja2.Environment | None = None,
    ) -> None:
        """
        Template all attributes listed in *self.template_fields*.

        This updates *context* to reference the map-expanded task and relevant
        information, without modifying the mapped operator. The expanded task
        in *context* is then rendered in-place.

        :param context: Context dict with values to apply on content.
        :param jinja_env: Jinja environment to use for rendering.
        """
        from airflow.sdk.execution_time.context import context_update_for_unmapped

        if not jinja_env:
            jinja_env = self.get_template_env()

        mapped_kwargs, seen_oids = self._expand_mapped_kwargs(context)
        unmapped_task = self.unmap(mapped_kwargs)
        context_update_for_unmapped(context, unmapped_task)

        # Since the operators that extend `BaseOperator` are not subclasses of
        # `MappedOperator`, we need to call `_do_render_template_fields` from
        # the unmapped task in order to call the operator method when we override
        # it to customize the parsing of nested fields.
        unmapped_task._do_render_template_fields(
            parent=unmapped_task,
            template_fields=self.template_fields,
            context=context,
            jinja_env=jinja_env,
            seen_oids=seen_oids,
        )<|MERGE_RESOLUTION|>--- conflicted
+++ resolved
@@ -68,11 +68,7 @@
         OperatorExpandArgument,
         OperatorExpandKwargsArgument,
     )
-<<<<<<< HEAD
     from airflow.models.iterableoperator import IterableOperator
-    from airflow.models.xcom_arg import XComArg
-=======
->>>>>>> d1ef9b94
     from airflow.sdk.bases.operator import BaseOperator
     from airflow.sdk.bases.operatorlink import BaseOperatorLink
     from airflow.sdk.definitions.dag import DAG
