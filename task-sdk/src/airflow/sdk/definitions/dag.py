#
# Licensed to the Apache Software Foundation (ASF) under one
# or more contributor license agreements.  See the NOTICE file
# distributed with this work for additional information
# regarding copyright ownership.  The ASF licenses this file
# to you under the Apache License, Version 2.0 (the
# "License"); you may not use this file except in compliance
# with the License.  You may obtain a copy of the License at
#
#   http://www.apache.org/licenses/LICENSE-2.0
#
# Unless required by applicable law or agreed to in writing,
# software distributed under the License is distributed on an
# "AS IS" BASIS, WITHOUT WARRANTIES OR CONDITIONS OF ANY
# KIND, either express or implied.  See the License for the
# specific language governing permissions and limitations
# under the License.
from __future__ import annotations

import copy
import functools
import itertools
import logging
import os
import sys
import warnings
import weakref
from collections import abc, defaultdict, deque
from collections.abc import Callable, Collection, Iterable, MutableSet
from datetime import datetime, timedelta
from inspect import signature
from typing import TYPE_CHECKING, Any, ClassVar, TypeGuard, cast, overload
from urllib.parse import urlsplit

import attrs
import jinja2
from dateutil.relativedelta import relativedelta

from airflow import settings
from airflow.exceptions import (
    DuplicateTaskIdFound,
    ParamValidationError,
    RemovedInAirflow4Warning,
    TaskNotFound,
)
from airflow.sdk import TriggerRule
from airflow.sdk.bases.operator import BaseOperator
from airflow.sdk.definitions._internal.node import validate_key
from airflow.sdk.definitions._internal.types import NOTSET, ArgNotSet
from airflow.sdk.definitions.asset import AssetAll, BaseAsset
from airflow.sdk.definitions.context import Context
from airflow.sdk.definitions.deadline import DeadlineAlert
from airflow.sdk.definitions.param import DagParam, ParamsDict
from airflow.sdk.exceptions import AirflowDagCycleException, FailFastDagInvalidTriggerRule
from airflow.timetables.base import Timetable
from airflow.timetables.simple import (
    AssetTriggeredTimetable,
    ContinuousTimetable,
    NullTimetable,
    OnceTimetable,
)

if TYPE_CHECKING:
    from re import Pattern
    from typing import TypeAlias

    from pendulum.tz.timezone import FixedTimezone, Timezone

    from airflow.sdk.definitions.decorators import TaskDecoratorCollection
    from airflow.sdk.definitions.edges import EdgeInfoType
    from airflow.sdk.definitions.mappedoperator import MappedOperator
    from airflow.sdk.definitions.taskgroup import TaskGroup
    from airflow.typing_compat import Self

    Operator: TypeAlias = BaseOperator | MappedOperator

log = logging.getLogger(__name__)

TAG_MAX_LEN = 100

__all__ = [
    "DAG",
    "dag",
]


DagStateChangeCallback = Callable[[Context], None]
ScheduleInterval = None | str | timedelta | relativedelta

ScheduleArg: TypeAlias = ScheduleInterval | Timetable | BaseAsset | Collection[BaseAsset]


_DAG_HASH_ATTRS = frozenset(
    {
        "dag_id",
        "task_ids",
        "start_date",
        "end_date",
        "fileloc",
        "template_searchpath",
        "last_loaded",
        "schedule",
        # TODO: Task-SDK: we should be hashing on timetable now, not schedule!
        # "timetable",
    }
)


def _create_timetable(interval: ScheduleInterval, timezone: Timezone | FixedTimezone) -> Timetable:
    """Create a Timetable instance from a plain ``schedule`` value."""
    from airflow.configuration import conf as airflow_conf
    from airflow.timetables.interval import CronDataIntervalTimetable, DeltaDataIntervalTimetable
    from airflow.timetables.trigger import CronTriggerTimetable, DeltaTriggerTimetable

    if interval is None:
        return NullTimetable()
    if interval == "@once":
        return OnceTimetable()
    if interval == "@continuous":
        return ContinuousTimetable()
    if isinstance(interval, (timedelta, relativedelta)):
        if airflow_conf.getboolean("scheduler", "create_cron_data_intervals"):
            return DeltaDataIntervalTimetable(interval)
        return DeltaTriggerTimetable(interval)
    if isinstance(interval, str):
        if airflow_conf.getboolean("scheduler", "create_cron_data_intervals"):
            return CronDataIntervalTimetable(interval, timezone)
        return CronTriggerTimetable(interval, timezone=timezone)
    raise ValueError(f"{interval!r} is not a valid schedule.")


def _config_bool_factory(section: str, key: str) -> Callable[[], bool]:
    from airflow.configuration import conf

    return functools.partial(conf.getboolean, section, key)


def _config_int_factory(section: str, key: str) -> Callable[[], int]:
    from airflow.configuration import conf

    return functools.partial(conf.getint, section, key)


def _convert_params(val: abc.MutableMapping | None, self_: DAG) -> ParamsDict:
    """
    Convert the plain dict into a ParamsDict.

    This will also merge in params from default_args
    """
    val = val or {}

    # merging potentially conflicting default_args['params'] into params
    if "params" in self_.default_args:
        val.update(self_.default_args["params"])
        del self_.default_args["params"]

    params = ParamsDict(val)
    object.__setattr__(self_, "params", params)

    return params


def _convert_str_to_tuple(val: str | Iterable[str] | None) -> Iterable[str] | None:
    if isinstance(val, str):
        return (val,)
    return val


def _convert_tags(tags: Collection[str] | None) -> MutableSet[str]:
    return set(tags or [])


<<<<<<< HEAD
def _convert_deadline(deadline: list[DeadlineAlert] | DeadlineAlert | None) -> list[DeadlineAlert] | None:
    """Convert deadline parameter to a list of DeadlineAlert objects."""
    if deadline is None:
        return None
    if isinstance(deadline, DeadlineAlert):
        return [deadline]
    return list(deadline)


def _convert_access_control(value, self_: DAG):
    if hasattr(self_, "_upgrade_outdated_dag_access_control"):
        return self_._upgrade_outdated_dag_access_control(value)
    return value
=======
def _convert_access_control(access_control):
    if access_control is None:
        return None
    updated_access_control = {}
    for role, perms in access_control.items():
        updated_access_control[role] = updated_access_control.get(role, {})
        if isinstance(perms, (set, list)):
            # Support for old-style access_control where only the actions are specified
            updated_access_control[role]["DAGs"] = set(perms)
        else:
            updated_access_control[role] = perms
    return updated_access_control
>>>>>>> 230da3e3


def _convert_doc_md(doc_md: str | None) -> str | None:
    if doc_md is None:
        return doc_md

    if doc_md.endswith(".md"):
        try:
            with open(doc_md) as fh:
                return fh.read()
        except FileNotFoundError:
            return doc_md

    return doc_md


def _all_after_dag_id_to_kw_only(cls, fields: list[attrs.Attribute]):
    i = iter(fields)
    f = next(i)
    if f.name != "dag_id":
        raise RuntimeError("dag_id was not the first field")
    yield f

    for f in i:
        yield f.evolve(kw_only=True)


if TYPE_CHECKING:
    # Given this attrs field:
    #
    #   default_args: dict[str, Any] = attrs.field(factory=dict, converter=copy.copy)
    #
    # mypy ignores the type of the attrs and works out the type as the converter function. However it doesn't
    # cope with generics properly and errors with 'incompatible type "dict[str, object]"; expected "_T"'
    #
    # https://github.com/python/mypy/issues/8625
    def dict_copy(_: dict[str, Any]) -> dict[str, Any]: ...
else:
    dict_copy = copy.copy


def _default_start_date(instance: DAG):
    # Find start date inside default_args for compat with Airflow 2.
    from airflow.sdk import timezone

    if date := instance.default_args.get("start_date"):
        if not isinstance(date, datetime):
            date = timezone.parse(date)
            instance.default_args["start_date"] = date
        return date
    return None


def _default_dag_display_name(instance: DAG) -> str:
    return instance.dag_id


def _default_fileloc() -> str:
    # Skip over this frame, and the 'attrs generated init'
    back = sys._getframe().f_back
    if not back or not (back := back.f_back):
        # We expect two frames back, if not we don't know where we are
        return ""
    return back.f_code.co_filename if back else ""


def _default_task_group(instance: DAG) -> TaskGroup:
    from airflow.sdk.definitions.taskgroup import TaskGroup

    return TaskGroup.create_root(dag=instance)


# TODO: Task-SDK: look at re-enabling slots after we remove pickling
@attrs.define(repr=False, field_transformer=_all_after_dag_id_to_kw_only, slots=False)
class DAG:
    """
    A dag is a collection of tasks with directional dependencies.

    A dag also has a schedule, a start date and an end date (optional).  For each schedule,
    (say daily or hourly), the DAG needs to run each individual tasks as their dependencies
    are met. Certain tasks have the property of depending on their own past, meaning that
    they can't run until their previous schedule (and upstream tasks) are completed.

    Dags essentially act as namespaces for tasks. A task_id can only be
    added once to a Dag.

    Note that if you plan to use time zones all the dates provided should be pendulum
    dates. See :ref:`timezone_aware_dags`.

    .. versionadded:: 2.4
        The *schedule* argument to specify either time-based scheduling logic
        (timetable), or dataset-driven triggers.

    .. versionchanged:: 3.0
        The default value of *schedule* has been changed to *None* (no schedule).
        The previous default was ``timedelta(days=1)``.

    :param dag_id: The id of the DAG; must consist exclusively of alphanumeric
        characters, dashes, dots and underscores (all ASCII)
    :param description: The description for the DAG to e.g. be shown on the webserver
    :param schedule: If provided, this defines the rules according to which DAG
        runs are scheduled. Possible values include a cron expression string,
        timedelta object, Timetable, or list of Asset objects.
        See also :external:doc:`howto/timetable`.
    :param start_date: The timestamp from which the scheduler will
        attempt to backfill. If this is not provided, backfilling must be done
        manually with an explicit time range.
    :param end_date: A date beyond which your DAG won't run, leave to None
        for open-ended scheduling.
    :param template_searchpath: This list of folders (non-relative)
        defines where jinja will look for your templates. Order matters.
        Note that jinja/airflow includes the path of your DAG file by
        default
    :param template_undefined: Template undefined type.
    :param user_defined_macros: a dictionary of macros that will be exposed
        in your jinja templates. For example, passing ``dict(foo='bar')``
        to this argument allows you to ``{{ foo }}`` in all jinja
        templates related to this DAG. Note that you can pass any
        type of object here.
    :param user_defined_filters: a dictionary of filters that will be exposed
        in your jinja templates. For example, passing
        ``dict(hello=lambda name: 'Hello %s' % name)`` to this argument allows
        you to ``{{ 'world' | hello }}`` in all jinja templates related to
        this DAG.
    :param default_args: A dictionary of default parameters to be used
        as constructor keyword parameters when initialising operators.
        Note that operators have the same hook, and precede those defined
        here, meaning that if your dict contains `'depends_on_past': True`
        here and `'depends_on_past': False` in the operator's call
        `default_args`, the actual value will be `False`.
    :param params: a dictionary of DAG level parameters that are made
        accessible in templates, namespaced under `params`. These
        params can be overridden at the task level.
    :param max_active_tasks: the number of task instances allowed to run
        concurrently
    :param max_active_runs: maximum number of active DAG runs, beyond this
        number of DAG runs in a running state, the scheduler won't create
        new active DAG runs
    :param max_consecutive_failed_dag_runs: (experimental) maximum number of consecutive failed DAG runs,
        beyond this the scheduler will disable the DAG
    :param dagrun_timeout: Specify the duration a DagRun should be allowed to run before it times out or
        fails. Task instances that are running when a DagRun is timed out will be marked as skipped.
    :param sla_miss_callback: DEPRECATED - The SLA feature is removed in Airflow 3.0, to be replaced with a new implementation in 3.1
    :param catchup: Perform scheduler catchup (or only run latest)? Defaults to False
    :param on_failure_callback: A function or list of functions to be called when a DagRun of this dag fails.
        A context dictionary is passed as a single parameter to this function.
    :param on_success_callback: Much like the ``on_failure_callback`` except
        that it is executed when the dag succeeds.
    :param access_control: Specify optional DAG-level actions, e.g.,
        "{'role1': {'can_read'}, 'role2': {'can_read', 'can_edit', 'can_delete'}}"
        or it can specify the resource name if there is a DAGs Run resource, e.g.,
        "{'role1': {'DAG Runs': {'can_create'}}, 'role2': {'DAGs': {'can_read', 'can_edit', 'can_delete'}}"
    :param is_paused_upon_creation: Specifies if the dag is paused when created for the first time.
        If the dag exists already, this flag will be ignored. If this optional parameter
        is not specified, the global config setting will be used.
    :param jinja_environment_kwargs: additional configuration options to be passed to Jinja
        ``Environment`` for template rendering

        **Example**: to avoid Jinja from removing a trailing newline from template strings ::

            DAG(
                dag_id="my-dag",
                jinja_environment_kwargs={
                    "keep_trailing_newline": True,
                    # some other jinja2 Environment options here
                },
            )

        **See**: `Jinja Environment documentation
        <https://jinja.palletsprojects.com/en/2.11.x/api/#jinja2.Environment>`_

    :param render_template_as_native_obj: If True, uses a Jinja ``NativeEnvironment``
        to render templates as native Python types. If False, a Jinja
        ``Environment`` is used to render templates as string values.
    :param tags: List of tags to help filtering Dags in the UI.
    :param owner_links: Dict of owners and their links, that will be clickable on the Dags view UI.
        Can be used as an HTTP link (for example the link to your Slack channel), or a mailto link.
        e.g: ``{"dag_owner": "https://airflow.apache.org/"}``
    :param auto_register: Automatically register this DAG when it is used in a ``with`` block
    :param fail_fast: Fails currently running tasks when task in Dag fails.
        **Warning**: A fail stop dag can only have tasks with the default trigger rule ("all_success").
        An exception will be thrown if any task in a fail stop dag has a non default trigger rule.
    :param dag_display_name: The display name of the Dag which appears on the UI.
    """

    __serialized_fields: ClassVar[frozenset[str]]

    # Note: mypy gets very confused about the use of `@${attr}.default` for attrs without init=False -- and it
    # doesn't correctly track/notice that they have default values (it gives errors about `Missing positional
    # argument "description" in call to "DAG"`` etc), so for init=True args we use the `default=Factory()`
    # style

    def __rich_repr__(self):
        yield "dag_id", self.dag_id
        yield "schedule", self.schedule
        yield "#tasks", len(self.tasks)

    __rich_repr__.angular = True  # type: ignore[attr-defined]

    # NOTE: When updating arguments here, please also keep arguments in @dag()
    # below in sync. (Search for 'def dag(' in this file.)
    dag_id: str = attrs.field(kw_only=False, validator=lambda i, a, v: validate_key(v))
    description: str | None = attrs.field(
        default=None,
        validator=attrs.validators.optional(attrs.validators.instance_of(str)),
    )
    default_args: dict[str, Any] = attrs.field(
        factory=dict, validator=attrs.validators.instance_of(dict), converter=dict_copy
    )
    start_date: datetime | None = attrs.field(
        default=attrs.Factory(_default_start_date, takes_self=True),
    )

    end_date: datetime | None = None
    timezone: FixedTimezone | Timezone = attrs.field(init=False)
    schedule: ScheduleArg = attrs.field(default=None, on_setattr=attrs.setters.frozen)
    timetable: Timetable = attrs.field(init=False)
    template_searchpath: str | Iterable[str] | None = attrs.field(
        default=None, converter=_convert_str_to_tuple
    )
    # TODO: Task-SDK: Work out how to not import jinj2 until we need it! It's expensive
    template_undefined: type[jinja2.StrictUndefined] = jinja2.StrictUndefined
    user_defined_macros: dict | None = None
    user_defined_filters: dict | None = None
    max_active_tasks: int = attrs.field(
        factory=_config_int_factory("core", "max_active_tasks_per_dag"),
        converter=attrs.converters.default_if_none(  # type: ignore[misc]
            # attrs only supports named callables or lambdas, but partial works
            # OK here too. This is a false positive from attrs's Mypy plugin.
            factory=_config_int_factory("core", "max_active_tasks_per_dag"),
        ),
        validator=attrs.validators.instance_of(int),
    )
    max_active_runs: int = attrs.field(
        factory=_config_int_factory("core", "max_active_runs_per_dag"),
        converter=attrs.converters.default_if_none(  # type: ignore[misc]
            # attrs only supports named callables or lambdas, but partial works
            # OK here too. This is a false positive from attrs's Mypy plugin.
            factory=_config_int_factory("core", "max_active_runs_per_dag"),
        ),
        validator=attrs.validators.instance_of(int),
    )
    max_consecutive_failed_dag_runs: int = attrs.field(
        factory=_config_int_factory("core", "max_consecutive_failed_dag_runs_per_dag"),
        converter=attrs.converters.default_if_none(  # type: ignore[misc]
            # attrs only supports named callables or lambdas, but partial works
            # OK here too. This is a false positive from attrs's Mypy plugin.
            factory=_config_int_factory("core", "max_consecutive_failed_dag_runs_per_dag"),
        ),
        validator=attrs.validators.instance_of(int),
    )
    dagrun_timeout: timedelta | None = attrs.field(
        default=None,
        validator=attrs.validators.optional(attrs.validators.instance_of(timedelta)),
    )
    deadline: list[DeadlineAlert] | DeadlineAlert | None = attrs.field(
        default=None,
        converter=_convert_deadline,
        validator=attrs.validators.optional(
            attrs.validators.deep_iterable(
                member_validator=attrs.validators.instance_of(DeadlineAlert),
                iterable_validator=attrs.validators.instance_of(list),
            )
        ),
    )

    catchup: bool = attrs.field(
        factory=_config_bool_factory("scheduler", "catchup_by_default"),
    )
    on_success_callback: None | DagStateChangeCallback | list[DagStateChangeCallback] = None
    on_failure_callback: None | DagStateChangeCallback | list[DagStateChangeCallback] = None
    doc_md: str | None = attrs.field(default=None, converter=_convert_doc_md)
    params: ParamsDict = attrs.field(
        # mypy doesn't really like passing the Converter object
        default=None,
        converter=attrs.Converter(_convert_params, takes_self=True),  # type: ignore[misc, call-overload]
    )
    access_control: dict[str, dict[str, Collection[str]]] | None = attrs.field(
        default=None,
        converter=attrs.Converter(_convert_access_control),  # type: ignore[misc, call-overload]
    )
    is_paused_upon_creation: bool | None = None
    jinja_environment_kwargs: dict | None = None
    render_template_as_native_obj: bool = attrs.field(default=False, converter=bool)
    tags: MutableSet[str] = attrs.field(factory=set, converter=_convert_tags)
    owner_links: dict[str, str] = attrs.field(factory=dict)
    auto_register: bool = attrs.field(default=True, converter=bool)
    fail_fast: bool = attrs.field(default=False, converter=bool)
    dag_display_name: str = attrs.field(
        default=attrs.Factory(_default_dag_display_name, takes_self=True),
        validator=attrs.validators.instance_of(str),
    )

    task_dict: dict[str, Operator] = attrs.field(factory=dict, init=False)

    task_group: TaskGroup = attrs.field(
        on_setattr=attrs.setters.frozen, default=attrs.Factory(_default_task_group, takes_self=True)
    )

    fileloc: str = attrs.field(init=False, factory=_default_fileloc)
    relative_fileloc: str | None = attrs.field(init=False, default=None)
    partial: bool = attrs.field(init=False, default=False)

    edge_info: dict[str, dict[str, EdgeInfoType]] = attrs.field(init=False, factory=dict)

    has_on_success_callback: bool = attrs.field(init=False)
    has_on_failure_callback: bool = attrs.field(init=False)
    disable_bundle_versioning: bool = attrs.field(
        factory=_config_bool_factory("dag_processor", "disable_bundle_versioning")
    )

    # TODO (GH-52141): This is never used in the sdk dag (it only makes sense
    # after this goes through the dag processor), but various parts of the code
    # depends on its existence. We should remove this after completely splitting
    # DAG classes in the SDK and scheduler.
    last_loaded: datetime | None = attrs.field(init=False, default=None)

    def __attrs_post_init__(self):
        from airflow.sdk import timezone

        # Apply the timezone we settled on to start_date, end_date if it wasn't supplied
        if isinstance(_start_date := self.default_args.get("start_date"), str):
            self.default_args["start_date"] = timezone.parse(_start_date, timezone=self.timezone)
        if isinstance(_end_date := self.default_args.get("end_date"), str):
            self.default_args["end_date"] = timezone.parse(_end_date, timezone=self.timezone)

        self.start_date = timezone.convert_to_utc(self.start_date)
        self.end_date = timezone.convert_to_utc(self.end_date)
        if start_date := self.default_args.get("start_date", None):
            self.default_args["start_date"] = timezone.convert_to_utc(start_date)
        if end_date := self.default_args.get("end_date", None):
            self.default_args["end_date"] = timezone.convert_to_utc(end_date)
        if self.access_control is not None:
            warnings.warn(
                "The airflow.security.permissions module is deprecated; please see https://airflow.apache.org/docs/apache-airflow/stable/security/deprecated_permissions.html",
                RemovedInAirflow4Warning,
                stacklevel=2,
            )

    @params.validator
    def _validate_params(self, _, params: ParamsDict):
        """
        Validate Param values when the Dag has schedule defined.

        Raise exception if there are any Params which can not be resolved by their schema definition.
        """
        if not self.timetable or not self.timetable.can_be_scheduled:
            return

        try:
            params.validate()
        except ParamValidationError as pverr:
            raise ValueError(
                f"Dag {self.dag_id!r} is not allowed to define a Schedule, "
                "as there are required params without default values, or the default values are not valid."
            ) from pverr

    @catchup.validator
    def _validate_catchup(self, _, catchup: bool):
        requires_automatic_backfilling = self.timetable.can_be_scheduled and catchup
        if requires_automatic_backfilling and not ("start_date" in self.default_args or self.start_date):
            raise ValueError("start_date is required when catchup=True")

    @tags.validator
    def _validate_tags(self, _, tags: Collection[str]):
        if tags and any(len(tag) > TAG_MAX_LEN for tag in tags):
            raise ValueError(f"tag cannot be longer than {TAG_MAX_LEN} characters")

    @max_active_runs.validator
    def _validate_max_active_runs(self, _, max_active_runs):
        if self.timetable.active_runs_limit is not None:
            if self.timetable.active_runs_limit < self.max_active_runs:
                raise ValueError(
                    f"Invalid max_active_runs: {type(self.timetable).__name__} "
                    f"requires max_active_runs <= {self.timetable.active_runs_limit}"
                )

    @timetable.default
    def _default_timetable(instance: DAG):
        schedule = instance.schedule
        # TODO: Once
        # delattr(self, "schedule")
        if isinstance(schedule, Timetable):
            return schedule
        if isinstance(schedule, BaseAsset):
            return AssetTriggeredTimetable(schedule)
        if isinstance(schedule, Collection) and not isinstance(schedule, str):
            if not all(isinstance(x, BaseAsset) for x in schedule):
                raise ValueError(
                    "All elements in 'schedule' should be either assets, asset references, or asset aliases"
                )
            return AssetTriggeredTimetable(AssetAll(*schedule))
        return _create_timetable(schedule, instance.timezone)

    @timezone.default
    def _extract_tz(instance):
        import pendulum

        from airflow.sdk import timezone

        start_date = instance.start_date or instance.default_args.get("start_date")

        if start_date:
            if not isinstance(start_date, datetime):
                start_date = timezone.parse(start_date)
            tzinfo = start_date.tzinfo or settings.TIMEZONE
            tz = pendulum.instance(start_date, tz=tzinfo).timezone
        else:
            tz = settings.TIMEZONE

        return tz

    @has_on_success_callback.default
    def _has_on_success_callback(self) -> bool:
        return self.on_success_callback is not None

    @has_on_failure_callback.default
    def _has_on_failure_callback(self) -> bool:
        return self.on_failure_callback is not None

    def __repr__(self):
        return f"<DAG: {self.dag_id}>"

    def __eq__(self, other: Self | Any):
        # TODO: This subclassing behaviour seems wrong, but it's what Airflow has done for ~ever.
        if type(self) is not type(other):
            return False
        return all(getattr(self, c, None) == getattr(other, c, None) for c in _DAG_HASH_ATTRS)

    def __ne__(self, other: Any):
        return not self == other

    def __lt__(self, other):
        return self.dag_id < other.dag_id

    def __hash__(self):
        hash_components: list[Any] = [type(self)]
        for c in _DAG_HASH_ATTRS:
            # If it is a list, convert to tuple because lists can't be hashed
            if isinstance(getattr(self, c, None), list):
                val = tuple(getattr(self, c))
            else:
                val = getattr(self, c, None)
            try:
                hash(val)
                hash_components.append(val)
            except TypeError:
                hash_components.append(repr(val))
        return hash(tuple(hash_components))

    def __enter__(self) -> Self:
        from airflow.sdk.definitions._internal.contextmanager import DagContext

        DagContext.push(self)
        return self

    def __exit__(self, _type, _value, _tb):
        from airflow.sdk.definitions._internal.contextmanager import DagContext

        _ = DagContext.pop()

    def validate(self):
        """
        Validate the Dag has a coherent setup.

        This is called by the Dag bag before bagging the Dag.
        """
        self.timetable.validate()
        self.validate_setup_teardown()

        # We validate owner links on set, but since it's a dict it could be mutated without calling the
        # setter. Validate again here
        self._validate_owner_links(None, self.owner_links)

    def validate_setup_teardown(self):
        """
        Validate that setup and teardown tasks are configured properly.

        :meta private:
        """
        for task in self.tasks:
            if task.is_setup:
                for down_task in task.downstream_list:
                    if not down_task.is_teardown and down_task.trigger_rule != TriggerRule.ALL_SUCCESS:
                        # todo: we can relax this to allow out-of-scope tasks to have other trigger rules
                        # this is required to ensure consistent behavior of dag
                        # when clearing an indirect setup
                        raise ValueError("Setup tasks must be followed with trigger rule ALL_SUCCESS.")

    def param(self, name: str, default: Any = NOTSET) -> DagParam:
        """
        Return a DagParam object for current dag.

        :param name: dag parameter name.
        :param default: fallback value for dag parameter.
        :return: DagParam instance for specified name and current dag.
        """
        return DagParam(current_dag=self, name=name, default=default)

    @property
    def tasks(self) -> list[Operator]:
        return list(self.task_dict.values())

    @tasks.setter
    def tasks(self, val):
        raise AttributeError("DAG.tasks can not be modified. Use dag.add_task() instead.")

    @property
    def task_ids(self) -> list[str]:
        return list(self.task_dict)

    @property
    def teardowns(self) -> list[Operator]:
        return [task for task in self.tasks if getattr(task, "is_teardown", None)]

    @property
    def tasks_upstream_of_teardowns(self) -> list[Operator]:
        upstream_tasks = [t.upstream_list for t in self.teardowns]
        return [val for sublist in upstream_tasks for val in sublist if not getattr(val, "is_teardown", None)]

    @property
    def folder(self) -> str:
        """Folder location of where the Dag object is instantiated."""
        return os.path.dirname(self.fileloc)

    @property
    def owner(self) -> str:
        """
        Return list of all owners found in Dag tasks.

        :return: Comma separated list of owners in Dag tasks
        """
        return ", ".join({t.owner for t in self.tasks})

    @property
    def timetable_summary(self) -> str:
        return self.timetable.summary

    def resolve_template_files(self):
        for t in self.tasks:
            # TODO: TaskSDK: move this on to BaseOperator and remove the check?
            if hasattr(t, "resolve_template_files"):
                t.resolve_template_files()

    def get_template_env(self, *, force_sandboxed: bool = False) -> jinja2.Environment:
        """Build a Jinja2 environment."""
        from airflow.sdk.definitions._internal.templater import NativeEnvironment, SandboxedEnvironment

        # Collect directories to search for template files
        searchpath = [self.folder]
        if self.template_searchpath:
            searchpath += self.template_searchpath

        # Default values (for backward compatibility)
        jinja_env_options = {
            "loader": jinja2.FileSystemLoader(searchpath),
            "undefined": self.template_undefined,
            "extensions": ["jinja2.ext.do"],
            "cache_size": 0,
        }
        if self.jinja_environment_kwargs:
            jinja_env_options.update(self.jinja_environment_kwargs)
        env: jinja2.Environment
        if self.render_template_as_native_obj and not force_sandboxed:
            env = NativeEnvironment(**jinja_env_options)
        else:
            env = SandboxedEnvironment(**jinja_env_options)

        # Add any user defined items. Safe to edit globals as long as no templates are rendered yet.
        # http://jinja.pocoo.org/docs/2.10/api/#jinja2.Environment.globals
        if self.user_defined_macros:
            env.globals.update(self.user_defined_macros)
        if self.user_defined_filters:
            env.filters.update(self.user_defined_filters)

        return env

    def set_dependency(self, upstream_task_id, downstream_task_id):
        """Set dependency between two tasks that already have been added to the Dag using add_task()."""
        self.get_task(upstream_task_id).set_downstream(self.get_task(downstream_task_id))

    @property
    def roots(self) -> list[Operator]:
        """Return nodes with no parents. These are first to execute and are called roots or root nodes."""
        return [task for task in self.tasks if not task.upstream_list]

    @property
    def leaves(self) -> list[Operator]:
        """Return nodes with no children. These are last to execute and are called leaves or leaf nodes."""
        return [task for task in self.tasks if not task.downstream_list]

    def topological_sort(self):
        """
        Sorts tasks in topographical order, such that a task comes after any of its upstream dependencies.

        Deprecated in place of ``task_group.topological_sort``
        """
        from airflow.sdk.definitions.taskgroup import TaskGroup

        # TODO: Remove in RemovedInAirflow3Warning
        def nested_topo(group):
            for node in group.topological_sort():
                if isinstance(node, TaskGroup):
                    yield from nested_topo(node)
                else:
                    yield node

        return tuple(nested_topo(self.task_group))

    def __deepcopy__(self, memo: dict[int, Any]):
        # Switcharoo to go around deepcopying objects coming through the
        # backdoor
        cls = self.__class__
        result = cls.__new__(cls)
        memo[id(self)] = result
        for k, v in self.__dict__.items():
            if k not in ("user_defined_macros", "user_defined_filters", "_log"):
                object.__setattr__(result, k, copy.deepcopy(v, memo))

        result.user_defined_macros = self.user_defined_macros
        result.user_defined_filters = self.user_defined_filters
        if hasattr(self, "_log"):
            result._log = self._log  # type: ignore[attr-defined]
        return result

    def partial_subset(
        self,
        task_ids: str | Iterable[str],
        include_downstream=False,
        include_upstream=True,
        include_direct_upstream=False,
    ):
        """
        Return a subset of the current dag based on regex matching one or more tasks.

        Returns a subset of the current dag as a deep copy of the current dag
        based on a regex that should match one or many tasks, and includes
        upstream and downstream neighbours based on the flag passed.

        :param task_ids: Either a list of task_ids, or a string task_id
        :param include_downstream: Include all downstream tasks of matched
            tasks, in addition to matched tasks.
        :param include_upstream: Include all upstream tasks of matched tasks,
            in addition to matched tasks.
        :param include_direct_upstream: Include all tasks directly upstream of matched
            and downstream (if include_downstream = True) tasks
        """
        from airflow.sdk.definitions.mappedoperator import MappedOperator

        def is_task(obj) -> TypeGuard[Operator]:
            return isinstance(obj, (BaseOperator, MappedOperator))

        # deep-copying self.task_dict and self.task_group takes a long time, and we don't want all
        # the tasks anyway, so we copy the tasks manually later
        memo = {id(self.task_dict): None, id(self.task_group): None}
        dag = copy.deepcopy(self, memo)

        if isinstance(task_ids, str):
            matched_tasks = [t for t in self.tasks if task_ids in t.task_id]
        else:
            matched_tasks = [t for t in self.tasks if t.task_id in task_ids]

        also_include_ids: set[str] = set()
        for t in matched_tasks:
            if include_downstream:
                for rel in t.get_flat_relatives(upstream=False):
                    also_include_ids.add(rel.task_id)
                    if rel not in matched_tasks:  # if it's in there, we're already processing it
                        # need to include setups and teardowns for tasks that are in multiple
                        # non-collinear setup/teardown paths
                        if not rel.is_setup and not rel.is_teardown:
                            also_include_ids.update(
                                x.task_id for x in rel.get_upstreams_only_setups_and_teardowns()
                            )
            if include_upstream:
                also_include_ids.update(x.task_id for x in t.get_upstreams_follow_setups())
            else:
                if not t.is_setup and not t.is_teardown:
                    also_include_ids.update(x.task_id for x in t.get_upstreams_only_setups_and_teardowns())
            if t.is_setup and not include_downstream:
                also_include_ids.update(x.task_id for x in t.downstream_list if x.is_teardown)

        also_include: list[Operator] = [self.task_dict[x] for x in also_include_ids]
        direct_upstreams: list[Operator] = []
        if include_direct_upstream:
            for t in itertools.chain(matched_tasks, also_include):
                upstream = (u for u in t.upstream_list if is_task(u))
                direct_upstreams.extend(upstream)

        # Make sure to not recursively deepcopy the dag or task_group while copying the task.
        # task_group is reset later
        def _deepcopy_task(t) -> Operator:
            memo.setdefault(id(t.task_group), None)
            return copy.deepcopy(t, memo)

        # Compiling the unique list of tasks that made the cut
        dag.task_dict = {
            t.task_id: _deepcopy_task(t)
            for t in itertools.chain(matched_tasks, also_include, direct_upstreams)
        }

        def filter_task_group(group, parent_group):
            """Exclude tasks not included in the partial dag from the given TaskGroup."""
            # We want to deepcopy _most but not all_ attributes of the task group, so we create a shallow copy
            # and then manually deep copy the instances. (memo argument to deepcopy only works for instances
            # of classes, not "native" properties of an instance)
            copied = copy.copy(group)

            memo[id(group.children)] = {}
            if parent_group:
                memo[id(group.parent_group)] = parent_group
            for attr in type(group).__slots__:
                value = getattr(group, attr)
                value = copy.deepcopy(value, memo)
                object.__setattr__(copied, attr, value)

            proxy = weakref.proxy(copied)

            for child in group.children.values():
                if is_task(child):
                    if child.task_id in dag.task_dict:
                        task = copied.children[child.task_id] = dag.task_dict[child.task_id]
                        task.task_group = proxy
                    else:
                        copied.used_group_ids.discard(child.task_id)
                else:
                    filtered_child = filter_task_group(child, proxy)

                    # Only include this child TaskGroup if it is non-empty.
                    if filtered_child.children:
                        copied.children[child.group_id] = filtered_child

            return copied

        object.__setattr__(dag, "task_group", filter_task_group(self.task_group, None))

        # Removing upstream/downstream references to tasks and TaskGroups that did not make
        # the cut.
        groups = dag.task_group.get_task_group_dict()
        for g in groups.values():
            g.upstream_group_ids.intersection_update(groups)
            g.downstream_group_ids.intersection_update(groups)
            g.upstream_task_ids.intersection_update(dag.task_dict)
            g.downstream_task_ids.intersection_update(dag.task_dict)

        for t in dag.tasks:
            # Removing upstream/downstream references to tasks that did not
            # make the cut
            t.upstream_task_ids.intersection_update(dag.task_dict)
            t.downstream_task_ids.intersection_update(dag.task_dict)

        dag.partial = len(dag.tasks) < len(self.tasks)

        return dag

    def has_task(self, task_id: str):
        return task_id in self.task_dict

    def has_task_group(self, task_group_id: str) -> bool:
        return task_group_id in self.task_group_dict

    @functools.cached_property
    def task_group_dict(self):
        return {k: v for k, v in self.task_group.get_task_group_dict().items() if k is not None}

    def get_task(self, task_id: str) -> Operator:
        if task_id in self.task_dict:
            return self.task_dict[task_id]
        raise TaskNotFound(f"Task {task_id} not found")

    @property
    def task(self) -> TaskDecoratorCollection:
        from airflow.sdk.definitions.decorators import task

        return cast("TaskDecoratorCollection", functools.partial(task, dag=self))

    def add_task(self, task: Operator) -> None:
        """
        Add a task to the Dag.

        :param task: the task you want to add
        """
        # FailStopDagInvalidTriggerRule.check(dag=self, trigger_rule=task.trigger_rule)

        from airflow.sdk.definitions._internal.contextmanager import TaskGroupContext

        # if the task has no start date, assign it the same as the Dag
        if not task.start_date:
            task.start_date = self.start_date
        # otherwise, the task will start on the later of its own start date and
        # the Dag's start date
        elif self.start_date:
            task.start_date = max(task.start_date, self.start_date)

        # if the task has no end date, assign it the same as the dag
        if not task.end_date:
            task.end_date = self.end_date
        # otherwise, the task will end on the earlier of its own end date and
        # the Dag's end date
        elif task.end_date and self.end_date:
            task.end_date = min(task.end_date, self.end_date)

        task_id = task.node_id
        if not task.task_group:
            task_group = TaskGroupContext.get_current(self)
            if task_group:
                task_id = task_group.child_id(task_id)
                task_group.add(task)

        if (
            task_id in self.task_dict and self.task_dict[task_id] is not task
        ) or task_id in self.task_group.used_group_ids:
            raise DuplicateTaskIdFound(f"Task id '{task_id}' has already been added to the DAG")
        self.task_dict[task_id] = task

        task.dag = self
        # Add task_id to used_group_ids to prevent group_id and task_id collisions.
        self.task_group.used_group_ids.add(task_id)

        FailFastDagInvalidTriggerRule.check(fail_fast=self.fail_fast, trigger_rule=task.trigger_rule)

    def add_tasks(self, tasks: Iterable[Operator]) -> None:
        """
        Add a list of tasks to the Dag.

        :param tasks: a lit of tasks you want to add
        """
        for task in tasks:
            self.add_task(task)

    def _remove_task(self, task_id: str) -> None:
        # This is "private" as removing could leave a hole in dependencies if done incorrectly, and this
        # doesn't guard against that
        task = self.task_dict.pop(task_id)
        tg = getattr(task, "task_group", None)
        if tg:
            tg._remove(task)

    def check_cycle(self) -> None:
        """
        Check to see if there are any cycles in the Dag.

        :raises AirflowDagCycleException: If cycle is found in the Dag.
        """
        # default of int is 0 which corresponds to CYCLE_NEW
        CYCLE_NEW = 0
        CYCLE_IN_PROGRESS = 1
        CYCLE_DONE = 2

        visited: dict[str, int] = defaultdict(int)
        path_stack: deque[str] = deque()
        task_dict = self.task_dict

        def _check_adjacent_tasks(task_id, current_task):
            """Return first untraversed child task, else None if all tasks traversed."""
            for adjacent_task in current_task.get_direct_relative_ids():
                if visited[adjacent_task] == CYCLE_IN_PROGRESS:
                    msg = f"Cycle detected in Dag: {self.dag_id}. Faulty task: {task_id}"
                    raise AirflowDagCycleException(msg)
                if visited[adjacent_task] == CYCLE_NEW:
                    return adjacent_task
            return None

        for dag_task_id in self.task_dict.keys():
            if visited[dag_task_id] == CYCLE_DONE:
                continue
            path_stack.append(dag_task_id)
            while path_stack:
                current_task_id = path_stack[-1]
                if visited[current_task_id] == CYCLE_NEW:
                    visited[current_task_id] = CYCLE_IN_PROGRESS
                task = task_dict[current_task_id]
                child_to_check = _check_adjacent_tasks(current_task_id, task)
                if not child_to_check:
                    visited[current_task_id] = CYCLE_DONE
                    path_stack.pop()
                else:
                    path_stack.append(child_to_check)

    def cli(self):
        """Exposes a CLI specific to this Dag."""
        self.check_cycle()

        from airflow.cli import cli_parser

        parser = cli_parser.get_parser(dag_parser=True)
        args = parser.parse_args()
        args.func(args, self)

    @classmethod
    def get_serialized_fields(cls):
        """Stringified Dags and operators contain exactly these fields."""
        return cls.__serialized_fields

    def get_edge_info(self, upstream_task_id: str, downstream_task_id: str) -> EdgeInfoType:
        """Return edge information for the given pair of tasks or an empty edge if there is no information."""
        # Note - older serialized Dags may not have edge_info being a dict at all
        empty = cast("EdgeInfoType", {})
        if self.edge_info:
            return self.edge_info.get(upstream_task_id, {}).get(downstream_task_id, empty)
        return empty

    def set_edge_info(self, upstream_task_id: str, downstream_task_id: str, info: EdgeInfoType):
        """
        Set the given edge information on the Dag.

        Note that this will overwrite, rather than merge with, existing info.
        """
        self.edge_info.setdefault(upstream_task_id, {})[downstream_task_id] = info

    @owner_links.validator
    def _validate_owner_links(self, _, owner_links):
        wrong_links = {}

        for owner, link in owner_links.items():
            result = urlsplit(link)
            if result.scheme == "mailto":
                # netloc is not existing for 'mailto' link, so we are checking that the path is parsed
                if not result.path:
                    wrong_links[result.path] = link
            elif not result.scheme or not result.netloc:
                wrong_links[owner] = link
        if wrong_links:
            raise ValueError(
                "Wrong link format was used for the owner. Use a valid link \n"
                f"Bad formatted links are: {wrong_links}"
            )

    def test(
        self,
        run_after: datetime | None = None,
        logical_date: datetime | None | ArgNotSet = NOTSET,
        run_conf: dict[str, Any] | None = None,
        conn_file_path: str | None = None,
        variable_file_path: str | None = None,
        use_executor: bool = False,
        mark_success_pattern: Pattern | str | None = None,
    ):
        """
        Execute one single DagRun for a given Dag and logical date.

        :param run_after: the datetime before which to Dag cannot run.
        :param logical_date: logical date for the Dag run
        :param run_conf: configuration to pass to newly created dagrun
        :param conn_file_path: file path to a connection file in either yaml or json
        :param variable_file_path: file path to a variable file in either yaml or json
        :param use_executor: if set, uses an executor to test the Dag
        :param mark_success_pattern: regex of task_ids to mark as success instead of running
        """
        import re
        import time
        from contextlib import ExitStack

        from airflow import settings
        from airflow.configuration import secrets_backend_list
        from airflow.models.dagrun import DagRun, get_or_create_dagrun
        from airflow.sdk import DagRunState, TaskInstanceState, timezone
        from airflow.secrets.local_filesystem import LocalFilesystemBackend
        from airflow.serialization.serialized_objects import SerializedDAG
        from airflow.utils.state import State
        from airflow.utils.types import DagRunTriggeredByType, DagRunType

        if TYPE_CHECKING:
            from airflow.models.taskinstance import TaskInstance

        def add_logger_if_needed(ti: TaskInstance):
            """
            Add a formatted logger to the task instance.

            This allows all logs to surface to the command line, instead of into
            a task file. Since this is a local test run, it is much better for
            the user to see logs in the command line, rather than needing to
            search for a log file.

            :param ti: The task instance that will receive a logger.
            """
            format = logging.Formatter("[%(asctime)s] {%(filename)s:%(lineno)d} %(levelname)s - %(message)s")
            handler = logging.StreamHandler(sys.stdout)
            handler.level = logging.INFO
            handler.setFormatter(format)
            # only add log handler once
            if not any(isinstance(h, logging.StreamHandler) for h in ti.log.handlers):
                log.debug("Adding Streamhandler to taskinstance %s", ti.task_id)
                ti.log.addHandler(handler)

        exit_stack = ExitStack()

        if conn_file_path or variable_file_path:
            local_secrets = LocalFilesystemBackend(
                variables_file_path=variable_file_path, connections_file_path=conn_file_path
            )
            secrets_backend_list.insert(0, local_secrets)
            exit_stack.callback(lambda: secrets_backend_list.pop(0))

        session = settings.Session()

        with exit_stack:
            self.validate()

            # Allow users to explicitly pass None. If it isn't set, we default to current time.
            logical_date = logical_date if not isinstance(logical_date, ArgNotSet) else timezone.utcnow()

            log.debug("Clearing existing task instances for logical date %s", logical_date)
            # TODO: Replace with calling client.dag_run.clear in Execution API at some point
            SerializedDAG.clear_dags(
                dags=[self],
                start_date=logical_date,
                end_date=logical_date,
                dag_run_state=False,
            )

            log.debug("Getting dagrun for dag %s", self.dag_id)
            logical_date = timezone.coerce_datetime(logical_date)
            run_after = timezone.coerce_datetime(run_after) or timezone.coerce_datetime(timezone.utcnow())
            data_interval = (
                self.timetable.infer_manual_data_interval(run_after=logical_date) if logical_date else None
            )
            scheduler_dag = SerializedDAG.deserialize_dag(SerializedDAG.serialize_dag(self))  # type: ignore[arg-type]
            # Preserve callback functions from original Dag since they're lost during serialization
            # and yes it is a hack for now! It is a tradeoff for code simplicity.
            # Without it, we need "Scheduler Dag" (Serialized dag) for the scheduler bits
            #   -- dep check, scheduling tis
            # and need real dag to get and run callbacks without having to load the dag model

            scheduler_dag.on_success_callback = self.on_success_callback
            scheduler_dag.on_failure_callback = self.on_failure_callback

            dr: DagRun = get_or_create_dagrun(
                dag=scheduler_dag,
                start_date=logical_date or run_after,
                logical_date=logical_date,
                data_interval=data_interval,
                run_after=run_after,
                run_id=DagRun.generate_run_id(
                    run_type=DagRunType.MANUAL,
                    logical_date=logical_date,
                    run_after=run_after,
                ),
                session=session,
                conf=run_conf,
                triggered_by=DagRunTriggeredByType.TEST,
                triggering_user_name="dag_test",
            )
            # Start a mock span so that one is present and not started downstream. We
            # don't care about otel in dag.test and starting the span during dagrun update
            # is not functioning properly in this context anyway.
            dr.start_dr_spans_if_needed(tis=[])

            log.debug("starting dagrun")
            # Instead of starting a scheduler, we run the minimal loop possible to check
            # for task readiness and dependency management.
            # Instead of starting a scheduler, we run the minimal loop possible to check
            # for task readiness and dependency management.

            # ``Dag.test()`` works in two different modes depending on ``use_executor``:
            # - if ``use_executor`` is False, runs the task locally with no executor using ``_run_task``
            # - if ``use_executor`` is True, sends workloads to the executor with
            #   ``BaseExecutor.queue_workload``
            if use_executor:
                from airflow.executors.base_executor import ExecutorLoader

                executor = ExecutorLoader.get_default_executor()
                executor.start()

            while dr.state == DagRunState.RUNNING:
                session.expire_all()
                schedulable_tis, _ = dr.update_state(session=session)
                for s in schedulable_tis:
                    if s.state != TaskInstanceState.UP_FOR_RESCHEDULE:
                        s.try_number += 1
                    s.state = TaskInstanceState.SCHEDULED
                    s.scheduled_dttm = timezone.utcnow()
                session.commit()
                # triggerer may mark tasks scheduled so we read from DB
                all_tis = set(dr.get_task_instances(session=session))
                scheduled_tis = {x for x in all_tis if x.state == TaskInstanceState.SCHEDULED}
                ids_unrunnable = {x for x in all_tis if x.state not in State.finished} - scheduled_tis
                if not scheduled_tis and ids_unrunnable:
                    log.warning("No tasks to run. unrunnable tasks: %s", ids_unrunnable)
                    time.sleep(1)

                for ti in scheduled_tis:
                    task = self.task_dict[ti.task_id]

                    mark_success = (
                        re.compile(mark_success_pattern).fullmatch(ti.task_id) is not None
                        if mark_success_pattern is not None
                        else False
                    )

                    if use_executor:
                        if executor.has_task(ti):
                            continue

                        from pathlib import Path

                        from airflow.executors import workloads
                        from airflow.executors.base_executor import ExecutorLoader
                        from airflow.executors.workloads import BundleInfo

                        workload = workloads.ExecuteTask.make(
                            ti,
                            dag_rel_path=Path(self.fileloc),
                            generator=executor.jwt_generator,
                            # For the system test/debug purpose, we use the default bundle which uses
                            # local file system. If it turns out to be a feature people want, we could
                            # plumb the Bundle to use as a parameter to dag.test
                            bundle_info=BundleInfo(name="dags-folder"),
                        )
                        executor.queue_workload(workload, session=session)
                        ti.state = TaskInstanceState.QUEUED
                        session.commit()
                    else:
                        # Run the task locally
                        try:
                            add_logger_if_needed(ti)
                            if mark_success:
                                ti.set_state(State.SUCCESS)
                                log.info("[DAG TEST] Marking success for %s on %s", task, ti.logical_date)
                            else:
                                _run_task(ti=ti, task=task, run_triggerer=True)
                        except Exception:
                            log.exception("Task failed; ti=%s", ti)
                if use_executor:
                    executor.heartbeat()
                    from airflow.jobs.scheduler_job_runner import SchedulerJobRunner
                    from airflow.models.dagbag import DBDagBag

                    SchedulerJobRunner.process_executor_events(
                        executor=executor, job_id=None, scheduler_dag_bag=DBDagBag(), session=session
                    )
            if use_executor:
                executor.end()
        return dr


def _run_task(*, ti, task, run_triggerer=False):
    """
    Run a single task instance, and push result to Xcom for downstream tasks.

    Bypasses a lot of extra steps used in `task.run` to keep our local running as fast as
    possible.  This function is only meant for the `dag.test` function as a helper function.
    """
    from airflow.sdk.module_loading import import_string
    from airflow.utils.state import State

    log.info("[DAG TEST] starting task_id=%s map_index=%s", ti.task_id, ti.map_index)
    while True:
        try:
            log.info("[DAG TEST] running task %s", ti)

            from airflow.sdk.api.datamodels._generated import TaskInstance as TaskInstanceSDK
            from airflow.sdk.execution_time.comms import DeferTask
            from airflow.sdk.execution_time.supervisor import run_task_in_process

            # The API Server expects the task instance to be in QUEUED state before
            # it is run.
            ti.set_state(State.QUEUED)
            task_sdk_ti = TaskInstanceSDK(
                id=ti.id,
                task_id=ti.task_id,
                dag_id=ti.dag_id,
                run_id=ti.run_id,
                try_number=ti.try_number,
                map_index=ti.map_index,
                dag_version_id=ti.dag_version_id,
            )

            taskrun_result = run_task_in_process(
                ti=task_sdk_ti,
                task=task,
            )

            msg = taskrun_result.msg
            ti.set_state(taskrun_result.ti.state)
            ti.task = taskrun_result.ti.task

            if ti.state == State.DEFERRED and isinstance(msg, DeferTask) and run_triggerer:
                from airflow.utils.session import create_session

                # API Server expects the task instance to be in QUEUED state before
                # resuming from deferral.
                ti.set_state(State.QUEUED)

                log.info("[DAG TEST] running trigger in line")
                trigger = import_string(msg.classpath)(**msg.trigger_kwargs)
                event = _run_inline_trigger(trigger, task_sdk_ti)
                ti.next_method = msg.next_method
                ti.next_kwargs = {"event": event.payload} if event else msg.next_kwargs
                log.info("[DAG TEST] Trigger completed")

                # Set the state to SCHEDULED so that the task can be resumed.
                with create_session() as session:
                    ti.state = State.SCHEDULED
                    session.add(ti)

            return taskrun_result
        except Exception:
            log.exception("[DAG TEST] Error running task %s", ti)
            if ti.state not in State.finished:
                ti.set_state(State.FAILED)
                break
            raise

    log.info("[DAG TEST] end task task_id=%s map_index=%s", ti.task_id, ti.map_index)


def _run_inline_trigger(trigger, task_sdk_ti):
    from airflow.sdk.execution_time.supervisor import InProcessTestSupervisor

    return InProcessTestSupervisor.run_trigger_in_process(trigger=trigger, ti=task_sdk_ti)


# Since we define all the attributes of the class with attrs, we can compute this statically at parse time
DAG._DAG__serialized_fields = frozenset(a.name for a in attrs.fields(DAG)) - {  # type: ignore[attr-defined]
    "schedule_asset_references",
    "schedule_asset_alias_references",
    "task_outlet_asset_references",
    "_old_context_manager_dags",
    "safe_dag_id",
    "last_loaded",
    "user_defined_filters",
    "user_defined_macros",
    "partial",
    "params",
    "_log",
    "task_dict",
    "template_searchpath",
    "sla_miss_callback",
    "on_success_callback",
    "on_failure_callback",
    "template_undefined",
    "jinja_environment_kwargs",
    # has_on_*_callback are only stored if the value is True, as the default is False
    "has_on_success_callback",
    "has_on_failure_callback",
    "auto_register",
    "schedule",
}

if TYPE_CHECKING:
    # NOTE: Please keep the list of arguments in sync with DAG.__init__.
    # Only exception: dag_id here should have a default value, but not in DAG.
    @overload
    def dag(
        dag_id: str = "",
        *,
        description: str | None = None,
        schedule: ScheduleArg = None,
        start_date: datetime | None = None,
        end_date: datetime | None = None,
        template_searchpath: str | Iterable[str] | None = None,
        template_undefined: type[jinja2.StrictUndefined] = jinja2.StrictUndefined,
        user_defined_macros: dict | None = None,
        user_defined_filters: dict | None = None,
        default_args: dict[str, Any] | None = None,
        max_active_tasks: int = ...,
        max_active_runs: int = ...,
        max_consecutive_failed_dag_runs: int = ...,
        dagrun_timeout: timedelta | None = None,
        catchup: bool = ...,
        on_success_callback: None | DagStateChangeCallback | list[DagStateChangeCallback] = None,
        on_failure_callback: None | DagStateChangeCallback | list[DagStateChangeCallback] = None,
        deadline: list[DeadlineAlert] | DeadlineAlert | None = None,
        doc_md: str | None = None,
        params: ParamsDict | dict[str, Any] | None = None,
        access_control: dict[str, dict[str, Collection[str]]] | dict[str, Collection[str]] | None = None,
        is_paused_upon_creation: bool | None = None,
        jinja_environment_kwargs: dict | None = None,
        render_template_as_native_obj: bool = False,
        tags: Collection[str] | None = None,
        owner_links: dict[str, str] | None = None,
        auto_register: bool = True,
        fail_fast: bool = False,
        dag_display_name: str | None = None,
        disable_bundle_versioning: bool = False,
    ) -> Callable[[Callable], Callable[..., DAG]]:
        """
        Python dag decorator which wraps a function into an Airflow Dag.

        Accepts kwargs for operator kwarg. Can be used to parameterize Dags.

        :param dag_args: Arguments for DAG object
        :param dag_kwargs: Kwargs for DAG object.
        """

    @overload
    def dag(func: Callable[..., DAG]) -> Callable[..., DAG]:
        """Python dag decorator to use without any arguments."""


def dag(dag_id_or_func=None, __DAG_class=DAG, __warnings_stacklevel_delta=2, **decorator_kwargs):
    from airflow.sdk.definitions._internal.decorators import fixup_decorator_warning_stack

    # TODO: Task-SDK: remove __DAG_class
    # __DAG_class is a temporary hack to allow the dag decorator in airflow.models.dag to continue to
    # return SchedulerDag objects
    DAG = __DAG_class

    def wrapper(f: Callable) -> Callable[..., DAG]:
        # Determine dag_id: prioritize keyword arg, then positional string, fallback to function name
        if "dag_id" in decorator_kwargs:
            dag_id = decorator_kwargs.pop("dag_id", "")
        elif isinstance(dag_id_or_func, str) and dag_id_or_func.strip():
            dag_id = dag_id_or_func
        else:
            dag_id = f.__name__

        @functools.wraps(f)
        def factory(*args, **kwargs):
            # Generate signature for decorated function and bind the arguments when called
            # we do this to extract parameters, so we can annotate them on the DAG object.
            # In addition, this fails if we are missing any args/kwargs with TypeError as expected.
            f_sig = signature(f).bind(*args, **kwargs)
            # Apply defaults to capture default values if set.
            f_sig.apply_defaults()

            # Initialize Dag with bound arguments
            with DAG(dag_id, **decorator_kwargs) as dag_obj:
                # Set Dag documentation from function documentation if it exists and doc_md is not set.
                if f.__doc__ and not dag_obj.doc_md:
                    dag_obj.doc_md = f.__doc__

                # Generate DAGParam for each function arg/kwarg and replace it for calling the function.
                # All args/kwargs for function will be DAGParam object and replaced on execution time.
                f_kwargs = {}
                for name, value in f_sig.arguments.items():
                    f_kwargs[name] = dag_obj.param(name, value)

                # set file location to caller source path
                back = sys._getframe().f_back
                dag_obj.fileloc = back.f_code.co_filename if back else ""

                # Invoke function to create operators in the Dag scope.
                f(**f_kwargs)

            # Return dag object such that it's accessible in Globals.
            return dag_obj

        # Ensure that warnings from inside DAG() are emitted from the caller, not here
        fixup_decorator_warning_stack(factory)
        return factory

    if callable(dag_id_or_func) and not isinstance(dag_id_or_func, str):
        return wrapper(dag_id_or_func)

    return wrapper<|MERGE_RESOLUTION|>--- conflicted
+++ resolved
@@ -170,21 +170,6 @@
     return set(tags or [])
 
 
-<<<<<<< HEAD
-def _convert_deadline(deadline: list[DeadlineAlert] | DeadlineAlert | None) -> list[DeadlineAlert] | None:
-    """Convert deadline parameter to a list of DeadlineAlert objects."""
-    if deadline is None:
-        return None
-    if isinstance(deadline, DeadlineAlert):
-        return [deadline]
-    return list(deadline)
-
-
-def _convert_access_control(value, self_: DAG):
-    if hasattr(self_, "_upgrade_outdated_dag_access_control"):
-        return self_._upgrade_outdated_dag_access_control(value)
-    return value
-=======
 def _convert_access_control(access_control):
     if access_control is None:
         return None
@@ -197,7 +182,15 @@
         else:
             updated_access_control[role] = perms
     return updated_access_control
->>>>>>> 230da3e3
+
+
+def _convert_deadline(deadline: list[DeadlineAlert] | DeadlineAlert | None) -> list[DeadlineAlert] | None:
+    """Convert deadline parameter to a list of DeadlineAlert objects."""
+    if deadline is None:
+        return None
+    if isinstance(deadline, DeadlineAlert):
+        return [deadline]
+    return list(deadline)
 
 
 def _convert_doc_md(doc_md: str | None) -> str | None:
