--- conflicted
+++ resolved
@@ -135,13 +135,8 @@
     raise ValueError(f"{interval!r} is not a valid schedule.")
 
 
-<<<<<<< HEAD
 def _config_bool_factory(section: str, key: str):
     from airflow.sdk.configuration import conf
-=======
-def _config_bool_factory(section: str, key: str) -> Callable[[], bool]:
-    from airflow.configuration import conf
->>>>>>> 22677def
 
     return functools.partial(conf.getboolean, section, key)
 
@@ -1147,13 +1142,7 @@
         from contextlib import ExitStack
 
         from airflow import settings
-<<<<<<< HEAD
-        from airflow.models.dag import DAG as SchedulerDAG, _get_or_create_dagrun
-        from airflow.models.dagrun import DagRun
-=======
-        from airflow.configuration import secrets_backend_list
         from airflow.models.dagrun import DagRun, get_or_create_dagrun
->>>>>>> 22677def
         from airflow.sdk import timezone
         from airflow.sdk._shared.configuration import secrets_backend_list
         from airflow.secrets.local_filesystem import LocalFilesystemBackend
