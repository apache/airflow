--- conflicted
+++ resolved
@@ -56,11 +56,7 @@
     RescheduleTask,
     RuntimeCheckOnTask,
     SetRenderedFields,
-<<<<<<< HEAD
-=======
-    SetXCom,
     SkipDownstreamTasks,
->>>>>>> 56e0eed4
     StartupDetails,
     SucceedTask,
     TaskState,
