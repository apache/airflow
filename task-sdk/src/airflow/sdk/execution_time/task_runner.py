#
# Licensed to the Apache Software Foundation (ASF) under one
# or more contributor license agreements.  See the NOTICE file
# distributed with this work for additional information
# regarding copyright ownership.  The ASF licenses this file
# to you under the Apache License, Version 2.0 (the
# "License"); you may not use this file except in compliance
# with the License.  You may obtain a copy of the License at
#
#   http://www.apache.org/licenses/LICENSE-2.0
#
# Unless required by applicable law or agreed to in writing,
# software distributed under the License is distributed on an
# "AS IS" BASIS, WITHOUT WARRANTIES OR CONDITIONS OF ANY
# KIND, either express or implied.  See the License for the
# specific language governing permissions and limitations
# under the License.
"""The entrypoint for the actual task execution process."""

from __future__ import annotations

import contextvars
import functools
import os
import sys
import time
from collections.abc import Iterable, Iterator, Mapping
from datetime import datetime, timezone
from io import FileIO
from itertools import product
from pathlib import Path
from typing import TYPE_CHECKING, Annotated, Any, Generic, TextIO, TypeVar

import attrs
import lazy_object_proxy
import structlog
from pydantic import BaseModel, ConfigDict, Field, JsonValue, TypeAdapter

from airflow.dag_processing.bundles.base import BaseDagBundle, BundleVersionLock
from airflow.dag_processing.bundles.manager import DagBundlesManager
from airflow.listeners.listener import get_listener_manager
from airflow.sdk.api.datamodels._generated import (
    AssetProfile,
    IntermediateTIState,
    TaskInstance,
    TerminalTIState,
    TIRunContext,
)
from airflow.sdk.definitions._internal.dag_parsing_context import _airflow_parsing_context_manager
from airflow.sdk.definitions._internal.types import NOTSET, ArgNotSet
from airflow.sdk.definitions.asset import Asset, AssetAlias, AssetNameRef, AssetUniqueKey, AssetUriRef
from airflow.sdk.definitions.baseoperator import BaseOperator, ExecutorSafeguard
from airflow.sdk.definitions.mappedoperator import MappedOperator
from airflow.sdk.definitions.param import process_params
from airflow.sdk.exceptions import ErrorType
from airflow.sdk.execution_time.comms import (
    DagRunStateResult,
    DeferTask,
    ErrorResponse,
    GetDagRunState,
    OKResponse,
    RescheduleTask,
    RuntimeCheckOnTask,
    SetRenderedFields,
    SkipDownstreamTasks,
    StartupDetails,
    SucceedTask,
    TaskState,
    ToSupervisor,
    ToTask,
    TriggerDagRun,
)
from airflow.sdk.execution_time.context import (
    ConnectionAccessor,
    InletEventsAccessors,
    MacrosAccessor,
    OutletEventAccessors,
    VariableAccessor,
    context_to_airflow_vars,
    get_previous_dagrun_success,
    set_current_context,
)
from airflow.sdk.execution_time.xcom import XCom
from airflow.utils.net import get_hostname
from airflow.utils.state import TaskInstanceState

if TYPE_CHECKING:
    import jinja2
    from structlog.typing import FilteringBoundLogger as Logger

    from airflow.exceptions import DagRunTriggerException
    from airflow.sdk.definitions._internal.abstractoperator import AbstractOperator
    from airflow.sdk.definitions.context import Context
    from airflow.sdk.types import OutletEventAccessorsProtocol


class TaskRunnerMarker:
    """Marker for listener hooks, to properly detect from which component they are called."""


# TODO: Move this entire class into a separate file:
#  `airflow/sdk/execution_time/task_instance.py`
#   or `airflow/sdk/execution_time/runtime_ti.py`
class RuntimeTaskInstance(TaskInstance):
    model_config = ConfigDict(arbitrary_types_allowed=True)

    task: BaseOperator
    bundle_instance: BaseDagBundle
    _ti_context_from_server: Annotated[TIRunContext | None, Field(repr=False)] = None
    """The Task Instance context from the API server, if any."""

    max_tries: int = 0
    """The maximum number of retries for the task."""

    start_date: datetime
    """Start date of the task instance."""

    def __rich_repr__(self):
        yield "id", self.id
        yield "task_id", self.task_id
        yield "dag_id", self.dag_id
        yield "run_id", self.run_id
        yield "max_tries", self.max_tries
        yield "task", type(self.task)
        yield "start_date", self.start_date

    __rich_repr__.angular = True  # type: ignore[attr-defined]

    def get_template_context(self) -> Context:
        # TODO: Move this to `airflow.sdk.execution_time.context`
        #   once we port the entire context logic from airflow/utils/context.py ?

        dag_run_conf = None
        if (
            self._ti_context_from_server
            and self._ti_context_from_server.dag_run
            and self._ti_context_from_server.dag_run.conf
        ):
            dag_run_conf = self._ti_context_from_server.dag_run.conf

        validated_params = process_params(self.task.dag, self.task, dag_run_conf, suppress_exception=False)

        # TODO: Assess if we need to it through airflow.utils.timezone.coerce_datetime()
        context: Context = {
            # From the Task Execution interface
            "dag": self.task.dag,
            "inlets": self.task.inlets,
            "map_index_template": self.task.map_index_template,
            "outlets": self.task.outlets,
            "run_id": self.run_id,
            "task": self.task,
            "task_instance": self,
            # TODO: Ensure that ti.log_url and such are available to use in context
            #   especially after removal of `conf` from Context.
            "ti": self,
            "outlet_events": OutletEventAccessors(),
            "inlet_events": InletEventsAccessors(self.task.inlets),
            "macros": MacrosAccessor(),
            "params": validated_params,
            # TODO: Make this go through Public API longer term.
            # "test_mode": task_instance.test_mode,
            # "triggering_asset_events": lazy_object_proxy.Proxy(get_triggering_events),
            "var": {
                "json": VariableAccessor(deserialize_json=True),
                "value": VariableAccessor(deserialize_json=False),
            },
            "conn": ConnectionAccessor(),
        }
        if from_server := self._ti_context_from_server:
            dag_run = from_server.dag_run

            context_from_server: Context = {
                # TODO: Assess if we need to pass these through timezone.coerce_datetime
                "dag_run": dag_run,  # type: ignore[typeddict-item]  # Removable after #46522
                "task_instance_key_str": f"{self.task.dag_id}__{self.task.task_id}__{dag_run.run_id}",
                "task_reschedule_count": self._ti_context_from_server.task_reschedule_count or 0,
                "prev_start_date_success": lazy_object_proxy.Proxy(
                    lambda: get_previous_dagrun_success(self.id).start_date
                ),
                "prev_end_date_success": lazy_object_proxy.Proxy(
                    lambda: get_previous_dagrun_success(self.id).end_date
                ),
            }
            context.update(context_from_server)

            if logical_date := dag_run.logical_date:
                ds = logical_date.strftime("%Y-%m-%d")
                ds_nodash = ds.replace("-", "")
                ts = logical_date.isoformat()
                ts_nodash = logical_date.strftime("%Y%m%dT%H%M%S")
                ts_nodash_with_tz = ts.replace("-", "").replace(":", "")
                # logical_date and data_interval either coexist or be None together
                context.update(
                    {
                        # keys that depend on logical_date
                        "logical_date": logical_date,
                        "ds": ds,
                        "ds_nodash": ds_nodash,
                        "task_instance_key_str": f"{self.task.dag_id}__{self.task.task_id}__{ds_nodash}",
                        "ts": ts,
                        "ts_nodash": ts_nodash,
                        "ts_nodash_with_tz": ts_nodash_with_tz,
                        # keys that depend on data_interval
                        "data_interval_end": dag_run.data_interval_end,
                        "data_interval_start": dag_run.data_interval_start,
                        "prev_data_interval_start_success": lazy_object_proxy.Proxy(
                            lambda: get_previous_dagrun_success(self.id).data_interval_start
                        ),
                        "prev_data_interval_end_success": lazy_object_proxy.Proxy(
                            lambda: get_previous_dagrun_success(self.id).data_interval_end
                        ),
                    }
                )

            if from_server.upstream_map_indexes is not None:
                # We stash this in here for later use, but we purposefully don't want to document it's
                # existence. Should this be a private attribute on RuntimeTI instead perhaps?
                setattr(self, "_upstream_map_indexes", from_server.upstream_map_indexes)

        return context

    def render_templates(
        self, context: Context | None = None, jinja_env: jinja2.Environment | None = None
    ) -> BaseOperator:
        """
        Render templates in the operator fields.

        If the task was originally mapped, this may replace ``self.task`` with
        the unmapped, fully rendered BaseOperator. The original ``self.task``
        before replacement is returned.
        """
        if not context:
            context = self.get_template_context()
        original_task = self.task

        if TYPE_CHECKING:
            assert context

        ti = context["ti"]

        if TYPE_CHECKING:
            assert original_task
            assert self.task
            assert ti.task

        # If self.task is mapped, this call replaces self.task to point to the
        # unmapped BaseOperator created by this function! This is because the
        # MappedOperator is useless for template rendering, and we need to be
        # able to access the unmapped task instead.
        self.task.render_template_fields(context, jinja_env)

        return original_task

    def xcom_pull(
        self,
        task_ids: str | Iterable[str] | None = None,
        dag_id: str | None = None,
        key: str = "return_value",  # TODO: Make this a constant (``XCOM_RETURN_KEY``)
        include_prior_dates: bool = False,  # TODO: Add support for this
        *,
        map_indexes: int | Iterable[int] | None | ArgNotSet = NOTSET,
        default: Any = None,
        run_id: str | None = None,
    ) -> Any:
        """
        Pull XComs either from the API server (BaseXCom) or from the custom XCOM backend if configured.

        The pull can be filtered optionally by certain criterion.

        :param key: A key for the XCom. If provided, only XComs with matching
            keys will be returned. The default key is ``'return_value'``, also
            available as constant ``XCOM_RETURN_KEY``. This key is automatically
            given to XComs returned by tasks (as opposed to being pushed
            manually). To remove the filter, pass *None*.
        :param task_ids: Only XComs from tasks with matching ids will be
            pulled. Pass *None* to remove the filter.
        :param dag_id: If provided, only pulls XComs from this DAG. If *None*
            (default), the DAG of the calling task is used.
        :param map_indexes: If provided, only pull XComs with matching indexes.
            If *None* (default), this is inferred from the task(s) being pulled
            (see below for details).
        :param include_prior_dates: If False, only XComs from the current
            logical_date are returned. If *True*, XComs from previous dates
            are returned as well.
        :param run_id: If provided, only pulls XComs from a DagRun w/a matching run_id.
            If *None* (default), the run_id of the calling task is used.

        When pulling one single task (``task_id`` is *None* or a str) without
        specifying ``map_indexes``, the return value is a single XCom entry
        (map_indexes is set to map_index of the calling task instance).

        When pulling task is mapped the specified ``map_index`` is used, so by default
        pulling on mapped task will result in no matching XComs if the task instance
        of the method call is not mapped. Otherwise, the map_index of the calling task
        instance is used. Setting ``map_indexes`` to *None* will pull XCom as it would
        from a non mapped task.

        In either case, ``default`` (*None* if not specified) is returned if no
        matching XComs are found.

        When pulling multiple tasks (i.e. either ``task_id`` or ``map_index`` is
        a non-str iterable), a list of matching XComs is returned. Elements in
        the list is ordered by item ordering in ``task_id`` and ``map_index``.
        """
        if dag_id is None:
            dag_id = self.dag_id
        if run_id is None:
            run_id = self.run_id

        if task_ids is None:
            # default to the current task if not provided
            task_ids = [self.task_id]
        elif isinstance(task_ids, str):
            task_ids = [task_ids]

        map_indexes_iterable: Iterable[int | None] = []
        # If map_indexes is not provided, default to use the map_index of the calling task
        if isinstance(map_indexes, ArgNotSet):
            map_indexes_iterable = [self.map_index]
        elif isinstance(map_indexes, int) or map_indexes is None:
            map_indexes_iterable = [map_indexes]
        elif isinstance(map_indexes, Iterable):
            map_indexes_iterable = map_indexes
        else:
            raise TypeError(
                f"Invalid type for map_indexes: expected int, iterable of ints, or None, got {type(map_indexes)}"
            )

        xcoms = []
        # TODO: AIP 72 Execution API only allows working with a single map_index at a time
        # this is inefficient and leads to task_id * map_index requests to the API.
        # And we can't achieve the original behavior of XCom pull with multiple tasks
        # directly now.
        for t_id, m_idx in product(task_ids, map_indexes_iterable):
            value = XCom.get_one(
                run_id=run_id,
                key=key,
                task_id=t_id,
                dag_id=dag_id,
                map_index=m_idx,
            )
            xcoms.append(value if value else default)

        if len(xcoms) == 1:
            return xcoms[0]
        return xcoms

    def xcom_push(self, key: str, value: Any):
        """
        Make an XCom available for tasks to pull.

        :param key: Key to store the value under.
        :param value: Value to store. Only be JSON-serializable values may be used.
        """
        _xcom_push(self, key, value)

    def get_relevant_upstream_map_indexes(
        self, upstream: BaseOperator, ti_count: int | None, session: Any
    ) -> int | range | None:
        # TODO: Implement this method
        return None


def _xcom_push(ti: RuntimeTaskInstance, key: str, value: Any, mapped_length: int | None = None) -> None:
    # Private function, as we don't want to expose the ability to manually set `mapped_length` to SDK
    # consumers
    XCom.set(
        key=key,
        value=value,
        dag_id=ti.dag_id,
        task_id=ti.task_id,
        run_id=ti.run_id,
        map_index=ti.map_index,
        _mapped_length=mapped_length,
    )


def parse(what: StartupDetails) -> RuntimeTaskInstance:
    # TODO: Task-SDK:
    # Using DagBag here is about 98% wrong, but it'll do for now

    from airflow.models.dagbag import DagBag

    bundle_info = what.bundle_info
    bundle_instance = DagBundlesManager().get_bundle(
        name=bundle_info.name,
        version=bundle_info.version,
    )
    bundle_instance.initialize()

    dag_absolute_path = os.fspath(Path(bundle_instance.path, what.dag_rel_path))
    bag = DagBag(
        dag_folder=dag_absolute_path,
        include_examples=False,
        safe_mode=False,
        load_op_links=False,
    )
    if TYPE_CHECKING:
        assert what.ti.dag_id

    dag = bag.dags[what.ti.dag_id]

    # install_loader()

    # TODO: Handle task not found
    task = dag.task_dict[what.ti.task_id]
    if not isinstance(task, (BaseOperator, MappedOperator)):
        raise TypeError(
            f"task is of the wrong type, got {type(task)}, wanted {BaseOperator} or {MappedOperator}"
        )

    return RuntimeTaskInstance.model_construct(
        **what.ti.model_dump(exclude_unset=True),
        task=task,
        bundle_instance=bundle_instance,
        _ti_context_from_server=what.ti_context,
        max_tries=what.ti_context.max_tries,
        start_date=what.start_date,
    )


SendMsgType = TypeVar("SendMsgType", bound=BaseModel)
ReceiveMsgType = TypeVar("ReceiveMsgType", bound=BaseModel)


@attrs.define()
class CommsDecoder(Generic[ReceiveMsgType, SendMsgType]):
    """Handle communication between the task in this process and the supervisor parent process."""

    input: TextIO

    request_socket: FileIO = attrs.field(init=False, default=None)

    # We could be "clever" here and set the default to this based type parameters and a custom
    # `__class_getitem__`, but that's a lot of code the one subclass we've got currently. So we'll just use a
    # "sort of wrong default"
    decoder: TypeAdapter[ReceiveMsgType] = attrs.field(factory=lambda: TypeAdapter(ToTask), repr=False)

    def get_message(self) -> ReceiveMsgType:
        """
        Get a message from the parent.

        This will block until the message has been received.
        """
        line = self.input.readline()
        try:
            msg = self.decoder.validate_json(line)
        except Exception:
            structlog.get_logger(logger_name="CommsDecoder").exception("Unable to decode message", line=line)
            raise

        if isinstance(msg, StartupDetails):
            # If we read a startup message, pull out the FDs we care about!
            if msg.requests_fd > 0:
                self.request_socket = os.fdopen(msg.requests_fd, "wb", buffering=0)
        return msg

    def send_request(self, log: Logger, msg: SendMsgType):
        encoded_msg = msg.model_dump_json().encode() + b"\n"

        log.debug("Sending request", json=encoded_msg)
        self.request_socket.write(encoded_msg)


# This global variable will be used by Connection/Variable/XCom classes, or other parts of the task's execution,
# to send requests back to the supervisor process.
#
# Why it needs to be a global:
# - Many parts of Airflow's codebase (e.g., connections, variables, and XComs) may rely on making dynamic requests
#   to the parent process during task execution.
# - These calls occur in various locations and cannot easily pass the `CommsDecoder` instance through the
#   deeply nested execution stack.
# - By defining `SUPERVISOR_COMMS` as a global, it ensures that this communication mechanism is readily
#   accessible wherever needed during task execution without modifying every layer of the call stack.
SUPERVISOR_COMMS: CommsDecoder[ToTask, ToSupervisor]

# State machine!
# 1. Start up (receive details from supervisor)
# 2. Execution (run task code, possibly send requests)
# 3. Shutdown and report status


def startup() -> tuple[RuntimeTaskInstance, Logger]:
    msg = SUPERVISOR_COMMS.get_message()

    get_listener_manager().hook.on_starting(component=TaskRunnerMarker())

    if isinstance(msg, StartupDetails):
        from setproctitle import setproctitle

        setproctitle(f"airflow worker -- {msg.ti.id}")

        log = structlog.get_logger(logger_name="task")
        with _airflow_parsing_context_manager(dag_id=msg.ti.dag_id, task_id=msg.ti.task_id):
            ti = parse(msg)
        log.debug("DAG file parsed", file=msg.dag_rel_path)
    else:
        raise RuntimeError(f"Unhandled startup message {type(msg)} {msg}")

    return ti, log


def _serialize_rendered_fields(task: AbstractOperator) -> dict[str, JsonValue]:
    # TODO: Port one of the following to Task SDK
    #   airflow.serialization.helpers.serialize_template_field or
    #   airflow.models.renderedtifields.get_serialized_template_fields
    from airflow.serialization.helpers import serialize_template_field

    return {field: serialize_template_field(getattr(task, field), field) for field in task.template_fields}


def _build_asset_profiles(lineage_objects: list) -> Iterator[AssetProfile]:
    # Lineage can have other types of objects besides assets, so we need to process them a bit.
    for obj in lineage_objects or ():
        if isinstance(obj, Asset):
            yield AssetProfile(name=obj.name, uri=obj.uri, type=Asset.__name__)
        elif isinstance(obj, AssetNameRef):
            yield AssetProfile(name=obj.name, type=AssetNameRef.__name__)
        elif isinstance(obj, AssetUriRef):
            yield AssetProfile(uri=obj.uri, type=AssetUriRef.__name__)
        elif isinstance(obj, AssetAlias):
            yield AssetProfile(name=obj.name, type=AssetAlias.__name__)


def _serialize_outlet_events(events: OutletEventAccessorsProtocol) -> Iterator[dict[str, Any]]:
    if TYPE_CHECKING:
        assert isinstance(events, OutletEventAccessors)
    # We just collect everything the user recorded in the accessors.
    # Further filtering will be done in the API server.
    for key, accessor in events._dict.items():
        if isinstance(key, AssetUniqueKey):
            yield {"dest_asset_key": attrs.asdict(key), "extra": accessor.extra}
        for alias_event in accessor.asset_alias_events:
            yield attrs.asdict(alias_event)


def _prepare(ti: RuntimeTaskInstance, log: Logger, context: Context) -> ToSupervisor | None:
    ti.hostname = get_hostname()
    ti.task = ti.task.prepare_for_execution()
    if ti.task.inlets or ti.task.outlets:
        inlets = [asset.asprofile() for asset in ti.task.inlets if isinstance(asset, Asset)]
        outlets = [asset.asprofile() for asset in ti.task.outlets if isinstance(asset, Asset)]
        SUPERVISOR_COMMS.send_request(msg=RuntimeCheckOnTask(inlets=inlets, outlets=outlets), log=log)  # type: ignore
        ok_response = SUPERVISOR_COMMS.get_message()  # type: ignore
        if not isinstance(ok_response, OKResponse) or not ok_response.ok:
            log.info("Runtime checks failed for task, marking task as failed..")
            return TaskState(
                state=TerminalTIState.FAILED,
                end_date=datetime.now(tz=timezone.utc),
            )

    jinja_env = ti.task.dag.get_template_env()
    ti.render_templates(context=context, jinja_env=jinja_env)

    if rendered_fields := _serialize_rendered_fields(ti.task):
        # so that we do not call the API unnecessarily
        SUPERVISOR_COMMS.send_request(log=log, msg=SetRenderedFields(rendered_fields=rendered_fields))

    # TODO: Call pre execute etc.
    get_listener_manager().hook.on_task_instance_running(
        previous_state=TaskInstanceState.QUEUED, task_instance=ti
    )
    # No error, carry on and execute the task
    return None


def run(
    ti: RuntimeTaskInstance, log: Logger
) -> tuple[IntermediateTIState | TerminalTIState, ToSupervisor | None, BaseException | None]:
    """Run the task in this process."""
    from airflow.exceptions import (
        AirflowException,
        AirflowFailException,
        AirflowRescheduleException,
        AirflowSensorTimeout,
        AirflowSkipException,
        AirflowTaskTerminated,
        AirflowTaskTimeout,
        DagRunTriggerException,
        DownstreamTasksSkipped,
        TaskDeferred,
    )

    if TYPE_CHECKING:
        assert ti.task is not None
        assert isinstance(ti.task, BaseOperator)

    msg: ToSupervisor | None = None
    state: IntermediateTIState | TerminalTIState
    error: BaseException | None = None

    context = ti.get_template_context()
    try:
        # First, clear the xcom data sent from server
        if ti._ti_context_from_server and (keys_to_delete := ti._ti_context_from_server.xcom_keys_to_clear):
            for x in keys_to_delete:
                log.debug("Clearing XCom with key", key=x)
                XCom.delete(
                    key=x,
                    dag_id=ti.dag_id,
                    task_id=ti.task_id,
                    run_id=ti.run_id,
                )

<<<<<<< HEAD
        context = ti.get_template_context()

=======
>>>>>>> b2216e61
        with set_current_context(context):
            # This is the earliest that we can render templates -- as if it excepts for any reason we need to
            # catch it and handle it like a normal task failure
            if early_exit := _prepare(ti, log, context):
                msg = early_exit
                state = TerminalTIState.FAILED
                return state, msg, error

<<<<<<< HEAD
            result = _execute_task(context, ti)
=======
            result = _execute_task(context, ti, log)

>>>>>>> b2216e61
        _push_xcom_if_needed(result, ti, log)

        msg, state = _handle_current_task_success(context, ti)
    except DownstreamTasksSkipped as skip:
        log.info("Skipping downstream tasks.")
        tasks_to_skip = skip.tasks if isinstance(skip.tasks, list) else [skip.tasks]
        SUPERVISOR_COMMS.send_request(log=log, msg=SkipDownstreamTasks(tasks=tasks_to_skip))
        msg, state = _handle_current_task_success(context, ti)
    except DagRunTriggerException as drte:
        msg, state = _handle_trigger_dag_run(drte, context, ti, log)
    except TaskDeferred as defer:
        # TODO: Should we use structlog.bind_contextvars here for dag_id, task_id & run_id?
        log.info("Pausing task as DEFERRED. ", dag_id=ti.dag_id, task_id=ti.task_id, run_id=ti.run_id)
        classpath, trigger_kwargs = defer.trigger.serialize()

        msg = DeferTask(
            classpath=classpath,
            trigger_kwargs=trigger_kwargs,
            trigger_timeout=defer.timeout,
            next_method=defer.method_name,
            next_kwargs=defer.kwargs or {},
        )
        state = IntermediateTIState.DEFERRED
    except AirflowSkipException as e:
        if e.args:
            log.info("Skipping task.", reason=e.args[0])
        msg = TaskState(
            state=TerminalTIState.SKIPPED,
            end_date=datetime.now(tz=timezone.utc),
        )
        state = TerminalTIState.SKIPPED
    except AirflowRescheduleException as reschedule:
        log.info("Rescheduling task, marking task as UP_FOR_RESCHEDULE")
        msg = RescheduleTask(
            reschedule_date=reschedule.reschedule_date, end_date=datetime.now(tz=timezone.utc)
        )
        state = IntermediateTIState.UP_FOR_RESCHEDULE
    except (AirflowFailException, AirflowSensorTimeout) as e:
        # If AirflowFailException is raised, task should not retry.
        # If a sensor in reschedule mode reaches timeout, task should not retry.
        log.exception("Task failed with exception")
        # TODO: Handle fail_stop here: https://github.com/apache/airflow/issues/44951
        # TODO: Handle addition to Log table: https://github.com/apache/airflow/issues/44952
        msg = TaskState(
            state=TerminalTIState.FAIL_WITHOUT_RETRY,
            end_date=datetime.now(tz=timezone.utc),
        )
        state = TerminalTIState.FAIL_WITHOUT_RETRY
        error = e
    except (AirflowTaskTimeout, AirflowException) as e:
        # We should allow retries if the task has defined it.
        log.exception("Task failed with exception")
        msg = TaskState(
            state=TerminalTIState.FAILED,
            end_date=datetime.now(tz=timezone.utc),
        )
        state = TerminalTIState.FAILED
        error = e
    except AirflowTaskTerminated as e:
        # External state updates are already handled with `ti_heartbeat` and will be
        # updated already be another UI API. So, these exceptions should ideally never be thrown.
        # If these are thrown, we should mark the TI state as failed.
        log.exception("Task failed with exception")
        msg = TaskState(
            state=TerminalTIState.FAIL_WITHOUT_RETRY,
            end_date=datetime.now(tz=timezone.utc),
        )
        state = TerminalTIState.FAIL_WITHOUT_RETRY
        error = e
    except SystemExit as e:
        # SystemExit needs to be retried if they are eligible.
        log.exception("Task failed with exception")
        msg = TaskState(
            state=TerminalTIState.FAILED,
            end_date=datetime.now(tz=timezone.utc),
        )
        state = TerminalTIState.FAILED
        error = e
    except BaseException as e:
        log.exception("Task failed with exception")
        msg = TaskState(state=TerminalTIState.FAILED, end_date=datetime.now(tz=timezone.utc))
        state = TerminalTIState.FAILED
        error = e
    finally:
        if msg:
            SUPERVISOR_COMMS.send_request(msg=msg, log=log)
    # Return the message to make unit tests easier too
    return state, msg, error


def _handle_current_task_success(context: Context, ti: RuntimeTaskInstance):
    task_outlets = list(_build_asset_profiles(ti.task.outlets))
    outlet_events = list(_serialize_outlet_events(context["outlet_events"]))
    msg = SucceedTask(
        end_date=datetime.now(tz=timezone.utc),
        task_outlets=task_outlets,
        outlet_events=outlet_events,
    )
    return msg, TerminalTIState.SUCCESS


def _handle_trigger_dag_run(
    drte: DagRunTriggerException, context: Context, ti: RuntimeTaskInstance, log: Logger
):
    """Handle exception from TriggerDagRunOperator."""
    log.info("Triggering Dag Run.", trigger_dag_id=drte.trigger_dag_id)
    SUPERVISOR_COMMS.send_request(
        log=log,
        msg=TriggerDagRun(
            dag_id=drte.trigger_dag_id,
            run_id=drte.dag_run_id,
            logical_date=drte.logical_date,
            conf=drte.conf,
            reset_dag_run=drte.reset_dag_run,
        ),
    )

    comms_msg = SUPERVISOR_COMMS.get_message()
    if isinstance(comms_msg, ErrorResponse) and comms_msg.error == ErrorType.DAGRUN_ALREADY_EXISTS:
        if drte.skip_when_already_exists:
            log.info(
                "Dag Run already exists, skipping task as skip_when_already_exists is set to True.",
                dag_id=drte.trigger_dag_id,
            )
            msg = TaskState(state=TerminalTIState.SKIPPED, end_date=datetime.now(tz=timezone.utc))
            state = TerminalTIState.SKIPPED
        else:
            log.error("Dag Run already exists, marking task as failed.", dag_id=drte.trigger_dag_id)
            msg = TaskState(state=TerminalTIState.FAILED, end_date=datetime.now(tz=timezone.utc))
            state = TerminalTIState.FAILED

        return msg, state

    log.info("Dag Run triggered successfully.", trigger_dag_id=drte.trigger_dag_id)

    # Store the run id from the dag run (either created or found above) to
    # be used when creating the extra link on the webserver.
    ti.xcom_push(key="trigger_run_id", value=drte.dag_run_id)

    if drte.wait_for_completion:
        while True:
            log.info(
                "Waiting for dag run to complete execution in allowed state.",
                dag_id=drte.trigger_dag_id,
                run_id=drte.dag_run_id,
                allowed_state=drte.allowed_states,
            )
            time.sleep(drte.poke_interval)

            SUPERVISOR_COMMS.send_request(
                log=log, msg=GetDagRunState(dag_id=drte.trigger_dag_id, run_id=drte.dag_run_id)
            )
            comms_msg = SUPERVISOR_COMMS.get_message()
            if TYPE_CHECKING:
                assert isinstance(comms_msg, DagRunStateResult)
            if comms_msg.state in drte.failed_states:
                log.error(
                    "DagRun finished with failed state.", dag_id=drte.trigger_dag_id, state=comms_msg.state
                )
                msg = TaskState(state=TerminalTIState.FAILED, end_date=datetime.now(tz=timezone.utc))
                state = TerminalTIState.FAILED
                return msg, state
            if comms_msg.state in drte.allowed_states:
                log.info(
                    "DagRun finished with allowed state.", dag_id=drte.trigger_dag_id, state=comms_msg.state
                )
                break
            log.debug(
                "DagRun not yet in allowed or failed state.",
                dag_id=drte.trigger_dag_id,
                state=comms_msg.state,
            )

    msg, state = _handle_current_task_success(context, ti)

    return msg, state


def _execute_task(context: Context, ti: RuntimeTaskInstance, log: Logger):
    """Execute Task (optionally with a Timeout) and push Xcom results."""
    from airflow.exceptions import AirflowTaskTimeout

    task = ti.task
    execute = task.execute  # type: ignore[attr-defined]

    if ti._ti_context_from_server and (next_method := ti._ti_context_from_server.next_method):
        from airflow.serialization.serialized_objects import BaseSerialization

        kwargs = BaseSerialization.deserialize(ti._ti_context_from_server.next_kwargs or {})

        execute = functools.partial(task.resume_execution, next_method=next_method, next_kwargs=kwargs)

    ctx = contextvars.copy_context()
    # Populate the context var so ExecutorSafeguard doesn't complain
    ctx.run(ExecutorSafeguard.tracker.set, task)

<<<<<<< HEAD
    # Export context in os.environ to make it available for operators to use.
    airflow_context_vars = context_to_airflow_vars(context, in_env_var_format=True)
    os.environ.update(airflow_context_vars)
=======
    for i, callback in enumerate(task.on_execute_callback):
        try:
            callback(context)
        except Exception:
            log.exception("Failed to run on-execute callback", index=i, callback=callback)
>>>>>>> b2216e61

    if task.execution_timeout:
        # TODO: handle timeout in case of deferral
        from airflow.utils.timeout import timeout

        timeout_seconds = task.execution_timeout.total_seconds()
        try:
            # It's possible we're already timed out, so fast-fail if true
            if timeout_seconds <= 0:
                raise AirflowTaskTimeout()
            # Run task in timeout wrapper
            with timeout(timeout_seconds):
                result = ctx.run(execute, context=context)
        except AirflowTaskTimeout:
            # TODO: handle on kill callback here
            raise
    else:
        result = ctx.run(execute, context=context)
    return result


def _push_xcom_if_needed(result: Any, ti: RuntimeTaskInstance, log: Logger):
    """Push XCom values when task has ``do_xcom_push`` set to ``True`` and the task returns a result."""
    if ti.task.do_xcom_push:
        xcom_value = result
    else:
        xcom_value = None

    is_mapped = next(ti.task.iter_mapped_dependants(), None) is not None or ti.task.is_mapped

    if xcom_value is None:
        if is_mapped:
            # Uhoh, a downstream mapped task depends on us to push something to map over
            from airflow.sdk.exceptions import XComForMappingNotPushed

            raise XComForMappingNotPushed()
        return

    mapped_length: int | None = None
    if is_mapped:
        from airflow.sdk.definitions.mappedoperator import is_mappable_value
        from airflow.sdk.exceptions import UnmappableXComTypePushed

        if not is_mappable_value(xcom_value):
            raise UnmappableXComTypePushed(xcom_value)
        mapped_length = len(xcom_value)

    log.info("Pushing xcom", ti=ti)

    # If the task has multiple outputs, push each output as a separate XCom.
    if ti.task.multiple_outputs:
        if not isinstance(xcom_value, Mapping):
            raise TypeError(
                f"Returned output was type {type(xcom_value)} expected dictionary for multiple_outputs"
            )
        for key in xcom_value.keys():
            if not isinstance(key, str):
                raise TypeError(
                    "Returned dictionary keys must be strings when using "
                    f"multiple_outputs, found {key} ({type(key)}) instead"
                )
        for k, v in result.items():
            ti.xcom_push(k, v)

    # TODO: Use constant for XCom return key & use serialize_value from Task SDK
    _xcom_push(ti, "return_value", result, mapped_length=mapped_length)


def finalize(
    ti: RuntimeTaskInstance, state: TerminalTIState, log: Logger, error: BaseException | None = None
):
    # Pushing xcom for each operator extra links defined on the operator only.
    for oe in ti.task.operator_extra_links:
        link, xcom_key = oe.get_link(operator=ti.task, ti_key=ti), oe.xcom_key  # type: ignore[arg-type]
        log.debug("Setting xcom for operator extra link", link=link, xcom_key=xcom_key)
        _xcom_push(ti, key=xcom_key, value=link)

    log.debug("Running finalizers", ti=ti)
    if state in [TerminalTIState.SUCCESS]:
        get_listener_manager().hook.on_task_instance_success(
            previous_state=TaskInstanceState.RUNNING, task_instance=ti
        )
        # TODO: Run task success callbacks here
    if state in [TerminalTIState.FAILED, TerminalTIState.FAIL_WITHOUT_RETRY]:
        get_listener_manager().hook.on_task_instance_failed(
            previous_state=TaskInstanceState.RUNNING, task_instance=ti, error=error
        )
        # TODO: Run task failure callbacks here

    get_listener_manager().hook.before_stopping(component=TaskRunnerMarker())


def main():
    # TODO: add an exception here, it causes an oof of a stack trace!
    global SUPERVISOR_COMMS
    SUPERVISOR_COMMS = CommsDecoder[ToTask, ToSupervisor](input=sys.stdin)

    try:
        ti, log = startup()
        with BundleVersionLock(
            bundle_name=ti.bundle_instance.name,
            bundle_version=ti.bundle_instance.version,
        ):
            state, msg, error = run(ti, log)
            finalize(ti, state, log, error)
    except KeyboardInterrupt:
        log = structlog.get_logger(logger_name="task")
        log.exception("Ctrl-c hit")
        exit(2)
    except Exception:
        log = structlog.get_logger(logger_name="task")
        log.exception("Top level error")
        exit(1)


if __name__ == "__main__":
    main()<|MERGE_RESOLUTION|>--- conflicted
+++ resolved
@@ -602,11 +602,6 @@
                     run_id=ti.run_id,
                 )
 
-<<<<<<< HEAD
-        context = ti.get_template_context()
-
-=======
->>>>>>> b2216e61
         with set_current_context(context):
             # This is the earliest that we can render templates -- as if it excepts for any reason we need to
             # catch it and handle it like a normal task failure
@@ -615,12 +610,8 @@
                 state = TerminalTIState.FAILED
                 return state, msg, error
 
-<<<<<<< HEAD
-            result = _execute_task(context, ti)
-=======
             result = _execute_task(context, ti, log)
 
->>>>>>> b2216e61
         _push_xcom_if_needed(result, ti, log)
 
         msg, state = _handle_current_task_success(context, ti)
@@ -817,17 +808,15 @@
     # Populate the context var so ExecutorSafeguard doesn't complain
     ctx.run(ExecutorSafeguard.tracker.set, task)
 
-<<<<<<< HEAD
     # Export context in os.environ to make it available for operators to use.
     airflow_context_vars = context_to_airflow_vars(context, in_env_var_format=True)
     os.environ.update(airflow_context_vars)
-=======
+
     for i, callback in enumerate(task.on_execute_callback):
         try:
             callback(context)
         except Exception:
             log.exception("Failed to run on-execute callback", index=i, callback=callback)
->>>>>>> b2216e61
 
     if task.execution_timeout:
         # TODO: handle timeout in case of deferral
