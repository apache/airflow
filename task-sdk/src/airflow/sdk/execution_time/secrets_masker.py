# Licensed to the Apache Software Foundation (ASF) under one
# or more contributor license agreements.  See the NOTICE file
# distributed with this work for additional information
# regarding copyright ownership.  The ASF licenses this file
# to you under the Apache License, Version 2.0 (the
# "License"); you may not use this file except in compliance
# with the License.  You may obtain a copy of the License at
#
#   http://www.apache.org/licenses/LICENSE-2.0
#
# Unless required by applicable law or agreed to in writing,
# software distributed under the License is distributed on an
# "AS IS" BASIS, WITHOUT WARRANTIES OR CONDITIONS OF ANY
# KIND, either express or implied.  See the License for the
# specific language governing permissions and limitations
# under the License.
"""Mask sensitive information from logs."""

from __future__ import annotations

import collections.abc
import contextlib
import functools
import inspect
import logging
import re
import sys
from collections.abc import Callable, Generator, Iterable, Iterator
from enum import Enum
from functools import cache, cached_property
from re import Pattern
from typing import TYPE_CHECKING, Any, Protocol, TextIO, TypeAlias, TypeVar, overload

from airflow import settings

if TYPE_CHECKING:
    from typing import TypeGuard

    class _V1EnvVarLike(Protocol):
        def to_dict(self) -> dict[str, Any]: ...


V1EnvVar = TypeVar("V1EnvVar")
Redactable: TypeAlias = str | V1EnvVar | dict[Any, Any] | tuple[Any, ...] | list[Any]
Redacted: TypeAlias = Redactable | str

log = logging.getLogger(__name__)

DEFAULT_SENSITIVE_FIELDS = frozenset(
    {
        "access_token",
        "api_key",
        "apikey",
        "authorization",
        "passphrase",
        "passwd",
        "password",
        "private_key",
        "secret",
        "token",
        "keyfile_dict",
        "service_account",
    }
)
"""Names of fields (Connection extra, Variable key name etc.) that are deemed sensitive"""

SECRETS_TO_SKIP_MASKING = {"airflow"}
"""Common terms that should be excluded from masking in both production and tests"""


@cache
def get_min_secret_length() -> int:
    """Get minimum length for a secret to be considered for masking from airflow.cfg."""
    from airflow.configuration import conf

    return conf.getint("logging", "min_length_masked_secret", fallback=5)


@cache
def get_sensitive_variables_fields():
    """Get comma-separated sensitive Variable Fields from airflow.cfg."""
    from airflow.configuration import conf

    sensitive_fields = DEFAULT_SENSITIVE_FIELDS.copy()
    sensitive_variable_fields = conf.get("core", "sensitive_var_conn_names")
    if sensitive_variable_fields:
        sensitive_fields |= frozenset({field.strip() for field in sensitive_variable_fields.split(",")})
    return sensitive_fields


def should_hide_value_for_key(name):
    """
    Return if the value for this given name should be hidden.

    Name might be a Variable name, or key in conn.extra_dejson, for example.
    """
    from airflow import settings

    if isinstance(name, str) and settings.HIDE_SENSITIVE_VAR_CONN_FIELDS:
        name = name.strip().lower()
        return any(s in name for s in get_sensitive_variables_fields())
    return False


def mask_secret(secret: str | dict | Iterable, name: str | None = None) -> None:
    """
    Mask a secret from appearing in the task logs.

    If ``name`` is provided, then it will only be masked if the name matches
    one of the configured "sensitive" names.

    If ``secret`` is a dict or a iterable (excluding str) then it will be
    recursively walked and keys with sensitive names will be hidden.
    """
    # Filtering all log messages is not a free process, so we only do it when
    # running tasks
    if not secret:
        return

    _secrets_masker().add_mask(secret, name)


def redact(
    value: Redactable, name: str | None = None, max_depth: int | None = None, replacement: str = "***"
) -> Redacted:
    """Redact any secrets found in ``value`` with the given replacement."""
    return _secrets_masker().redact(value, name, max_depth, replacement=replacement)


@overload
def merge(new_value: str, old_value: str, name: str | None = None, max_depth: int | None = None) -> str: ...


@overload
def merge(new_value: dict, old_value: dict, name: str | None = None, max_depth: int | None = None) -> str: ...


def merge(
    new_value: Redacted, old_value: Redactable, name: str | None = None, max_depth: int | None = None
) -> Redacted:
    """
    Merge a redacted value with its original unredacted counterpart.

    Takes a user-modified redacted value and merges it with the original unredacted value.
    For sensitive fields that still contain "***" (unchanged), the original value is restored.
    For fields that have been updated by the user, the new value is preserved.
    """
    return _secrets_masker().merge(new_value, old_value, name, max_depth)


@cache
def _secrets_masker() -> SecretsMasker:
    for flt in logging.getLogger("airflow.task").filters:
        if isinstance(flt, SecretsMasker):
            return flt
    raise RuntimeError(
        "Logging Configuration Error! No SecretsMasker found! If you have custom logging, please make "
        "sure you configure it taking airflow configuration as a base as explained at "
        "https://airflow.apache.org/docs/apache-airflow/stable/logging-monitoring/logging-tasks.html"
        "#advanced-configuration"
    )


def reset_secrets_masker() -> None:
    """
    Reset the secrets masker to clear existing patterns and replacer.

    This utility ensures that an execution environment starts with a fresh masker,
    preventing any carry over of patterns or replacer from previous execution or parent processes.

    New processor types should invoke this method when setting up their own masking to avoid
    inheriting masking rules from existing execution environments.
    """
    _secrets_masker().reset_masker()


@cache
def _get_v1_env_var_type() -> type:
    try:
        from kubernetes.client import V1EnvVar

        return V1EnvVar
    except ImportError:
        return type("V1EnvVar", (), {})


def _is_v1_env_var(v: Any) -> TypeGuard[_V1EnvVarLike]:
    return isinstance(v, _get_v1_env_var_type())


class SecretsMasker(logging.Filter):
    """Redact secrets from logs."""

    replacer: Pattern | None = None
    patterns: set[str]

    ALREADY_FILTERED_FLAG = "__SecretsMasker_filtered"
    MAX_RECURSION_DEPTH = 5
    _has_warned_short_secret = False

    def __init__(self):
        super().__init__()
        self.patterns = set()

    @classmethod
    def __init_subclass__(cls, **kwargs):
        super().__init_subclass__(**kwargs)

        if cls._redact is not SecretsMasker._redact:
            sig = inspect.signature(cls._redact)
            # Compat for older versions of the OpenLineage plugin which subclasses this -- call the method
            # without the replacement character
            for param in sig.parameters.values():
                if param.name == "replacement" or param.kind == param.VAR_KEYWORD:
                    break
            else:
                # Block only runs if no break above.

                f = cls._redact

                @functools.wraps(f)
                def _redact(*args, replacement: str = "***", **kwargs):
                    return f(*args, **kwargs)

                cls._redact = _redact
                ...

    @cached_property
    def _record_attrs_to_ignore(self) -> Iterable[str]:
        # Doing log.info(..., extra={'foo': 2}) sets extra properties on
        # record, i.e. record.foo. And we need to filter those too. Fun
        #
        # Create a record, and look at what attributes are on it, and ignore
        # all the default ones!

        record = logging.getLogRecordFactory()(
            # name, level, pathname, lineno, msg, args, exc_info, func=None, sinfo=None,
            "x",
            logging.INFO,
            __file__,
            1,
            "",
            (),
            exc_info=None,
            func="funcname",
        )
        return frozenset(record.__dict__).difference({"msg", "args"})

    def _redact_exception_with_context(self, exception):
        # Exception class may not be modifiable (e.g. declared by an
        # extension module such as JDBC).
        with contextlib.suppress(AttributeError):
            exception.args = (self.redact(v) for v in exception.args)
        if exception.__context__:
            self._redact_exception_with_context(exception.__context__)
        if exception.__cause__ and exception.__cause__ is not exception.__context__:
            self._redact_exception_with_context(exception.__cause__)

    def filter(self, record) -> bool:
        if settings.MASK_SECRETS_IN_LOGS is not True:
            return True

        if self.ALREADY_FILTERED_FLAG in record.__dict__:
            # Filters are attached to multiple handlers and logs, keep a
            # "private" flag that stops us needing to process it more than once
            return True

        if self.replacer:
            for k, v in record.__dict__.items():
                if k not in self._record_attrs_to_ignore:
                    record.__dict__[k] = self.redact(v)
            if record.exc_info and record.exc_info[1] is not None:
                exc = record.exc_info[1]
                self._redact_exception_with_context(exc)
        record.__dict__[self.ALREADY_FILTERED_FLAG] = True

        return True

    # Default on `max_depth` is to support versions of the OpenLineage plugin (not the provider) which called
    # this function directly. New versions of that provider, and this class itself call it with a value
    def _redact_all(
        self,
        item: Redactable,
        depth: int,
        max_depth: int = MAX_RECURSION_DEPTH,
        *,
        replacement: str = "***",
    ) -> Redacted:
        if depth > max_depth or isinstance(item, str):
            return replacement
        if isinstance(item, dict):
            return {
                dict_key: self._redact_all(subval, depth + 1, max_depth, replacement=replacement)
                for dict_key, subval in item.items()
            }
        if isinstance(item, (tuple, set)):
            # Turn set in to tuple!
            return tuple(
                self._redact_all(subval, depth + 1, max_depth, replacement=replacement) for subval in item
            )
        if isinstance(item, list):
            return list(
                self._redact_all(subval, depth + 1, max_depth, replacement=replacement) for subval in item
            )
        return item

    def _redact(
        self, item: Redactable, name: str | None, depth: int, max_depth: int, replacement: str = "***"
    ) -> Redacted:
        # Avoid spending too much effort on redacting on deeply nested
        # structures. This also avoid infinite recursion if a structure has
        # reference to self.
        if depth > max_depth:
            return item
        try:
            if name and should_hide_value_for_key(name):
                return self._redact_all(item, depth, max_depth, replacement=replacement)
            if isinstance(item, dict):
                to_return = {
                    dict_key: self._redact(
                        subval, name=dict_key, depth=(depth + 1), max_depth=max_depth, replacement=replacement
                    )
                    for dict_key, subval in item.items()
                }
                return to_return
            if isinstance(item, Enum):
<<<<<<< HEAD
                return self._redact(
                    item=item.value, name=name, depth=depth, max_depth=max_depth, replacement=replacement
                )
            if _is_v1_env_var(item) and hasattr(item, "to_dict"):
                tmp: dict = item.to_dict()
=======
                return self._redact(item=item.value, name=name, depth=depth, max_depth=max_depth)
            if _is_v1_env_var(item):
                tmp = item.to_dict()
>>>>>>> 28c04206
                if should_hide_value_for_key(tmp.get("name", "")) and "value" in tmp:
                    tmp["value"] = replacement
                else:
                    return self._redact(
                        item=tmp, name=name, depth=depth, max_depth=max_depth, replacement=replacement
                    )
                return tmp
            if isinstance(item, str):
                if self.replacer:
                    # We can't replace specific values, but the key-based redacting
                    # can still happen, so we can't short-circuit, we need to walk
                    # the structure.
                    return self.replacer.sub(replacement, str(item))
                return item
            if isinstance(item, (tuple, set)):
                # Turn set in to tuple!
                return tuple(
                    self._redact(
                        subval, name=None, depth=(depth + 1), max_depth=max_depth, replacement=replacement
                    )
                    for subval in item
                )
            if isinstance(item, list):
                return [
                    self._redact(
                        subval, name=None, depth=(depth + 1), max_depth=max_depth, replacement=replacement
                    )
                    for subval in item
                ]
            return item
        # I think this should never happen, but it does not hurt to leave it just in case
        # Well. It happened (see https://github.com/apache/airflow/issues/19816#issuecomment-983311373)
        # but it caused infinite recursion, to avoid this we mark the log as already filtered.
        except Exception as exc:
            log.warning(
                "Unable to redact value of type %s, please report this via "
                "<https://github.com/apache/airflow/issues>. Error was: %s: %s",
                type(item),
                type(exc).__name__,
                exc,
                extra={self.ALREADY_FILTERED_FLAG: True},
            )
            # Rather than expose sensitive info, lets play it safe
            return "<redaction-failed>"

    def _merge(
        self,
        new_item: Redacted,
        old_item: Redactable,
        *,
        name: str | None,
        depth: int,
        max_depth: int,
        force_sensitive: bool = False,
        replacement: str,
    ) -> Redacted:
        """Merge a redacted item with its original unredacted counterpart."""
        if depth > max_depth:
            if isinstance(new_item, str) and new_item == "***":
                return old_item
            return new_item

        try:
            # Determine if we should treat this as sensitive
            is_sensitive = force_sensitive or (name is not None and should_hide_value_for_key(name))

            if isinstance(new_item, dict) and isinstance(old_item, dict):
                merged = {}
                for key in new_item.keys():
                    if key in old_item:
                        # For dicts, pass the key as name unless we're in sensitive mode
                        child_name = None if is_sensitive else key
                        merged[key] = self._merge(
                            new_item[key],
                            old_item[key],
                            name=child_name,
                            depth=depth + 1,
                            max_depth=max_depth,
                            force_sensitive=is_sensitive,
                            replacement=replacement,
                        )
                    else:
                        merged[key] = new_item[key]
                return merged

            if isinstance(new_item, (list, tuple)) and type(old_item) is type(new_item):
                merged_list = []
                for i in range(len(new_item)):
                    if i < len(old_item):
                        # In sensitive mode, check if individual item is redacted
                        if is_sensitive and isinstance(new_item[i], str) and new_item[i] == "***":
                            merged_list.append(old_item[i])
                        else:
                            merged_list.append(
                                self._merge(
                                    new_item[i],
                                    old_item[i],
                                    name=None,
                                    depth=depth + 1,
                                    max_depth=max_depth,
                                    force_sensitive=is_sensitive,
                                    replacement=replacement,
                                )
                            )
                    else:
                        merged_list.append(new_item[i])

                if isinstance(new_item, list):
                    return list(merged_list)
                return tuple(merged_list)

            if isinstance(new_item, set) and isinstance(old_item, set):
                # Sets are unordered, we cannot restore original items.
                return new_item

            if _is_v1_env_var(new_item) and _is_v1_env_var(old_item):
                # TODO: Handle Kubernetes V1EnvVar objects if needed
                return new_item

            if is_sensitive and isinstance(new_item, str) and new_item == "***":
                return old_item
            return new_item

        except (TypeError, AttributeError, ValueError):
            return new_item

    def redact(
        self,
        item: Redactable,
        name: str | None = None,
        max_depth: int | None = None,
        replacement: str = "***",
    ) -> Redacted:
        """
        Redact an any secrets found in ``item``, if it is a string.

        If ``name`` is given, and it's a "sensitive" name (see
        :func:`should_hide_value_for_key`) then all string values in the item
        is redacted.
        """
        return self._redact(
            item, name, depth=0, max_depth=max_depth or self.MAX_RECURSION_DEPTH, replacement=replacement
        )

    def merge(
        self,
        new_item: Redacted,
        old_item: Redactable,
        name: str | None = None,
        max_depth: int | None = None,
        replacement: str = "***",
    ) -> Redacted:
        """
        Merge a redacted item with its original unredacted counterpart.

        Takes a user-modified redacted item and merges it with the original unredacted item.
        For sensitive fields that still contain "***" (or whatever the ``replacement`` is specified as), the
        original value is restored. For fields that have been updated, the new value is preserved.
        """
        return self._merge(
            new_item,
            old_item,
            name=name,
            depth=0,
            max_depth=max_depth or self.MAX_RECURSION_DEPTH,
            force_sensitive=False,
            replacement=replacement,
        )

    @cached_property
    def _mask_adapter(self) -> None | Callable:
        """
        Pulls the secret mask adapter from config.

        This lives in a function here to be cached and only hit the config once.
        """
        from airflow.configuration import conf

        return conf.getimport("logging", "secret_mask_adapter", fallback=None)

    @cached_property
    def _test_mode(self) -> bool:
        """
        Pulls the unit test mode flag from config.

        This lives in a function here to be cached and only hit the config once.
        """
        from airflow.configuration import conf

        return conf.getboolean("core", "unit_test_mode")

    def _adaptations(self, secret: str) -> Generator[str, None, None]:
        """Yield the secret along with any adaptations to the secret that should be masked."""
        yield secret

        if self._mask_adapter:
            # This can return an iterable of secrets to mask OR a single secret as a string
            secret_or_secrets = self._mask_adapter(secret)
            if not isinstance(secret_or_secrets, str):
                # if its not a string, it must be an iterable
                yield from secret_or_secrets
            else:
                yield secret_or_secrets

    def add_mask(self, secret: str | dict | Iterable, name: str | None = None):
        """Add a new secret to be masked to this filter instance."""
        if isinstance(secret, dict):
            for k, v in secret.items():
                self.add_mask(v, k)
        elif isinstance(secret, str):
            if not secret:
                return

            if secret.lower() in SECRETS_TO_SKIP_MASKING:
                return

            min_length = get_min_secret_length()
            if len(secret) < min_length:
                if not SecretsMasker._has_warned_short_secret:
                    log.warning(
                        "Skipping masking for a secret as it's too short (<%d chars)",
                        min_length,
                        extra={self.ALREADY_FILTERED_FLAG: True},
                    )
                    SecretsMasker._has_warned_short_secret = True
                return

            new_mask = False
            for s in self._adaptations(secret):
                if s:
                    if len(s) < min_length:
                        continue

                    if s.lower() in SECRETS_TO_SKIP_MASKING:
                        continue

                    pattern = re.escape(s)
                    if pattern not in self.patterns and (not name or should_hide_value_for_key(name)):
                        self.patterns.add(pattern)
                        new_mask = True
            if new_mask:
                self.replacer = re.compile("|".join(self.patterns))

        elif isinstance(secret, collections.abc.Iterable):
            for v in secret:
                self.add_mask(v, name)

    def reset_masker(self):
        """Reset the patterns and the replacer in the masker instance."""
        self.patterns = set()
        self.replacer = None


class RedactedIO(TextIO):
    """
    IO class that redacts values going into stdout.

    Expected usage::

        with contextlib.redirect_stdout(RedactedIO()):
            ...  # Writes to stdout will be redacted.
    """

    def __init__(self):
        self.target = sys.stdout

    def __enter__(self) -> TextIO:
        return self.target.__enter__()

    def __exit__(self, t, v, b) -> None:
        return self.target.__exit__(t, v, b)

    def __iter__(self) -> Iterator[str]:
        return iter(self.target)

    def __next__(self) -> str:
        return next(self.target)

    def close(self) -> None:
        return self.target.close()

    def fileno(self) -> int:
        return self.target.fileno()

    def flush(self) -> None:
        return self.target.flush()

    def isatty(self) -> bool:
        return self.target.isatty()

    def read(self, n: int = -1) -> str:
        return self.target.read(n)

    def readable(self) -> bool:
        return self.target.readable()

    def readline(self, n: int = -1) -> str:
        return self.target.readline(n)

    def readlines(self, n: int = -1) -> list[str]:
        return self.target.readlines(n)

    def seek(self, offset: int, whence: int = 0) -> int:
        return self.target.seek(offset, whence)

    def seekable(self) -> bool:
        return self.target.seekable()

    def tell(self) -> int:
        return self.target.tell()

    def truncate(self, s: int | None = None) -> int:
        return self.target.truncate(s)

    def writable(self) -> bool:
        return self.target.writable()

    def write(self, s: str) -> int:
        s = str(redact(s))
        return self.target.write(s)

    def writelines(self, lines) -> None:
        self.target.writelines(lines)<|MERGE_RESOLUTION|>--- conflicted
+++ resolved
@@ -324,17 +324,11 @@
                 }
                 return to_return
             if isinstance(item, Enum):
-<<<<<<< HEAD
                 return self._redact(
                     item=item.value, name=name, depth=depth, max_depth=max_depth, replacement=replacement
                 )
-            if _is_v1_env_var(item) and hasattr(item, "to_dict"):
-                tmp: dict = item.to_dict()
-=======
-                return self._redact(item=item.value, name=name, depth=depth, max_depth=max_depth)
             if _is_v1_env_var(item):
                 tmp = item.to_dict()
->>>>>>> 28c04206
                 if should_hide_value_for_key(tmp.get("name", "")) and "value" in tmp:
                     tmp["value"] = replacement
                 else:
