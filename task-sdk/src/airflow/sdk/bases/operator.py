# Licensed to the Apache Software Foundation (ASF) under one
# or more contributor license agreements.  See the NOTICE file
# distributed with this work for additional information
# regarding copyright ownership.  The ASF licenses this file
# to you under the Apache License, Version 2.0 (the
# "License"); you may not use this file except in compliance
# with the License.  You may obtain a copy of the License at
#
#   http://www.apache.org/licenses/LICENSE-2.0
#
# Unless required by applicable law or agreed to in writing,
# software distributed under the License is distributed on an
# "AS IS" BASIS, WITHOUT WARRANTIES OR CONDITIONS OF ANY
# KIND, either express or implied.  See the License for the
# specific language governing permissions and limitations
# under the License.

from __future__ import annotations

import abc
import collections.abc
import contextlib
import copy
import inspect
import sys
import warnings
from collections.abc import Callable, Collection, Iterable, Mapping, Sequence
from contextvars import ContextVar
from dataclasses import dataclass, field
from datetime import datetime, timedelta
from enum import Enum
from functools import total_ordering, wraps
from types import FunctionType
from typing import TYPE_CHECKING, Any, ClassVar, Final, NoReturn, TypeVar, cast

import attrs

from airflow.exceptions import RemovedInAirflow4Warning
<<<<<<< HEAD
from airflow.sdk.bases.trigger import StartTriggerArgs
=======
from airflow.sdk import timezone
>>>>>>> bcd294d6
from airflow.sdk.definitions._internal.abstractoperator import (
    DEFAULT_IGNORE_FIRST_DEPENDS_ON_PAST,
    DEFAULT_OWNER,
    DEFAULT_POOL_NAME,
    DEFAULT_POOL_SLOTS,
    DEFAULT_PRIORITY_WEIGHT,
    DEFAULT_QUEUE,
    DEFAULT_RETRIES,
    DEFAULT_RETRY_DELAY,
    DEFAULT_TASK_EXECUTION_TIMEOUT,
    DEFAULT_TRIGGER_RULE,
    DEFAULT_WAIT_FOR_PAST_DEPENDS_BEFORE_SKIPPING,
    DEFAULT_WEIGHT_RULE,
    AbstractOperator,
    DependencyMixin,
    TaskStateChangeCallback,
)
from airflow.sdk.definitions._internal.decorators import fixup_decorator_warning_stack
from airflow.sdk.definitions._internal.node import validate_key
from airflow.sdk.definitions._internal.setup_teardown import SetupTeardownContext
from airflow.sdk.definitions._internal.types import NOTSET, validate_instance_args
from airflow.sdk.definitions.edges import EdgeModifier
from airflow.sdk.definitions.mappedoperator import OperatorPartial, validate_mapping_kwargs
from airflow.sdk.definitions.param import ParamsDict
from airflow.task.priority_strategy import (
    PriorityWeightStrategy,
    airflow_priority_weight_strategies,
    validate_and_load_priority_weight_strategy,
)
from airflow.utils.trigger_rule import TriggerRule
from airflow.utils.weight_rule import db_safe_priority

C = TypeVar("C", bound=Callable)
T = TypeVar("T", bound=FunctionType)

if TYPE_CHECKING:
    from types import ClassMethodDescriptorType

    import jinja2

    from airflow.sdk.bases.operatorlink import BaseOperatorLink
    from airflow.sdk.definitions.context import Context
    from airflow.sdk.definitions.dag import DAG
    from airflow.sdk.definitions.taskgroup import TaskGroup
    from airflow.sdk.definitions.xcom_arg import XComArg
    from airflow.serialization.enums import DagAttributeTypes
    from airflow.task.priority_strategy import PriorityWeightStrategy
    from airflow.triggers.base import BaseTrigger
    from airflow.typing_compat import Self
    from airflow.utils.operator_resources import Resources

    TaskPreExecuteHook = Callable[[Context], None]
    TaskPostExecuteHook = Callable[[Context, Any], None]

__all__ = [
    "BaseOperator",
    "chain",
    "chain_linear",
    "cross_downstream",
]

# TODO: Task-SDK
AirflowException = RuntimeError


class TriggerFailureReason(str, Enum):
    """
    Reasons for trigger failures.

    Internal use only.

    :meta private:
    """

    TRIGGER_TIMEOUT = "Trigger timeout"
    TRIGGER_FAILURE = "Trigger failure"


TRIGGER_FAIL_REPR = "__fail__"
"""String value to represent trigger failure.

Internal use only.

:meta private:
"""


def _get_parent_defaults(dag: DAG | None, task_group: TaskGroup | None) -> tuple[dict, ParamsDict]:
    if not dag:
        return {}, ParamsDict()
    dag_args = copy.copy(dag.default_args)
    dag_params = copy.deepcopy(dag.params)
    if task_group:
        if task_group.default_args and not isinstance(task_group.default_args, collections.abc.Mapping):
            raise TypeError("default_args must be a mapping")
        dag_args.update(task_group.default_args)
    return dag_args, dag_params


def get_merged_defaults(
    dag: DAG | None,
    task_group: TaskGroup | None,
    task_params: collections.abc.MutableMapping | None,
    task_default_args: dict | None,
) -> tuple[dict, ParamsDict]:
    args, params = _get_parent_defaults(dag, task_group)
    if task_params:
        if not isinstance(task_params, collections.abc.Mapping):
            raise TypeError(f"params must be a mapping, got {type(task_params)}")
        params.update(task_params)
    if task_default_args:
        if not isinstance(task_default_args, collections.abc.Mapping):
            raise TypeError(f"default_args must be a mapping, got {type(task_params)}")
        args.update(task_default_args)
        with contextlib.suppress(KeyError):
            params.update(task_default_args["params"] or {})
    return args, params


def parse_retries(retries: Any) -> int | None:
    if retries is None:
        return 0
    if type(retries) == int:  # noqa: E721
        return retries
    try:
        parsed_retries = int(retries)
    except (TypeError, ValueError):
        raise AirflowException(f"'retries' type must be int, not {type(retries).__name__}")
    return parsed_retries


def coerce_timedelta(value: float | timedelta, *, key: str | None = None) -> timedelta:
    if isinstance(value, timedelta):
        return value
    return timedelta(seconds=value)


def coerce_resources(resources: dict[str, Any] | None) -> Resources | None:
    if resources is None:
        return None
    from airflow.utils.operator_resources import Resources

    return Resources(**resources)


class _PartialDescriptor:
    """A descriptor that guards against ``.partial`` being called on Task objects."""

    class_method: ClassMethodDescriptorType | None = None

    def __get__(
        self, obj: BaseOperator, cls: type[BaseOperator] | None = None
    ) -> Callable[..., OperatorPartial]:
        # Call this "partial" so it looks nicer in stack traces.
        def partial(**kwargs):
            raise TypeError("partial can only be called on Operator classes, not Tasks themselves")

        if obj is not None:
            return partial
        return self.class_method.__get__(cls, cls)


OPERATOR_DEFAULTS: dict[str, Any] = {
    "allow_nested_operators": True,
    "depends_on_past": False,
    "execution_timeout": DEFAULT_TASK_EXECUTION_TIMEOUT,
    # "executor": DEFAULT_EXECUTOR,
    "executor_config": {},
    "ignore_first_depends_on_past": DEFAULT_IGNORE_FIRST_DEPENDS_ON_PAST,
    "inlets": [],
    "map_index_template": None,
    "on_execute_callback": [],
    "on_failure_callback": [],
    "on_retry_callback": [],
    "on_skipped_callback": [],
    "on_success_callback": [],
    "outlets": [],
    "owner": DEFAULT_OWNER,
    "pool_slots": DEFAULT_POOL_SLOTS,
    "priority_weight": DEFAULT_PRIORITY_WEIGHT,
    "queue": DEFAULT_QUEUE,
    "retries": DEFAULT_RETRIES,
    "retry_delay": DEFAULT_RETRY_DELAY,
    "retry_exponential_backoff": False,
    "trigger_rule": DEFAULT_TRIGGER_RULE,
    "wait_for_past_depends_before_skipping": DEFAULT_WAIT_FOR_PAST_DEPENDS_BEFORE_SKIPPING,
    "wait_for_downstream": False,
    "weight_rule": DEFAULT_WEIGHT_RULE,
}


# This is what handles the actual mapping.

if TYPE_CHECKING:

    def partial(
        operator_class: type[BaseOperator],
        *,
        task_id: str,
        dag: DAG | None = None,
        task_group: TaskGroup | None = None,
        start_date: datetime = ...,
        end_date: datetime = ...,
        owner: str = ...,
        email: None | str | Iterable[str] = ...,
        params: collections.abc.MutableMapping | None = None,
        resources: dict[str, Any] | None = ...,
        trigger_rule: str = ...,
        depends_on_past: bool = ...,
        ignore_first_depends_on_past: bool = ...,
        wait_for_past_depends_before_skipping: bool = ...,
        wait_for_downstream: bool = ...,
        retries: int | None = ...,
        queue: str = ...,
        pool: str = ...,
        pool_slots: int = ...,
        execution_timeout: timedelta | None = ...,
        max_retry_delay: None | timedelta | float = ...,
        retry_delay: timedelta | float = ...,
        retry_exponential_backoff: bool = ...,
        priority_weight: int = ...,
        weight_rule: str | PriorityWeightStrategy = ...,
        sla: timedelta | None = ...,
        map_index_template: str | None = ...,
        max_active_tis_per_dag: int | None = ...,
        max_active_tis_per_dagrun: int | None = ...,
        on_execute_callback: None | TaskStateChangeCallback | list[TaskStateChangeCallback] = ...,
        on_failure_callback: None | TaskStateChangeCallback | list[TaskStateChangeCallback] = ...,
        on_success_callback: None | TaskStateChangeCallback | list[TaskStateChangeCallback] = ...,
        on_retry_callback: None | TaskStateChangeCallback | list[TaskStateChangeCallback] = ...,
        on_skipped_callback: None | TaskStateChangeCallback | list[TaskStateChangeCallback] = ...,
        run_as_user: str | None = ...,
        executor: str | None = ...,
        executor_config: dict | None = ...,
        inlets: Any | None = ...,
        outlets: Any | None = ...,
        doc: str | None = ...,
        doc_md: str | None = ...,
        doc_json: str | None = ...,
        doc_yaml: str | None = ...,
        doc_rst: str | None = ...,
        task_display_name: str | None = ...,
        logger_name: str | None = ...,
        allow_nested_operators: bool = True,
        **kwargs,
    ) -> OperatorPartial: ...
else:

    def partial(
        operator_class: type[BaseOperator],
        *,
        task_id: str,
        dag: DAG | None = None,
        task_group: TaskGroup | None = None,
        params: collections.abc.MutableMapping | None = None,
        **kwargs,
    ):
        from airflow.sdk.definitions._internal.contextmanager import DagContext, TaskGroupContext

        validate_mapping_kwargs(operator_class, "partial", kwargs)

        dag = dag or DagContext.get_current()
        if dag:
            task_group = task_group or TaskGroupContext.get_current(dag)
        if task_group:
            task_id = task_group.child_id(task_id)

        # Merge DAG and task group level defaults into user-supplied values.
        dag_default_args, partial_params = get_merged_defaults(
            dag=dag,
            task_group=task_group,
            task_params=params,
            task_default_args=kwargs.pop("default_args", None),
        )

        # Create partial_kwargs from args and kwargs
        partial_kwargs: dict[str, Any] = {
            "task_id": task_id,
            "dag": dag,
            "task_group": task_group,
            **kwargs,
        }

        # Inject DAG-level default args into args provided to this function.
        # Most of the default args will be retrieved during unmapping; here we
        # only ensure base properties are correctly set for the scheduler.
        partial_kwargs.update(
            (k, v)
            for k, v in dag_default_args.items()
            if k not in partial_kwargs and k in BaseOperator.__init__._BaseOperatorMeta__param_names
        )

        # Fill fields not provided by the user with default values.
        partial_kwargs.update((k, v) for k, v in OPERATOR_DEFAULTS.items() if k not in partial_kwargs)

        # Post-process arguments. Should be kept in sync with _TaskDecorator.expand().
        if "task_concurrency" in kwargs:  # Reject deprecated option.
            raise TypeError("unexpected argument: task_concurrency")
        if start_date := partial_kwargs.get("start_date", None):
            partial_kwargs["start_date"] = timezone.convert_to_utc(start_date)
        if end_date := partial_kwargs.get("end_date", None):
            partial_kwargs["end_date"] = timezone.convert_to_utc(end_date)
        if partial_kwargs["pool_slots"] < 1:
            dag_str = ""
            if dag:
                dag_str = f" in dag {dag.dag_id}"
            raise ValueError(f"pool slots for {task_id}{dag_str} cannot be less than 1")
        if retries := partial_kwargs.get("retries"):
            partial_kwargs["retries"] = BaseOperator._convert_retries(retries)
        partial_kwargs["retry_delay"] = BaseOperator._convert_retry_delay(partial_kwargs["retry_delay"])
        partial_kwargs["max_retry_delay"] = BaseOperator._convert_max_retry_delay(
            partial_kwargs.get("max_retry_delay", None)
        )

        for k in ("execute", "failure", "success", "retry", "skipped"):
            partial_kwargs[attr] = _collect_from_input(partial_kwargs.get(attr := f"on_{k}_callback"))

        return OperatorPartial(
            operator_class=operator_class,
            kwargs=partial_kwargs,
            params=partial_params,
        )


class ExecutorSafeguard:
    """
    The ExecutorSafeguard decorator.

    Checks if the execute method of an operator isn't manually called outside
    the TaskInstance as we want to avoid bad mixing between decorated and
    classic operators.
    """

    test_mode: ClassVar[bool] = False
    tracker: ClassVar[ContextVar[BaseOperator]] = ContextVar("ExecutorSafeguard_sentinel")
    sentinel_value: ClassVar[object] = object()

    @classmethod
    def decorator(cls, func):
        @wraps(func)
        def wrapper(self, *args, **kwargs):
            sentinel_key = f"{self.__class__.__name__}__sentinel"
            sentinel = kwargs.pop(sentinel_key, None)

            with contextlib.ExitStack() as stack:
                if sentinel is cls.sentinel_value:
                    token = cls.tracker.set(self)
                    sentinel = self
                    stack.callback(cls.tracker.reset, token)
                else:
                    # No sentinel passed in, maybe the subclass execute did have it passed?
                    sentinel = cls.tracker.get(None)

                if not cls.test_mode and sentinel is not self:
                    message = f"{self.__class__.__name__}.{func.__name__} cannot be called outside of the Task Runner!"
                    if not self.allow_nested_operators:
                        raise AirflowException(message)
                    self.log.warning(message)

                    # Now that we've logged, set sentinel so that `super()` calls don't log again
                    token = cls.tracker.set(self)
                    stack.callback(cls.tracker.reset, token)

                return func(self, *args, **kwargs)

        return wrapper


if "airflow.configuration" in sys.modules:
    # Don't try and import it if it's not already loaded
    from airflow.configuration import conf

    ExecutorSafeguard.test_mode = conf.getboolean("core", "unit_test_mode")


def _collect_from_input(value_or_values: None | C | Collection[C]) -> list[C]:
    if not value_or_values:
        return []
    if isinstance(value_or_values, Collection):
        return list(value_or_values)
    return [value_or_values]


class BaseOperatorMeta(abc.ABCMeta):
    """Metaclass of BaseOperator."""

    @classmethod
    def _apply_defaults(cls, func: T) -> T:
        """
        Look for an argument named "default_args", and fill the unspecified arguments from it.

        Since python2.* isn't clear about which arguments are missing when
        calling a function, and that this can be quite confusing with multi-level
        inheritance and argument defaults, this decorator also alerts with
        specific information about the missing arguments.
        """
        # Cache inspect.signature for the wrapper closure to avoid calling it
        # at every decorated invocation. This is separate sig_cache created
        # per decoration, i.e. each function decorated using apply_defaults will
        # have a different sig_cache.
        sig_cache = inspect.signature(func)
        non_variadic_params = {
            name: param
            for (name, param) in sig_cache.parameters.items()
            if param.name != "self" and param.kind not in (param.VAR_POSITIONAL, param.VAR_KEYWORD)
        }
        non_optional_args = {
            name
            for name, param in non_variadic_params.items()
            if param.default == param.empty and name != "task_id"
        }

        fixup_decorator_warning_stack(func)

        @wraps(func)
        def apply_defaults(self: BaseOperator, *args: Any, **kwargs: Any) -> Any:
            from airflow.sdk.definitions._internal.contextmanager import DagContext, TaskGroupContext

            if args:
                raise TypeError("Use keyword arguments when initializing operators")

            instantiated_from_mapped = kwargs.pop(
                "_airflow_from_mapped",
                getattr(self, "_BaseOperator__from_mapped", False),
            )

            dag: DAG | None = kwargs.get("dag")
            if dag is None:
                dag = DagContext.get_current()
                if dag is not None:
                    kwargs["dag"] = dag

            task_group: TaskGroup | None = kwargs.get("task_group")
            if dag and not task_group:
                task_group = TaskGroupContext.get_current(dag)
                if task_group is not None:
                    kwargs["task_group"] = task_group

            default_args, merged_params = get_merged_defaults(
                dag=dag,
                task_group=task_group,
                task_params=kwargs.pop("params", None),
                task_default_args=kwargs.pop("default_args", None),
            )

            for arg in sig_cache.parameters:
                if arg not in kwargs and arg in default_args:
                    kwargs[arg] = default_args[arg]

            missing_args = non_optional_args.difference(kwargs)
            if len(missing_args) == 1:
                raise TypeError(f"missing keyword argument {missing_args.pop()!r}")
            if missing_args:
                display = ", ".join(repr(a) for a in sorted(missing_args))
                raise TypeError(f"missing keyword arguments {display}")

            if merged_params:
                kwargs["params"] = merged_params

            hook = getattr(self, "_hook_apply_defaults", None)
            if hook:
                args, kwargs = hook(**kwargs, default_args=default_args)
                default_args = kwargs.pop("default_args", {})

            if not hasattr(self, "_BaseOperator__init_kwargs"):
                object.__setattr__(self, "_BaseOperator__init_kwargs", {})
            object.__setattr__(self, "_BaseOperator__from_mapped", instantiated_from_mapped)

            result = func(self, **kwargs, default_args=default_args)

            # Store the args passed to init -- we need them to support task.map serialization!
            self._BaseOperator__init_kwargs.update(kwargs)  # type: ignore

            # Set upstream task defined by XComArgs passed to template fields of the operator.
            # BUT: only do this _ONCE_, not once for each class in the hierarchy
            if not instantiated_from_mapped and func == self.__init__.__wrapped__:  # type: ignore[misc]
                self._set_xcomargs_dependencies()
                # Mark instance as instantiated so that future attr setting updates xcomarg-based deps.
                object.__setattr__(self, "_BaseOperator__instantiated", True)

            return result

        apply_defaults.__non_optional_args = non_optional_args  # type: ignore
        apply_defaults.__param_names = set(non_variadic_params)  # type: ignore

        return cast("T", apply_defaults)

    def __new__(cls, name, bases, namespace, **kwargs):
        execute_method = namespace.get("execute")
        if callable(execute_method) and not getattr(execute_method, "__isabstractmethod__", False):
            namespace["execute"] = ExecutorSafeguard.decorator(execute_method)
        new_cls = super().__new__(cls, name, bases, namespace, **kwargs)
        with contextlib.suppress(KeyError):
            # Update the partial descriptor with the class method, so it calls the actual function
            # (but let subclasses override it if they need to)
            partial_desc = vars(new_cls)["partial"]
            if isinstance(partial_desc, _PartialDescriptor):
                partial_desc.class_method = classmethod(partial)

        # We patch `__init__` only if the class defines it.
        first_superclass = new_cls.mro()[1]
        if new_cls.__init__ is not first_superclass.__init__:
            new_cls.__init__ = cls._apply_defaults(new_cls.__init__)

        return new_cls


# TODO: The following mapping is used to validate that the arguments passed to the BaseOperator are of the
#  correct type. This is a temporary solution until we find a more sophisticated method for argument
#  validation. One potential method is to use `get_type_hints` from the typing module. However, this is not
#  fully compatible with future annotations for Python versions below 3.10. Once we require a minimum Python
#  version that supports `get_type_hints` effectively or find a better approach, we can replace this
#  manual type-checking method.
BASEOPERATOR_ARGS_EXPECTED_TYPES = {
    "task_id": str,
    "email": (str, Sequence),
    "email_on_retry": bool,
    "email_on_failure": bool,
    "retries": int,
    "retry_exponential_backoff": bool,
    "depends_on_past": bool,
    "ignore_first_depends_on_past": bool,
    "wait_for_past_depends_before_skipping": bool,
    "wait_for_downstream": bool,
    "priority_weight": int,
    "queue": str,
    "pool": str,
    "pool_slots": int,
    "trigger_rule": str,
    "run_as_user": str,
    "task_concurrency": int,
    "map_index_template": str,
    "max_active_tis_per_dag": int,
    "max_active_tis_per_dagrun": int,
    "executor": str,
    "do_xcom_push": bool,
    "multiple_outputs": bool,
    "doc": str,
    "doc_md": str,
    "doc_json": str,
    "doc_yaml": str,
    "doc_rst": str,
    "task_display_name": str,
    "logger_name": str,
    "allow_nested_operators": bool,
    "start_date": datetime,
    "end_date": datetime,
}


# Note: BaseOperator is defined as a dataclass, and not an attrs class as we do too much metaprogramming in
# here (metaclass, custom `__setattr__` behaviour) and this fights with attrs too much to make it worth it.
#
# To future reader: if you want to try and make this a "normal" attrs class, go ahead and attempt it. If you
# get nowhere leave your record here for the next poor soul and what problems you ran in to.
#
# @ashb, 2024/10/14
# - "Can't combine custom __setattr__ with on_setattr hooks"
# - Setting class-wide `define(on_setarrs=...)` isn't called for non-attrs subclasses
@total_ordering
@dataclass(repr=False)
class BaseOperator(AbstractOperator, metaclass=BaseOperatorMeta):
    r"""
    Abstract base class for all operators.

    Since operators create objects that become nodes in the DAG, BaseOperator
    contains many recursive methods for DAG crawling behavior. To derive from
    this class, you are expected to override the constructor and the 'execute'
    method.

    Operators derived from this class should perform or trigger certain tasks
    synchronously (wait for completion). Example of operators could be an
    operator that runs a Pig job (PigOperator), a sensor operator that
    waits for a partition to land in Hive (HiveSensorOperator), or one that
    moves data from Hive to MySQL (Hive2MySqlOperator). Instances of these
    operators (tasks) target specific operations, running specific scripts,
    functions or data transfers.

    This class is abstract and shouldn't be instantiated. Instantiating a
    class derived from this one results in the creation of a task object,
    which ultimately becomes a node in DAG objects. Task dependencies should
    be set by using the set_upstream and/or set_downstream methods.

    :param task_id: a unique, meaningful id for the task
    :param owner: the owner of the task. Using a meaningful description
        (e.g. user/person/team/role name) to clarify ownership is recommended.
    :param email: the 'to' email address(es) used in email alerts. This can be a
        single email or multiple ones. Multiple addresses can be specified as a
        comma or semicolon separated string or by passing a list of strings. (deprecated)
    :param email_on_retry: Indicates whether email alerts should be sent when a
        task is retried (deprecated)
    :param email_on_failure: Indicates whether email alerts should be sent when
        a task failed (deprecated)
    :param retries: the number of retries that should be performed before
        failing the task
    :param retry_delay: delay between retries, can be set as ``timedelta`` or
        ``float`` seconds, which will be converted into ``timedelta``,
        the default is ``timedelta(seconds=300)``.
    :param retry_exponential_backoff: allow progressively longer waits between
        retries by using exponential backoff algorithm on retry delay (delay
        will be converted into seconds)
    :param max_retry_delay: maximum delay interval between retries, can be set as
        ``timedelta`` or ``float`` seconds, which will be converted into ``timedelta``.
    :param start_date: The ``start_date`` for the task, determines
        the ``logical_date`` for the first task instance. The best practice
        is to have the start_date rounded
        to your DAG's ``schedule_interval``. Daily jobs have their start_date
        some day at 00:00:00, hourly jobs have their start_date at 00:00
        of a specific hour. Note that Airflow simply looks at the latest
        ``logical_date`` and adds the ``schedule_interval`` to determine
        the next ``logical_date``. It is also very important
        to note that different tasks' dependencies
        need to line up in time. If task A depends on task B and their
        start_date are offset in a way that their logical_date don't line
        up, A's dependencies will never be met. If you are looking to delay
        a task, for example running a daily task at 2AM, look into the
        ``TimeSensor`` and ``TimeDeltaSensor``. We advise against using
        dynamic ``start_date`` and recommend using fixed ones. Read the
        FAQ entry about start_date for more information.
    :param end_date: if specified, the scheduler won't go beyond this date
    :param depends_on_past: when set to true, task instances will run
        sequentially and only if the previous instance has succeeded or has been skipped.
        The task instance for the start_date is allowed to run.
    :param wait_for_past_depends_before_skipping: when set to true, if the task instance
        should be marked as skipped, and depends_on_past is true, the ti will stay on None state
        waiting the task of the previous run
    :param wait_for_downstream: when set to true, an instance of task
        X will wait for tasks immediately downstream of the previous instance
        of task X to finish successfully or be skipped before it runs. This is useful if the
        different instances of a task X alter the same asset, and this asset
        is used by tasks downstream of task X. Note that depends_on_past
        is forced to True wherever wait_for_downstream is used. Also note that
        only tasks *immediately* downstream of the previous task instance are waited
        for; the statuses of any tasks further downstream are ignored.
    :param dag: a reference to the dag the task is attached to (if any)
    :param priority_weight: priority weight of this task against other task.
        This allows the executor to trigger higher priority tasks before
        others when things get backed up. Set priority_weight as a higher
        number for more important tasks.
        As not all database engines support 64-bit integers, values are capped with 32-bit.
        Valid range is from -2,147,483,648 to 2,147,483,647.
    :param weight_rule: weighting method used for the effective total
        priority weight of the task. Options are:
        ``{ downstream | upstream | absolute }`` default is ``downstream``
        When set to ``downstream`` the effective weight of the task is the
        aggregate sum of all downstream descendants. As a result, upstream
        tasks will have higher weight and will be scheduled more aggressively
        when using positive weight values. This is useful when you have
        multiple dag run instances and desire to have all upstream tasks to
        complete for all runs before each dag can continue processing
        downstream tasks. When set to ``upstream`` the effective weight is the
        aggregate sum of all upstream ancestors. This is the opposite where
        downstream tasks have higher weight and will be scheduled more
        aggressively when using positive weight values. This is useful when you
        have multiple dag run instances and prefer to have each dag complete
        before starting upstream tasks of other dags.  When set to
        ``absolute``, the effective weight is the exact ``priority_weight``
        specified without additional weighting. You may want to do this when
        you know exactly what priority weight each task should have.
        Additionally, when set to ``absolute``, there is bonus effect of
        significantly speeding up the task creation process as for very large
        DAGs. Options can be set as string or using the constants defined in
        the static class ``airflow.utils.WeightRule``.
        Irrespective of the weight rule, resulting priority values are capped with 32-bit.
        |experimental|
        Since 2.9.0, Airflow allows to define custom priority weight strategy,
        by creating a subclass of
        ``airflow.task.priority_strategy.PriorityWeightStrategy`` and registering
        in a plugin, then providing the class path or the class instance via
        ``weight_rule`` parameter. The custom priority weight strategy will be
        used to calculate the effective total priority weight of the task instance.
    :param queue: which queue to target when running this job. Not
        all executors implement queue management, the CeleryExecutor
        does support targeting specific queues.
    :param pool: the slot pool this task should run in, slot pools are a
        way to limit concurrency for certain tasks
    :param pool_slots: the number of pool slots this task should use (>= 1)
        Values less than 1 are not allowed.
    :param sla: DEPRECATED - The SLA feature is removed in Airflow 3.0, to be replaced with a
        new implementation in Airflow >=3.1.
    :param execution_timeout: max time allowed for the execution of
        this task instance, if it goes beyond it will raise and fail.
    :param on_failure_callback: a function or list of functions to be called when a task instance
        of this task fails. a context dictionary is passed as a single
        parameter to this function. Context contains references to related
        objects to the task instance and is documented under the macros
        section of the API.
    :param on_execute_callback: much like the ``on_failure_callback`` except
        that it is executed right before the task is executed.
    :param on_retry_callback: much like the ``on_failure_callback`` except
        that it is executed when retries occur.
    :param on_success_callback: much like the ``on_failure_callback`` except
        that it is executed when the task succeeds.
    :param on_skipped_callback: much like the ``on_failure_callback`` except
        that it is executed when skipped occur; this callback will be called only if AirflowSkipException get raised.
        Explicitly it is NOT called if a task is not started to be executed because of a preceding branching
        decision in the DAG or a trigger rule which causes execution to skip so that the task execution
        is never scheduled.
    :param pre_execute: a function to be called immediately before task
        execution, receiving a context dictionary; raising an exception will
        prevent the task from being executed.

        |experimental|
    :param post_execute: a function to be called immediately after task
        execution, receiving a context dictionary and task result; raising an
        exception will prevent the task from succeeding.

        |experimental|
    :param trigger_rule: defines the rule by which dependencies are applied
        for the task to get triggered. Options are:
        ``{ all_success | all_failed | all_done | all_skipped | one_success | one_done |
        one_failed | none_failed | none_failed_min_one_success | none_skipped | always}``
        default is ``all_success``. Options can be set as string or
        using the constants defined in the static class
        ``airflow.utils.TriggerRule``
    :param resources: A map of resource parameter names (the argument names of the
        Resources constructor) to their values.
    :param run_as_user: unix username to impersonate while running the task
    :param max_active_tis_per_dag: When set, a task will be able to limit the concurrent
        runs across logical_dates.
    :param max_active_tis_per_dagrun: When set, a task will be able to limit the concurrent
        task instances per DAG run.
    :param executor: Which executor to target when running this task. NOT YET SUPPORTED
    :param executor_config: Additional task-level configuration parameters that are
        interpreted by a specific executor. Parameters are namespaced by the name of
        executor.

        **Example**: to run this task in a specific docker container through
        the KubernetesExecutor ::

            MyOperator(..., executor_config={"KubernetesExecutor": {"image": "myCustomDockerImage"}})

    :param do_xcom_push: if True, an XCom is pushed containing the Operator's
        result
    :param multiple_outputs: if True and do_xcom_push is True, pushes multiple XComs, one for each
        key in the returned dictionary result. If False and do_xcom_push is True, pushes a single XCom.
    :param task_group: The TaskGroup to which the task should belong. This is typically provided when not
        using a TaskGroup as a context manager.
    :param doc: Add documentation or notes to your Task objects that is visible in
        Task Instance details View in the Webserver
    :param doc_md: Add documentation (in Markdown format) or notes to your Task objects
        that is visible in Task Instance details View in the Webserver
    :param doc_rst: Add documentation (in RST format) or notes to your Task objects
        that is visible in Task Instance details View in the Webserver
    :param doc_json: Add documentation (in JSON format) or notes to your Task objects
        that is visible in Task Instance details View in the Webserver
    :param doc_yaml: Add documentation (in YAML format) or notes to your Task objects
        that is visible in Task Instance details View in the Webserver
    :param task_display_name: The display name of the task which appears on the UI.
    :param logger_name: Name of the logger used by the Operator to emit logs.
        If set to `None` (default), the logger name will fall back to
        `airflow.task.operators.{class.__module__}.{class.__name__}` (e.g. HttpOperator will have
        *airflow.task.operators.airflow.providers.http.operators.http.HttpOperator* as logger).
    :param allow_nested_operators: if True, when an operator is executed within another one a warning message
        will be logged. If False, then an exception will be raised if the operator is badly used (e.g. nested
        within another one). In future releases of Airflow this parameter will be removed and an exception
        will always be thrown when operators are nested within each other (default is True).

        **Example**: example of a bad operator mixin usage::

            @task(provide_context=True)
            def say_hello_world(**context):
                hello_world_task = BashOperator(
                    task_id="hello_world_task",
                    bash_command="python -c \"print('Hello, world!')\"",
                    dag=dag,
                )
                hello_world_task.execute(context)
    """

    task_id: str
    owner: str = DEFAULT_OWNER
    email: str | Sequence[str] | None = None
    email_on_retry: bool = True
    email_on_failure: bool = True
    retries: int | None = DEFAULT_RETRIES
    retry_delay: timedelta = DEFAULT_RETRY_DELAY
    retry_exponential_backoff: bool = False
    max_retry_delay: timedelta | float | None = None
    start_date: datetime | None = None
    end_date: datetime | None = None
    depends_on_past: bool = False
    ignore_first_depends_on_past: bool = DEFAULT_IGNORE_FIRST_DEPENDS_ON_PAST
    wait_for_past_depends_before_skipping: bool = DEFAULT_WAIT_FOR_PAST_DEPENDS_BEFORE_SKIPPING
    wait_for_downstream: bool = False

    # At execution_time this becomes a normal dict
    params: ParamsDict | dict = field(default_factory=ParamsDict)
    default_args: dict | None = None
    priority_weight: int = DEFAULT_PRIORITY_WEIGHT
    weight_rule: PriorityWeightStrategy = field(
        default_factory=airflow_priority_weight_strategies[DEFAULT_WEIGHT_RULE]
    )
    queue: str = DEFAULT_QUEUE
    pool: str = DEFAULT_POOL_NAME
    pool_slots: int = DEFAULT_POOL_SLOTS
    execution_timeout: timedelta | None = DEFAULT_TASK_EXECUTION_TIMEOUT
    on_execute_callback: Sequence[TaskStateChangeCallback] = ()
    on_failure_callback: Sequence[TaskStateChangeCallback] = ()
    on_success_callback: Sequence[TaskStateChangeCallback] = ()
    on_retry_callback: Sequence[TaskStateChangeCallback] = ()
    on_skipped_callback: Sequence[TaskStateChangeCallback] = ()
    _pre_execute_hook: TaskPreExecuteHook | None = None
    _post_execute_hook: TaskPostExecuteHook | None = None
    trigger_rule: TriggerRule = DEFAULT_TRIGGER_RULE
    resources: dict[str, Any] | None = None
    run_as_user: str | None = None
    task_concurrency: int | None = None
    map_index_template: str | None = None
    max_active_tis_per_dag: int | None = None
    max_active_tis_per_dagrun: int | None = None
    executor: str | None = None
    executor_config: dict | None = None
    do_xcom_push: bool = True
    multiple_outputs: bool = False
    inlets: list[Any] = field(default_factory=list)
    outlets: list[Any] = field(default_factory=list)
    task_group: TaskGroup | None = None
    doc: str | None = None
    doc_md: str | None = None
    doc_json: str | None = None
    doc_yaml: str | None = None
    doc_rst: str | None = None
    _task_display_name: str | None = None
    logger_name: str | None = None
    allow_nested_operators: bool = True

    is_setup: bool = False
    is_teardown: bool = False

    # TODO: Task-SDK: Make these ClassVar[]?
    template_fields: Collection[str] = ()
    template_ext: Sequence[str] = ()

    template_fields_renderers: ClassVar[dict[str, str]] = {}

    operator_extra_links: Collection[BaseOperatorLink] = ()

    # Defines the color in the UI
    ui_color: str = "#fff"
    ui_fgcolor: str = "#000"

    partial: Callable[..., OperatorPartial] = _PartialDescriptor()  # type: ignore

    _dag: DAG | None = field(init=False, default=None)

    # Make this optional so the type matches the one define in LoggingMixin
    _log_config_logger_name: str | None = field(default="airflow.task.operators", init=False)
    _logger_name: str | None = None

    # The _serialized_fields are lazily loaded when get_serialized_fields() method is called
    __serialized_fields: ClassVar[frozenset[str] | None] = None

    _comps: ClassVar[set[str]] = {
        "task_id",
        "dag_id",
        "owner",
        "email",
        "email_on_retry",
        "retry_delay",
        "retry_exponential_backoff",
        "max_retry_delay",
        "start_date",
        "end_date",
        "depends_on_past",
        "wait_for_downstream",
        "priority_weight",
        "execution_timeout",
        "on_execute_callback",
        "on_failure_callback",
        "on_success_callback",
        "on_retry_callback",
        "on_skipped_callback",
        "do_xcom_push",
        "multiple_outputs",
        "allow_nested_operators",
        "executor",
    }

    # If True, the Rendered Template fields will be overwritten in DB after execution
    # This is useful for Taskflow decorators that modify the template fields during execution like
    # @task.bash decorator.
    overwrite_rtif_after_execution: bool = False

    # If True then the class constructor was called
    __instantiated: bool = False
    # List of args as passed to `init()`, after apply_defaults() has been updated. Used to "recreate" the task
    # when mapping
    # Set via the metaclass
    __init_kwargs: dict[str, Any] = field(init=False)

    # Set to True before calling execute method
    _lock_for_execution: bool = False

    # Set to True for an operator instantiated by a mapped operator.
    __from_mapped: bool = False

    # base list which includes all the attrs that don't need deep copy.
    _base_operator_shallow_copy_attrs: Final[tuple[str, ...]] = (
        "user_defined_macros",
        "user_defined_filters",
        "params",
    )

    # each operator should override this class attr for shallow copy attrs.
    shallow_copy_attrs: Sequence[str] = ()

    def __setattr__(self: BaseOperator, key: str, value: Any):
        if converter := getattr(self, f"_convert_{key}", None):
            value = converter(value)
        super().__setattr__(key, value)
        if self.__from_mapped or self._lock_for_execution:
            return  # Skip any custom behavior for validation and during execute.
        if key in self.__init_kwargs:
            self.__init_kwargs[key] = value
        if self.__instantiated and key in self.template_fields:
            # Resolve upstreams set by assigning an XComArg after initializing
            # an operator, example:
            #   op = BashOperator()
            #   op.bash_command = "sleep 1"
            self._set_xcomargs_dependency(key, value)

    def __init__(
        self,
        *,
        task_id: str,
        owner: str = DEFAULT_OWNER,
        email: str | Sequence[str] | None = None,
        email_on_retry: bool = True,
        email_on_failure: bool = True,
        retries: int | None = DEFAULT_RETRIES,
        retry_delay: timedelta | float = DEFAULT_RETRY_DELAY,
        retry_exponential_backoff: bool = False,
        max_retry_delay: timedelta | float | None = None,
        start_date: datetime | None = None,
        end_date: datetime | None = None,
        depends_on_past: bool = False,
        ignore_first_depends_on_past: bool = DEFAULT_IGNORE_FIRST_DEPENDS_ON_PAST,
        wait_for_past_depends_before_skipping: bool = DEFAULT_WAIT_FOR_PAST_DEPENDS_BEFORE_SKIPPING,
        wait_for_downstream: bool = False,
        dag: DAG | None = None,
        params: collections.abc.MutableMapping[str, Any] | None = None,
        default_args: dict | None = None,
        priority_weight: int = DEFAULT_PRIORITY_WEIGHT,
        weight_rule: str | PriorityWeightStrategy = DEFAULT_WEIGHT_RULE,
        queue: str = DEFAULT_QUEUE,
        pool: str | None = None,
        pool_slots: int = DEFAULT_POOL_SLOTS,
        sla: timedelta | None = None,
        execution_timeout: timedelta | None = DEFAULT_TASK_EXECUTION_TIMEOUT,
        on_execute_callback: None | TaskStateChangeCallback | Collection[TaskStateChangeCallback] = None,
        on_failure_callback: None | TaskStateChangeCallback | list[TaskStateChangeCallback] = None,
        on_success_callback: None | TaskStateChangeCallback | Collection[TaskStateChangeCallback] = None,
        on_retry_callback: None | TaskStateChangeCallback | list[TaskStateChangeCallback] = None,
        on_skipped_callback: None | TaskStateChangeCallback | Collection[TaskStateChangeCallback] = None,
        pre_execute: TaskPreExecuteHook | None = None,
        post_execute: TaskPostExecuteHook | None = None,
        trigger_rule: str = DEFAULT_TRIGGER_RULE,
        resources: dict[str, Any] | None = None,
        run_as_user: str | None = None,
        map_index_template: str | None = None,
        max_active_tis_per_dag: int | None = None,
        max_active_tis_per_dagrun: int | None = None,
        executor: str | None = None,
        executor_config: dict | None = None,
        do_xcom_push: bool = True,
        multiple_outputs: bool = False,
        inlets: Any | None = None,
        outlets: Any | None = None,
        task_group: TaskGroup | None = None,
        doc: str | None = None,
        doc_md: str | None = None,
        doc_json: str | None = None,
        doc_yaml: str | None = None,
        doc_rst: str | None = None,
        task_display_name: str | None = None,
        logger_name: str | None = None,
        allow_nested_operators: bool = True,
        **kwargs: Any,
    ):
        # Note: Metaclass handles passing in the DAG/TaskGroup from active context manager, if any

        # Only apply task_group prefix if this operator was not created from a mapped operator
        # Mapped operators already have the prefix applied during their creation
        if task_group and not self.__from_mapped:
            self.task_id = task_group.child_id(task_id)
            task_group.add(self)
        else:
            self.task_id = task_id

        super().__init__()
        self.task_group = task_group

        kwargs.pop("_airflow_mapped_validation_only", None)
        if kwargs:
            raise TypeError(
                f"Invalid arguments were passed to {self.__class__.__name__} (task_id: {task_id}). "
                f"Invalid arguments were:\n**kwargs: {kwargs}",
            )
        validate_key(self.task_id)

        self.owner = owner
        self.email = email
        self.email_on_retry = email_on_retry
        self.email_on_failure = email_on_failure

        if email is not None:
            warnings.warn(
                "Setting email on a task is deprecated; please migrate to SmtpNotifier.",
                RemovedInAirflow4Warning,
                stacklevel=2,
            )
        if email and email_on_retry is not None:
            warnings.warn(
                "Setting email_on_retry on a task is deprecated; please migrate to SmtpNotifier.",
                RemovedInAirflow4Warning,
                stacklevel=2,
            )
        if email and email_on_failure is not None:
            warnings.warn(
                "Setting email_on_failure on a task is deprecated; please migrate to SmtpNotifier.",
                RemovedInAirflow4Warning,
                stacklevel=2,
            )

        if execution_timeout is not None and not isinstance(execution_timeout, timedelta):
            raise ValueError(
                f"execution_timeout must be timedelta object but passed as type: {type(execution_timeout)}"
            )
        self.execution_timeout = execution_timeout

        self.on_execute_callback = _collect_from_input(on_execute_callback)
        self.on_failure_callback = _collect_from_input(on_failure_callback)
        self.on_success_callback = _collect_from_input(on_success_callback)
        self.on_retry_callback = _collect_from_input(on_retry_callback)
        self.on_skipped_callback = _collect_from_input(on_skipped_callback)
        self._pre_execute_hook = pre_execute
        self._post_execute_hook = post_execute

        self.start_date = timezone.convert_to_utc(start_date)
        self.end_date = timezone.convert_to_utc(end_date)
        self.executor = executor
        self.executor_config = executor_config or {}
        self.run_as_user = run_as_user
        # TODO:
        # self.retries = parse_retries(retries)
        self.retries = retries
        self.queue = queue
        self.pool = DEFAULT_POOL_NAME if pool is None else pool
        self.pool_slots = pool_slots
        if self.pool_slots < 1:
            dag_str = f" in dag {dag.dag_id}" if dag else ""
            raise ValueError(f"pool slots for {self.task_id}{dag_str} cannot be less than 1")
        if sla is not None:
            warnings.warn(
                "The SLA feature is removed in Airflow 3.0, to be replaced with a new implementation in >=3.1",
                stacklevel=2,
            )

        if not TriggerRule.is_valid(trigger_rule):
            raise ValueError(
                f"The trigger_rule must be one of {TriggerRule.all_triggers()},"
                f"'{dag.dag_id if dag else ''}.{task_id}'; received '{trigger_rule}'."
            )

        self.trigger_rule: TriggerRule = TriggerRule(trigger_rule)

        self.depends_on_past: bool = depends_on_past
        self.ignore_first_depends_on_past: bool = ignore_first_depends_on_past
        self.wait_for_past_depends_before_skipping: bool = wait_for_past_depends_before_skipping
        self.wait_for_downstream: bool = wait_for_downstream
        if wait_for_downstream:
            self.depends_on_past = True

        # Converted by setattr
        self.retry_delay = retry_delay  # type: ignore[assignment]
        self.retry_exponential_backoff = retry_exponential_backoff
        if max_retry_delay is not None:
            self.max_retry_delay = max_retry_delay

        self.resources = resources

        self.params = ParamsDict(params)

        self.priority_weight = priority_weight
        self.weight_rule = validate_and_load_priority_weight_strategy(weight_rule)

        self.max_active_tis_per_dag: int | None = max_active_tis_per_dag
        self.max_active_tis_per_dagrun: int | None = max_active_tis_per_dagrun
        self.do_xcom_push: bool = do_xcom_push
        self.map_index_template: str | None = map_index_template
        self.multiple_outputs: bool = multiple_outputs

        self.doc_md = doc_md
        self.doc_json = doc_json
        self.doc_yaml = doc_yaml
        self.doc_rst = doc_rst
        self.doc = doc

        self._task_display_name = task_display_name

        self.allow_nested_operators = allow_nested_operators

        self._logger_name = logger_name

        # Lineage
        self.inlets = _collect_from_input(inlets)
        self.outlets = _collect_from_input(outlets)

        if isinstance(self.template_fields, str):
            warnings.warn(
                f"The `template_fields` value for {self.task_type} is a string "
                "but should be a list or tuple of string. Wrapping it in a list for execution. "
                f"Please update {self.task_type} accordingly.",
                UserWarning,
                stacklevel=2,
            )
            self.template_fields = [self.template_fields]

        self.is_setup = False
        self.is_teardown = False

        if SetupTeardownContext.active:
            SetupTeardownContext.update_context_map(self)

        # We set self.dag right at the end as `_convert_dag` calls `dag.add_task` for us, and we need all the
        # other properties to be set at that point
        if dag is not None:
            self.dag = dag

        validate_instance_args(self, BASEOPERATOR_ARGS_EXPECTED_TYPES)

        # Ensure priority_weight is within the valid range
        # Note: Cross-import from airflow.utils to be cleaned up later
        self.priority_weight = db_safe_priority(self.priority_weight)

    def __eq__(self, other):
        if type(self) is type(other):
            # Use getattr() instead of __dict__ as __dict__ doesn't return
            # correct values for properties.
            return all(getattr(self, c, None) == getattr(other, c, None) for c in self._comps)
        return False

    def __ne__(self, other):
        return not self == other

    def __hash__(self):
        hash_components = [type(self)]
        for component in self._comps:
            val = getattr(self, component, None)
            try:
                hash(val)
                hash_components.append(val)
            except TypeError:
                hash_components.append(repr(val))
        return hash(tuple(hash_components))

    # /Composing Operators ---------------------------------------------

    def __gt__(self, other):
        """
        Return [Operator] > [Outlet].

        If other is an attr annotated object it is set as an outlet of this Operator.
        """
        if not isinstance(other, Iterable):
            other = [other]

        for obj in other:
            if not attrs.has(obj):
                raise TypeError(f"Left hand side ({obj}) is not an outlet")
        self.add_outlets(other)

        return self

    def __lt__(self, other):
        """
        Return [Inlet] > [Operator] or [Operator] < [Inlet].

        If other is an attr annotated object it is set as an inlet to this operator.
        """
        if not isinstance(other, Iterable):
            other = [other]

        for obj in other:
            if not attrs.has(obj):
                raise TypeError(f"{obj} cannot be an inlet")
        self.add_inlets(other)

        return self

    def __deepcopy__(self, memo: dict[int, Any]):
        # Hack sorting double chained task lists by task_id to avoid hitting
        # max_depth on deepcopy operations.
        sys.setrecursionlimit(5000)  # TODO fix this in a better way

        cls = self.__class__
        result = cls.__new__(cls)
        memo[id(self)] = result

        shallow_copy = tuple(cls.shallow_copy_attrs) + cls._base_operator_shallow_copy_attrs

        for k, v in self.__dict__.items():
            if k not in shallow_copy:
                v = copy.deepcopy(v, memo)
            else:
                v = copy.copy(v)

            # Bypass any setters, and set it on the object directly. This works since we are cloning ourself so
            # we know the type is already fine
            result.__dict__[k] = v
        return result

    def __getstate__(self):
        state = dict(self.__dict__)
        if "_log" in state:
            del state["_log"]

        return state

    def __setstate__(self, state):
        self.__dict__ = state

    def add_inlets(self, inlets: Iterable[Any]):
        """Set inlets to this operator."""
        self.inlets.extend(inlets)

    def add_outlets(self, outlets: Iterable[Any]):
        """Define the outlets of this operator."""
        self.outlets.extend(outlets)

    def get_dag(self) -> DAG | None:
        return self._dag

    @property
    def dag(self) -> DAG:
        """Returns the Operator's DAG if set, otherwise raises an error."""
        if dag := self._dag:
            return dag
        raise RuntimeError(f"Operator {self} has not been assigned to a DAG yet")

    @dag.setter
    def dag(self, dag: DAG | None) -> None:
        """Operators can be assigned to one DAG, one time. Repeat assignments to that same DAG are ok."""
        self._dag = dag

    def _convert__dag(self, dag: DAG | None) -> DAG | None:
        # Called automatically by __setattr__ method
        from airflow.sdk.definitions.dag import DAG

        if dag is None:
            return dag

        if not isinstance(dag, DAG):
            raise TypeError(f"Expected DAG; received {dag.__class__.__name__}")
        if self._dag is not None and self._dag is not dag:
            raise ValueError(f"The DAG assigned to {self} can not be changed.")

        if self.__from_mapped:
            pass  # Don't add to DAG -- the mapped task takes the place.
        elif dag.task_dict.get(self.task_id) is not self:
            dag.add_task(self)
        return dag

    @staticmethod
    def _convert_retries(retries: Any) -> int | None:
        if retries is None:
            return 0
        if type(retries) == int:  # noqa: E721
            return retries
        try:
            parsed_retries = int(retries)
        except (TypeError, ValueError):
            raise TypeError(f"'retries' type must be int, not {type(retries).__name__}")
        return parsed_retries

    @staticmethod
    def _convert_timedelta(value: float | timedelta | None) -> timedelta | None:
        if value is None or isinstance(value, timedelta):
            return value
        return timedelta(seconds=value)

    _convert_retry_delay = _convert_timedelta
    _convert_max_retry_delay = _convert_timedelta

    @staticmethod
    def _convert_resources(resources: dict[str, Any] | None) -> Resources | None:
        if resources is None:
            return None

        from airflow.utils.operator_resources import Resources

        if isinstance(resources, Resources):
            return resources

        return Resources(**resources)

    def _convert_is_setup(self, value: bool) -> bool:
        """
        Setter for is_setup property.

        :meta private:
        """
        if self.is_teardown and value:
            raise ValueError(f"Cannot mark task '{self.task_id}' as setup; task is already a teardown.")
        return value

    def _convert_is_teardown(self, value: bool) -> bool:
        if self.is_setup and value:
            raise ValueError(f"Cannot mark task '{self.task_id}' as teardown; task is already a setup.")
        return value

    @property
    def task_display_name(self) -> str:
        return self._task_display_name or self.task_id

    def has_dag(self):
        """Return True if the Operator has been assigned to a DAG."""
        return self._dag is not None

    def _set_xcomargs_dependencies(self) -> None:
        from airflow.sdk.definitions.xcom_arg import XComArg

        for f in self.template_fields:
            arg = getattr(self, f, NOTSET)
            if arg is not NOTSET:
                XComArg.apply_upstream_relationship(self, arg)

    def _set_xcomargs_dependency(self, field: str, newvalue: Any) -> None:
        """
        Resolve upstream dependencies of a task.

        In this way passing an ``XComArg`` as value for a template field
        will result in creating upstream relation between two tasks.

        **Example**: ::

            with DAG(...):
                generate_content = GenerateContentOperator(task_id="generate_content")
                send_email = EmailOperator(..., html_content=generate_content.output)

            # This is equivalent to
            with DAG(...):
                generate_content = GenerateContentOperator(task_id="generate_content")
                send_email = EmailOperator(
                    ..., html_content="{{ task_instance.xcom_pull('generate_content') }}"
                )
                generate_content >> send_email

        """
        from airflow.sdk.definitions.xcom_arg import XComArg

        if field not in self.template_fields:
            return
        XComArg.apply_upstream_relationship(self, newvalue)

    def on_kill(self) -> None:
        """
        Override this method to clean up subprocesses when a task instance gets killed.

        Any use of the threading, subprocess or multiprocessing module within an
        operator needs to be cleaned up, or it will leave ghost processes behind.
        """

    def __repr__(self):
        return f"<Task({self.task_type}): {self.task_id}>"

    @property
    def operator_class(self) -> type[BaseOperator]:  # type: ignore[override]
        return self.__class__

    @property
    def task_type(self) -> str:
        """@property: type of the task."""
        return self.__class__.__name__

    @property
    def operator_name(self) -> str:
        """@property: use a more friendly display name for the operator, if set."""
        try:
            return self.custom_operator_name  # type: ignore
        except AttributeError:
            return self.task_type

    @property
    def roots(self) -> list[BaseOperator]:
        """Required by DAGNode."""
        return [self]

    @property
    def leaves(self) -> list[BaseOperator]:
        """Required by DAGNode."""
        return [self]

    @property
    def output(self) -> XComArg:
        """Returns reference to XCom pushed by current operator."""
        from airflow.sdk.definitions.xcom_arg import XComArg

        return XComArg(operator=self)

    @classmethod
    def get_serialized_fields(cls):
        """Stringified DAGs and operators contain exactly these fields."""
        if not cls.__serialized_fields:
            from airflow.sdk.definitions._internal.contextmanager import DagContext

            # make sure the following "fake" task is not added to current active
            # dag in context, otherwise, it will result in
            # `RuntimeError: dictionary changed size during iteration`
            # Exception in SerializedDAG.serialize_dag() call.
            DagContext.push(None)
            cls.__serialized_fields = frozenset(
                vars(BaseOperator(task_id="test")).keys()
                - {
                    "upstream_task_ids",
                    "default_args",
                    "dag",
                    "_dag",
                    "label",
                    "_BaseOperator__instantiated",
                    "_BaseOperator__init_kwargs",
                    "_BaseOperator__from_mapped",
                    "on_failure_fail_dagrun",
                    "task_group",
                    "_task_type",
                }
                | {  # Class level defaults, or `@property` need to be added to this list
                    "start_date",
                    "end_date",
                    "task_type",
                    "ui_color",
                    "ui_fgcolor",
                    "template_ext",
                    "template_fields",
                    "template_fields_renderers",
                    "params",
                    "is_setup",
                    "is_teardown",
                    "on_failure_fail_dagrun",
                    "map_index_template",
                    "start_trigger_args",
                    "_needs_expansion",
                    "start_from_trigger",
                    "max_retry_delay",
                }
            )
            DagContext.pop()

        return cls.__serialized_fields

    def prepare_for_execution(self) -> Self:
        """Lock task for execution to disable custom action in ``__setattr__`` and return a copy."""
        other = copy.copy(self)
        other._lock_for_execution = True
        return other

    def serialize_for_task_group(self) -> tuple[DagAttributeTypes, Any]:
        """Serialize; required by DAGNode."""
        from airflow.serialization.enums import DagAttributeTypes

        return DagAttributeTypes.OP, self.task_id

    @property
    def inherits_from_empty_operator(self):
        """Used to determine if an Operator is inherited from EmptyOperator."""
        # This looks like `isinstance(self, EmptyOperator) would work, but this also
        # needs to cope when `self` is a Serialized instance of a EmptyOperator or one
        # of its subclasses (which don't inherit from anything but BaseOperator).
        return getattr(self, "_is_empty", False)

    def unmap(self, resolve: None | Mapping[str, Any]) -> Self:
        """
        Get the "normal" operator from the current operator.

        Since a BaseOperator is not mapped to begin with, this simply returns
        the original operator.

        :meta private:
        """
        return self

    def expand_start_trigger_args(self, *, context: Context) -> StartTriggerArgs | None:
        """
        Get the start_trigger_args value of the current abstract operator.

        Since a BaseOperator is not mapped to begin with, this simply returns
        the original value of start_trigger_args.

        :meta private:
        """
        return self.start_trigger_args

    def render_template_fields(
        self,
        context: Context,
        jinja_env: jinja2.Environment | None = None,
    ) -> None:
        """
        Template all attributes listed in *self.template_fields*.

        This mutates the attributes in-place and is irreversible.

        :param context: Context dict with values to apply on content.
        :param jinja_env: Jinja's environment to use for rendering.
        """
        if not jinja_env:
            jinja_env = self.get_template_env()
        self._do_render_template_fields(self, self.template_fields, context, jinja_env, set())

    def pre_execute(self, context: Any):
        """Execute right before self.execute() is called."""

    def execute(self, context: Context) -> Any:
        """
        Derive when creating an operator.

        The main method to execute the task. Context is the same dictionary used as when rendering jinja templates.

        Refer to get_template_context for more context.
        """
        raise NotImplementedError()

    def post_execute(self, context: Any, result: Any = None):
        """
        Execute right after self.execute() is called.

        It is passed the execution context and any results returned by the operator.
        """

    def defer(
        self,
        *,
        trigger: BaseTrigger,
        method_name: str,
        kwargs: dict[str, Any] | None = None,
        timeout: timedelta | int | float | None = None,
    ) -> NoReturn:
        """
        Mark this Operator "deferred", suspending its execution until the provided trigger fires an event.

        This is achieved by raising a special exception (TaskDeferred)
        which is caught in the main _execute_task wrapper. Triggers can send execution back to task or end
        the task instance directly. If the trigger will end the task instance itself, ``method_name`` should
        be None; otherwise, provide the name of the method that should be used when resuming execution in
        the task.
        """
        from airflow.exceptions import TaskDeferred

        raise TaskDeferred(trigger=trigger, method_name=method_name, kwargs=kwargs, timeout=timeout)

    def resume_execution(self, next_method: str, next_kwargs: dict[str, Any] | None, context: Context):
        """Entrypoint method called by the Task Runner (instead of execute) when this task is resumed."""
        from airflow.exceptions import TaskDeferralError, TaskDeferralTimeout

        if next_kwargs is None:
            next_kwargs = {}
        # __fail__ is a special signal value for next_method that indicates
        # this task was scheduled specifically to fail.

        if next_method == TRIGGER_FAIL_REPR:
            next_kwargs = next_kwargs or {}
            traceback = next_kwargs.get("traceback")
            if traceback is not None:
                self.log.error("Trigger failed:\n%s", "\n".join(traceback))
            if (error := next_kwargs.get("error", "Unknown")) == TriggerFailureReason.TRIGGER_TIMEOUT:
                raise TaskDeferralTimeout(error)
            raise TaskDeferralError(error)
        # Grab the callable off the Operator/Task and add in any kwargs
        execute_callable = getattr(self, next_method)
        return execute_callable(context, **next_kwargs)

    def dry_run(self) -> None:
        """Perform dry run for the operator - just render template fields."""
        self.log.info("Dry run")
        for f in self.template_fields:
            try:
                content = getattr(self, f)
            except AttributeError:
                raise AttributeError(
                    f"{f!r} is configured as a template field "
                    f"but {self.task_type} does not have this attribute."
                )

            if content and isinstance(content, str):
                self.log.info("Rendering template for %s", f)
                self.log.info(content)


def chain(*tasks: DependencyMixin | Sequence[DependencyMixin]) -> None:
    r"""
    Given a number of tasks, builds a dependency chain.

    This function accepts values of BaseOperator (aka tasks), EdgeModifiers (aka Labels), XComArg, TaskGroups,
    or lists containing any mix of these types (or a mix in the same list). If you want to chain between two
    lists you must ensure they have the same length.

    Using classic operators/sensors:

    .. code-block:: python

        chain(t1, [t2, t3], [t4, t5], t6)

    is equivalent to::

          / -> t2 -> t4 \
        t1               -> t6
          \ -> t3 -> t5 /

    .. code-block:: python

        t1.set_downstream(t2)
        t1.set_downstream(t3)
        t2.set_downstream(t4)
        t3.set_downstream(t5)
        t4.set_downstream(t6)
        t5.set_downstream(t6)

    Using task-decorated functions aka XComArgs:

    .. code-block:: python

        chain(x1(), [x2(), x3()], [x4(), x5()], x6())

    is equivalent to::

          / -> x2 -> x4 \
        x1               -> x6
          \ -> x3 -> x5 /

    .. code-block:: python

        x1 = x1()
        x2 = x2()
        x3 = x3()
        x4 = x4()
        x5 = x5()
        x6 = x6()
        x1.set_downstream(x2)
        x1.set_downstream(x3)
        x2.set_downstream(x4)
        x3.set_downstream(x5)
        x4.set_downstream(x6)
        x5.set_downstream(x6)

    Using TaskGroups:

    .. code-block:: python

        chain(t1, task_group1, task_group2, t2)

        t1.set_downstream(task_group1)
        task_group1.set_downstream(task_group2)
        task_group2.set_downstream(t2)


    It is also possible to mix between classic operator/sensor, EdgeModifiers, XComArg, and TaskGroups:

    .. code-block:: python

        chain(t1, [Label("branch one"), Label("branch two")], [x1(), x2()], task_group1, x3())

    is equivalent to::

          / "branch one" -> x1 \
        t1                      -> task_group1 -> x3
          \ "branch two" -> x2 /

    .. code-block:: python

        x1 = x1()
        x2 = x2()
        x3 = x3()
        label1 = Label("branch one")
        label2 = Label("branch two")
        t1.set_downstream(label1)
        label1.set_downstream(x1)
        t2.set_downstream(label2)
        label2.set_downstream(x2)
        x1.set_downstream(task_group1)
        x2.set_downstream(task_group1)
        task_group1.set_downstream(x3)

        # or

        x1 = x1()
        x2 = x2()
        x3 = x3()
        t1.set_downstream(x1, edge_modifier=Label("branch one"))
        t1.set_downstream(x2, edge_modifier=Label("branch two"))
        x1.set_downstream(task_group1)
        x2.set_downstream(task_group1)
        task_group1.set_downstream(x3)


    :param tasks: Individual and/or list of tasks, EdgeModifiers, XComArgs, or TaskGroups to set dependencies
    """
    for up_task, down_task in zip(tasks, tasks[1:]):
        if isinstance(up_task, DependencyMixin):
            up_task.set_downstream(down_task)
            continue
        if isinstance(down_task, DependencyMixin):
            down_task.set_upstream(up_task)
            continue
        if not isinstance(up_task, Sequence) or not isinstance(down_task, Sequence):
            raise TypeError(f"Chain not supported between instances of {type(up_task)} and {type(down_task)}")
        up_task_list = up_task
        down_task_list = down_task
        if len(up_task_list) != len(down_task_list):
            raise ValueError(
                f"Chain not supported for different length Iterable. "
                f"Got {len(up_task_list)} and {len(down_task_list)}."
            )
        for up_t, down_t in zip(up_task_list, down_task_list):
            up_t.set_downstream(down_t)


def cross_downstream(
    from_tasks: Sequence[DependencyMixin],
    to_tasks: DependencyMixin | Sequence[DependencyMixin],
):
    r"""
    Set downstream dependencies for all tasks in from_tasks to all tasks in to_tasks.

    Using classic operators/sensors:

    .. code-block:: python

        cross_downstream(from_tasks=[t1, t2, t3], to_tasks=[t4, t5, t6])

    is equivalent to::

        t1 ---> t4
           \ /
        t2 -X -> t5
           / \
        t3 ---> t6

    .. code-block:: python

        t1.set_downstream(t4)
        t1.set_downstream(t5)
        t1.set_downstream(t6)
        t2.set_downstream(t4)
        t2.set_downstream(t5)
        t2.set_downstream(t6)
        t3.set_downstream(t4)
        t3.set_downstream(t5)
        t3.set_downstream(t6)

    Using task-decorated functions aka XComArgs:

    .. code-block:: python

        cross_downstream(from_tasks=[x1(), x2(), x3()], to_tasks=[x4(), x5(), x6()])

    is equivalent to::

        x1 ---> x4
           \ /
        x2 -X -> x5
           / \
        x3 ---> x6

    .. code-block:: python

        x1 = x1()
        x2 = x2()
        x3 = x3()
        x4 = x4()
        x5 = x5()
        x6 = x6()
        x1.set_downstream(x4)
        x1.set_downstream(x5)
        x1.set_downstream(x6)
        x2.set_downstream(x4)
        x2.set_downstream(x5)
        x2.set_downstream(x6)
        x3.set_downstream(x4)
        x3.set_downstream(x5)
        x3.set_downstream(x6)

    It is also possible to mix between classic operator/sensor and XComArg tasks:

    .. code-block:: python

        cross_downstream(from_tasks=[t1, x2(), t3], to_tasks=[x1(), t2, x3()])

    is equivalent to::

        t1 ---> x1
           \ /
        x2 -X -> t2
           / \
        t3 ---> x3

    .. code-block:: python

        x1 = x1()
        x2 = x2()
        x3 = x3()
        t1.set_downstream(x1)
        t1.set_downstream(t2)
        t1.set_downstream(x3)
        x2.set_downstream(x1)
        x2.set_downstream(t2)
        x2.set_downstream(x3)
        t3.set_downstream(x1)
        t3.set_downstream(t2)
        t3.set_downstream(x3)

    :param from_tasks: List of tasks or XComArgs to start from.
    :param to_tasks: List of tasks or XComArgs to set as downstream dependencies.
    """
    for task in from_tasks:
        task.set_downstream(to_tasks)


def chain_linear(*elements: DependencyMixin | Sequence[DependencyMixin]):
    """
    Simplify task dependency definition.

    E.g.: suppose you want precedence like so::

            ╭─op2─╮ ╭─op4─╮
        op1─┤     ├─├─op5─┤─op7
            ╰-op3─╯ ╰-op6─╯

    Then you can accomplish like so::

        chain_linear(op1, [op2, op3], [op4, op5, op6], op7)

    :param elements: a list of operators / lists of operators
    """
    if not elements:
        raise ValueError("No tasks provided; nothing to do.")
    prev_elem = None
    deps_set = False
    for curr_elem in elements:
        if isinstance(curr_elem, EdgeModifier):
            raise ValueError("Labels are not supported by chain_linear")
        if prev_elem is not None:
            for task in prev_elem:
                task >> curr_elem
                if not deps_set:
                    deps_set = True
        prev_elem = [curr_elem] if isinstance(curr_elem, DependencyMixin) else curr_elem
    if not deps_set:
        raise ValueError("No dependencies were set. Did you forget to expand with `*`?")<|MERGE_RESOLUTION|>--- conflicted
+++ resolved
@@ -36,11 +36,8 @@
 import attrs
 
 from airflow.exceptions import RemovedInAirflow4Warning
-<<<<<<< HEAD
 from airflow.sdk.bases.trigger import StartTriggerArgs
-=======
 from airflow.sdk import timezone
->>>>>>> bcd294d6
 from airflow.sdk.definitions._internal.abstractoperator import (
     DEFAULT_IGNORE_FIRST_DEPENDS_ON_PAST,
     DEFAULT_OWNER,
