--- conflicted
+++ resolved
@@ -80,24 +80,15 @@
     colored_console_log: bool | None = None,
 ):
     """Set up struct logging and stdlib logging config."""
-    from airflow.configuration import conf
+    from airflow.sdk.configuration import conf
 
     if log_level == "DEFAULT":
         log_level = "INFO"
-<<<<<<< HEAD
-        from airflow.sdk.configuration import conf
-=======
->>>>>>> 71fe5b40
 
         log_level = conf.get("logging", "logging_level", fallback="INFO")
 
     # If colored_console_log is not explicitly set, read from configuration
     if colored_console_log is None:
-<<<<<<< HEAD
-        from airflow.sdk.configuration import conf
-
-=======
->>>>>>> 71fe5b40
         colored_console_log = conf.getboolean("logging", "colored_console_log", fallback=True)
 
     from airflow.sdk._shared.logging import configure_logging, translate_config_values
