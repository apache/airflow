# Licensed to the Apache Software Foundation (ASF) under one
# or more contributor license agreements.  See the NOTICE file
# distributed with this work for additional information
# regarding copyright ownership.  The ASF licenses this file
# to you under the Apache License, Version 2.0 (the
# "License"); you may not use this file except in compliance
# with the License.  You may obtain a copy of the License at
#
#   http://www.apache.org/licenses/LICENSE-2.0
#
# Unless required by applicable law or agreed to in writing,
# software distributed under the License is distributed on an
# "AS IS" BASIS, WITHOUT WARRANTIES OR CONDITIONS OF ANY
# KIND, either express or implied.  See the License for the
# specific language governing permissions and limitations
# under the License.

from __future__ import annotations

import logging
import sys
import uuid
from http import HTTPStatus
from typing import TYPE_CHECKING, Any, TypeVar

import httpx
import msgspec
import structlog
from pydantic import BaseModel
from retryhttp import retry, wait_retry_after
from tenacity import before_log, wait_random_exponential
from uuid6 import uuid7

from airflow.configuration import conf
from airflow.sdk import __version__
from airflow.sdk.api.datamodels._generated import (
    API_VERSION,
    AssetEventsResponse,
    AssetResponse,
    ConnectionResponse,
<<<<<<< HEAD
    CreateHITLDetailPayload,
    DagRunResponse,
=======
>>>>>>> 4f1a279d
    DagRunStateResponse,
    DagRunType,
    HITLDetailResponse,
    InactiveAssetsResponse,
    PrevSuccessfulDagRunResponse,
    TaskInstanceState,
    TaskStatesResponse,
    TerminalStateNonSuccess,
    TIDeferredStatePayload,
    TIEnterRunningPayload,
    TIHeartbeatInfo,
    TIRescheduleStatePayload,
    TIRetryStatePayload,
    TIRunContext,
    TISkippedDownstreamTasksStatePayload,
    TISuccessStatePayload,
    TITerminalStatePayload,
    TriggerDAGRunPayload,
    ValidationError as RemoteValidationError,
    VariablePostBody,
    VariableResponse,
    XComResponse,
    XComSequenceIndexResponse,
    XComSequenceSliceResponse,
)
from airflow.sdk.exceptions import ErrorType
from airflow.sdk.execution_time.comms import (
    CreateHITLDetailPayload,
    DRCount,
    ErrorResponse,
    HITLDetailRequestResult,
    OKResponse,
    SkipDownstreamTasks,
    TaskRescheduleStartDate,
    TICount,
    UpdateHITLDetail,
)
from airflow.utils.net import get_hostname
from airflow.utils.platform import getuser

if TYPE_CHECKING:
    from datetime import datetime
    from typing import ParamSpec

    from airflow.sdk.execution_time.comms import RescheduleTask

    P = ParamSpec("P")
    T = TypeVar("T")

    # # methodtools doesn't have typestubs, so give a stub
    def lru_cache(maxsize: int | None = 128):
        def wrapper(f):
            return f

        return wrapper
else:
    from methodtools import lru_cache

log = structlog.get_logger(logger_name=__name__)

__all__ = [
    "Client",
    "ConnectionOperations",
    "ServerResponseError",
    "TaskInstanceOperations",
]


def get_json_error(response: httpx.Response):
    """Raise a ServerResponseError if we can extract error info from the error."""
    err = ServerResponseError.from_response(response)
    if err:
        raise err


def raise_on_4xx_5xx(response: httpx.Response):
    return get_json_error(response) or response.raise_for_status()


# Py 3.11+ version
def raise_on_4xx_5xx_with_note(response: httpx.Response):
    try:
        return get_json_error(response) or response.raise_for_status()
    except httpx.HTTPStatusError as e:
        if TYPE_CHECKING:
            assert hasattr(e, "add_note")
        e.add_note(
            f"Correlation-id={response.headers.get('correlation-id', None) or response.request.headers.get('correlation-id', 'no-correlation-id')}"
        )
        raise


if hasattr(BaseException, "add_note"):
    # Py 3.11+
    raise_on_4xx_5xx = raise_on_4xx_5xx_with_note


def add_correlation_id(request: httpx.Request):
    request.headers["correlation-id"] = str(uuid7())


class TaskInstanceOperations:
    __slots__ = ("client",)

    def __init__(self, client: Client):
        self.client = client

    def start(self, id: uuid.UUID, pid: int, when: datetime) -> TIRunContext:
        """Tell the API server that this TI has started running."""
        body = TIEnterRunningPayload(pid=pid, hostname=get_hostname(), unixname=getuser(), start_date=when)

        resp = self.client.patch(f"task-instances/{id}/run", content=body.model_dump_json())
        return TIRunContext.model_validate_json(resp.read())

    def finish(self, id: uuid.UUID, state: TerminalStateNonSuccess, when: datetime, rendered_map_index):
        """Tell the API server that this TI has reached a terminal state."""
        if state == TaskInstanceState.SUCCESS:
            raise ValueError("Logic error. SUCCESS state should call the `succeed` function instead")
        # TODO: handle the naming better. finish sounds wrong as "even" deferred is essentially finishing.
        body = TITerminalStatePayload(
            end_date=when, state=TerminalStateNonSuccess(state), rendered_map_index=rendered_map_index
        )
        self.client.patch(f"task-instances/{id}/state", content=body.model_dump_json())

    def retry(self, id: uuid.UUID, end_date: datetime, rendered_map_index):
        """Tell the API server that this TI has failed and reached a up_for_retry state."""
        body = TIRetryStatePayload(end_date=end_date, rendered_map_index=rendered_map_index)
        self.client.patch(f"task-instances/{id}/state", content=body.model_dump_json())

    def succeed(self, id: uuid.UUID, when: datetime, task_outlets, outlet_events, rendered_map_index):
        """Tell the API server that this TI has succeeded."""
        body = TISuccessStatePayload(
            end_date=when,
            task_outlets=task_outlets,
            outlet_events=outlet_events,
            rendered_map_index=rendered_map_index,
        )
        self.client.patch(f"task-instances/{id}/state", content=body.model_dump_json())

    def defer(self, id: uuid.UUID, msg):
        """Tell the API server that this TI has been deferred."""
        body = TIDeferredStatePayload(**msg.model_dump(exclude_unset=True, exclude={"type"}))

        # Create a deferred state payload from msg
        self.client.patch(f"task-instances/{id}/state", content=body.model_dump_json())

    def reschedule(self, id: uuid.UUID, msg: RescheduleTask):
        """Tell the API server that this TI has been reschduled."""
        body = TIRescheduleStatePayload(**msg.model_dump(exclude_unset=True, exclude={"type"}))

        # Create a reschedule state payload from msg
        self.client.patch(f"task-instances/{id}/state", content=body.model_dump_json())

    def heartbeat(self, id: uuid.UUID, pid: int):
        body = TIHeartbeatInfo(pid=pid, hostname=get_hostname())
        self.client.put(f"task-instances/{id}/heartbeat", content=body.model_dump_json())

    def skip_downstream_tasks(self, id: uuid.UUID, msg: SkipDownstreamTasks):
        """Tell the API server to skip the downstream tasks of this TI."""
        body = TISkippedDownstreamTasksStatePayload(tasks=msg.tasks)
        self.client.patch(f"task-instances/{id}/skip-downstream", content=body.model_dump_json())

    def set_rtif(self, id: uuid.UUID, body: dict[str, str]) -> OKResponse:
        """Set Rendered Task Instance Fields via the API server."""
        self.client.put(f"task-instances/{id}/rtif", json=body)
        # Any error from the server will anyway be propagated down to the supervisor,
        # so we choose to send a generic response to the supervisor over the server response to
        # decouple from the server response string
        return OKResponse(ok=True)

    def get_previous_successful_dagrun(self, id: uuid.UUID) -> PrevSuccessfulDagRunResponse:
        """
        Get the previous successful dag run for a given task instance.

        The data from it is used to get values for Task Context.
        """
        resp = self.client.get(f"task-instances/{id}/previous-successful-dagrun")
        return PrevSuccessfulDagRunResponse.model_validate_json(resp.read())

    def get_reschedule_start_date(self, id: uuid.UUID, try_number: int = 1) -> TaskRescheduleStartDate:
        """Get the start date of a task reschedule via the API server."""
        resp = self.client.get(f"task-reschedules/{id}/start_date", params={"try_number": try_number})
        return TaskRescheduleStartDate.model_construct(start_date=resp.json())

    def get_count(
        self,
        dag_id: str,
        map_index: int | None = None,
        task_ids: list[str] | None = None,
        task_group_id: str | None = None,
        logical_dates: list[datetime] | None = None,
        run_ids: list[str] | None = None,
        states: list[str] | None = None,
    ) -> TICount:
        """Get count of task instances matching the given criteria."""
        params: dict[str, Any]
        params = {
            "dag_id": dag_id,
            "task_ids": task_ids,
            "task_group_id": task_group_id,
            "logical_dates": [d.isoformat() for d in logical_dates] if logical_dates is not None else None,
            "run_ids": run_ids,
            "states": states,
        }

        # Remove None values from params
        params = {k: v for k, v in params.items() if v is not None}

        if map_index is not None and map_index >= 0:
            params.update({"map_index": map_index})

        resp = self.client.get("task-instances/count", params=params)
        return TICount(count=resp.json())

    def get_task_states(
        self,
        dag_id: str,
        map_index: int | None = None,
        task_ids: list[str] | None = None,
        task_group_id: str | None = None,
        logical_dates: list[datetime] | None = None,
        run_ids: list[str] | None = None,
    ) -> TaskStatesResponse:
        """Get task states given criteria."""
        params: dict[str, Any]
        params = {
            "dag_id": dag_id,
            "task_ids": task_ids,
            "task_group_id": task_group_id,
            "logical_dates": [d.isoformat() for d in logical_dates] if logical_dates is not None else None,
            "run_ids": run_ids,
        }

        # Remove None values from params
        params = {k: v for k, v in params.items() if v is not None}

        if map_index is not None and map_index >= 0:
            params.update({"map_index": map_index})

        resp = self.client.get("task-instances/states", params=params)
        return TaskStatesResponse.model_validate_json(resp.read())

    def validate_inlets_and_outlets(self, id: uuid.UUID) -> InactiveAssetsResponse:
        """Validate whether there're inactive assets in inlets and outlets of a given task instance."""
        resp = self.client.get(f"task-instances/{id}/validate-inlets-and-outlets")
        return InactiveAssetsResponse.model_validate_json(resp.read())


class ConnectionOperations:
    __slots__ = ("client",)

    def __init__(self, client: Client):
        self.client = client

    def get(self, conn_id: str) -> ConnectionResponse | ErrorResponse:
        """Get a connection from the API server."""
        try:
            resp = self.client.get(f"connections/{conn_id}")
        except ServerResponseError as e:
            if e.response.status_code == HTTPStatus.NOT_FOUND:
                log.error(
                    "Connection not found",
                    conn_id=conn_id,
                    detail=e.detail,
                    status_code=e.response.status_code,
                )
                return ErrorResponse(error=ErrorType.CONNECTION_NOT_FOUND, detail={"conn_id": conn_id})
            raise
        return ConnectionResponse.model_validate_json(resp.read())


class VariableOperations:
    __slots__ = ("client",)

    def __init__(self, client: Client):
        self.client = client

    def get(self, key: str) -> VariableResponse | ErrorResponse:
        """Get a variable from the API server."""
        try:
            resp = self.client.get(f"variables/{key}")
        except ServerResponseError as e:
            if e.response.status_code == HTTPStatus.NOT_FOUND:
                log.error(
                    "Variable not found",
                    key=key,
                    detail=e.detail,
                    status_code=e.response.status_code,
                )
                return ErrorResponse(error=ErrorType.VARIABLE_NOT_FOUND, detail={"key": key})
            raise
        return VariableResponse.model_validate_json(resp.read())

    def set(self, key: str, value: str | None, description: str | None = None) -> OKResponse:
        """Set an Airflow Variable via the API server."""
        body = VariablePostBody(val=value, description=description)
        self.client.put(f"variables/{key}", content=body.model_dump_json())
        # Any error from the server will anyway be propagated down to the supervisor,
        # so we choose to send a generic response to the supervisor over the server response to
        # decouple from the server response string
        return OKResponse(ok=True)

    def delete(
        self,
        key: str,
    ) -> OKResponse:
        """Delete a variable with given key via the API server."""
        self.client.delete(f"variables/{key}")
        # Any error from the server will anyway be propagated down to the supervisor,
        # so we choose to send a generic response to the supervisor over the server response to
        # decouple from the server response string
        return OKResponse(ok=True)


class XComOperations:
    __slots__ = ("client",)

    def __init__(self, client: Client):
        self.client = client

    def head(self, dag_id: str, run_id: str, task_id: str, key: str) -> int:
        """Get the number of mapped XCom values."""
        resp = self.client.head(f"xcoms/{dag_id}/{run_id}/{task_id}/{key}")

        # content_range: str | None
        if not (content_range := resp.headers["Content-Range"]) or not content_range.startswith(
            "map_indexes "
        ):
            raise RuntimeError(f"Unable to parse Content-Range header from HEAD {resp.request.url}")
        return int(content_range[len("map_indexes ") :])

    def get(
        self,
        dag_id: str,
        run_id: str,
        task_id: str,
        key: str,
        map_index: int | None = None,
        include_prior_dates: bool = False,
    ) -> XComResponse:
        """Get a XCom value from the API server."""
        # TODO: check if we need to use map_index as params in the uri
        # ref: https://github.com/apache/airflow/blob/v2-10-stable/airflow/api_connexion/openapi/v1.yaml#L1785C1-L1785C81
        params = {}
        if map_index is not None and map_index >= 0:
            params.update({"map_index": map_index})
        if include_prior_dates:
            params.update({"include_prior_dates": include_prior_dates})
        try:
            resp = self.client.get(f"xcoms/{dag_id}/{run_id}/{task_id}/{key}", params=params)
        except ServerResponseError as e:
            if e.response.status_code == HTTPStatus.NOT_FOUND:
                log.error(
                    "XCom not found",
                    dag_id=dag_id,
                    run_id=run_id,
                    task_id=task_id,
                    key=key,
                    map_index=map_index,
                    detail=e.detail,
                    status_code=e.response.status_code,
                )
                # Airflow 2.x just ignores the absence of an XCom and moves on with a return value of None
                # Hence returning with key as `key` and value as `None`, so that the message is sent back to task runner
                # and the default value of None in xcom_pull is used.
                return XComResponse(key=key, value=None)
            raise
        return XComResponse.model_validate_json(resp.read())

    def set(
        self,
        dag_id: str,
        run_id: str,
        task_id: str,
        key: str,
        value,
        map_index: int | None = None,
        mapped_length: int | None = None,
    ) -> OKResponse:
        """Set a XCom value via the API server."""
        # TODO: check if we need to use map_index as params in the uri
        # ref: https://github.com/apache/airflow/blob/v2-10-stable/airflow/api_connexion/openapi/v1.yaml#L1785C1-L1785C81
        params = {}
        if map_index is not None and map_index >= 0:
            params = {"map_index": map_index}
        if mapped_length is not None and mapped_length >= 0:
            params["mapped_length"] = mapped_length
        self.client.post(f"xcoms/{dag_id}/{run_id}/{task_id}/{key}", params=params, json=value)
        # Any error from the server will anyway be propagated down to the supervisor,
        # so we choose to send a generic response to the supervisor over the server response to
        # decouple from the server response string
        return OKResponse(ok=True)

    def delete(
        self,
        dag_id: str,
        run_id: str,
        task_id: str,
        key: str,
        map_index: int | None = None,
    ) -> OKResponse:
        """Delete a XCom with given key via the API server."""
        params = {}
        if map_index is not None and map_index >= 0:
            params = {"map_index": map_index}
        self.client.delete(f"xcoms/{dag_id}/{run_id}/{task_id}/{key}", params=params)
        # Any error from the server will anyway be propagated down to the supervisor,
        # so we choose to send a generic response to the supervisor over the server response to
        # decouple from the server response string
        return OKResponse(ok=True)

    def get_sequence_item(
        self,
        dag_id: str,
        run_id: str,
        task_id: str,
        key: str,
        offset: int,
    ) -> XComSequenceIndexResponse | ErrorResponse:
        try:
            resp = self.client.get(f"xcoms/{dag_id}/{run_id}/{task_id}/{key}/item/{offset}")
        except ServerResponseError as e:
            if e.response.status_code == HTTPStatus.NOT_FOUND:
                log.error(
                    "XCom not found",
                    dag_id=dag_id,
                    run_id=run_id,
                    task_id=task_id,
                    key=key,
                    offset=offset,
                    detail=e.detail,
                    status_code=e.response.status_code,
                )
                return ErrorResponse(
                    error=ErrorType.XCOM_NOT_FOUND,
                    detail={
                        "dag_id": dag_id,
                        "run_id": run_id,
                        "task_id": task_id,
                        "key": key,
                        "offset": offset,
                    },
                )
            raise
        return XComSequenceIndexResponse.model_validate_json(resp.read())

    def get_sequence_slice(
        self,
        dag_id: str,
        run_id: str,
        task_id: str,
        key: str,
        start: int | None,
        stop: int | None,
        step: int | None,
    ) -> XComSequenceSliceResponse:
        params = {}
        if start is not None:
            params["start"] = start
        if stop is not None:
            params["stop"] = stop
        if step is not None:
            params["step"] = step
        resp = self.client.get(f"xcoms/{dag_id}/{run_id}/{task_id}/{key}/slice", params=params)
        return XComSequenceSliceResponse.model_validate_json(resp.read())


class AssetOperations:
    __slots__ = ("client",)

    def __init__(self, client: Client):
        self.client = client

    def get(self, name: str | None = None, uri: str | None = None) -> AssetResponse | ErrorResponse:
        """Get Asset value from the API server."""
        if name:
            endpoint = "assets/by-name"
            params = {"name": name}
        elif uri:
            endpoint = "assets/by-uri"
            params = {"uri": uri}
        else:
            raise ValueError("Either `name` or `uri` must be provided")

        try:
            resp = self.client.get(endpoint, params=params)
        except ServerResponseError as e:
            if e.response.status_code == HTTPStatus.NOT_FOUND:
                log.error(
                    "Asset not found",
                    params=params,
                    detail=e.detail,
                    status_code=e.response.status_code,
                )
                return ErrorResponse(error=ErrorType.ASSET_NOT_FOUND, detail=params)
            raise

        return AssetResponse.model_validate_json(resp.read())


class AssetEventOperations:
    __slots__ = ("client",)

    def __init__(self, client: Client):
        self.client = client

    def get(
        self, name: str | None = None, uri: str | None = None, alias_name: str | None = None
    ) -> AssetEventsResponse:
        """Get Asset event from the API server."""
        if name or uri:
            resp = self.client.get("asset-events/by-asset", params={"name": name, "uri": uri})
        elif alias_name:
            resp = self.client.get("asset-events/by-asset-alias", params={"name": alias_name})
        else:
            raise ValueError("Either `name`, `uri` or `alias_name` must be provided")

        return AssetEventsResponse.model_validate_json(resp.read())


class DagRunOperations:
    __slots__ = ("client",)

    def __init__(self, client: Client):
        self.client = client

    def get(self, dag_id: str, run_id: str) -> DagRunResponse:
        """Get a DAG run via the API server."""
        resp = self.client.get(f"dag-runs/{dag_id}/{run_id}")
        return DagRunResponse.model_validate_json(resp.read())

    def trigger(
        self,
        dag_id: str,
        run_id: str,
        conf: dict | None = None,
        logical_date: datetime | None = None,
        reset_dag_run: bool = False,
    ) -> OKResponse | ErrorResponse:
        """Trigger a DAG run via the API server."""
        body = TriggerDAGRunPayload(logical_date=logical_date, conf=conf or {}, reset_dag_run=reset_dag_run)

        try:
            self.client.post(
                f"dag-runs/{dag_id}/{run_id}", content=body.model_dump_json(exclude_defaults=True)
            )
        except ServerResponseError as e:
            if e.response.status_code == HTTPStatus.CONFLICT:
                if reset_dag_run:
                    log.info("DAG Run already exists; Resetting DAG Run.", dag_id=dag_id, run_id=run_id)
                    return self.clear(run_id=run_id, dag_id=dag_id)

                log.info("DAG Run already exists!", detail=e.detail, dag_id=dag_id, run_id=run_id)
                return ErrorResponse(error=ErrorType.DAGRUN_ALREADY_EXISTS)
            raise

        return OKResponse(ok=True)

    def clear(self, dag_id: str, run_id: str) -> OKResponse:
        """Clear a DAG run via the API server."""
        self.client.post(f"dag-runs/{dag_id}/{run_id}/clear")
        # TODO: Error handling
        return OKResponse(ok=True)

    def get_state(self, dag_id: str, run_id: str) -> DagRunStateResponse:
        """Get the state of a DAG run via the API server."""
        resp = self.client.get(f"dag-runs/{dag_id}/{run_id}/state")
        return DagRunStateResponse.model_validate_json(resp.read())

    def get_count(
        self,
        dag_id: str,
        logical_dates: list[datetime] | None = None,
        run_ids: list[str] | None = None,
        states: list[str] | None = None,
    ) -> DRCount:
        """Get count of DAG runs matching the given criteria."""
        params = {
            "dag_id": dag_id,
            "logical_dates": [d.isoformat() for d in logical_dates] if logical_dates is not None else None,
            "run_ids": run_ids,
            "states": states,
        }

        # Remove None values from params
        params = {k: v for k, v in params.items() if v is not None}

        resp = self.client.get("dag-runs/count", params=params)
        return DRCount(count=resp.json())


class HITLOperations:
    """
    Operations related to Human in the loop. Require Airflow 3.1+.

    :meta: private
    """

    __slots__ = ("client",)

    def __init__(self, client: Client) -> None:
        self.client = client

    def add_response(
        self,
        *,
        ti_id: uuid.UUID,
        options: list[str],
        subject: str,
        body: str | None = None,
        defaults: list[str] | None = None,
        multiple: bool = False,
        params: dict[str, Any] | None = None,
    ) -> HITLDetailRequestResult:
        """Add a Human-in-the-loop response that waits for human response for a specific Task Instance."""
        payload = CreateHITLDetailPayload(
            ti_id=ti_id,
            options=options,
            subject=subject,
            body=body,
            defaults=defaults,
            multiple=multiple,
            params=params,
        )
        resp = self.client.post(
            f"/hitl-details/{ti_id}",
            content=payload.model_dump_json(),
        )
        return HITLDetailRequestResult.model_validate_json(resp.read())

    def update_response(
        self,
        *,
        ti_id: uuid.UUID,
        chosen_options: list[str],
        params_input: dict[str, Any],
    ) -> HITLDetailResponse:
        """Update an existing Human-in-the-loop response."""
        payload = UpdateHITLDetail(
            ti_id=ti_id,
            chosen_options=chosen_options,
            params_input=params_input,
        )
        resp = self.client.patch(
            f"/hitl-details/{ti_id}",
            content=payload.model_dump_json(),
        )
        return HITLDetailResponse.model_validate_json(resp.read())

    def get_detail_response(self, ti_id: uuid.UUID) -> HITLDetailResponse:
        """Get content part of a Human-in-the-loop response for a specific Task Instance."""
        resp = self.client.get(f"/hitl-details/{ti_id}")
        return HITLDetailResponse.model_validate_json(resp.read())


class BearerAuth(httpx.Auth):
    def __init__(self, token: str):
        self.token: str = token

    def auth_flow(self, request: httpx.Request):
        if self.token:
            request.headers["Authorization"] = "Bearer " + self.token
        yield request


# This exists as a aid for debugging or local running via the `dry_run` argument to Client. It doesn't make
# sense for returning connections etc.
def noop_handler(request: httpx.Request) -> httpx.Response:
    path = request.url.path
    log.debug("Dry-run request", method=request.method, path=path)

    if path.startswith("/task-instances/") and path.endswith("/run"):
        # Return a fake context
        return httpx.Response(
            200,
            json={
                "dag_run": {
                    "dag_id": "test_dag",
                    "run_id": "test_run",
                    "logical_date": "2021-01-01T00:00:00Z",
                    "start_date": "2021-01-01T00:00:00Z",
                    "run_type": DagRunType.MANUAL,
                    "run_after": "2021-01-01T00:00:00Z",
                    "consumed_asset_events": [],
                },
                "max_tries": 0,
                "should_retry": False,
            },
        )
    return httpx.Response(200, json={"text": "Hello, world!"})


# Note: Given defaults make attempts after 1, 3, 7, 15 and fails after 31seconds
API_RETRIES = conf.getint("workers", "execution_api_retries")
API_RETRY_WAIT_MIN = conf.getfloat("workers", "execution_api_retry_wait_min")
API_RETRY_WAIT_MAX = conf.getfloat("workers", "execution_api_retry_wait_max")


class Client(httpx.Client):
    def __init__(self, *, base_url: str | None, dry_run: bool = False, token: str, **kwargs: Any):
        if (not base_url) ^ dry_run:
            raise ValueError(f"Can only specify one of {base_url=} or {dry_run=}")
        auth = BearerAuth(token)

        if dry_run:
            # If dry run is requested, install a no op handler so that simple tasks can "heartbeat" using a
            # real client, but just don't make any HTTP requests
            kwargs.setdefault("transport", httpx.MockTransport(noop_handler))
            kwargs.setdefault("base_url", "dry-run://server")
        else:
            kwargs["base_url"] = base_url
        pyver = f"{'.'.join(map(str, sys.version_info[:3]))}"
        super().__init__(
            auth=auth,
            headers={
                "user-agent": f"apache-airflow-task-sdk/{__version__} (Python/{pyver})",
                "airflow-api-version": API_VERSION,
            },
            event_hooks={"response": [self._update_auth, raise_on_4xx_5xx], "request": [add_correlation_id]},
            **kwargs,
        )

    _default_wait = wait_random_exponential(min=API_RETRY_WAIT_MIN, max=API_RETRY_WAIT_MAX)

    def _update_auth(self, response: httpx.Response):
        if new_token := response.headers.get("Refreshed-API-Token"):
            log.debug("Execution API issued us a refreshed Task token")
            self.auth = BearerAuth(new_token)

    @retry(
        reraise=True,
        max_attempt_number=API_RETRIES,
        wait_server_errors=_default_wait,
        wait_network_errors=_default_wait,
        wait_timeouts=_default_wait,
        wait_rate_limited=wait_retry_after(fallback=_default_wait),  # No infinite timeout on HTTP 429
        before_sleep=before_log(log, logging.WARNING),
    )
    def request(self, *args, **kwargs):
        """Implement a convenience for httpx.Client.request with a retry layer."""
        return super().request(*args, **kwargs)

    # We "group" or "namespace" operations by what they operate on, rather than a flat namespace with all
    # methods on one object prefixed with the object type (`.task_instances.update` rather than
    # `task_instance_update` etc.)

    @lru_cache()  # type: ignore[misc]
    @property
    def task_instances(self) -> TaskInstanceOperations:
        """Operations related to TaskInstances."""
        return TaskInstanceOperations(self)

    @lru_cache()  # type: ignore[misc]
    @property
    def dag_runs(self) -> DagRunOperations:
        """Operations related to DagRuns."""
        return DagRunOperations(self)

    @lru_cache()  # type: ignore[misc]
    @property
    def connections(self) -> ConnectionOperations:
        """Operations related to Connections."""
        return ConnectionOperations(self)

    @lru_cache()  # type: ignore[misc]
    @property
    def variables(self) -> VariableOperations:
        """Operations related to Variables."""
        return VariableOperations(self)

    @lru_cache()  # type: ignore[misc]
    @property
    def xcoms(self) -> XComOperations:
        """Operations related to XComs."""
        return XComOperations(self)

    @lru_cache()  # type: ignore[misc]
    @property
    def assets(self) -> AssetOperations:
        """Operations related to Assets."""
        return AssetOperations(self)

    @lru_cache()  # type: ignore[misc]
    @property
    def asset_events(self) -> AssetEventOperations:
        """Operations related to Asset Events."""
        return AssetEventOperations(self)

    @lru_cache()  # type: ignore[misc]
    @property
    def hitl(self):
        """Operations related to HITL Responses."""
        return HITLOperations(self)


# This is only used for parsing. ServerResponseError is raised instead
class _ErrorBody(BaseModel):
    detail: list[RemoteValidationError] | str

    def __repr__(self):
        return repr(self.detail)


class ServerResponseError(httpx.HTTPStatusError):
    def __init__(self, message: str, *, request: httpx.Request, response: httpx.Response):
        super().__init__(message, request=request, response=response)

    detail: list[RemoteValidationError] | str | dict[str, Any] | None

    def __reduce__(self) -> tuple[Any, ...]:
        # Needed because https://github.com/encode/httpx/pull/3108 isn't merged yet.
        return Exception.__new__, (type(self),) + self.args, self.__dict__

    @classmethod
    def from_response(cls, response: httpx.Response) -> ServerResponseError | None:
        if response.is_success:
            return None
        # 4xx or 5xx error?
        if not (400 <= response.status_code < 600):
            return None

        if response.headers.get("content-type") != "application/json":
            return None

        detail: list[RemoteValidationError] | dict[str, Any] | None = None
        try:
            body = _ErrorBody.model_validate_json(response.read())

            if isinstance(body.detail, list):
                detail = body.detail
                msg = "Remote server returned validation error"
            else:
                msg = body.detail or "Un-parseable error"
        except Exception:
            try:
                detail = msgspec.json.decode(response.content)
            except Exception:
                # Fallback to a normal httpx error
                return None
            msg = "Server returned error"

        self = cls(msg, request=response.request, response=response)
        self.detail = detail
        return self<|MERGE_RESOLUTION|>--- conflicted
+++ resolved
@@ -38,11 +38,8 @@
     AssetEventsResponse,
     AssetResponse,
     ConnectionResponse,
-<<<<<<< HEAD
     CreateHITLDetailPayload,
     DagRunResponse,
-=======
->>>>>>> 4f1a279d
     DagRunStateResponse,
     DagRunType,
     HITLDetailResponse,
