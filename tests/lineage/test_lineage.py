--- conflicted
+++ resolved
@@ -24,12 +24,6 @@
 from airflow.models import DAG, TaskInstance as TI
 from airflow.operators.dummy import DummyOperator
 from airflow.utils import timezone
-<<<<<<< HEAD
-from tests.compat import mock
-
-DEFAULT_DATE = timezone.datetime(2016, 1, 1)
-
-=======
 from tests.test_utils.config import conf_vars
 
 DEFAULT_DATE = timezone.datetime(2016, 1, 1)
@@ -38,7 +32,6 @@
 class CustomLineageBackend(LineageBackend):
     def send_lineage(self, operator, inlets=None, outlets=None, context=None):
         pass
->>>>>>> d25854dd
 
 
 class TestLineage(unittest.TestCase):
