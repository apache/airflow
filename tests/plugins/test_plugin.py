# -*- coding: utf-8 -*-
#
# Licensed to the Apache Software Foundation (ASF) under one
# or more contributor license agreements.  See the NOTICE file
# distributed with this work for additional information
# regarding copyright ownership.  The ASF licenses this file
# to you under the Apache License, Version 2.0 (the
# "License"); you may not use this file except in compliance
# with the License.  You may obtain a copy of the License at
#
#   http://www.apache.org/licenses/LICENSE-2.0
#
# Unless required by applicable law or agreed to in writing,
# software distributed under the License is distributed on an
# "AS IS" BASIS, WITHOUT WARRANTIES OR CONDITIONS OF ANY
# KIND, either express or implied.  See the License for the
# specific language governing permissions and limitations
# under the License.

# This is the class you derive to create a plugin
from airflow.plugins_manager import AirflowPlugin

from flask import Blueprint
from flask_admin import BaseView, expose
from flask_admin.base import MenuLink
from flask_appbuilder import BaseView as AppBuilderBaseView

# Importing base classes that we need to derive
from airflow.hooks.base_hook import BaseHook
from airflow.models import BaseOperator
from airflow.sensors.base_sensor_operator import BaseSensorOperator
from airflow.executors.base_executor import BaseExecutor


# Will show up under airflow.hooks.test_plugin.PluginHook
class PluginHook(BaseHook):
    pass


# Will show up under airflow.operators.test_plugin.PluginOperator
class PluginOperator(BaseOperator):
    pass


# Will show up under airflow.sensors.test_plugin.PluginSensorOperator
class PluginSensorOperator(BaseSensorOperator):
    pass


# Will show up under airflow.executors.test_plugin.PluginExecutor
class PluginExecutor(BaseExecutor):
    pass


# Will show up under airflow.macros.test_plugin.plugin_macro
def plugin_macro():
    pass


# Creating a flask admin BaseView
class TestView(BaseView):
    @expose("/")
    def test(self):
        # in this example, put your test_plugin/test.html
        # template at airflow/plugins/templates/test_plugin/test.html
        return self.render("test_plugin/test.html", content="Hello galaxy!")


v = TestView(category="Test Plugin", name="Test View")


# Creating a flask appbuilder BaseView
class TestAppBuilderBaseView(AppBuilderBaseView):
    default_view = "test"

    @expose("/")
    def test(self):
        return self.render("test_plugin/test.html", content="Hello galaxy!")


v_appbuilder_view = TestAppBuilderBaseView()
v_appbuilder_package = {"name": "Test View",
                        "category": "Test Plugin",
                        "view": v_appbuilder_view}

# Creating a flask appbuilder Menu Item
appbuilder_mitem = {"name": "Google",
                    "category": "Search",
                    "category_icon": "fa-th",
                    "href": "https://www.google.com"}


# Creating a flask blueprint to intergrate the templates and static folder
bp = Blueprint(
    "test_plugin", __name__,
<<<<<<< HEAD
    template_folder="templates",
    static_folder="static",
    static_url_path="/static/test_plugin")
=======
    template_folder='templates',  # registers airflow/plugins/templates as a Jinja template folder
    static_folder='static',
    static_url_path='/static/test_plugin')
>>>>>>> b862ca8e

ml = MenuLink(
    name="Test Menu Link",
    url="https://airflow.incubator.apache.org/")


# Defining the plugin class
class AirflowTestPlugin(AirflowPlugin):
    name = "test_plugin"
    operators = [PluginOperator]
    sensors = [PluginSensorOperator]
    hooks = [PluginHook]
    executors = [PluginExecutor]
    macros = [plugin_macro]
    admin_views = [v]
    flask_blueprints = [bp]
    menu_links = [ml]
    appbuilder_views = [v_appbuilder_package]
    appbuilder_menu_items = [appbuilder_mitem]<|MERGE_RESOLUTION|>--- conflicted
+++ resolved
@@ -93,15 +93,10 @@
 # Creating a flask blueprint to intergrate the templates and static folder
 bp = Blueprint(
     "test_plugin", __name__,
-<<<<<<< HEAD
     template_folder="templates",
     static_folder="static",
     static_url_path="/static/test_plugin")
-=======
-    template_folder='templates',  # registers airflow/plugins/templates as a Jinja template folder
-    static_folder='static',
-    static_url_path='/static/test_plugin')
->>>>>>> b862ca8e
+
 
 ml = MenuLink(
     name="Test Menu Link",
