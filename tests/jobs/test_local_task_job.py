--- conflicted
+++ resolved
@@ -243,31 +243,7 @@
         self.assertEqual(ti.state, State.RUNNING)
 
         session.close()
-
-<<<<<<< HEAD
-    def test_mark_failure_on_failure_callback(self):
-        """
-        Test that ensures that mark_failure in the UI fails
-        the task, and executes on_failure_callback
-        """
-        data = {'called': False}
-
-        def check_failure(context):
-            self.assertEqual(
-            context['dag_run'].dag_id,
-            'test_mark_failure'
-            )
-            data['called'] = True
-
-        dag = DAG(dag_id='test_mark_failure',
-                  start_date=DEFAULT_DATE,
-                  default_args={'owner': 'owner1'})
-
-        task = DummyOperator(
-            task_id='test_state_succeeded1',
-            dag=dag,
-            on_failure_callback=check_failure)
-=======
+        
     def test_localtaskjob_maintain_heart_rate(self):
         dagbag = models.DagBag(
             dag_folder=TEST_DAG_FOLDER,
@@ -275,42 +251,11 @@
         )
         dag = dagbag.dags.get('test_localtaskjob_double_trigger')
         task = dag.get_task('test_localtaskjob_double_trigger_task')
->>>>>>> e79d8d22
 
         session = settings.Session()
 
         dag.clear()
         dag.create_dagrun(run_id="test",
-<<<<<<< HEAD
-                          state=State.RUNNING,
-                          execution_date=DEFAULT_DATE,
-                          start_date=DEFAULT_DATE,
-                          session=session)
-        ti = TI(task=task, execution_date=DEFAULT_DATE)
-        ti.refresh_from_db()
-        job1 = LocalTaskJob(task_instance=ti,
-                            ignore_ti_state=True,
-                            executor=SequentialExecutor())
-        from airflow.task.task_runner.standard_task_runner import StandardTaskRunner
-        job1.task_runner = StandardTaskRunner(job1)
-        process = multiprocessing.Process(target=job1.run)
-        process.start()
-        ti.refresh_from_db()
-        for _ in range(0, 50):
-            if ti.state == State.RUNNING:
-                break
-            time.sleep(0.1)
-            ti.refresh_from_db()
-        self.assertEqual(State.RUNNING, ti.state)
-        ti.state = State.FAILED
-        session.merge(ti)
-        session.commit()
-
-        job1.heartbeat_callback(session=None)
-        self.assertTrue(data['called'])
-        process.join(timeout=10)
-        self.assertFalse(process.is_alive())
-=======
                           state=State.SUCCESS,
                           execution_date=DEFAULT_DATE,
                           start_date=DEFAULT_DATE,
@@ -347,4 +292,59 @@
         # We already make sure patched sleep call is only called once
         self.assertLess(time_end - time_start, job1.heartrate)
         session.close()
->>>>>>> e79d8d22
+
+    def test_mark_failure_on_failure_callback(self):
+        """
+        Test that ensures that mark_failure in the UI fails
+        the task, and executes on_failure_callback
+        """
+        data = {'called': False}
+
+        def check_failure(context):
+            self.assertEqual(
+            context['dag_run'].dag_id,
+            'test_mark_failure'
+            )
+            data['called'] = True
+
+        dag = DAG(dag_id='test_mark_failure',
+                  start_date=DEFAULT_DATE,
+                  default_args={'owner': 'owner1'})
+
+        task = DummyOperator(
+            task_id='test_state_succeeded1',
+            dag=dag,
+            on_failure_callback=check_failure)
+
+        session = settings.Session()
+
+        dag.clear()
+        dag.create_dagrun(run_id="test",
+                          state=State.RUNNING,
+                          execution_date=DEFAULT_DATE,
+                          start_date=DEFAULT_DATE,
+                          session=session)
+        ti = TI(task=task, execution_date=DEFAULT_DATE)
+        ti.refresh_from_db()
+        job1 = LocalTaskJob(task_instance=ti,
+                            ignore_ti_state=True,
+                            executor=SequentialExecutor())
+        from airflow.task.task_runner.standard_task_runner import StandardTaskRunner
+        job1.task_runner = StandardTaskRunner(job1)
+        process = multiprocessing.Process(target=job1.run)
+        process.start()
+        ti.refresh_from_db()
+        for _ in range(0, 50):
+            if ti.state == State.RUNNING:
+                break
+            time.sleep(0.1)
+            ti.refresh_from_db()
+        self.assertEqual(State.RUNNING, ti.state)
+        ti.state = State.FAILED
+        session.merge(ti)
+        session.commit()
+
+        job1.heartbeat_callback(session=None)
+        self.assertTrue(data['called'])
+        process.join(timeout=10)
+        self.assertFalse(process.is_alive())