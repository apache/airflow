--- conflicted
+++ resolved
@@ -115,7 +115,6 @@
             "spec.template.spec.containers[0].volumeMounts[*].name", docs[0]
         )
 
-<<<<<<< HEAD
     def test_should_add_component_specific_labels(self):
         docs = render_chart(
             values={
@@ -133,7 +132,7 @@
             "release": "RELEASE-NAME",
             "test_label": "test_label_value",
         } == jmespath.search("spec.template.metadata.labels", docs[0])
-=======
+
     @parameterized.expand([(8, 10), (10, 8), (8, None), (None, 10), (None, None)])
     def test_revision_history_limit(self, revision_history_limit, global_revision_history_limit):
         values = {"scheduler": {}}
@@ -147,7 +146,6 @@
         )
         expected_result = revision_history_limit if revision_history_limit else global_revision_history_limit
         assert jmespath.search("spec.revisionHistoryLimit", docs[0]) == expected_result
->>>>>>> 2bf3dc63
 
     def test_should_create_valid_affinity_tolerations_and_node_selector(self):
         docs = render_chart(
