# -*- coding: utf-8 -*-
#
# Licensed to the Apache Software Foundation (ASF) under one
# or more contributor license agreements.  See the NOTICE file
# distributed with this work for additional information
# regarding copyright ownership.  The ASF licenses this file
# to you under the Apache License, Version 2.0 (the
# "License"); you may not use this file except in compliance
# with the License.  You may obtain a copy of the License at
#
#   http://www.apache.org/licenses/LICENSE-2.0
#
# Unless required by applicable law or agreed to in writing,
# software distributed under the License is distributed on an
# "AS IS" BASIS, WITHOUT WARRANTIES OR CONDITIONS OF ANY
# KIND, either express or implied.  See the License for the
# specific language governing permissions and limitations
# under the License.

from __future__ import print_function

import unittest
import logging
import mock

from flask import Flask
from flask_appbuilder import AppBuilder, SQLA, Model, has_access, expose
from flask_appbuilder.models.sqla.interface import SQLAInterface
from flask_appbuilder.views import ModelView, BaseView

from sqlalchemy import Column, Integer, String, Date, Float

from airflow.www_rbac.security import AirflowSecurityManager, dag_perms


logging.basicConfig(format='%(asctime)s:%(levelname)s:%(name)s:%(message)s')
logging.getLogger().setLevel(logging.DEBUG)
log = logging.getLogger(__name__)


class SomeModel(Model):
    id = Column(Integer, primary_key=True)
    field_string = Column(String(50), unique=True, nullable=False)
    field_integer = Column(Integer())
    field_float = Column(Float())
    field_date = Column(Date())

    def __repr__(self):
        return str(self.field_string)


class SomeModelView(ModelView):
    datamodel = SQLAInterface(SomeModel)
    base_permissions = ['can_list', 'can_show', 'can_add', 'can_edit', 'can_delete']
    list_columns = ['field_string', 'field_integer', 'field_float', 'field_date']


class SomeBaseView(BaseView):
    route_base = ''

    @expose('/some_action')
    @has_access
    def some_action(self):
        return "action!"


class TestSecurity(unittest.TestCase):
    def setUp(self):
        self.app = Flask(__name__)
        self.app.config['SQLALCHEMY_DATABASE_URI'] = 'sqlite:///'
        self.app.config['SECRET_KEY'] = 'secret_key'
        self.app.config['CSRF_ENABLED'] = False
        self.app.config['WTF_CSRF_ENABLED'] = False
        self.db = SQLA(self.app)
        self.appbuilder = AppBuilder(self.app,
                                     self.db.session,
                                     security_manager_class=AirflowSecurityManager)
        self.security_manager = self.appbuilder.sm
        self.appbuilder.add_view(SomeBaseView, "SomeBaseView", category="BaseViews")
        self.appbuilder.add_view(SomeModelView, "SomeModelView", category="ModelViews")
        role_admin = self.security_manager.find_role('Admin')
        self.user = self.appbuilder.sm.add_user('admin', 'admin', 'user', 'admin@fab.org',
                                                role_admin, 'general')
        log.debug("Complete setup!")

    def tearDown(self):
        self.appbuilder = None
        self.app = None
        self.db = None
        log.debug("Complete teardown!")

    def test_init_role_baseview(self):
        role_name = 'MyRole1'
        role_perms = ['can_some_action']
        role_vms = ['SomeBaseView']
        self.security_manager.init_role(role_name, role_vms, role_perms)
        role = self.appbuilder.sm.find_role(role_name)
        self.assertIsNotNone(role)
        self.assertEqual(len(role_perms), len(role.permissions))

    def test_init_role_modelview(self):
        role_name = 'MyRole2'
        role_perms = ['can_list', 'can_show', 'can_add', 'can_edit', 'can_delete']
        role_vms = ['SomeModelView']
        self.security_manager.init_role(role_name, role_vms, role_perms)
        role = self.appbuilder.sm.find_role(role_name)
        self.assertIsNotNone(role)
        self.assertEqual(len(role_perms), len(role.permissions))

<<<<<<< HEAD
    def test_get_user_roles(self):
        user = mock.MagicMock()
        user.is_anonymous = False
        roles = self.appbuilder.sm.find_role('Admin')
        user.roles = roles
        self.assertEqual(self.security_manager.get_user_roles(user), roles)

=======
    def test_update_and_verify_permission_role(self):
        role_name = 'Test_Role'
        self.security_manager.init_role(role_name, [], [])
        role = self.security_manager.find_role(role_name)

        perm = self.security_manager.\
            find_permission_view_menu('can_edit', 'RoleModelView')
        self.security_manager.add_permission_role(role, perm)
        role_perms_len = len(role.permissions)

        self.security_manager.init_role(role_name, [], [])
        new_role_perms_len = len(role.permissions)

        self.assertEqual(role_perms_len, new_role_perms_len)

    def test_get_user_roles(self):
        user = mock.MagicMock()
        user.is_anonymous = False
        roles = self.appbuilder.sm.find_role('Admin')
        user.roles = roles
        self.assertEqual(self.security_manager.get_user_roles(user), roles)

>>>>>>> cb8b2a1d
    @mock.patch('airflow.www_rbac.security.AirflowSecurityManager.get_user_roles')
    def test_get_all_permissions_views(self, mock_get_user_roles):
        role_name = 'MyRole1'
        role_perms = ['can_some_action']
        role_vms = ['SomeBaseView']
        self.security_manager.init_role(role_name, role_vms, role_perms)
        role = self.security_manager.find_role(role_name)

        mock_get_user_roles.return_value = [role]
        self.assertEqual(self.security_manager
                         .get_all_permissions_views(),
                         {('can_some_action', 'SomeBaseView')})

        mock_get_user_roles.return_value = []
        self.assertEquals(len(self.security_manager
                              .get_all_permissions_views()), 0)

    @mock.patch('airflow.www_rbac.security.AirflowSecurityManager'
                '.get_all_permissions_views')
    @mock.patch('airflow.www_rbac.security.AirflowSecurityManager'
                '.get_user_roles')
    def test_get_accessible_dag_ids(self, mock_get_user_roles,
                                    mock_get_all_permissions_views):
        user = mock.MagicMock()
        role_name = 'MyRole1'
        role_perms = ['can_dag_read']
        role_vms = ['dag_id']
        self.security_manager.init_role(role_name, role_vms, role_perms)
        role = self.security_manager.find_role(role_name)
        user.roles = [role]
        user.is_anonymous = False
        mock_get_all_permissions_views.return_value = {('can_dag_read', 'dag_id')}

        mock_get_user_roles.return_value = [role]
        self.assertEquals(self.security_manager
                          .get_accessible_dag_ids(user), set(['dag_id']))

    @mock.patch('airflow.www_rbac.security.AirflowSecurityManager._has_view_access')
    def test_has_access(self, mock_has_view_access):
        user = mock.MagicMock()
        user.is_anonymous = False
        mock_has_view_access.return_value = True
        self.assertTrue(self.security_manager.has_access('perm', 'view', user))

    def test_sync_perm_for_dag(self):
        test_dag_id = 'TEST_DAG'
        self.security_manager.sync_perm_for_dag(test_dag_id)
        for dag_perm in dag_perms:
            self.assertIsNotNone(self.security_manager.
                                 find_permission_view_menu(dag_perm, test_dag_id))

    @mock.patch('airflow.www_rbac.security.AirflowSecurityManager._has_perm')
    @mock.patch('airflow.www_rbac.security.AirflowSecurityManager._has_role')
    def test_has_all_dag_access(self, mock_has_role, mock_has_perm):
        mock_has_role.return_value = True
        self.assertTrue(self.security_manager.has_all_dags_access())

        mock_has_role.return_value = False
        mock_has_perm.return_value = False
        self.assertFalse(self.security_manager.has_all_dags_access())

        mock_has_perm.return_value = True
        self.assertTrue(self.security_manager.has_all_dags_access())<|MERGE_RESOLUTION|>--- conflicted
+++ resolved
@@ -107,15 +107,6 @@
         self.assertIsNotNone(role)
         self.assertEqual(len(role_perms), len(role.permissions))
 
-<<<<<<< HEAD
-    def test_get_user_roles(self):
-        user = mock.MagicMock()
-        user.is_anonymous = False
-        roles = self.appbuilder.sm.find_role('Admin')
-        user.roles = roles
-        self.assertEqual(self.security_manager.get_user_roles(user), roles)
-
-=======
     def test_update_and_verify_permission_role(self):
         role_name = 'Test_Role'
         self.security_manager.init_role(role_name, [], [])
@@ -138,7 +129,6 @@
         user.roles = roles
         self.assertEqual(self.security_manager.get_user_roles(user), roles)
 
->>>>>>> cb8b2a1d
     @mock.patch('airflow.www_rbac.security.AirflowSecurityManager.get_user_roles')
     def test_get_all_permissions_views(self, mock_get_user_roles):
         role_name = 'MyRole1'
