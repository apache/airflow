#
# Licensed to the Apache Software Foundation (ASF) under one
# or more contributor license agreements.  See the NOTICE file
# distributed with this work for additional information
# regarding copyright ownership.  The ASF licenses this file
# to you under the Apache License, Version 2.0 (the
# "License"); you may not use this file except in compliance
# with the License.  You may obtain a copy of the License at
#
#   http://www.apache.org/licenses/LICENSE-2.0
#
# Unless required by applicable law or agreed to in writing,
# software distributed under the License is distributed on an
# "AS IS" BASIS, WITHOUT WARRANTIES OR CONDITIONS OF ANY
# KIND, either express or implied.  See the License for the
# specific language governing permissions and limitations
# under the License.
from __future__ import annotations

import tempfile
from datetime import datetime
from unittest import mock

import pytest
import time_machine

from airflow.configuration import conf
from airflow.exceptions import AirflowException, DagRunAlreadyExists, TaskDeferred
from airflow.models.dag import DagModel
from airflow.models.dagrun import DagRun
from airflow.models.log import Log
from airflow.models.taskinstance import TaskInstance
from airflow.providers.standard.operators.trigger_dagrun import TriggerDagRunOperator
from airflow.providers.standard.triggers.external_task import DagStateTrigger
from airflow.utils import timezone
from airflow.utils.session import create_session
from airflow.utils.state import DagRunState, State, TaskInstanceState
from airflow.utils.types import DagRunType

from tests_common.test_utils.db import parse_and_sync_to_db
from tests_common.test_utils.version_compat import AIRFLOW_V_3_0_PLUS

pytestmark = pytest.mark.db_test

DEFAULT_DATE = datetime(2019, 1, 1, tzinfo=timezone.utc)
DEFAULT_RUN_ID = "testing_run_id"
TEST_DAG_ID = "testdag"
TRIGGERED_DAG_ID = "triggerdag"
DAG_SCRIPT = f"""\
from datetime import datetime
from airflow.models import DAG
from airflow.providers.standard.operators.empty import EmptyOperator

dag = DAG(
    dag_id='{TRIGGERED_DAG_ID}',
    schedule=None,
    start_date=datetime(2019, 1, 1),
)

task = EmptyOperator(task_id='test', dag=dag)
"""


class TestDagRunOperator:
    def setup_method(self):
        # Airflow relies on reading the DAG from disk when triggering it.
        # Therefore write a temp file holding the DAG to trigger.
        with tempfile.NamedTemporaryFile(mode="w", delete=False) as f:
            self._tmpfile = f.name
            f.write(DAG_SCRIPT)
            f.flush()
        self.f_name = f.name

        with create_session() as session:
            session.add(DagModel(dag_id=TRIGGERED_DAG_ID, fileloc=self._tmpfile))
            session.commit()

    def teardown_method(self):
        """Cleanup state after testing in DB."""
        with create_session() as session:
            session.query(Log).filter(Log.dag_id == TEST_DAG_ID).delete(synchronize_session=False)
            for dbmodel in [DagModel, DagRun, TaskInstance]:
                session.query(dbmodel).filter(dbmodel.dag_id.in_([TRIGGERED_DAG_ID, TEST_DAG_ID])).delete(
                    synchronize_session=False
                )

        # pathlib.Path(self._tmpfile).unlink()

    def assert_extra_link(self, triggered_dag_run, triggering_task, session):
        """Asserts whether the correct extra links url will be created."""
        triggering_ti = (
            session.query(TaskInstance)
            .filter_by(
                task_id=triggering_task.task_id,
                dag_id=triggering_task.dag_id,
            )
            .one()
        )

<<<<<<< HEAD
        if AIRFLOW_V_3_0_PLUS:
            base_url = conf.get_mandatory_value("api", "base_url").lower()
            expected_url = f"{base_url}/dags/{triggered_dag_run.dag_id}/runs/{triggered_dag_run.run_id}"

            link = triggering_task.operator_extra_links[0].get_link(
                operator=triggering_task, ti_key=triggering_ti.key
            )

            assert link == expected_url, f"Expected {expected_url}, but got {link}"
        else:
            with mock.patch(
                "airflow.providers.standard.operators.trigger_dagrun.build_airflow_url_with_query"
            ) as mock_build_url:
                # This is equivalent of a task run calling this and pushing to xcom
                triggering_task.operator_extra_links[0].get_link(
                    operator=triggering_task, ti_key=triggering_ti.key
                )
                assert mock_build_url.called
            args, _ = mock_build_url.call_args
            expected_args = {
                "dag_id": triggered_dag_run.dag_id,
                "dag_run_id": triggered_dag_run.run_id,
            }
            assert expected_args in args
=======
        # This is equivalent of a task run calling this and pushing to xcom
        url = triggering_task.operator_extra_links[0].get_link(
            operator=triggering_task, ti_key=triggering_ti.key
        )
        expected_url = (
            f"http://localhost:9091/webapp/dags/{triggered_dag_run.dag_id}/runs/{triggered_dag_run.run_id}"
        )
        assert url == expected_url
>>>>>>> 74206fc1

    def test_trigger_dagrun(self, dag_maker):
        """Test TriggerDagRunOperator."""
        with time_machine.travel("2025-02-18T08:04:46Z", tick=False):
            with dag_maker(
                TEST_DAG_ID, default_args={"owner": "airflow", "start_date": DEFAULT_DATE}, serialized=True
            ):
                task = TriggerDagRunOperator(task_id="test_task", trigger_dag_id=TRIGGERED_DAG_ID)
            dag_maker.sync_dagbag_to_db()
            parse_and_sync_to_db(self.f_name)
            dag_maker.create_dagrun()
            task.run(start_date=DEFAULT_DATE, end_date=DEFAULT_DATE, ignore_ti_state=True)

            dagrun = dag_maker.session.query(DagRun).filter(DagRun.dag_id == TRIGGERED_DAG_ID).one()
            assert dagrun.run_type == DagRunType.MANUAL
            actual_run_id = dagrun.run_id.rsplit("_", 1)[0]

            expected_run_id = DagRun.generate_run_id(
                run_type=DagRunType.MANUAL, run_after=timezone.utcnow()
            ).rsplit("_", 1)[0]

            assert actual_run_id == expected_run_id

            self.assert_extra_link(dagrun, task, dag_maker.session)

    def test_trigger_dagrun_custom_run_id(self, dag_maker):
        with dag_maker(
            TEST_DAG_ID, default_args={"owner": "airflow", "start_date": DEFAULT_DATE}, serialized=True
        ):
            task = TriggerDagRunOperator(
                task_id="test_task",
                trigger_dag_id=TRIGGERED_DAG_ID,
                trigger_run_id="custom_run_id",
            )
        dag_maker.sync_dagbag_to_db()
        parse_and_sync_to_db(self.f_name)
        dag_maker.create_dagrun()
        task.run(start_date=DEFAULT_DATE, end_date=DEFAULT_DATE)

        with create_session() as session:
            dagruns = session.query(DagRun).filter(DagRun.dag_id == TRIGGERED_DAG_ID).all()
            assert len(dagruns) == 1
            assert dagruns[0].run_id == "custom_run_id"

    def test_trigger_dagrun_with_logical_date(self, dag_maker):
        """Test TriggerDagRunOperator with custom logical_date."""
        custom_logical_date = timezone.datetime(2021, 1, 2, 3, 4, 5)
        with dag_maker(
            TEST_DAG_ID, default_args={"owner": "airflow", "start_date": DEFAULT_DATE}, serialized=True
        ):
            task = TriggerDagRunOperator(
                task_id="test_trigger_dagrun_with_logical_date",
                trigger_dag_id=TRIGGERED_DAG_ID,
                logical_date=custom_logical_date,
            )
        dag_maker.sync_dagbag_to_db()
        parse_and_sync_to_db(self.f_name)
        dag_maker.create_dagrun()
        task.run(start_date=DEFAULT_DATE, end_date=DEFAULT_DATE, ignore_ti_state=True)

        with create_session() as session:
            dagrun = session.query(DagRun).filter(DagRun.dag_id == TRIGGERED_DAG_ID).one()
            assert dagrun.run_type == DagRunType.MANUAL
            assert dagrun.logical_date == custom_logical_date
            assert dagrun.run_id == DagRun.generate_run_id(
                run_type=DagRunType.MANUAL, logical_date=custom_logical_date, run_after=custom_logical_date
            )
            self.assert_extra_link(dagrun, task, session)

    def test_trigger_dagrun_twice(self, dag_maker):
        """Test TriggerDagRunOperator with custom logical_date."""
        utc_now = timezone.utcnow()
        run_id = f"manual__{utc_now.isoformat()}"
        with dag_maker(
            TEST_DAG_ID, default_args={"owner": "airflow", "start_date": DEFAULT_DATE}, serialized=True
        ):
            task = TriggerDagRunOperator(
                task_id="test_trigger_dagrun_with_logical_date",
                trigger_dag_id=TRIGGERED_DAG_ID,
                trigger_run_id=run_id,
                logical_date=utc_now,
                poke_interval=1,
                reset_dag_run=True,
                wait_for_completion=True,
            )
        dag_maker.sync_dagbag_to_db()
        parse_and_sync_to_db(self.f_name)
        dag_maker.create_dagrun()
        dag_run = DagRun(
            dag_id=TRIGGERED_DAG_ID,
            logical_date=utc_now,
            data_interval=(utc_now, utc_now),
            run_after=utc_now,
            state=State.SUCCESS,
            run_type="manual",
            run_id=run_id,
        )
        dag_maker.session.add(dag_run)
        dag_maker.session.commit()
        task.run(start_date=DEFAULT_DATE, end_date=DEFAULT_DATE, ignore_ti_state=True)

        dagruns = dag_maker.session.query(DagRun).filter(DagRun.dag_id == TRIGGERED_DAG_ID).all()
        assert len(dagruns) == 1
        triggered_dag_run = dagruns[0]
        assert triggered_dag_run.run_type == DagRunType.MANUAL
        assert triggered_dag_run.logical_date == utc_now
        self.assert_extra_link(triggered_dag_run, task, dag_maker.session)

    def test_trigger_dagrun_with_scheduled_dag_run(self, dag_maker):
        """Test TriggerDagRunOperator with custom logical_date and scheduled dag_run."""
        utc_now = timezone.utcnow()
        run_id = f"scheduled__{utc_now.isoformat()}"
        with dag_maker(
            TEST_DAG_ID, default_args={"owner": "airflow", "start_date": DEFAULT_DATE}, serialized=True
        ):
            task = TriggerDagRunOperator(
                task_id="test_trigger_dagrun_with_logical_date",
                trigger_dag_id=TRIGGERED_DAG_ID,
                trigger_run_id=run_id,
                logical_date=utc_now,
                poke_interval=1,
                reset_dag_run=True,
                wait_for_completion=True,
            )
        dag_maker.sync_dagbag_to_db()
        parse_and_sync_to_db(self.f_name)
        dag_maker.create_dagrun()
        run_id = f"scheduled__{utc_now.isoformat()}"
        dag_run = DagRun(
            dag_id=TRIGGERED_DAG_ID,
            logical_date=utc_now,
            data_interval=(utc_now, utc_now),
            run_after=utc_now,
            state=State.SUCCESS,
            run_type="scheduled",
            run_id=run_id,
        )
        dag_maker.session.add(dag_run)
        dag_maker.session.commit()
        task.run(start_date=DEFAULT_DATE, end_date=DEFAULT_DATE, ignore_ti_state=True)

        dagruns = dag_maker.session.query(DagRun).filter(DagRun.dag_id == TRIGGERED_DAG_ID).all()
        assert len(dagruns) == 1
        triggered_dag_run = dagruns[0]
        assert triggered_dag_run.logical_date == utc_now
        self.assert_extra_link(triggered_dag_run, task, dag_maker.session)

    def test_trigger_dagrun_with_templated_logical_date(self, dag_maker):
        """Test TriggerDagRunOperator with templated logical_date."""
        with dag_maker(
            TEST_DAG_ID, default_args={"owner": "airflow", "start_date": DEFAULT_DATE}, serialized=True
        ):
            task = TriggerDagRunOperator(
                task_id="test_trigger_dagrun_with_str_logical_date",
                trigger_dag_id=TRIGGERED_DAG_ID,
                logical_date="{{ logical_date }}",
            )
        dag_maker.sync_dagbag_to_db()
        parse_and_sync_to_db(self.f_name)
        dag_maker.create_dagrun()
        task.run(start_date=DEFAULT_DATE, end_date=DEFAULT_DATE, ignore_ti_state=True)

        with create_session() as session:
            dagruns = session.query(DagRun).filter(DagRun.dag_id == TRIGGERED_DAG_ID).all()
            assert len(dagruns) == 1
            triggered_dag_run = dagruns[0]
            assert triggered_dag_run.run_type == DagRunType.MANUAL
            assert triggered_dag_run.logical_date == DEFAULT_DATE
            self.assert_extra_link(triggered_dag_run, task, session)

    def test_trigger_dagrun_with_templated_trigger_dag_id(self, dag_maker):
        """Test TriggerDagRunOperator with templated trigger dag id."""
        with dag_maker(
            TEST_DAG_ID, default_args={"owner": "airflow", "start_date": DEFAULT_DATE}, serialized=True
        ):
            task = TriggerDagRunOperator(
                task_id="__".join(["test_trigger_dagrun_with_templated_trigger_dag_id", TRIGGERED_DAG_ID]),
                trigger_dag_id="{{ ti.task_id.rsplit('.', 1)[-1].split('__')[-1] }}",
            )
        dag_maker.sync_dagbag_to_db()
        parse_and_sync_to_db(self.f_name)
        dag_maker.create_dagrun()
        task.run(start_date=DEFAULT_DATE, end_date=DEFAULT_DATE, ignore_ti_state=True)

        with create_session() as session:
            dagruns = session.query(DagRun).filter(DagRun.dag_id == TRIGGERED_DAG_ID).all()
            assert len(dagruns) == 1
            triggered_dag_run = dagruns[0]
            assert triggered_dag_run.run_type == DagRunType.MANUAL
            assert triggered_dag_run.dag_id == TRIGGERED_DAG_ID
            self.assert_extra_link(triggered_dag_run, task, session)

    def test_trigger_dagrun_operator_conf(self, dag_maker):
        """Test passing conf to the triggered DagRun."""
        with dag_maker(
            TEST_DAG_ID, default_args={"owner": "airflow", "start_date": DEFAULT_DATE}, serialized=True
        ):
            task = TriggerDagRunOperator(
                task_id="test_trigger_dagrun_with_str_logical_date",
                trigger_dag_id=TRIGGERED_DAG_ID,
                conf={"foo": "bar"},
            )
        dag_maker.sync_dagbag_to_db()
        parse_and_sync_to_db(self.f_name)
        dag_maker.create_dagrun()
        task.run(start_date=DEFAULT_DATE, end_date=DEFAULT_DATE, ignore_ti_state=True)

        with create_session() as session:
            dagruns = session.query(DagRun).filter(DagRun.dag_id == TRIGGERED_DAG_ID).all()
            assert len(dagruns) == 1
            assert dagruns[0].conf == {"foo": "bar"}

    def test_trigger_dagrun_operator_templated_invalid_conf(self, dag_maker):
        """Test passing a conf that is not JSON Serializable raise error."""
        with dag_maker(
            TEST_DAG_ID, default_args={"owner": "airflow", "start_date": DEFAULT_DATE}, serialized=True
        ):
            task = TriggerDagRunOperator(
                task_id="test_trigger_dagrun_with_invalid_conf",
                trigger_dag_id=TRIGGERED_DAG_ID,
                conf={"foo": "{{ dag.dag_id }}", "datetime": timezone.utcnow()},
            )
        dag_maker.sync_dagbag_to_db()
        parse_and_sync_to_db(self.f_name)
        dag_maker.create_dagrun()
        with pytest.raises(AirflowException, match="^conf parameter should be JSON Serializable$"):
            task.run(start_date=DEFAULT_DATE, end_date=DEFAULT_DATE)

    def test_trigger_dagrun_operator_templated_conf(self, dag_maker):
        """Test passing a templated conf to the triggered DagRun."""
        with dag_maker(
            TEST_DAG_ID, default_args={"owner": "airflow", "start_date": DEFAULT_DATE}, serialized=True
        ):
            task = TriggerDagRunOperator(
                task_id="test_trigger_dagrun_with_str_logical_date",
                trigger_dag_id=TRIGGERED_DAG_ID,
                conf={"foo": "{{ dag.dag_id }}"},
            )
        dag_maker.sync_dagbag_to_db()
        parse_and_sync_to_db(self.f_name)
        dag_maker.create_dagrun()
        task.run(start_date=DEFAULT_DATE, end_date=DEFAULT_DATE, ignore_ti_state=True)

        with create_session() as session:
            dagruns = session.query(DagRun).filter(DagRun.dag_id == TRIGGERED_DAG_ID).all()
            assert len(dagruns) == 1
            assert dagruns[0].conf == {"foo": TEST_DAG_ID}

    def test_trigger_dagrun_with_reset_dag_run_false(self, dag_maker):
        """Test TriggerDagRunOperator without reset_dag_run."""
        logical_date = DEFAULT_DATE
        with dag_maker(
            TEST_DAG_ID, default_args={"owner": "airflow", "start_date": DEFAULT_DATE}, serialized=True
        ):
            task = TriggerDagRunOperator(
                task_id="test_task",
                trigger_dag_id=TRIGGERED_DAG_ID,
                trigger_run_id=None,
                logical_date=None,
                reset_dag_run=False,
            )
        dag_maker.sync_dagbag_to_db()
        parse_and_sync_to_db(self.f_name)
        dag_maker.create_dagrun()
        task.run(start_date=logical_date, end_date=logical_date, ignore_ti_state=True)
        task.run(start_date=logical_date, end_date=logical_date, ignore_ti_state=True)

        with create_session() as session:
            dagruns = session.query(DagRun).filter(DagRun.dag_id == TRIGGERED_DAG_ID).all()
            assert len(dagruns) == 2

    @pytest.mark.parametrize(
        "trigger_run_id, trigger_logical_date",
        [
            (None, DEFAULT_DATE),
            ("dummy_run_id", None),
            ("dummy_run_id", DEFAULT_DATE),
        ],
    )
    def test_trigger_dagrun_with_reset_dag_run_false_fail(
        self, trigger_run_id, trigger_logical_date, dag_maker
    ):
        """Test TriggerDagRunOperator without reset_dag_run but triggered dag fails."""
        logical_date = DEFAULT_DATE
        with dag_maker(
            TEST_DAG_ID, default_args={"owner": "airflow", "start_date": DEFAULT_DATE}, serialized=True
        ):
            task = TriggerDagRunOperator(
                task_id="test_task",
                trigger_dag_id=TRIGGERED_DAG_ID,
                trigger_run_id=trigger_run_id,
                logical_date=trigger_logical_date,
                reset_dag_run=False,
            )
        dag_maker.sync_dagbag_to_db()
        parse_and_sync_to_db(self.f_name)
        dag_maker.create_dagrun()
        task.run(start_date=logical_date, end_date=logical_date, ignore_ti_state=True)

        with pytest.raises(DagRunAlreadyExists):
            task.run(start_date=logical_date, end_date=logical_date, ignore_ti_state=True)

    def test_trigger_dagrun_with_skip_when_already_exists(self, dag_maker):
        """Test TriggerDagRunOperator with skip_when_already_exists."""
        logical_date = DEFAULT_DATE
        with dag_maker(
            TEST_DAG_ID, default_args={"owner": "airflow", "start_date": DEFAULT_DATE}, serialized=True
        ):
            task = TriggerDagRunOperator(
                task_id="test_task",
                trigger_dag_id=TRIGGERED_DAG_ID,
                trigger_run_id="dummy_run_id",
                reset_dag_run=False,
                skip_when_already_exists=True,
            )
        dag_maker.sync_dagbag_to_db()
        parse_and_sync_to_db(self.f_name)
        dr: DagRun = dag_maker.create_dagrun()
        task.run(start_date=logical_date, end_date=logical_date, ignore_ti_state=True)
        assert dr.get_task_instance("test_task").state == TaskInstanceState.SUCCESS
        task.run(start_date=logical_date, end_date=logical_date, ignore_ti_state=True)
        assert dr.get_task_instance("test_task").state == TaskInstanceState.SKIPPED

    @pytest.mark.parametrize(
        "trigger_run_id, trigger_logical_date, expected_dagruns_count",
        [
            (None, DEFAULT_DATE, 1),
            (None, None, 2),
            ("dummy_run_id", DEFAULT_DATE, 1),
            ("dummy_run_id", None, 1),
        ],
    )
    def test_trigger_dagrun_with_reset_dag_run_true(
        self, trigger_run_id, trigger_logical_date, expected_dagruns_count, dag_maker
    ):
        """Test TriggerDagRunOperator with reset_dag_run."""
        logical_date = DEFAULT_DATE
        with dag_maker(
            TEST_DAG_ID, default_args={"owner": "airflow", "start_date": DEFAULT_DATE}, serialized=True
        ):
            task = TriggerDagRunOperator(
                task_id="test_task",
                trigger_dag_id=TRIGGERED_DAG_ID,
                trigger_run_id=trigger_run_id,
                logical_date=trigger_logical_date,
                reset_dag_run=True,
            )
        dag_maker.sync_dagbag_to_db()
        parse_and_sync_to_db(self.f_name)
        dag_maker.create_dagrun()
        task.run(start_date=logical_date, end_date=logical_date, ignore_ti_state=True)
        task.run(start_date=logical_date, end_date=logical_date, ignore_ti_state=True)

        with create_session() as session:
            dag_runs = session.query(DagRun).filter(DagRun.dag_id == TRIGGERED_DAG_ID).all()
            assert len(dag_runs) == expected_dagruns_count
            assert dag_runs[0].run_type == DagRunType.MANUAL

    def test_trigger_dagrun_with_wait_for_completion_true(self, dag_maker):
        """Test TriggerDagRunOperator with wait_for_completion."""
        logical_date = DEFAULT_DATE
        with dag_maker(
            TEST_DAG_ID, default_args={"owner": "airflow", "start_date": DEFAULT_DATE}, serialized=True
        ):
            task = TriggerDagRunOperator(
                task_id="test_task",
                trigger_dag_id=TRIGGERED_DAG_ID,
                logical_date=logical_date,
                wait_for_completion=True,
                poke_interval=10,
                allowed_states=[State.QUEUED],
            )
        dag_maker.sync_dagbag_to_db()
        parse_and_sync_to_db(self.f_name)
        dag_maker.create_dagrun()
        task.run(start_date=logical_date, end_date=logical_date)

        with create_session() as session:
            dagruns = session.query(DagRun).filter(DagRun.dag_id == TRIGGERED_DAG_ID).all()
            assert len(dagruns) == 1

    def test_trigger_dagrun_with_wait_for_completion_true_fail(self, dag_maker):
        """Test TriggerDagRunOperator with wait_for_completion but triggered dag fails."""
        logical_date = DEFAULT_DATE
        with dag_maker(
            TEST_DAG_ID, default_args={"owner": "airflow", "start_date": DEFAULT_DATE}, serialized=True
        ):
            task = TriggerDagRunOperator(
                task_id="test_task",
                trigger_dag_id=TRIGGERED_DAG_ID,
                logical_date=logical_date,
                wait_for_completion=True,
                poke_interval=10,
                failed_states=[State.QUEUED],
            )
        dag_maker.sync_dagbag_to_db()
        parse_and_sync_to_db(self.f_name)
        dag_maker.create_dagrun()
        with pytest.raises(AirflowException):
            task.run(start_date=logical_date, end_date=logical_date)

    def test_trigger_dagrun_triggering_itself(self, dag_maker):
        """Test TriggerDagRunOperator that triggers itself"""
        logical_date = DEFAULT_DATE
        with dag_maker(
            TEST_DAG_ID, default_args={"owner": "airflow", "start_date": DEFAULT_DATE}, serialized=True
        ):
            task = TriggerDagRunOperator(
                task_id="test_task",
                trigger_dag_id=TEST_DAG_ID,
                logical_date=timezone.utcnow(),
            )
        dag_maker.sync_dagbag_to_db()
        parse_and_sync_to_db(self.f_name)
        dag_maker.create_dagrun()
        task.run(start_date=logical_date, end_date=logical_date)

        dagruns = (
            dag_maker.session.query(DagRun)
            .filter(DagRun.dag_id == TEST_DAG_ID)
            .order_by(DagRun.logical_date)
            .all()
        )
        assert len(dagruns) == 2
        triggered_dag_run = dagruns[1]
        assert triggered_dag_run.state == State.QUEUED

    def test_trigger_dagrun_with_wait_for_completion_true_defer_false(self, dag_maker):
        """Test TriggerDagRunOperator with wait_for_completion."""
        logical_date = DEFAULT_DATE
        with dag_maker(
            TEST_DAG_ID, default_args={"owner": "airflow", "start_date": DEFAULT_DATE}, serialized=True
        ):
            task = TriggerDagRunOperator(
                task_id="test_task",
                trigger_dag_id=TRIGGERED_DAG_ID,
                logical_date=logical_date,
                wait_for_completion=True,
                poke_interval=10,
                allowed_states=[State.QUEUED],
                deferrable=False,
            )
        dag_maker.sync_dagbag_to_db()
        parse_and_sync_to_db(self.f_name)
        dag_maker.create_dagrun()
        task.run(start_date=logical_date, end_date=logical_date)

        with create_session() as session:
            dagruns = session.query(DagRun).filter(DagRun.dag_id == TRIGGERED_DAG_ID).all()
            assert len(dagruns) == 1

    def test_trigger_dagrun_with_wait_for_completion_true_defer_true(self, dag_maker):
        """Test TriggerDagRunOperator with wait_for_completion."""
        logical_date = DEFAULT_DATE
        with dag_maker(
            TEST_DAG_ID, default_args={"owner": "airflow", "start_date": DEFAULT_DATE}, serialized=True
        ):
            task = TriggerDagRunOperator(
                task_id="test_task",
                trigger_dag_id=TRIGGERED_DAG_ID,
                logical_date=logical_date,
                wait_for_completion=True,
                poke_interval=10,
                allowed_states=[State.QUEUED],
                deferrable=True,
                trigger_run_id=DEFAULT_RUN_ID,
            )
        dag_maker.sync_dagbag_to_db()
        parse_and_sync_to_db(self.f_name)
        dag_maker.create_dagrun()

        task.run(start_date=logical_date, end_date=logical_date)

        with create_session() as session:
            dagruns = session.query(DagRun).filter(DagRun.dag_id == TRIGGERED_DAG_ID).all()
            assert len(dagruns) == 1
        trigger = DagStateTrigger(
            dag_id="down_stream",
            run_ids=[DEFAULT_RUN_ID],
            poll_interval=20,
            states=["success", "failed"],
        )

        task.execute_complete(context={}, event=trigger.serialize())

    def test_trigger_dagrun_with_wait_for_completion_true_defer_true_failure(self, dag_maker):
        """Test TriggerDagRunOperator wait_for_completion dag run in non defined state."""
        logical_date = DEFAULT_DATE
        with dag_maker(
            TEST_DAG_ID, default_args={"owner": "airflow", "start_date": DEFAULT_DATE}, serialized=True
        ):
            task = TriggerDagRunOperator(
                task_id="test_task",
                trigger_dag_id=TRIGGERED_DAG_ID,
                logical_date=logical_date,
                wait_for_completion=True,
                poke_interval=10,
                allowed_states=[State.SUCCESS],
                deferrable=True,
                trigger_run_id=DEFAULT_RUN_ID,
            )
        dag_maker.sync_dagbag_to_db()
        parse_and_sync_to_db(self.f_name)
        dag_maker.create_dagrun()

        task.run(start_date=logical_date, end_date=logical_date)

        with create_session() as session:
            dagruns = session.query(DagRun).filter(DagRun.dag_id == TRIGGERED_DAG_ID).all()
            assert len(dagruns) == 1

        trigger = DagStateTrigger(
            dag_id="down_stream",
            run_ids=[DEFAULT_RUN_ID],
            poll_interval=20,
            states=["success", "failed"],
        )
        with pytest.raises(AirflowException, match="which is not in"):
            task.execute_complete(
                context={},
                event=trigger.serialize(),
            )

    def test_trigger_dagrun_with_wait_for_completion_true_defer_true_failure_2(self, dag_maker):
        """Test TriggerDagRunOperator  wait_for_completion dag run in failed state."""
        logical_date = DEFAULT_DATE
        with dag_maker(
            TEST_DAG_ID, default_args={"owner": "airflow", "start_date": DEFAULT_DATE}, serialized=True
        ):
            task = TriggerDagRunOperator(
                task_id="test_task",
                trigger_dag_id=TRIGGERED_DAG_ID,
                logical_date=logical_date,
                wait_for_completion=True,
                poke_interval=10,
                allowed_states=[State.SUCCESS],
                failed_states=[State.QUEUED],
                deferrable=True,
                trigger_run_id=DEFAULT_RUN_ID,
            )
        dag_maker.sync_dagbag_to_db()
        parse_and_sync_to_db(self.f_name)
        dag_maker.create_dagrun()

        task.run(start_date=logical_date, end_date=logical_date)

        with create_session() as session:
            dagruns = session.query(DagRun).filter(DagRun.dag_id == TRIGGERED_DAG_ID).all()
            assert len(dagruns) == 1

        trigger = DagStateTrigger(
            dag_id="down_stream",
            run_ids=[DEFAULT_RUN_ID],
            poll_interval=20,
            states=["success", "failed"],
        )

        with pytest.raises(AirflowException, match="failed with failed state"):
            task.execute_complete(context={}, event=trigger.serialize())

    @pytest.mark.parametrize(
        argnames=["trigger_logical_date"],
        argvalues=[
            pytest.param(DEFAULT_DATE, id=f"logical_date={DEFAULT_DATE}"),
            pytest.param(None, id="logical_date=None"),
        ],
    )
    def test_dagstatetrigger_run_id(self, trigger_logical_date, dag_maker):
        """Ensure that the DagStateTrigger is called with the triggered DAG's run id."""
        with dag_maker(
            TEST_DAG_ID, default_args={"owner": "airflow", "start_date": DEFAULT_DATE}, serialized=True
        ):
            task = TriggerDagRunOperator(
                task_id="test_task",
                trigger_dag_id=TRIGGERED_DAG_ID,
                logical_date=trigger_logical_date,
                wait_for_completion=True,
                poke_interval=5,
                allowed_states=[DagRunState.QUEUED],
                deferrable=True,
            )
        dag_maker.sync_dagbag_to_db()
        parse_and_sync_to_db(self.f_name)
        dag_maker.create_dagrun()

        mock_task_defer = mock.MagicMock(side_effect=task.defer)
        with mock.patch.object(TriggerDagRunOperator, "defer", mock_task_defer), pytest.raises(TaskDeferred):
            task.execute({"task_instance": mock.MagicMock()})

        with create_session() as session:
            dagruns = session.query(DagRun).filter(DagRun.dag_id == TRIGGERED_DAG_ID).all()
            assert len(dagruns) == 1

        assert mock_task_defer.call_args_list[0].kwargs["trigger"].run_ids == [dagruns[0].run_id]

    def test_dagstatetrigger_run_id_with_clear_and_reset(self, dag_maker):
        """Check DagStateTrigger is called with the triggered DAG's run_id on subsequent defers."""
        with dag_maker(
            TEST_DAG_ID, default_args={"owner": "airflow", "start_date": DEFAULT_DATE}, serialized=True
        ):
            task = TriggerDagRunOperator(
                task_id="test_task",
                trigger_dag_id=TRIGGERED_DAG_ID,
                trigger_run_id="custom_run_id",
                wait_for_completion=True,
                poke_interval=5,
                allowed_states=[DagRunState.QUEUED],
                deferrable=True,
                reset_dag_run=True,
            )
        dag_maker.sync_dagbag_to_db()
        parse_and_sync_to_db(self.f_name)
        dag_maker.create_dagrun()

        mock_task_defer = mock.MagicMock(side_effect=task.defer)
        with mock.patch.object(TriggerDagRunOperator, "defer", mock_task_defer), pytest.raises(TaskDeferred):
            task.execute({"task_instance": mock.MagicMock()})

        with create_session() as session:
            dagruns = session.query(DagRun).filter(DagRun.dag_id == TRIGGERED_DAG_ID).all()
            run_id = dagruns[0].run_id
            assert len(dagruns) == 1

        assert mock_task_defer.call_args_list[0].kwargs["trigger"].run_ids == [run_id]

        # Simulate the TriggerDagRunOperator task being cleared (aka executed again). A DagRunAlreadyExists
        # exception should be raised because of the previous DAG run.
        with (
            mock.patch.object(TriggerDagRunOperator, "defer", mock_task_defer),
            pytest.raises((DagRunAlreadyExists, TaskDeferred)),
        ):
            task.execute({"task_instance": mock.MagicMock()})

        # Still only one DAG run should exist for the triggered DAG since the DAG will be cleared since the
        # TriggerDagRunOperator task is configured with `reset_dag_run=True`.
        with create_session() as session:
            dagruns = session.query(DagRun).filter(DagRun.dag_id == TRIGGERED_DAG_ID).all()
            assert len(dagruns) == 1

        # The second DagStateTrigger call should still use the original `logical_date` value.
        assert mock_task_defer.call_args_list[1].kwargs["trigger"].run_ids == [run_id]

    def test_trigger_dagrun_with_no_failed_state(self, dag_maker):
        logical_date = DEFAULT_DATE
        with dag_maker(
            TEST_DAG_ID, default_args={"owner": "airflow", "start_date": DEFAULT_DATE}, serialized=True
        ):
            task = TriggerDagRunOperator(
                task_id="test_task",
                trigger_dag_id=TRIGGERED_DAG_ID,
                logical_date=logical_date,
                wait_for_completion=True,
                poke_interval=10,
                failed_states=[],
            )
        dag_maker.sync_dagbag_to_db()
        parse_and_sync_to_db(self.f_name)
        dag_maker.create_dagrun()

        assert task.failed_states == []<|MERGE_RESOLUTION|>--- conflicted
+++ resolved
@@ -97,7 +97,6 @@
             .one()
         )
 
-<<<<<<< HEAD
         if AIRFLOW_V_3_0_PLUS:
             base_url = conf.get_mandatory_value("api", "base_url").lower()
             expected_url = f"{base_url}/dags/{triggered_dag_run.dag_id}/runs/{triggered_dag_run.run_id}"
@@ -122,7 +121,6 @@
                 "dag_run_id": triggered_dag_run.run_id,
             }
             assert expected_args in args
-=======
         # This is equivalent of a task run calling this and pushing to xcom
         url = triggering_task.operator_extra_links[0].get_link(
             operator=triggering_task, ti_key=triggering_ti.key
@@ -131,7 +129,6 @@
             f"http://localhost:9091/webapp/dags/{triggered_dag_run.dag_id}/runs/{triggered_dag_run.run_id}"
         )
         assert url == expected_url
->>>>>>> 74206fc1
 
     def test_trigger_dagrun(self, dag_maker):
         """Test TriggerDagRunOperator."""
