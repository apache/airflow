# -*- coding: utf-8 -*-
#
# Licensed to the Apache Software Foundation (ASF) under one
# or more contributor license agreements.  See the NOTICE file
# distributed with this work for additional information
# regarding copyright ownership.  The ASF licenses this file
# to you under the Apache License, Version 2.0 (the
# "License"); you may not use this file except in compliance
# with the License.  You may obtain a copy of the License at
#
#   http://www.apache.org/licenses/LICENSE-2.0
#
# Unless required by applicable law or agreed to in writing,
# software distributed under the License is distributed on an
# "AS IS" BASIS, WITHOUT WARRANTIES OR CONDITIONS OF ANY
# KIND, either express or implied.  See the License for the
# specific language governing permissions and limitations
# under the License.

import copy
import logging
import os
import unittest
from collections import namedtuple
from datetime import date, timedelta

from airflow.exceptions import AirflowException
from airflow.models import DAG, DagRun, TaskInstance as TI
from airflow.operators.dummy_operator import DummyOperator
from airflow.operators.python_operator import BranchPythonOperator, PythonOperator, ShortCircuitOperator
from airflow.utils import timezone
from airflow.utils.db import create_session
from airflow.utils.state import State

DEFAULT_DATE = timezone.datetime(2016, 1, 1)
END_DATE = timezone.datetime(2016, 1, 2)
INTERVAL = timedelta(hours=12)
FROZEN_NOW = timezone.datetime(2016, 1, 2, 12, 1, 1)

TI_CONTEXT_ENV_VARS = ['AIRFLOW_CTX_DAG_ID',
                       'AIRFLOW_CTX_TASK_ID',
                       'AIRFLOW_CTX_EXECUTION_DATE',
                       'AIRFLOW_CTX_DAG_RUN_ID']


class Call:
    def __init__(self, *args, **kwargs):
        self.args = args
        self.kwargs = kwargs


def build_recording_function(calls_collection):
    """
    We can not use a Mock instance as a PythonOperator callable function or some tests fail with a
    TypeError: Object of type Mock is not JSON serializable
    Then using this custom function recording custom Call objects for further testing
    (replacing Mock.assert_called_with assertion method)
    """
    def recording_function(*args):
        calls_collection.append(Call(*args))
    return recording_function


class TestPythonOperator(unittest.TestCase):
    @classmethod
    def setUpClass(cls):
        super().setUpClass()

        with create_session() as session:
            session.query(DagRun).delete()
            session.query(TI).delete()

    def setUp(self):
        super().setUp()
        self.dag = DAG(
            'test_dag',
            default_args={
                'owner': 'airflow',
                'start_date': DEFAULT_DATE},
            schedule_interval=INTERVAL)
        self.addCleanup(self.dag.clear)
        self.clear_run()
        self.addCleanup(self.clear_run)

    def tearDown(self):
        super().tearDown()

        with create_session() as session:
            session.query(DagRun).delete()
            session.query(TI).delete()

        for var in TI_CONTEXT_ENV_VARS:
            if var in os.environ:
                del os.environ[var]

    def do_run(self):
        self.run = True

    def clear_run(self):
        self.run = False

    def is_run(self):
        return self.run

    def test_python_operator_run(self):
        """Tests that the python callable is invoked on task run."""
        task = PythonOperator(
            python_callable=self.do_run,
            task_id='python_operator',
            dag=self.dag)
        self.assertFalse(self.is_run())
        task.run(start_date=DEFAULT_DATE, end_date=DEFAULT_DATE)
        self.assertTrue(self.is_run())

    def test_python_operator_python_callable_is_callable(self):
        """Tests that PythonOperator will only instantiate if
        the python_callable argument is callable."""
        not_callable = {}
        with self.assertRaises(AirflowException):
            PythonOperator(
                python_callable=not_callable,
                task_id='python_operator',
                dag=self.dag)
        not_callable = None
        with self.assertRaises(AirflowException):
            PythonOperator(
                python_callable=not_callable,
                task_id='python_operator',
                dag=self.dag)

    def _assert_calls_equal(self, first, second):
        self.assertIsInstance(first, Call)
        self.assertIsInstance(second, Call)
        self.assertTupleEqual(first.args, second.args)

    def test_python_callable_arguments_are_templatized(self):
        """Test PythonOperator op_args are templatized"""
        recorded_calls = []

        # Create a named tuple and ensure it is still preserved
        # after the rendering is done
        Named = namedtuple('Named', ['var1', 'var2'])
        named_tuple = Named('{{ ds }}', 'unchanged')

        task = PythonOperator(
            task_id='python_operator',
            # a Mock instance cannot be used as a callable function or test fails with a
            # TypeError: Object of type Mock is not JSON serializable
            python_callable=build_recording_function(recorded_calls),
            op_args=[
                4,
                date(2019, 1, 1),
                "dag {{dag.dag_id}} ran on {{ds}}.",
                named_tuple
            ],
            dag=self.dag)

        self.dag.create_dagrun(
            run_id='manual__' + DEFAULT_DATE.isoformat(),
            execution_date=DEFAULT_DATE,
            start_date=DEFAULT_DATE,
            state=State.RUNNING
        )
        task.run(start_date=DEFAULT_DATE, end_date=DEFAULT_DATE)

        ds_templated = DEFAULT_DATE.date().isoformat()
        self.assertEqual(1, len(recorded_calls))
        self._assert_calls_equal(
            recorded_calls[0],
            Call(4,
                 date(2019, 1, 1),
                 "dag {} ran on {}.".format(self.dag.dag_id, ds_templated),
                 Named(ds_templated, 'unchanged'))
        )

    def test_python_callable_keyword_arguments_are_templatized(self):
        """Test PythonOperator op_kwargs are templatized"""
        recorded_calls = []

        task = PythonOperator(
            task_id='python_operator',
            # a Mock instance cannot be used as a callable function or test fails with a
            # TypeError: Object of type Mock is not JSON serializable
            python_callable=build_recording_function(recorded_calls),
            op_kwargs={
                'an_int': 4,
                'a_date': date(2019, 1, 1),
                'a_templated_string': "dag {{dag.dag_id}} ran on {{ds}}."
            },
            dag=self.dag)

        self.dag.create_dagrun(
            run_id='manual__' + DEFAULT_DATE.isoformat(),
            execution_date=DEFAULT_DATE,
            start_date=DEFAULT_DATE,
            state=State.RUNNING
        )
        task.run(start_date=DEFAULT_DATE, end_date=DEFAULT_DATE)

        self.assertEqual(1, len(recorded_calls))
        self._assert_calls_equal(
            recorded_calls[0],
            Call(an_int=4,
                 a_date=date(2019, 1, 1),
                 a_templated_string="dag {} ran on {}.".format(
                     self.dag.dag_id, DEFAULT_DATE.date().isoformat()))
        )

    def test_python_operator_shallow_copy_attr(self):
        not_callable = lambda x: x
        original_task = PythonOperator(
            python_callable=not_callable,
            task_id='python_operator',
            op_kwargs={'certain_attrs': ''},
            dag=self.dag
        )
        new_task = copy.deepcopy(original_task)
        # shallow copy op_kwargs
        self.assertEqual(id(original_task.op_kwargs['certain_attrs']),
                         id(new_task.op_kwargs['certain_attrs']))
        # shallow copy python_callable
        self.assertEqual(id(original_task.python_callable),
                         id(new_task.python_callable))

    def _env_var_check_callback(self):
        self.assertEqual('test_dag', os.environ['AIRFLOW_CTX_DAG_ID'])
        self.assertEqual('hive_in_python_op', os.environ['AIRFLOW_CTX_TASK_ID'])
        self.assertEqual(DEFAULT_DATE.isoformat(),
                         os.environ['AIRFLOW_CTX_EXECUTION_DATE'])
        self.assertEqual('manual__' + DEFAULT_DATE.isoformat(),
                         os.environ['AIRFLOW_CTX_DAG_RUN_ID'])

    def test_echo_env_variables(self):
        """
        Test that env variables are exported correctly to the
        python callback in the task.
        """
        self.dag.create_dagrun(
            run_id='manual__' + DEFAULT_DATE.isoformat(),
            execution_date=DEFAULT_DATE,
            start_date=DEFAULT_DATE,
            state=State.RUNNING,
            external_trigger=False,
        )

        t = PythonOperator(task_id='hive_in_python_op',
                           dag=self.dag,
                           python_callable=self._env_var_check_callback
                           )
        t.run(start_date=DEFAULT_DATE, end_date=DEFAULT_DATE)

    def test_conflicting_kwargs(self):
        self.dag.create_dagrun(
            run_id='manual__' + DEFAULT_DATE.isoformat(),
            execution_date=DEFAULT_DATE,
            start_date=DEFAULT_DATE,
            state=State.RUNNING,
            external_trigger=False,
        )

        # dag is not allowed since it is a reserved keyword
        def fn(dag):
            # An ValueError should be triggered since we're using dag as a
            # reserved keyword
            raise RuntimeError("Should not be triggered, dag: {}".format(dag))

        python_operator = PythonOperator(
            task_id='python_operator',
            op_args=[1],
            python_callable=fn,
            dag=self.dag
        )

        with self.assertRaises(ValueError) as context:
            python_operator.run(start_date=DEFAULT_DATE, end_date=DEFAULT_DATE)
            self.assertTrue('dag' in context.exception, "'dag' not found in the exception")

    def test_context_with_conflicting_op_args(self):
        self.dag.create_dagrun(
            run_id='manual__' + DEFAULT_DATE.isoformat(),
            execution_date=DEFAULT_DATE,
            start_date=DEFAULT_DATE,
            state=State.RUNNING,
            external_trigger=False,
        )

        def fn(custom, dag):
            self.assertEqual(1, custom, "custom should be 1")
            self.assertIsNotNone(dag, "dag should be set")

        python_operator = PythonOperator(
            task_id='python_operator',
            op_kwargs={'custom': 1},
            python_callable=fn,
            dag=self.dag
        )
        python_operator.run(start_date=DEFAULT_DATE, end_date=DEFAULT_DATE)

    def test_context_with_kwargs(self):
        self.dag.create_dagrun(
            run_id='manual__' + DEFAULT_DATE.isoformat(),
            execution_date=DEFAULT_DATE,
            start_date=DEFAULT_DATE,
            state=State.RUNNING,
            external_trigger=False,
        )

        def fn(**context):
            # check if context is being set
            self.assertGreater(len(context), 0, "Context has not been injected")

        python_operator = PythonOperator(
            task_id='python_operator',
            op_kwargs={'custom': 1},
            python_callable=fn,
            dag=self.dag
        )
        python_operator.run(start_date=DEFAULT_DATE, end_date=DEFAULT_DATE)


class TestBranchOperator(unittest.TestCase):
    @classmethod
    def setUpClass(cls):
        super().setUpClass()

        with create_session() as session:
            session.query(DagRun).delete()
            session.query(TI).delete()

    def setUp(self):
        self.dag = DAG('branch_operator_test',
                       default_args={
                           'owner': 'airflow',
                           'start_date': DEFAULT_DATE},
                       schedule_interval=INTERVAL)
<<<<<<< HEAD

        self.branch_1 = DummyOperator(task_id='branch_1', dag=self.dag)
        self.branch_2 = DummyOperator(task_id='branch_2', dag=self.dag)
=======

        self.branch_1 = DummyOperator(task_id='branch_1', dag=self.dag)
        self.branch_2 = DummyOperator(task_id='branch_2', dag=self.dag)

    def tearDown(self):
        super().tearDown()

        with create_session() as session:
            session.query(DagRun).delete()
            session.query(TI).delete()

    def test_without_dag_run(self):
        """This checks the defensive against non existent tasks in a dag run"""
        self.branch_op = BranchPythonOperator(task_id='make_choice',
                                              dag=self.dag,
                                              python_callable=lambda: 'branch_1')
        self.branch_1.set_upstream(self.branch_op)
        self.branch_2.set_upstream(self.branch_op)
        self.dag.clear()

        self.branch_op.run(start_date=DEFAULT_DATE, end_date=DEFAULT_DATE)

        with create_session() as session:
            tis = session.query(TI).filter(
                TI.dag_id == self.dag.dag_id,
                TI.execution_date == DEFAULT_DATE
            )

            for ti in tis:
                if ti.task_id == 'make_choice':
                    self.assertEqual(ti.state, State.SUCCESS)
                elif ti.task_id == 'branch_1':
                    # should exist with state None
                    self.assertEqual(ti.state, State.NONE)
                elif ti.task_id == 'branch_2':
                    self.assertEqual(ti.state, State.SKIPPED)
                else:
                    raise Exception

    def test_branch_list_without_dag_run(self):
        """This checks if the BranchPythonOperator supports branching off to a list of tasks."""
        self.branch_op = BranchPythonOperator(task_id='make_choice',
                                              dag=self.dag,
                                              python_callable=lambda: ['branch_1', 'branch_2'])
        self.branch_1.set_upstream(self.branch_op)
        self.branch_2.set_upstream(self.branch_op)
        self.branch_3 = DummyOperator(task_id='branch_3', dag=self.dag)
        self.branch_3.set_upstream(self.branch_op)
        self.dag.clear()
>>>>>>> 4311c1f0

        self.branch_op.run(start_date=DEFAULT_DATE, end_date=DEFAULT_DATE)

        with create_session() as session:
            tis = session.query(TI).filter(
                TI.dag_id == self.dag.dag_id,
                TI.execution_date == DEFAULT_DATE
            )

            expected = {
                "make_choice": State.SUCCESS,
                "branch_1": State.NONE,
                "branch_2": State.NONE,
                "branch_3": State.SKIPPED,
            }

            for ti in tis:
                if ti.task_id in expected:
                    self.assertEqual(ti.state, expected[ti.task_id])
                else:
                    raise Exception

    def test_with_dag_run(self):
        self.branch_op = BranchPythonOperator(task_id='make_choice',
                                              dag=self.dag,
                                              python_callable=lambda: 'branch_1')

        self.branch_1.set_upstream(self.branch_op)
        self.branch_2.set_upstream(self.branch_op)
        self.dag.clear()

        dr = self.dag.create_dagrun(
            run_id="manual__",
            start_date=timezone.utcnow(),
            execution_date=DEFAULT_DATE,
            state=State.RUNNING
        )

<<<<<<< HEAD
    def test_without_dag_run(self):
        """This checks the defensive against non existent tasks in a dag run"""
        self.branch_op = BranchPythonOperator(task_id='make_choice',
                                              dag=self.dag,
                                              python_callable=lambda: 'branch_1')
        self.branch_1.set_upstream(self.branch_op)
        self.branch_2.set_upstream(self.branch_op)
        self.dag.clear()

=======
>>>>>>> 4311c1f0
        self.branch_op.run(start_date=DEFAULT_DATE, end_date=DEFAULT_DATE)

        tis = dr.get_task_instances()
        for ti in tis:
            if ti.task_id == 'make_choice':
                self.assertEqual(ti.state, State.SUCCESS)
            elif ti.task_id == 'branch_1':
                self.assertEqual(ti.state, State.NONE)
            elif ti.task_id == 'branch_2':
                self.assertEqual(ti.state, State.SKIPPED)
            else:
                raise Exception

    def test_with_skip_in_branch_downstream_dependencies(self):
        self.branch_op = BranchPythonOperator(task_id='make_choice',
                                              dag=self.dag,
                                              python_callable=lambda: 'branch_1')

        self.branch_op >> self.branch_1 >> self.branch_2
        self.branch_op >> self.branch_2
        self.dag.clear()

        dr = self.dag.create_dagrun(
            run_id="manual__",
            start_date=timezone.utcnow(),
            execution_date=DEFAULT_DATE,
            state=State.RUNNING
        )

        self.branch_op.run(start_date=DEFAULT_DATE, end_date=DEFAULT_DATE)

        tis = dr.get_task_instances()
        for ti in tis:
            if ti.task_id == 'make_choice':
                self.assertEqual(ti.state, State.SUCCESS)
            elif ti.task_id == 'branch_1':
                self.assertEqual(ti.state, State.NONE)
            elif ti.task_id == 'branch_2':
                self.assertEqual(ti.state, State.NONE)
            else:
                raise Exception

    def test_with_skip_in_branch_downstream_dependencies2(self):
        self.branch_op = BranchPythonOperator(task_id='make_choice',
                                              dag=self.dag,
                                              python_callable=lambda: 'branch_2')

        self.branch_op >> self.branch_1 >> self.branch_2
        self.branch_op >> self.branch_2
        self.dag.clear()

<<<<<<< HEAD
    def test_branch_list_without_dag_run(self):
        """This checks if the BranchPythonOperator supports branching off to a list of tasks."""
        self.branch_op = BranchPythonOperator(task_id='make_choice',
                                              dag=self.dag,
                                              python_callable=lambda: ['branch_1', 'branch_2'])
        self.branch_1.set_upstream(self.branch_op)
        self.branch_2.set_upstream(self.branch_op)
        self.branch_3 = DummyOperator(task_id='branch_3', dag=self.dag)
        self.branch_3.set_upstream(self.branch_op)
        self.dag.clear()

        self.branch_op.run(start_date=DEFAULT_DATE, end_date=DEFAULT_DATE)

        session = Session()
        tis = session.query(TI).filter(
            TI.dag_id == self.dag.dag_id,
            TI.execution_date == DEFAULT_DATE
        )
        session.close()

        expected = {
            "make_choice": State.SUCCESS,
            "branch_1": State.NONE,
            "branch_2": State.NONE,
            "branch_3": State.SKIPPED,
        }

        for ti in tis:
            if ti.task_id in expected:
                self.assertEquals(ti.state, expected[ti.task_id])
            else:
                raise

    def test_with_dag_run(self):
        self.branch_op = BranchPythonOperator(task_id='make_choice',
                                              dag=self.dag,
                                              python_callable=lambda: 'branch_1')

        self.branch_1.set_upstream(self.branch_op)
        self.branch_2.set_upstream(self.branch_op)
        self.dag.clear()

=======
>>>>>>> 4311c1f0
        dr = self.dag.create_dagrun(
            run_id="manual__",
            start_date=timezone.utcnow(),
            execution_date=DEFAULT_DATE,
            state=State.RUNNING
        )

        self.branch_op.run(start_date=DEFAULT_DATE, end_date=DEFAULT_DATE)

        tis = dr.get_task_instances()
        for ti in tis:
            if ti.task_id == 'make_choice':
                self.assertEqual(ti.state, State.SUCCESS)
            elif ti.task_id == 'branch_1':
                self.assertEqual(ti.state, State.SKIPPED)
            elif ti.task_id == 'branch_2':
                self.assertEqual(ti.state, State.NONE)
            else:
                raise Exception


class TestShortCircuitOperator(unittest.TestCase):
    @classmethod
    def setUpClass(cls):
        super().setUpClass()

        with create_session() as session:
            session.query(DagRun).delete()
            session.query(TI).delete()

    def tearDown(self):
        super().tearDown()

        with create_session() as session:
            session.query(DagRun).delete()
            session.query(TI).delete()

    def test_without_dag_run(self):
        """This checks the defensive against non existent tasks in a dag run"""
        value = False
        dag = DAG('shortcircuit_operator_test_without_dag_run',
                  default_args={
                      'owner': 'airflow',
                      'start_date': DEFAULT_DATE
                  },
                  schedule_interval=INTERVAL)
        short_op = ShortCircuitOperator(task_id='make_choice',
                                        dag=dag,
                                        python_callable=lambda: value)
        branch_1 = DummyOperator(task_id='branch_1', dag=dag)
        branch_1.set_upstream(short_op)
        branch_2 = DummyOperator(task_id='branch_2', dag=dag)
        branch_2.set_upstream(branch_1)
        upstream = DummyOperator(task_id='upstream', dag=dag)
        upstream.set_downstream(short_op)
        dag.clear()

        short_op.run(start_date=DEFAULT_DATE, end_date=DEFAULT_DATE)

        with create_session() as session:
            tis = session.query(TI).filter(
                TI.dag_id == dag.dag_id,
                TI.execution_date == DEFAULT_DATE
            )

            for ti in tis:
                if ti.task_id == 'make_choice':
                    self.assertEqual(ti.state, State.SUCCESS)
                elif ti.task_id == 'upstream':
                    # should not exist
                    raise Exception
                elif ti.task_id == 'branch_1' or ti.task_id == 'branch_2':
                    self.assertEqual(ti.state, State.SKIPPED)
                else:
                    raise Exception

            value = True
            dag.clear()

            short_op.run(start_date=DEFAULT_DATE, end_date=DEFAULT_DATE)
            for ti in tis:
                if ti.task_id == 'make_choice':
                    self.assertEqual(ti.state, State.SUCCESS)
                elif ti.task_id == 'upstream':
                    # should not exist
                    raise Exception
                elif ti.task_id == 'branch_1' or ti.task_id == 'branch_2':
                    self.assertEqual(ti.state, State.NONE)
                else:
                    raise Exception

    def test_with_dag_run(self):
        value = False
        dag = DAG('shortcircuit_operator_test_with_dag_run',
                  default_args={
                      'owner': 'airflow',
                      'start_date': DEFAULT_DATE
                  },
                  schedule_interval=INTERVAL)
        short_op = ShortCircuitOperator(task_id='make_choice',
                                        dag=dag,
                                        python_callable=lambda: value)
        branch_1 = DummyOperator(task_id='branch_1', dag=dag)
        branch_1.set_upstream(short_op)
        branch_2 = DummyOperator(task_id='branch_2', dag=dag)
        branch_2.set_upstream(branch_1)
        upstream = DummyOperator(task_id='upstream', dag=dag)
        upstream.set_downstream(short_op)
        dag.clear()

        logging.error("Tasks %s", dag.tasks)
        dr = dag.create_dagrun(
            run_id="manual__",
            start_date=timezone.utcnow(),
            execution_date=DEFAULT_DATE,
            state=State.RUNNING
        )

        upstream.run(start_date=DEFAULT_DATE, end_date=DEFAULT_DATE)
        short_op.run(start_date=DEFAULT_DATE, end_date=DEFAULT_DATE)

        tis = dr.get_task_instances()
        self.assertEqual(len(tis), 4)
        for ti in tis:
            if ti.task_id == 'make_choice':
                self.assertEqual(ti.state, State.SUCCESS)
            elif ti.task_id == 'upstream':
                self.assertEqual(ti.state, State.SUCCESS)
            elif ti.task_id == 'branch_1' or ti.task_id == 'branch_2':
                self.assertEqual(ti.state, State.SKIPPED)
            else:
                raise Exception

        value = True
        dag.clear()
        dr.verify_integrity()
        upstream.run(start_date=DEFAULT_DATE, end_date=DEFAULT_DATE)
        short_op.run(start_date=DEFAULT_DATE, end_date=DEFAULT_DATE)

        tis = dr.get_task_instances()
        self.assertEqual(len(tis), 4)
        for ti in tis:
            if ti.task_id == 'make_choice':
                self.assertEqual(ti.state, State.SUCCESS)
            elif ti.task_id == 'upstream':
                self.assertEqual(ti.state, State.SUCCESS)
            elif ti.task_id == 'branch_1' or ti.task_id == 'branch_2':
                self.assertEqual(ti.state, State.NONE)
            else:
                raise Exception<|MERGE_RESOLUTION|>--- conflicted
+++ resolved
@@ -333,11 +333,6 @@
                            'owner': 'airflow',
                            'start_date': DEFAULT_DATE},
                        schedule_interval=INTERVAL)
-<<<<<<< HEAD
-
-        self.branch_1 = DummyOperator(task_id='branch_1', dag=self.dag)
-        self.branch_2 = DummyOperator(task_id='branch_2', dag=self.dag)
-=======
 
         self.branch_1 = DummyOperator(task_id='branch_1', dag=self.dag)
         self.branch_2 = DummyOperator(task_id='branch_2', dag=self.dag)
@@ -387,7 +382,6 @@
         self.branch_3 = DummyOperator(task_id='branch_3', dag=self.dag)
         self.branch_3.set_upstream(self.branch_op)
         self.dag.clear()
->>>>>>> 4311c1f0
 
         self.branch_op.run(start_date=DEFAULT_DATE, end_date=DEFAULT_DATE)
 
@@ -426,18 +420,6 @@
             state=State.RUNNING
         )
 
-<<<<<<< HEAD
-    def test_without_dag_run(self):
-        """This checks the defensive against non existent tasks in a dag run"""
-        self.branch_op = BranchPythonOperator(task_id='make_choice',
-                                              dag=self.dag,
-                                              python_callable=lambda: 'branch_1')
-        self.branch_1.set_upstream(self.branch_op)
-        self.branch_2.set_upstream(self.branch_op)
-        self.dag.clear()
-
-=======
->>>>>>> 4311c1f0
         self.branch_op.run(start_date=DEFAULT_DATE, end_date=DEFAULT_DATE)
 
         tis = dr.get_task_instances()
@@ -489,51 +471,6 @@
         self.branch_op >> self.branch_2
         self.dag.clear()
 
-<<<<<<< HEAD
-    def test_branch_list_without_dag_run(self):
-        """This checks if the BranchPythonOperator supports branching off to a list of tasks."""
-        self.branch_op = BranchPythonOperator(task_id='make_choice',
-                                              dag=self.dag,
-                                              python_callable=lambda: ['branch_1', 'branch_2'])
-        self.branch_1.set_upstream(self.branch_op)
-        self.branch_2.set_upstream(self.branch_op)
-        self.branch_3 = DummyOperator(task_id='branch_3', dag=self.dag)
-        self.branch_3.set_upstream(self.branch_op)
-        self.dag.clear()
-
-        self.branch_op.run(start_date=DEFAULT_DATE, end_date=DEFAULT_DATE)
-
-        session = Session()
-        tis = session.query(TI).filter(
-            TI.dag_id == self.dag.dag_id,
-            TI.execution_date == DEFAULT_DATE
-        )
-        session.close()
-
-        expected = {
-            "make_choice": State.SUCCESS,
-            "branch_1": State.NONE,
-            "branch_2": State.NONE,
-            "branch_3": State.SKIPPED,
-        }
-
-        for ti in tis:
-            if ti.task_id in expected:
-                self.assertEquals(ti.state, expected[ti.task_id])
-            else:
-                raise
-
-    def test_with_dag_run(self):
-        self.branch_op = BranchPythonOperator(task_id='make_choice',
-                                              dag=self.dag,
-                                              python_callable=lambda: 'branch_1')
-
-        self.branch_1.set_upstream(self.branch_op)
-        self.branch_2.set_upstream(self.branch_op)
-        self.dag.clear()
-
-=======
->>>>>>> 4311c1f0
         dr = self.dag.create_dagrun(
             run_id="manual__",
             start_date=timezone.utcnow(),
