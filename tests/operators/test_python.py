--- conflicted
+++ resolved
@@ -26,12 +26,8 @@
 from collections import namedtuple
 from datetime import date, datetime, timedelta
 from subprocess import CalledProcessError
-<<<<<<< HEAD
 from tempfile import TemporaryDirectory
-from typing import Generator
-=======
 from typing import TYPE_CHECKING, Generator
->>>>>>> bd512007
 from unittest import mock
 from unittest.mock import MagicMock
 
