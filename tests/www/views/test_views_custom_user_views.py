--- conflicted
+++ resolved
@@ -247,18 +247,14 @@
     def get_session_by_id(self, session_id: str):
         return self.db.session.query(self.model).filter(self.model.session_id == session_id).scalar()
 
-<<<<<<< HEAD
     @mock.patch("airflow.providers.fab.auth_manager.security_manager.override.flash")
     @mock.patch(
+        "airflow.providers.fab.auth_manager.security_manager.override.has_request_context", return_value=True
+    )
+    @mock.patch(
         "airflow.providers.fab.auth_manager.security_manager.override.MAX_NUM_DATABASE_USER_SESSIONS", 1
     )
-    def test_refuse_delete(self, flash_mock):
-=======
-    @mock.patch("airflow.auth.managers.fab.security_manager.override.flash")
-    @mock.patch("airflow.auth.managers.fab.security_manager.override.has_request_context", return_value=True)
-    @mock.patch("airflow.auth.managers.fab.security_manager.override.MAX_NUM_DATABASE_USER_SESSIONS", 1)
     def test_refuse_delete(self, _mock_has_context, flash_mock):
->>>>>>> 15406d41
         self.create_user_db_session("session_id_1", timedelta(days=1), self.user_1.id)
         self.create_user_db_session("session_id_2", timedelta(days=1), self.user_2.id)
         self.db.session.commit()
@@ -276,14 +272,11 @@
         assert self.get_session_by_id("session_id_1") is not None
         assert self.get_session_by_id("session_id_2") is not None
 
-<<<<<<< HEAD
     @mock.patch("airflow.providers.fab.auth_manager.security_manager.override.flash")
-    def test_warn_securecookie(self, flash_mock):
-=======
-    @mock.patch("airflow.auth.managers.fab.security_manager.override.flash")
-    @mock.patch("airflow.auth.managers.fab.security_manager.override.has_request_context", return_value=True)
+    @mock.patch(
+        "airflow.providers.fab.auth_manager.security_manager.override.has_request_context", return_value=True
+    )
     def test_warn_securecookie(self, _mock_has_context, flash_mock):
->>>>>>> 15406d41
         self.app.session_interface = SecureCookieSessionInterface()
         self.security_manager.reset_password(self.user_1.id, "new_password")
         assert flash_mock.called
@@ -292,8 +285,10 @@
             in flash_mock.call_args[0][0]
         )
 
-    @mock.patch("airflow.auth.managers.fab.security_manager.override.log")
-    @mock.patch("airflow.auth.managers.fab.security_manager.override.MAX_NUM_DATABASE_USER_SESSIONS", 1)
+    @mock.patch("airflow.providers.fab.auth_manager.security_manager.override.log")
+    @mock.patch(
+        "airflow.providers.fab.auth_manager.security_manager.override.MAX_NUM_DATABASE_USER_SESSIONS", 1
+    )
     def test_refuse_delete_cli(self, log_mock):
         self.create_user_db_session("session_id_1", timedelta(days=1), self.user_1.id)
         self.create_user_db_session("session_id_2", timedelta(days=1), self.user_2.id)
@@ -312,7 +307,7 @@
         assert self.get_session_by_id("session_id_1") is not None
         assert self.get_session_by_id("session_id_2") is not None
 
-    @mock.patch("airflow.auth.managers.fab.security_manager.override.log")
+    @mock.patch("airflow.providers.fab.auth_manager.security_manager.override.log")
     def test_warn_securecookie_cli(self, log_mock):
         self.app.session_interface = SecureCookieSessionInterface()
         self.security_manager.reset_password(self.user_1.id, "new_password")
