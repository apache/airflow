--- conflicted
+++ resolved
@@ -23,14 +23,8 @@
 
 from airflow import DAG
 from airflow.contrib.operators.jira_operator import JiraOperator
-<<<<<<< HEAD
-from airflow.models.connection import Connection
-from airflow.utils import db
-from airflow.utils import timezone
-=======
 from airflow.models import Connection
 from airflow.utils import db, timezone
->>>>>>> 4311c1f0
 
 DEFAULT_DATE = timezone.datetime(2017, 1, 1)
 jira_client_mock = Mock(
