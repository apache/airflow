# -*- coding: utf-8 -*-
#
# Licensed to the Apache Software Foundation (ASF) under one
# or more contributor license agreements.  See the NOTICE file
# distributed with this work for additional information
# regarding copyright ownership.  The ASF licenses this file
# to you under the Apache License, Version 2.0 (the
# "License"); you may not use this file except in compliance
# with the License.  You may obtain a copy of the License at
#
#   http://www.apache.org/licenses/LICENSE-2.0
#
# Unless required by applicable law or agreed to in writing,
# software distributed under the License is distributed on an
# "AS IS" BASIS, WITHOUT WARRANTIES OR CONDITIONS OF ANY
# KIND, either express or implied.  See the License for the
# specific language governing permissions and limitations
# under the License.

import os
import unittest
from datetime import datetime

import six

from airflow import configuration, models
from airflow.models import TaskInstance, DAG

from airflow.contrib.operators.bigquery_operator import \
    BigQueryCreateExternalTableOperator, BigQueryCreateEmptyTableOperator, \
    BigQueryDeleteDatasetOperator, BigQueryCreateEmptyDatasetOperator, \
    BigQueryOperator
from airflow.settings import Session

try:
    from unittest import mock
except ImportError:
    try:
        import mock
    except ImportError:
        mock = None

TASK_ID = 'test-bq-create-table-operator'
TEST_DATASET = 'test-dataset'
TEST_PROJECT_ID = 'test-project'
TEST_TABLE_ID = 'test-table-id'
TEST_GCS_BUCKET = 'test-bucket'
TEST_GCS_DATA = ['dir1/*.csv']
TEST_SOURCE_FORMAT = 'CSV'
<<<<<<< HEAD
TEST_LOCATION = 'asia-northeast1'
=======
DEFAULT_DATE = datetime(2015, 1, 1)
TEST_DAG_ID = 'test-bigquery-operators'

>>>>>>> aa2dc603

class BigQueryCreateEmptyTableOperatorTest(unittest.TestCase):

    @mock.patch('airflow.contrib.operators.bigquery_operator.BigQueryHook')
    def test_execute(self, mock_hook):
        operator = BigQueryCreateEmptyTableOperator(task_id=TASK_ID,
                                                    dataset_id=TEST_DATASET,
                                                    project_id=TEST_PROJECT_ID,
                                                    table_id=TEST_TABLE_ID,
                                                    location=TEST_LOCATION)

        operator.execute(None)
        bq_cursor = mock_hook.return_value.get_conn().cursor()
        bq_cursor \
            .create_empty_table \
            .assert_called_once_with(
                dataset_id=TEST_DATASET,
                project_id=TEST_PROJECT_ID,
                table_id=TEST_TABLE_ID,
                schema_fields=None,
                time_partitioning={},
                labels=None
            )
        self.assertEquals(bq_cursor.location, TEST_LOCATION)


class BigQueryCreateExternalTableOperatorTest(unittest.TestCase):

    @mock.patch('airflow.contrib.operators.bigquery_operator.BigQueryHook')
    def test_execute(self, mock_hook):
        operator = BigQueryCreateExternalTableOperator(
            task_id=TASK_ID,
            destination_project_dataset_table='{}.{}'.format(
                TEST_DATASET, TEST_TABLE_ID
            ),
            schema_fields=[],
            bucket=TEST_GCS_BUCKET,
            source_objects=TEST_GCS_DATA,
            source_format=TEST_SOURCE_FORMAT,
            location=TEST_LOCATION,
        )

        operator.execute(None)
        bq_cursor = mock_hook.return_value.get_conn().cursor()
        bq_cursor.create_external_table \
            .assert_called_once_with(
                external_project_dataset_table='{}.{}'.format(
                    TEST_DATASET, TEST_TABLE_ID
                ),
                schema_fields=[],
                source_uris=['gs://{}/{}'.format(TEST_GCS_BUCKET, source_object)
                             for source_object in TEST_GCS_DATA],
                source_format=TEST_SOURCE_FORMAT,
                compression='NONE',
                skip_leading_rows=0,
                field_delimiter=',',
                max_bad_records=0,
                quote_character=None,
                allow_quoted_newlines=False,
                allow_jagged_rows=False,
                src_fmt_configs={},
                labels=None
            )
        self.assertEquals(bq_cursor.location, TEST_LOCATION)

class BigQueryDeleteDatasetOperatorTest(unittest.TestCase):
    @mock.patch('airflow.contrib.operators.bigquery_operator.BigQueryHook')
    def test_execute(self, mock_hook):
        operator = BigQueryDeleteDatasetOperator(
            task_id=TASK_ID,
            dataset_id=TEST_DATASET,
            project_id=TEST_PROJECT_ID,
            location=TEST_LOCATION,
        )

        operator.execute(None)
        bq_cursor = mock_hook.return_value.get_conn().cursor()
        bq_cursor.delete_dataset \
            .assert_called_once_with(
                dataset_id=TEST_DATASET,
                project_id=TEST_PROJECT_ID
            )
        self.assertEquals(bq_cursor.location, TEST_LOCATION)

class BigQueryCreateEmptyDatasetOperatorTest(unittest.TestCase):
    @mock.patch('airflow.contrib.operators.bigquery_operator.BigQueryHook')
    def test_execute(self, mock_hook):
        operator = BigQueryCreateEmptyDatasetOperator(
            task_id=TASK_ID,
            dataset_id=TEST_DATASET,
            project_id=TEST_PROJECT_ID
        )

        operator.execute(None)
        mock_hook.return_value \
            .get_conn() \
            .cursor() \
            .create_empty_dataset \
            .assert_called_once_with(
                dataset_id=TEST_DATASET,
                project_id=TEST_PROJECT_ID,
                dataset_reference={}
            )


class BigQueryOperatorTest(unittest.TestCase):
    def setUp(self):
        configuration.conf.load_test_config()
        self.dagbag = models.DagBag(
            dag_folder='/dev/null', include_examples=True)
        self.args = {'owner': 'airflow', 'start_date': DEFAULT_DATE}
        self.dag = DAG(TEST_DAG_ID, default_args=self.args)

    def tearDown(self):
        session = Session()
        session.query(models.TaskInstance).filter_by(
            dag_id=TEST_DAG_ID).delete()
        session.query(models.TaskFail).filter_by(
            dag_id=TEST_DAG_ID).delete()
        session.commit()
        session.close()

    @mock.patch('airflow.contrib.operators.bigquery_operator.BigQueryHook')
    def test_execute(self, mock_hook):
        operator = BigQueryOperator(
            task_id=TASK_ID,
            sql='Select * from test_table',
            destination_dataset_table=None,
            write_disposition='WRITE_EMPTY',
            allow_large_results=False,
            flatten_results=None,
            bigquery_conn_id='bigquery_default',
            udf_config=None,
            use_legacy_sql=True,
            maximum_billing_tier=None,
            maximum_bytes_billed=None,
            create_disposition='CREATE_IF_NEEDED',
            schema_update_options=(),
            query_params=None,
            labels=None,
            priority='INTERACTIVE',
            time_partitioning=None,
            api_resource_configs=None,
            cluster_fields=None,
        )

        operator.execute(None)
        mock_hook.return_value \
            .get_conn() \
            .cursor() \
            .run_query \
            .assert_called_once_with(
                sql='Select * from test_table',
                destination_dataset_table=None,
                write_disposition='WRITE_EMPTY',
                allow_large_results=False,
                flatten_results=None,
                udf_config=None,
                maximum_billing_tier=None,
                maximum_bytes_billed=None,
                create_disposition='CREATE_IF_NEEDED',
                schema_update_options=(),
                query_params=None,
                labels=None,
                priority='INTERACTIVE',
                time_partitioning=None,
                api_resource_configs=None,
                cluster_fields=None,
            )

    @mock.patch('airflow.contrib.operators.bigquery_operator.BigQueryHook')
    def test_bigquery_operator_defaults(self, mock_hook):

        operator = BigQueryOperator(
            task_id=TASK_ID,
            sql='Select * from test_table',
            dag=self.dag, default_args=self.args
        )

        operator.execute(None)
        mock_hook.return_value \
            .get_conn() \
            .cursor() \
            .run_query \
            .assert_called_once_with(
                sql='Select * from test_table',
                destination_dataset_table=None,
                write_disposition='WRITE_EMPTY',
                allow_large_results=False,
                flatten_results=None,
                udf_config=None,
                maximum_billing_tier=None,
                maximum_bytes_billed=None,
                create_disposition='CREATE_IF_NEEDED',
                schema_update_options=(),
                query_params=None,
                labels=None,
                priority='INTERACTIVE',
                time_partitioning=None,
                api_resource_configs=None,
                cluster_fields=None,
            )

<<<<<<< HEAD
    @mock.patch('airflow.contrib.operators.bigquery_operator.BigQueryHook')
    def test_bigquery_operator_location(self, mock_hook):
        operator = BigQueryOperator(
            task_id=TASK_ID,
            sql='Select * from test_table',
            location=TEST_LOCATION,
        )

        operator.execute(None)
        bq_cursor = mock_hook.return_value.get_conn().cursor()
        self.assertEquals(bq_cursor.location, TEST_LOCATION)
=======
        self.assertTrue(isinstance(operator.sql, six.string_types))
        ti = TaskInstance(task=operator, execution_date=DEFAULT_DATE)
        ti.render_templates()
        self.assertTrue(isinstance(ti.task.sql, six.string_types))
>>>>>>> aa2dc603
<|MERGE_RESOLUTION|>--- conflicted
+++ resolved
@@ -47,13 +47,9 @@
 TEST_GCS_BUCKET = 'test-bucket'
 TEST_GCS_DATA = ['dir1/*.csv']
 TEST_SOURCE_FORMAT = 'CSV'
-<<<<<<< HEAD
-TEST_LOCATION = 'asia-northeast1'
-=======
 DEFAULT_DATE = datetime(2015, 1, 1)
 TEST_DAG_ID = 'test-bigquery-operators'
-
->>>>>>> aa2dc603
+TEST_LOCATION = 'asia-northeast1'
 
 class BigQueryCreateEmptyTableOperatorTest(unittest.TestCase):
 
@@ -257,21 +253,20 @@
                 cluster_fields=None,
             )
 
-<<<<<<< HEAD
-    @mock.patch('airflow.contrib.operators.bigquery_operator.BigQueryHook')
-    def test_bigquery_operator_location(self, mock_hook):
-        operator = BigQueryOperator(
-            task_id=TASK_ID,
-            sql='Select * from test_table',
-            location=TEST_LOCATION,
-        )
-
-        operator.execute(None)
-        bq_cursor = mock_hook.return_value.get_conn().cursor()
-        self.assertEquals(bq_cursor.location, TEST_LOCATION)
-=======
         self.assertTrue(isinstance(operator.sql, six.string_types))
         ti = TaskInstance(task=operator, execution_date=DEFAULT_DATE)
         ti.render_templates()
         self.assertTrue(isinstance(ti.task.sql, six.string_types))
->>>>>>> aa2dc603
+
+
+    @mock.patch('airflow.contrib.operators.bigquery_operator.BigQueryHook')
+    def test_bigquery_operator_location(self, mock_hook):
+        operator = BigQueryOperator(
+            task_id=TASK_ID,
+            sql='Select * from test_table',
+            location=TEST_LOCATION,
+        )
+
+        operator.execute(None)
+        bq_cursor = mock_hook.return_value.get_conn().cursor()
+        self.assertEquals(bq_cursor.location, TEST_LOCATION)