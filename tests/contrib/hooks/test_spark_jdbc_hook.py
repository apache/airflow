# -*- coding: utf-8 -*-
#
# Licensed to the Apache Software Foundation (ASF) under one
# or more contributor license agreements.  See the NOTICE file
# distributed with this work for additional information
# regarding copyright ownership.  The ASF licenses this file
# to you under the Apache License, Version 2.0 (the
# "License"); you may not use this file except in compliance
# with the License.  You may obtain a copy of the License at
#
#   http://www.apache.org/licenses/LICENSE-2.0
#
# Unless required by applicable law or agreed to in writing,
# software distributed under the License is distributed on an
# "AS IS" BASIS, WITHOUT WARRANTIES OR CONDITIONS OF ANY
# KIND, either express or implied.  See the License for the
# specific language governing permissions and limitations
# under the License.
#
import unittest

<<<<<<< HEAD
from airflow import configuration
from airflow.models.connection import Connection
from airflow.utils import db

=======
>>>>>>> 4311c1f0
from airflow.contrib.hooks.spark_jdbc_hook import SparkJDBCHook
from airflow.models import Connection
from airflow.utils import db


class TestSparkJDBCHook(unittest.TestCase):

    _config = {
        'cmd_type': 'spark_to_jdbc',
        'jdbc_table': 'tableMcTableFace',
        'jdbc_driver': 'org.postgresql.Driver',
        'metastore_table': 'hiveMcHiveFace',
        'jdbc_truncate': False,
        'save_mode': 'append',
        'save_format': 'parquet',
        'batch_size': 100,
        'fetch_size': 200,
        'num_partitions': 10,
        'partition_column': 'columnMcColumnFace',
        'lower_bound': '10',
        'upper_bound': '20',
        'create_table_column_types': 'columnMcColumnFace INTEGER(100), name CHAR(64),'
                                     'comments VARCHAR(1024)'
    }

    # this config is invalid because if one of [partitionColumn, lowerBound, upperBound]
    # is set, all of the options must be enabled (enforced by Spark)
    _invalid_config = {
        'cmd_type': 'spark_to_jdbc',
        'jdbc_table': 'tableMcTableFace',
        'jdbc_driver': 'org.postgresql.Driver',
        'metastore_table': 'hiveMcHiveFace',
        'jdbc_truncate': False,
        'save_mode': 'append',
        'save_format': 'parquet',
        'batch_size': 100,
        'fetch_size': 200,
        'num_partitions': 10,
        'partition_column': 'columnMcColumnFace',
        'upper_bound': '20',
        'create_table_column_types': 'columnMcColumnFace INTEGER(100), name CHAR(64),'
                                     'comments VARCHAR(1024)'
    }

    def setUp(self):
        db.merge_conn(
            Connection(
                conn_id='spark-default', conn_type='spark',
                host='yarn://yarn-master',
                extra='{"queue": "root.etl", "deploy-mode": "cluster"}')
        )
        db.merge_conn(
            Connection(
                conn_id='jdbc-default', conn_type='postgres',
                host='localhost', schema='default', port=5432,
                login='user', password='supersecret',
                extra='{"conn_prefix":"jdbc:postgresql://"}'
            )
        )

    def test_resolve_jdbc_connection(self):
        # Given
        hook = SparkJDBCHook(jdbc_conn_id='jdbc-default')
        expected_connection = {
            'url': 'localhost:5432',
            'schema': 'default',
            'conn_prefix': 'jdbc:postgresql://',
            'user': 'user',
            'password': 'supersecret'
        }

        # When
        connection = hook._resolve_jdbc_connection()

        # Then
        self.assertEqual(connection, expected_connection)

    def test_build_jdbc_arguments(self):
        # Given
        hook = SparkJDBCHook(**self._config)

        # When
        cmd = hook._build_jdbc_application_arguments(hook._resolve_jdbc_connection())

        # Then
        expected_jdbc_arguments = [
            '-cmdType', 'spark_to_jdbc',
            '-url', 'jdbc:postgresql://localhost:5432/default',
            '-user', 'user',
            '-password', 'supersecret',
            '-metastoreTable', 'hiveMcHiveFace',
            '-jdbcTable', 'tableMcTableFace',
            '-jdbcDriver', 'org.postgresql.Driver',
            '-batchsize', '100',
            '-fetchsize', '200',
            '-numPartitions', '10',
            '-partitionColumn', 'columnMcColumnFace',
            '-lowerBound', '10',
            '-upperBound', '20',
            '-saveMode', 'append',
            '-saveFormat', 'parquet',
            '-createTableColumnTypes', 'columnMcColumnFace INTEGER(100), name CHAR(64),'
                                       'comments VARCHAR(1024)'
        ]
        self.assertEqual(expected_jdbc_arguments, cmd)

    def test_build_jdbc_arguments_invalid(self):
        # Given
        hook = SparkJDBCHook(**self._invalid_config)

        # Expect Exception
        hook._build_jdbc_application_arguments(hook._resolve_jdbc_connection())


if __name__ == '__main__':
    unittest.main()<|MERGE_RESOLUTION|>--- conflicted
+++ resolved
@@ -19,13 +19,6 @@
 #
 import unittest
 
-<<<<<<< HEAD
-from airflow import configuration
-from airflow.models.connection import Connection
-from airflow.utils import db
-
-=======
->>>>>>> 4311c1f0
 from airflow.contrib.hooks.spark_jdbc_hook import SparkJDBCHook
 from airflow.models import Connection
 from airflow.utils import db
