--- conflicted
+++ resolved
@@ -22,12 +22,7 @@
 import json
 import unittest
 
-<<<<<<< HEAD
-from airflow import configuration
-from airflow.models.connection import Connection
-=======
 from airflow.models import Connection
->>>>>>> 4311c1f0
 from airflow.utils import db
 from tests.compat import mock
 
