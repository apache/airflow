--- conflicted
+++ resolved
@@ -17,12 +17,6 @@
 # under the License.
 
 from datetime import datetime, timedelta
-<<<<<<< HEAD
-
-from airflow import DAG
-from airflow.operators.bash_operator import BashOperator
-=======
->>>>>>> d25854dd
 
 from airflow.models.dag import DAG
 from airflow.operators.bash import BashOperator
@@ -40,11 +34,4 @@
 
 dag = DAG('test_retry_handling_job', default_args=default_args, schedule_interval='@once')
 
-<<<<<<< HEAD
-task1 = BashOperator(
-    task_id='test_retry_handling_op',
-    bash_command='exit 1',
-    dag=dag)
-=======
-task1 = BashOperator(task_id='test_retry_handling_op', bash_command='exit 1', dag=dag)
->>>>>>> d25854dd
+task1 = BashOperator(task_id='test_retry_handling_op', bash_command='exit 1', dag=dag)