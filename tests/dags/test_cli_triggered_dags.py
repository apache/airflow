#
# Licensed to the Apache Software Foundation (ASF) under one
# or more contributor license agreements.  See the NOTICE file
# distributed with this work for additional information
# regarding copyright ownership.  The ASF licenses this file
# to you under the Apache License, Version 2.0 (the
# "License"); you may not use this file except in compliance
# with the License.  You may obtain a copy of the License at
#
#   http://www.apache.org/licenses/LICENSE-2.0
#
# Unless required by applicable law or agreed to in writing,
# software distributed under the License is distributed on an
# "AS IS" BASIS, WITHOUT WARRANTIES OR CONDITIONS OF ANY
# KIND, either express or implied.  See the License for the
# specific language governing permissions and limitations
# under the License.


from datetime import timedelta

from airflow.models import DAG
from airflow.operators.python import PythonOperator
from airflow.utils.timezone import datetime

DEFAULT_DATE = datetime(2016, 1, 1)
default_args = dict(start_date=DEFAULT_DATE, owner='airflow')


def fail():
    raise ValueError('Expected failure.')


def success(ti=None, *args, **kwargs):
    if ti.execution_date != DEFAULT_DATE + timedelta(days=1):
        fail()


# DAG tests that tasks ignore all dependencies

<<<<<<< HEAD
dag1 = DAG(dag_id='test_run_ignores_all_dependencies',
           default_args=dict(depends_on_past=True, **default_args))
dag1_task1 = PythonOperator(
    task_id='test_run_dependency_task',
    python_callable=fail,
    dag=dag1)
dag1_task2 = PythonOperator(
    task_id='test_run_dependent_task',
    python_callable=success,
    provide_context=True,
    dag=dag1)
=======
dag1 = DAG(
    dag_id='test_run_ignores_all_dependencies', default_args=dict(depends_on_past=True, **default_args)
)
dag1_task1 = PythonOperator(task_id='test_run_dependency_task', python_callable=fail, dag=dag1)
dag1_task2 = PythonOperator(task_id='test_run_dependent_task', python_callable=success, dag=dag1)
>>>>>>> d25854dd
dag1_task1.set_downstream(dag1_task2)<|MERGE_RESOLUTION|>--- conflicted
+++ resolved
@@ -38,23 +38,9 @@
 
 # DAG tests that tasks ignore all dependencies
 
-<<<<<<< HEAD
-dag1 = DAG(dag_id='test_run_ignores_all_dependencies',
-           default_args=dict(depends_on_past=True, **default_args))
-dag1_task1 = PythonOperator(
-    task_id='test_run_dependency_task',
-    python_callable=fail,
-    dag=dag1)
-dag1_task2 = PythonOperator(
-    task_id='test_run_dependent_task',
-    python_callable=success,
-    provide_context=True,
-    dag=dag1)
-=======
 dag1 = DAG(
     dag_id='test_run_ignores_all_dependencies', default_args=dict(depends_on_past=True, **default_args)
 )
 dag1_task1 = PythonOperator(task_id='test_run_dependency_task', python_callable=fail, dag=dag1)
 dag1_task2 = PythonOperator(task_id='test_run_dependent_task', python_callable=success, dag=dag1)
->>>>>>> d25854dd
 dag1_task1.set_downstream(dag1_task2)