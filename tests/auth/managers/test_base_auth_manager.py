--- conflicted
+++ resolved
@@ -68,7 +68,6 @@
     def is_authorized_dataset(self, *, method: ResourceMethod, user: BaseUser | None = None) -> bool:
         raise NotImplementedError()
 
-<<<<<<< HEAD
     def is_authorized_variable(self, *, method: ResourceMethod, user: BaseUser | None = None) -> bool:
         raise NotImplementedError()
 
@@ -90,11 +89,7 @@
 
 @pytest.fixture
 def auth_manager():
-    return EmptyAuthManager()
-=======
-    # noinspection PyTypeChecker
     return EmptyAuthManager(None)
->>>>>>> 4dcdc349
 
 
 class TestBaseAuthManager:
