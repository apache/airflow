--- conflicted
+++ resolved
@@ -684,7 +684,6 @@
         done, fail = True, False
         run_ti_and_assert(date4, date3, date4, 60, State.SUCCESS, 3, 0)
 
-<<<<<<< HEAD
     def test_respects_prev_dagrun_dep(self):
         dag = models.DAG(dag_id='test_dag')
         task = DummyOperator(dag=dag, task_id='test_task', start_date=DEFAULT_DATE)
@@ -713,11 +712,7 @@
         dti.set_state(State.SUCCESS)
         self.assertTrue(uti.are_dependents_done())
 
-    @patch.object(TI, 'pool_full')
-    def test_reschedule_handling_clear_reschedules(self, mock_pool_full):
-=======
     def test_reschedule_handling_clear_reschedules(self):
->>>>>>> 6cc9d817
         """
         Test that task reschedules clearing are handled properly
         """
