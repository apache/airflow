--- conflicted
+++ resolved
@@ -16,14 +16,8 @@
 # specific language governing permissions and limitations
 # under the License.
 
-import datetime
-import unittest
-
-<<<<<<< HEAD
 import mock
-=======
 from parameterized import parameterized
->>>>>>> 82de6f74
 
 from airflow import models, settings
 from airflow.models import DAG, DagBag, TaskInstance as TI, clear_task_instances
@@ -568,7 +562,6 @@
         flaky_ti.refresh_from_db()
         self.assertEqual(State.NONE, flaky_ti.state)
 
-<<<<<<< HEAD
     @mock.patch('airflow.models.dagrun.task_instance_mutation_hook')
     def test_task_instance_mutation_hook(self, mock_hook):
         def mutate_task_instance(task_instance):
@@ -589,7 +582,7 @@
         dagrun.verify_integrity()
         task = dagrun.get_task_instances()[0]
         assert task.queue == 'queue1'
-=======
+
     @parameterized.expand([
         (State.SUCCESS, True),
         (State.SKIPPED, True),
@@ -640,5 +633,4 @@
         prev_ti_downstream.set_state(prev_ti_state)
         ti.set_state(State.QUEUED)
         ti.run()
-        self.assertEqual(ti.state == State.SUCCESS, is_ti_success)
->>>>>>> 82de6f74
+        self.assertEqual(ti.state == State.SUCCESS, is_ti_success)