--- conflicted
+++ resolved
@@ -521,7 +521,6 @@
         assert dag_run.state == DagRunState.SUCCESS
         mock_on_success.assert_called_once()
 
-<<<<<<< HEAD
     def test_start_dr_spans_if_needed_new_span(self, session):
         dag = DAG(
             dag_id="test_start_dr_spans_if_needed_new_span",
@@ -678,10 +677,7 @@
 
         assert dag_run.span_status == SpanStatus.SHOULD_END
 
-    def test_dagrun_update_state_with_handle_callback_success(self, session):
-=======
     def test_dagrun_update_state_with_handle_callback_success(self, testing_dag_bundle, session):
->>>>>>> 2ae4dd6d
         def on_success_callable(context):
             assert context["dag_run"].dag_id == "test_dagrun_update_state_with_handle_callback_success"
 
