--- conflicted
+++ resolved
@@ -24,16 +24,6 @@
 from airflow import settings
 from airflow.models import DAG, TaskInstance
 from airflow.models.baseoperator import BaseOperator
-<<<<<<< HEAD
-from airflow.operators.dummy_operator import DummyOperator
-from airflow.ti_deps.deps.trigger_rule_dep import TriggerRuleDep
-from airflow.utils import timezone
-from airflow.utils.db import create_session
-from airflow.utils.state import State
-from airflow.utils.trigger_rule import TriggerRule
-from tests.models import DEFAULT_DATE
-from tests.compat import Mock
-=======
 from airflow.operators.dummy import DummyOperator
 from airflow.ti_deps.deps.trigger_rule_dep import TriggerRuleDep
 from airflow.utils import timezone
@@ -42,7 +32,6 @@
 from airflow.utils.trigger_rule import TriggerRule
 from tests.models import DEFAULT_DATE
 from tests.test_utils.db import clear_db_runs
->>>>>>> d25854dd
 
 
 class TestTriggerRuleDep(unittest.TestCase):
@@ -375,160 +364,6 @@
         )
         assert len(dep_statuses) == 1
         assert not dep_statuses[0].passed
-
-    def test_all_success_tr_skip(self):
-        """
-        All-success trigger rule fails when some upstream tasks are skipped.
-        """
-        ti = self._get_task_instance(TriggerRule.ALL_SUCCESS,
-                                     upstream_task_ids=["FakeTaskID",
-                                                        "OtherFakeTaskID"])
-        dep_statuses = tuple(TriggerRuleDep()._evaluate_trigger_rule(
-            ti=ti,
-            successes=1,
-            skipped=1,
-            failed=0,
-            upstream_failed=0,
-            done=2,
-            flag_upstream_failed=False,
-            session="Fake Session"))
-        self.assertEqual(len(dep_statuses), 1)
-        self.assertFalse(dep_statuses[0].passed)
-
-    def test_all_success_tr_skip_flag_upstream(self):
-        """
-        All-success trigger rule fails when some upstream tasks are skipped. The state of the ti
-        should be set to SKIPPED when flag_upstream_failed is True.
-        """
-        ti = self._get_task_instance(TriggerRule.ALL_SUCCESS,
-                                     upstream_task_ids=["FakeTaskID",
-                                                        "OtherFakeTaskID"])
-        dep_statuses = tuple(TriggerRuleDep()._evaluate_trigger_rule(
-            ti=ti,
-            successes=1,
-            skipped=1,
-            failed=0,
-            upstream_failed=0,
-            done=2,
-            flag_upstream_failed=True,
-            session=Mock()))
-        self.assertEqual(len(dep_statuses), 1)
-        self.assertFalse(dep_statuses[0].passed)
-        self.assertEqual(ti.state, State.SKIPPED)
-
-    def test_none_failed_tr_success(self):
-        """
-        All success including skip trigger rule success
-        """
-        ti = self._get_task_instance(TriggerRule.NONE_FAILED,
-                                     upstream_task_ids=["FakeTaskID",
-                                                        "OtherFakeTaskID"])
-        dep_statuses = tuple(TriggerRuleDep()._evaluate_trigger_rule(
-            ti=ti,
-            successes=1,
-            skipped=1,
-            failed=0,
-            upstream_failed=0,
-            done=2,
-            flag_upstream_failed=False,
-            session="Fake Session"))
-        self.assertEqual(len(dep_statuses), 0)
-
-    def test_none_failed_tr_skipped(self):
-        """
-        All success including all upstream skips trigger rule success
-        """
-        ti = self._get_task_instance(TriggerRule.NONE_FAILED,
-                                     upstream_task_ids=["FakeTaskID",
-                                                        "OtherFakeTaskID"])
-        dep_statuses = tuple(TriggerRuleDep()._evaluate_trigger_rule(
-            ti=ti,
-            successes=0,
-            skipped=2,
-            failed=0,
-            upstream_failed=0,
-            done=2,
-            flag_upstream_failed=True,
-            session="Fake Session"))
-        self.assertEqual(len(dep_statuses), 0)
-        self.assertEqual(ti.state, State.NONE)
-
-    def test_none_failed_tr_failure(self):
-        """
-        All success including skip trigger rule failure
-        """
-        ti = self._get_task_instance(TriggerRule.NONE_FAILED,
-                                     upstream_task_ids=["FakeTaskID",
-                                                        "OtherFakeTaskID",
-                                                        "FailedFakeTaskID"])
-        dep_statuses = tuple(TriggerRuleDep()._evaluate_trigger_rule(
-            ti=ti,
-            successes=1,
-            skipped=1,
-            failed=1,
-            upstream_failed=0,
-            done=3,
-            flag_upstream_failed=False,
-            session="Fake Session"))
-        self.assertEqual(len(dep_statuses), 1)
-        self.assertFalse(dep_statuses[0].passed)
-
-    def test_none_failed_or_skipped_tr_success(self):
-        """
-        All success including skip trigger rule success
-        """
-        ti = self._get_task_instance(TriggerRule.NONE_FAILED_OR_SKIPPED,
-                                     upstream_task_ids=["FakeTaskID",
-                                                        "OtherFakeTaskID"])
-        dep_statuses = tuple(TriggerRuleDep()._evaluate_trigger_rule(
-            ti=ti,
-            successes=1,
-            skipped=1,
-            failed=0,
-            upstream_failed=0,
-            done=2,
-            flag_upstream_failed=False,
-            session="Fake Session"))
-        self.assertEqual(len(dep_statuses), 0)
-
-    def test_none_failed_or_skipped_tr_skipped(self):
-        """
-        All success including all upstream skips trigger rule success
-        """
-        ti = self._get_task_instance(TriggerRule.NONE_FAILED_OR_SKIPPED,
-                                     upstream_task_ids=["FakeTaskID",
-                                                        "OtherFakeTaskID"])
-        dep_statuses = tuple(TriggerRuleDep()._evaluate_trigger_rule(
-            ti=ti,
-            successes=0,
-            skipped=2,
-            failed=0,
-            upstream_failed=0,
-            done=2,
-            flag_upstream_failed=True,
-            session=Mock()))
-        self.assertEqual(len(dep_statuses), 0)
-        self.assertEqual(ti.state, State.SKIPPED)
-
-    def test_none_failed_or_skipped_tr_failure(self):
-        """
-        All success including skip trigger rule failure
-        """
-        ti = self._get_task_instance(TriggerRule.NONE_FAILED_OR_SKIPPED,
-                                     upstream_task_ids=["FakeTaskID",
-                                                        "OtherFakeTaskID",
-                                                        "FailedFakeTaskID"])
-        dep_statuses = tuple(TriggerRuleDep()._evaluate_trigger_rule(
-            ti=ti,
-            successes=1,
-            skipped=1,
-            failed=1,
-            upstream_failed=0,
-            done=3,
-            flag_upstream_failed=False,
-            session="Fake Session"))
-        self.assertEqual(len(dep_statuses), 1)
-        self.assertFalse(dep_statuses[0].passed)
 
     def test_all_failed_tr_success(self):
         """
@@ -710,106 +545,12 @@
             assert len(dep_statuses) == 1
             assert not dep_statuses[0].passed
 
-    def test_none_skipped_tr_success(self):
-        """
-        None-skipped trigger rule success
-        """
-
-        ti = self._get_task_instance(TriggerRule.NONE_SKIPPED,
-                                     upstream_task_ids=["FakeTaskID",
-                                                        "OtherFakeTaskID",
-                                                        "FailedFakeTaskID"])
-        with create_session() as session:
-            dep_statuses = tuple(TriggerRuleDep()._evaluate_trigger_rule(
-                ti=ti,
-                successes=2,
-                skipped=0,
-                failed=1,
-                upstream_failed=0,
-                done=3,
-                flag_upstream_failed=False,
-                session=session))
-            self.assertEqual(len(dep_statuses), 0)
-
-            # with `flag_upstream_failed` set to True
-            dep_statuses = tuple(TriggerRuleDep()._evaluate_trigger_rule(
-                ti=ti,
-                successes=0,
-                skipped=0,
-                failed=3,
-                upstream_failed=0,
-                done=3,
-                flag_upstream_failed=True,
-                session=session))
-            self.assertEqual(len(dep_statuses), 0)
-
-    def test_none_skipped_tr_failure(self):
-        """
-        None-skipped trigger rule failure
-        """
-        ti = self._get_task_instance(TriggerRule.NONE_SKIPPED,
-                                     upstream_task_ids=["FakeTaskID",
-                                                        "SkippedTaskID"])
-
-        with create_session() as session:
-            dep_statuses = tuple(TriggerRuleDep()._evaluate_trigger_rule(
-                ti=ti,
-                successes=1,
-                skipped=1,
-                failed=0,
-                upstream_failed=0,
-                done=2,
-                flag_upstream_failed=False,
-                session=session))
-            self.assertEqual(len(dep_statuses), 1)
-            self.assertFalse(dep_statuses[0].passed)
-
-            # with `flag_upstream_failed` set to True
-            dep_statuses = tuple(TriggerRuleDep()._evaluate_trigger_rule(
-                ti=ti,
-                successes=1,
-                skipped=1,
-                failed=0,
-                upstream_failed=0,
-                done=2,
-                flag_upstream_failed=True,
-                session=session))
-            self.assertEqual(len(dep_statuses), 1)
-            self.assertFalse(dep_statuses[0].passed)
-
-            # Fail until all upstream tasks have completed execution
-            dep_statuses = tuple(TriggerRuleDep()._evaluate_trigger_rule(
-                ti=ti,
-                successes=0,
-                skipped=0,
-                failed=0,
-                upstream_failed=0,
-                done=0,
-                flag_upstream_failed=False,
-                session=session))
-            self.assertEqual(len(dep_statuses), 1)
-            self.assertFalse(dep_statuses[0].passed)
-
     def test_unknown_tr(self):
         """
         Unknown trigger rules should cause this dep to fail
         """
         ti = self._get_task_instance()
         ti.task.trigger_rule = "Unknown Trigger Rule"
-<<<<<<< HEAD
-        dep_statuses = tuple(TriggerRuleDep()._evaluate_trigger_rule(
-            ti=ti,
-            successes=1,
-            skipped=0,
-            failed=0,
-            upstream_failed=0,
-            done=1,
-            flag_upstream_failed=False,
-            session="Fake Session"))
-
-        self.assertEqual(len(dep_statuses), 1)
-        self.assertFalse(dep_statuses[0].passed)
-=======
         dep_statuses = tuple(
             TriggerRuleDep()._evaluate_trigger_rule(
                 ti=ti,
@@ -825,28 +566,17 @@
 
         assert len(dep_statuses) == 1
         assert not dep_statuses[0].passed
->>>>>>> d25854dd
 
     def test_get_states_count_upstream_ti(self):
         """
         this test tests the helper function '_get_states_count_upstream_ti' as a unit and inside update_state
         """
-<<<<<<< HEAD
-        get_states_count_upstream_ti = TriggerRuleDep._get_states_count_upstream_ti
-        session = settings.Session()
-        now = timezone.utcnow()
-        dag = DAG(
-            'test_dagrun_with_pre_tis',
-            start_date=DEFAULT_DATE,
-            default_args={'owner': 'owner1'})
-=======
         from airflow.ti_deps.dep_context import DepContext
 
         get_states_count_upstream_ti = TriggerRuleDep._get_states_count_upstream_ti
         session = settings.Session()
         now = timezone.utcnow()
         dag = DAG('test_dagrun_with_pre_tis', start_date=DEFAULT_DATE, default_args={'owner': 'owner1'})
->>>>>>> d25854dd
 
         with dag:
             op1 = DummyOperator(task_id='A')
@@ -859,19 +589,11 @@
             op4.set_upstream([op3, op2])  # op3, op2 >> op4
             op5.set_upstream([op2, op3, op4])  # (op2, op3, op4) >> op5
 
-<<<<<<< HEAD
-        dag.clear()
-        dr = dag.create_dagrun(run_id='test_dagrun_with_pre_tis',
-                               state=State.RUNNING,
-                               execution_date=now,
-                               start_date=now)
-=======
         clear_db_runs()
         dag.clear()
         dr = dag.create_dagrun(
             run_id='test_dagrun_with_pre_tis', state=State.RUNNING, execution_date=now, start_date=now
         )
->>>>>>> d25854dd
 
         ti_op1 = TaskInstance(task=dag.get_task(op1.task_id), execution_date=dr.execution_date)
         ti_op2 = TaskInstance(task=dag.get_task(op2.task_id), execution_date=dr.execution_date)
@@ -885,22 +607,6 @@
         ti_op4.set_state(state=State.SUCCESS, session=session)
         ti_op5.set_state(state=State.SUCCESS, session=session)
 
-<<<<<<< HEAD
-        # check handling with cases that tasks are triggered from backfill with no finished tasks
-        self.assertEqual(get_states_count_upstream_ti(finished_tasks=None, ti=ti_op2, session=session),
-                         (1, 0, 0, 0, 1))
-        finished_tasks = dr.get_task_instances(state=State.finished() + [State.UPSTREAM_FAILED],
-                                               session=session)
-        self.assertEqual(get_states_count_upstream_ti(finished_tasks=finished_tasks, ti=ti_op4,
-                                                      session=session),
-                         (1, 0, 1, 0, 2))
-        self.assertEqual(get_states_count_upstream_ti(finished_tasks=finished_tasks, ti=ti_op5,
-                                                      session=session),
-                         (2, 0, 1, 0, 3))
-
-        dr.update_state()
-        self.assertEqual(State.SUCCESS, dr.state)
-=======
         session.commit()
 
         # check handling with cases that tasks are triggered from backfill with no finished tasks
@@ -911,5 +617,4 @@
         assert get_states_count_upstream_ti(finished_tasks=finished_tasks, ti=ti_op5) == (2, 0, 1, 0, 3)
 
         dr.update_state()
-        assert State.SUCCESS == dr.state
->>>>>>> d25854dd
+        assert State.SUCCESS == dr.state