--- conflicted
+++ resolved
@@ -1461,41 +1461,6 @@
 
         assert os.path.isfile(log_file_loc)
 
-<<<<<<< HEAD
-    @conf_vars({("logging", "dag_processor_manager_log_stdout"): "True"})
-    def test_log_to_stdout(self, capfd):
-        test_dag_path = TEST_DAG_FOLDER / "test_scheduler_dags.py"
-        async_mode = "sqlite" not in conf.get("database", "sql_alchemy_conn")
-
-        # Starting dag processing with 0 max_runs to avoid redundant operations.
-        processor_agent = DagFileProcessorAgent(test_dag_path, 0, timedelta(days=365), [], False, async_mode)
-        processor_agent.start()
-        if not async_mode:
-            processor_agent.run_single_parsing_loop()
-
-        processor_agent._process.join()
-
-        # Capture the stdout and stderr
-        out, _ = capfd.readouterr()
-        assert "DAG File Processing Stats" in out
-
-    @conf_vars({("logging", "dag_processor_manager_log_stdout"): "False"})
-    def test_not_log_to_stdout(self, capfd):
-        test_dag_path = TEST_DAG_FOLDER / "test_scheduler_dags.py"
-        async_mode = "sqlite" not in conf.get("database", "sql_alchemy_conn")
-
-        # Starting dag processing with 0 max_runs to avoid redundant operations.
-        processor_agent = DagFileProcessorAgent(test_dag_path, 0, timedelta(days=365), [], False, async_mode)
-        processor_agent.start()
-        if not async_mode:
-            processor_agent.run_single_parsing_loop()
-
-        processor_agent._process.join()
-
-        # Capture the stdout and stderr
-        out, _ = capfd.readouterr()
-        assert "DAG File Processing Stats" not in out
-=======
     def test_single_parsing_loop_no_parent_signal_conn(self):
         with pytest.raises(ValueError, match="Process not started"):
             processor_agent = DagFileProcessorAgent("", 1, timedelta(days=365), [], False, False)
@@ -1666,5 +1631,4 @@
 
         processor_agent.end()
         processor_agent.log.warning.assert_called_with("Ending without manager process.")
-        processor_agent._process.join.assert_not_called()
->>>>>>> 810fb5f2
+        processor_agent._process.join.assert_not_called()