--- conflicted
+++ resolved
@@ -772,7 +772,6 @@
         def get_dag_string(filename) -> str:
             return open(TEST_DAG_FOLDER / filename).read()
 
-<<<<<<< HEAD
         def add_dag_to_db(file_path, dag_id, processor_subdir):
             dagbag = DagBag(file_path, read_dags_from_db=False)
             dag = dagbag.get_dag(dag_id)
@@ -824,60 +823,7 @@
                         session.query(func.count(DagModel.dag_id)).filter(DagModel.is_active).scalar()
                     )
                     assert active_dag_count == 2
-=======
-        with tempfile.TemporaryDirectory() as tmpdir:
-            old_dag_home = tempfile.mkdtemp(dir=tmpdir)
-            old_dag_file = tempfile.NamedTemporaryFile(dir=old_dag_home, suffix=".py")
-            old_dag_file.write(get_dag_string("test_example_bash_operator.py").encode())
-            old_dag_file.flush()
-            new_dag_home = tempfile.mkdtemp(dir=tmpdir)
-            new_dag_file = tempfile.NamedTemporaryFile(dir=new_dag_home, suffix=".py")
-            new_dag_file.write(get_dag_string("test_scheduler_dags.py").encode())
-            new_dag_file.flush()
-
-            manager = DagProcessorJobRunner(
-                job=Job(),
-                processor=DagFileProcessorManager(
-                    dag_directory=new_dag_home,
-                    max_runs=1,
-                    processor_timeout=timedelta(minutes=10),
-                    signal_conn=MagicMock(),
-                    dag_ids=[],
-                    pickle_dags=False,
-                    async_mode=True,
-                ),
-            )
-
-            dagbag = DagBag(old_dag_file.name, read_dags_from_db=False)
-            other_dagbag = DagBag(new_dag_file.name, read_dags_from_db=False)
-
-            with create_session() as session:
-                # Add DAG from old dah home to the DB
-                dag = dagbag.get_dag("test_example_bash_operator")
-                dag.fileloc = old_dag_file.name
-                dag.last_parsed_time = timezone.utcnow()
-                dag.sync_to_db(processor_subdir=old_dag_home)
-
-                # Add DAG from new DAG home to the DB
-                other_dag = other_dagbag.get_dag("test_start_date_scheduling")
-                other_dag.fileloc = new_dag_file.name
-                other_dag.last_parsed_time = timezone.utcnow()
-                other_dag.sync_to_db(processor_subdir=new_dag_home)
-
-                manager.processor._file_paths = [new_dag_file]
-
-                active_dag_count = (
-                    session.query(func.count(DagModel.dag_id)).filter(DagModel.is_active).scalar()
-                )
-                assert active_dag_count == 2
-
-                manager.processor._scan_stale_dags()
-
-                active_dag_count = (
-                    session.query(func.count(DagModel.dag_id)).filter(DagModel.is_active).scalar()
-                )
-                assert active_dag_count == 1
->>>>>>> 56a3987c
+
 
     @mock.patch(
         "airflow.dag_processing.processor.DagFileProcessorProcess.waitable_handle", new_callable=PropertyMock
