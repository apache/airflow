# Licensed to the Apache Software Foundation (ASF) under one
# or more contributor license agreements.  See the NOTICE file
# distributed with this work for additional information
# regarding copyright ownership.  The ASF licenses this file
# to you under the Apache License, Version 2.0 (the
# "License"); you may not use this file except in compliance
# with the License.  You may obtain a copy of the License at
#
#   http://www.apache.org/licenses/LICENSE-2.0
#
# Unless required by applicable law or agreed to in writing,
# software distributed under the License is distributed on an
# "AS IS" BASIS, WITHOUT WARRANTIES OR CONDITIONS OF ANY
# KIND, either express or implied.  See the License for the
# specific language governing permissions and limitations
# under the License.

from __future__ import annotations

import json
import os
from contextlib import nullcontext
from unittest.mock import patch

import pytest

from airflow.dag_processing.bundles.base import BaseDagBundle
from airflow.dag_processing.bundles.manager import DagBundlesManager
from airflow.exceptions import AirflowConfigException
from airflow.models.dagbundle import DagBundleModel
from airflow.utils.session import create_session

from tests_common.test_utils.config import conf_vars
from tests_common.test_utils.db import clear_db_dag_bundles


@pytest.mark.parametrize(
    "value, expected",
    [
        pytest.param(None, {"dags-folder"}, id="default"),
        pytest.param("{}", set(), id="empty dict"),
        pytest.param(
            "[]",
            set(),
            id="empty list",
        ),
        pytest.param(
            json.dumps(
                [
                    {
                        "name": "my-bundle",
                        "classpath": "airflow.dag_processing.bundles.local.LocalDagBundle",
                        "kwargs": {"local_folder": "/tmp/hihi", "refresh_interval": 1},
                    }
                ]
            ),
            {"my-bundle"},
            id="remove_dags_folder_default_add_bundle",
        ),
        pytest.param(
            "[]",
            set(),
            id="remove_dags_folder_default",
        ),
        pytest.param("1", "Bundle config is not a list", id="int"),
        pytest.param("abc", "Unable to parse .* as valid json", id="not_json"),
    ],
)
def test_parse_bundle_config(value, expected):
    """Test that bundle_configs are read from configuration."""
    envs = {"AIRFLOW__CORE__LOAD_EXAMPLES": "False"}
    if value:
        envs["AIRFLOW__DAG_BUNDLES__BACKENDS"] = value
    cm = nullcontext()
    exp_fail = False
    if isinstance(expected, str):
        exp_fail = True
        cm = pytest.raises(AirflowConfigException, match=expected)

    with patch.dict(os.environ, envs), cm:
        bundle_manager = DagBundlesManager()
        names = set(x.name for x in bundle_manager.get_all_dag_bundles())

    if not exp_fail:
        assert names == expected


class BasicBundle(BaseDagBundle):
    def refresh(self):
        pass

    def get_current_version(self):
        pass

    def path(self):
        pass


BASIC_BUNDLE_CONFIG = [
    {
        "name": "my-test-bundle",
        "classpath": "tests.dag_processing.bundles.test_dag_bundle_manager.BasicBundle",
        "kwargs": {"refresh_interval": 1},
    }
]


def test_get_bundle():
    """Test that get_bundle builds and returns a bundle."""

    with patch.dict(os.environ, {"AIRFLOW__DAG_BUNDLES__BACKENDS": json.dumps(BASIC_BUNDLE_CONFIG)}):
        bundle_manager = DagBundlesManager()

        with pytest.raises(ValueError, match="'bundle-that-doesn't-exist' is not configured"):
            bundle_manager.get_bundle(name="bundle-that-doesn't-exist", version="hello")
        bundle = bundle_manager.get_bundle(name="my-test-bundle", version="hello")
    assert isinstance(bundle, BasicBundle)
    assert bundle.name == "my-test-bundle"
    assert bundle.version == "hello"
    assert bundle.refresh_interval == 1

    # And none for version also works!
    with patch.dict(os.environ, {"AIRFLOW__DAG_BUNDLES__BACKENDS": json.dumps(BASIC_BUNDLE_CONFIG)}):
        bundle = bundle_manager.get_bundle(name="my-test-bundle")
    assert isinstance(bundle, BasicBundle)
    assert bundle.name == "my-test-bundle"
    assert bundle.version is None


@pytest.fixture
def clear_db():
    clear_db_dag_bundles()
    yield
    clear_db_dag_bundles()


@pytest.mark.db_test
@conf_vars({("core", "LOAD_EXAMPLES"): "False"})
def test_sync_bundles_to_db(clear_db):
    def _get_bundle_names_and_active():
        with create_session() as session:
            return (
                session.query(DagBundleModel.name, DagBundleModel.active).order_by(DagBundleModel.name).all()
            )

    # Initial add
    with patch.dict(os.environ, {"AIRFLOW__DAG_BUNDLES__BACKENDS": json.dumps(BASIC_BUNDLE_CONFIG)}):
        manager = DagBundlesManager()
        manager.sync_bundles_to_db()
    assert _get_bundle_names_and_active() == [("my-test-bundle", True)]

    # simulate bundle config change
    # note: airflow will detect config changes when they are in env vars
    manager = DagBundlesManager()
    manager.sync_bundles_to_db()
    assert _get_bundle_names_and_active() == [("dags-folder", True), ("my-test-bundle", False)]

    # Re-enable one that reappears in config
    with patch.dict(os.environ, {"AIRFLOW__DAG_BUNDLES__BACKENDS": json.dumps(BASIC_BUNDLE_CONFIG)}):
        manager = DagBundlesManager()
        manager.sync_bundles_to_db()
    assert _get_bundle_names_and_active() == [("dags-folder", False), ("my-test-bundle", True)]


<<<<<<< HEAD
def test_example_dags_bundle_added():
    manager = DagBundlesManager()
    manager.parse_config()
    assert "example_dags" in manager._bundle_config

    with conf_vars({("core", "LOAD_EXAMPLES"): "False"}):
        manager = DagBundlesManager()
        manager.parse_config()
        assert "example_dags" not in manager._bundle_config
=======
@conf_vars({("dag_bundles", "backends"): json.dumps(BASIC_BUNDLE_CONFIG)})
@pytest.mark.parametrize("version", [None, "hello"])
def test_view_url(version):
    """Test that view_url calls the bundle's view_url method."""
    bundle_manager = DagBundlesManager()
    with patch.object(BaseDagBundle, "view_url") as view_url_mock:
        bundle_manager.view_url("my-test-bundle", version=version)
    view_url_mock.assert_called_once_with(version=version)
>>>>>>> 42f513e8
<|MERGE_RESOLUTION|>--- conflicted
+++ resolved
@@ -162,7 +162,16 @@
     assert _get_bundle_names_and_active() == [("dags-folder", False), ("my-test-bundle", True)]
 
 
-<<<<<<< HEAD
+@conf_vars({("dag_bundles", "backends"): json.dumps(BASIC_BUNDLE_CONFIG)})
+@pytest.mark.parametrize("version", [None, "hello"])
+def test_view_url(version):
+    """Test that view_url calls the bundle's view_url method."""
+    bundle_manager = DagBundlesManager()
+    with patch.object(BaseDagBundle, "view_url") as view_url_mock:
+        bundle_manager.view_url("my-test-bundle", version=version)
+    view_url_mock.assert_called_once_with(version=version)
+
+
 def test_example_dags_bundle_added():
     manager = DagBundlesManager()
     manager.parse_config()
@@ -171,14 +180,4 @@
     with conf_vars({("core", "LOAD_EXAMPLES"): "False"}):
         manager = DagBundlesManager()
         manager.parse_config()
-        assert "example_dags" not in manager._bundle_config
-=======
-@conf_vars({("dag_bundles", "backends"): json.dumps(BASIC_BUNDLE_CONFIG)})
-@pytest.mark.parametrize("version", [None, "hello"])
-def test_view_url(version):
-    """Test that view_url calls the bundle's view_url method."""
-    bundle_manager = DagBundlesManager()
-    with patch.object(BaseDagBundle, "view_url") as view_url_mock:
-        bundle_manager.view_url("my-test-bundle", version=version)
-    view_url_mock.assert_called_once_with(version=version)
->>>>>>> 42f513e8
+        assert "example_dags" not in manager._bundle_config