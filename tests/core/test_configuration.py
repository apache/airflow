--- conflicted
+++ resolved
@@ -53,17 +53,14 @@
 
 HOME_DIR = os.path.expanduser("~")
 
-<<<<<<< HEAD
-# The conf has been updated with sql_alchemy_conn to test the functionality of deprecated options support.
+# The conf has been updated with sql_alchemy_con and deactivate_stale_dags_interval to test the 
+# functionality of deprecated options support.
 conf.deprecated_options[("database", "sql_alchemy_conn")] = ("core", "sql_alchemy_conn", "2.3.0")
-=======
-# The conf has been updated with deactivate_stale_dags_interval to test the functionality of deprecated options support.
 conf.deprecated_options[("scheduler", "parsing_cleanup_interval")] = (
     "scheduler",
     "deactivate_stale_dags_interval",
     "2.5.0",
 )
->>>>>>> e321ce66
 
 
 @pytest.fixture(scope="module", autouse=True)
