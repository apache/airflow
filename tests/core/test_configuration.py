#
# Licensed to the Apache Software Foundation (ASF) under one
# or more contributor license agreements.  See the NOTICE file
# distributed with this work for additional information
# regarding copyright ownership.  The ASF licenses this file
# to you under the Apache License, Version 2.0 (the
# "License"); you may not use this file except in compliance
# with the License.  You may obtain a copy of the License at
#
#   http://www.apache.org/licenses/LICENSE-2.0
#
# Unless required by applicable law or agreed to in writing,
# software distributed under the License is distributed on an
# "AS IS" BASIS, WITHOUT WARRANTIES OR CONDITIONS OF ANY
# KIND, either express or implied.  See the License for the
# specific language governing permissions and limitations
# under the License.
import copy
import datetime
import io
import os
import re
import tempfile
import textwrap
import unittest
import warnings
from collections import OrderedDict
from unittest import mock

import pytest

from airflow import configuration
from airflow.configuration import (
    AirflowConfigException,
    AirflowConfigParser,
    conf,
    expand_env_var,
    get_airflow_config,
    get_airflow_home,
    parameterized_config,
    run_command,
)
from tests.test_utils.config import conf_vars
from tests.test_utils.reset_warning_registry import reset_warning_registry


@unittest.mock.patch.dict(
    'os.environ',
    {
        'AIRFLOW__TESTSECTION__TESTKEY': 'testvalue',
        'AIRFLOW__TESTSECTION__TESTPERCENT': 'with%percent',
        'AIRFLOW__TESTCMDENV__ITSACOMMAND_CMD': 'echo -n "OK"',
        'AIRFLOW__TESTCMDENV__NOTACOMMAND_CMD': 'echo -n "NOT OK"',
    },
)
class TestConf:
    def test_airflow_home_default(self):
        with unittest.mock.patch.dict('os.environ'):
            if 'AIRFLOW_HOME' in os.environ:
                del os.environ['AIRFLOW_HOME']
            assert get_airflow_home() == expand_env_var('~/airflow')

    def test_airflow_home_override(self):
        with unittest.mock.patch.dict('os.environ', AIRFLOW_HOME='/path/to/airflow'):
            assert get_airflow_home() == '/path/to/airflow'

    def test_airflow_config_default(self):
        with unittest.mock.patch.dict('os.environ'):
            if 'AIRFLOW_CONFIG' in os.environ:
                del os.environ['AIRFLOW_CONFIG']
            assert get_airflow_config('/home/airflow') == expand_env_var('/home/airflow/airflow.cfg')

    def test_airflow_config_override(self):
        with unittest.mock.patch.dict('os.environ', AIRFLOW_CONFIG='/path/to/airflow/airflow.cfg'):
            assert get_airflow_config('/home//airflow') == '/path/to/airflow/airflow.cfg'

    @conf_vars({("core", "percent"): "with%%inside"})
    def test_case_sensitivity(self):
        # section and key are case insensitive for get method
        # note: this is not the case for as_dict method
        assert conf.get("core", "percent") == "with%inside"
        assert conf.get("core", "PERCENT") == "with%inside"
        assert conf.get("CORE", "PERCENT") == "with%inside"

    def test_config_as_dict(self):
        """Test that getting config as dict works even if
        environment has non-legal env vars"""
        with unittest.mock.patch.dict('os.environ'):
            os.environ['AIRFLOW__VAR__broken'] = "not_ok"
            asdict = conf.as_dict(raw=True, display_sensitive=True)
        assert asdict.get('VAR') is None
        assert asdict['testsection']['testkey'] == 'testvalue'

    def test_env_var_config(self):
        opt = conf.get('testsection', 'testkey')
        assert opt == 'testvalue'

        opt = conf.get('testsection', 'testpercent')
        assert opt == 'with%percent'

        assert conf.has_option('testsection', 'testkey')

        with unittest.mock.patch.dict(
            'os.environ', AIRFLOW__KUBERNETES_ENVIRONMENT_VARIABLES__AIRFLOW__TESTSECTION__TESTKEY='nested'
        ):
            opt = conf.get('kubernetes_environment_variables', 'AIRFLOW__TESTSECTION__TESTKEY')
            assert opt == 'nested'

    @mock.patch.dict(
        'os.environ', AIRFLOW__KUBERNETES_ENVIRONMENT_VARIABLES__AIRFLOW__TESTSECTION__TESTKEY='nested'
    )
    @conf_vars({("core", "percent"): "with%%inside"})
    def test_conf_as_dict(self):
        cfg_dict = conf.as_dict()

        # test that configs are picked up
        assert cfg_dict['core']['unit_test_mode'] == 'True'

        assert cfg_dict['core']['percent'] == 'with%inside'

        # test env vars
        assert cfg_dict['testsection']['testkey'] == '< hidden >'
        assert cfg_dict['kubernetes_environment_variables']['AIRFLOW__TESTSECTION__TESTKEY'] == '< hidden >'

    def test_conf_as_dict_source(self):
        # test display_source
        cfg_dict = conf.as_dict(display_source=True)
        assert cfg_dict['core']['load_examples'][1] == 'airflow.cfg'
        assert cfg_dict['database']['load_default_connections'][1] == 'airflow.cfg'
        assert cfg_dict['testsection']['testkey'] == ('< hidden >', 'env var')

    def test_conf_as_dict_sensitive(self):
        # test display_sensitive
        cfg_dict = conf.as_dict(display_sensitive=True)
        assert cfg_dict['testsection']['testkey'] == 'testvalue'
        assert cfg_dict['testsection']['testpercent'] == 'with%percent'

        # test display_source and display_sensitive
        cfg_dict = conf.as_dict(display_sensitive=True, display_source=True)
        assert cfg_dict['testsection']['testkey'] == ('testvalue', 'env var')

    @conf_vars({("core", "percent"): "with%%inside"})
    def test_conf_as_dict_raw(self):
        # test display_sensitive
        cfg_dict = conf.as_dict(raw=True, display_sensitive=True)
        assert cfg_dict['testsection']['testkey'] == 'testvalue'

        # Values with '%' in them should be escaped
        assert cfg_dict['testsection']['testpercent'] == 'with%%percent'
        assert cfg_dict['core']['percent'] == 'with%%inside'

    def test_conf_as_dict_exclude_env(self):
        # test display_sensitive
        cfg_dict = conf.as_dict(include_env=False, display_sensitive=True)

        # Since testsection is only created from env vars, it shouldn't be
        # present at all if we don't ask for env vars to be included.
        assert 'testsection' not in cfg_dict

    def test_command_precedence(self):
        test_config = '''[test]
key1 = hello
key2_cmd = printf cmd_result
key3 = airflow
key4_cmd = printf key4_result
'''
        test_config_default = '''[test]
key1 = awesome
key2 = airflow

[another]
key6 = value6
'''

        test_conf = AirflowConfigParser(default_config=parameterized_config(test_config_default))
        test_conf.read_string(test_config)
        test_conf.sensitive_config_values = test_conf.sensitive_config_values | {
            ('test', 'key2'),
            ('test', 'key4'),
        }
        assert 'hello' == test_conf.get('test', 'key1')
        assert 'cmd_result' == test_conf.get('test', 'key2')
        assert 'airflow' == test_conf.get('test', 'key3')
        assert 'key4_result' == test_conf.get('test', 'key4')
        assert 'value6' == test_conf.get('another', 'key6')

        assert 'hello' == test_conf.get('test', 'key1', fallback='fb')
        assert 'value6' == test_conf.get('another', 'key6', fallback='fb')
        assert 'fb' == test_conf.get('another', 'key7', fallback='fb')
        assert test_conf.getboolean('another', 'key8_boolean', fallback='True') is True
        assert 10 == test_conf.getint('another', 'key8_int', fallback='10')
        assert 1.0 == test_conf.getfloat('another', 'key8_float', fallback='1')

        assert test_conf.has_option('test', 'key1')
        assert test_conf.has_option('test', 'key2')
        assert test_conf.has_option('test', 'key3')
        assert test_conf.has_option('test', 'key4')
        assert not test_conf.has_option('test', 'key5')
        assert test_conf.has_option('another', 'key6')

        cfg_dict = test_conf.as_dict(display_sensitive=True)
        assert 'cmd_result' == cfg_dict['test']['key2']
        assert 'key2_cmd' not in cfg_dict['test']

        # If we exclude _cmds then we should still see the commands to run, not
        # their values
        cfg_dict = test_conf.as_dict(include_cmds=False, display_sensitive=True)
        assert 'key4' not in cfg_dict['test']
        assert 'printf key4_result' == cfg_dict['test']['key4_cmd']

    @mock.patch("airflow.providers.hashicorp._internal_client.vault_client.hvac")
    @conf_vars(
        {
            ("secrets", "backend"): "airflow.providers.hashicorp.secrets.vault.VaultBackend",
            ("secrets", "backend_kwargs"): '{"url": "http://127.0.0.1:8200", "token": "token"}',
        }
    )
    def test_config_from_secret_backend(self, mock_hvac):
        """Get Config Value from a Secret Backend"""
        mock_client = mock.MagicMock()
        mock_hvac.Client.return_value = mock_client
        mock_client.secrets.kv.v2.read_secret_version.return_value = {
            'request_id': '2d48a2ad-6bcb-e5b6-429d-da35fdf31f56',
            'lease_id': '',
            'renewable': False,
            'lease_duration': 0,
            'data': {
                'data': {'value': 'sqlite:////Users/airflow/airflow/airflow.db'},
                'metadata': {
                    'created_time': '2020-03-28T02:10:54.301784Z',
                    'deletion_time': '',
                    'destroyed': False,
                    'version': 1,
                },
            },
            'wrap_info': None,
            'warnings': None,
            'auth': None,
        }

        test_config = '''[test]
sql_alchemy_conn_secret = sql_alchemy_conn
'''
        test_config_default = '''[test]
sql_alchemy_conn = airflow
'''

        test_conf = AirflowConfigParser(default_config=parameterized_config(test_config_default))
        test_conf.read_string(test_config)
        test_conf.sensitive_config_values = test_conf.sensitive_config_values | {
            ('test', 'sql_alchemy_conn'),
        }

        assert 'sqlite:////Users/airflow/airflow/airflow.db' == test_conf.get('test', 'sql_alchemy_conn')

    @mock.patch("airflow.providers.hashicorp._internal_client.vault_client.hvac")
    @conf_vars(
        {
            ("secrets", "backend"): "airflow.providers.hashicorp.secrets.vault.VaultBackend",
            ("secrets", "backend_kwargs"): '{"url": "http://127.0.0.1:8200", "token": "token"}',
        }
    )
    def test_config_raise_exception_from_secret_backend_connection_error(self, mock_hvac):
        """Get Config Value from a Secret Backend"""

        mock_client = mock.MagicMock()
        # mock_client.side_effect = AirflowConfigException
        mock_hvac.Client.return_value = mock_client
        mock_client.secrets.kv.v2.read_secret_version.return_value = Exception

        test_config = '''[test]
sql_alchemy_conn_secret = sql_alchemy_conn
'''
        test_config_default = '''[test]
sql_alchemy_conn = airflow
'''
        test_conf = AirflowConfigParser(default_config=parameterized_config(test_config_default))
        test_conf.read_string(test_config)
        test_conf.sensitive_config_values = test_conf.sensitive_config_values | {
            ('test', 'sql_alchemy_conn'),
        }

        with pytest.raises(
            AirflowConfigException,
            match=re.escape(
                'Cannot retrieve config from alternative secrets backend. '
                'Make sure it is configured properly and that the Backend '
                'is accessible.'
            ),
        ):
            test_conf.get('test', 'sql_alchemy_conn')

    def test_getboolean(self):
        """Test AirflowConfigParser.getboolean"""
        test_config = """
[type_validation]
key1 = non_bool_value

[true]
key2 = t
key3 = true
key4 = 1

[false]
key5 = f
key6 = false
key7 = 0

[inline-comment]
key8 = true #123
"""
        test_conf = AirflowConfigParser(default_config=test_config)
        with pytest.raises(
            AirflowConfigException,
            match=re.escape(
                'Failed to convert value to bool. Please check "key1" key in "type_validation" section. '
                'Current value: "non_bool_value".'
            ),
        ):
            test_conf.getboolean('type_validation', 'key1')
        assert isinstance(test_conf.getboolean('true', 'key3'), bool)
        assert test_conf.getboolean('true', 'key2') is True
        assert test_conf.getboolean('true', 'key3') is True
        assert test_conf.getboolean('true', 'key4') is True
        assert test_conf.getboolean('false', 'key5') is False
        assert test_conf.getboolean('false', 'key6') is False
        assert test_conf.getboolean('false', 'key7') is False
        assert test_conf.getboolean('inline-comment', 'key8') is True

    def test_getint(self):
        """Test AirflowConfigParser.getint"""
        test_config = """
[invalid]
key1 = str

[valid]
key2 = 1
"""
        test_conf = AirflowConfigParser(default_config=test_config)
        with pytest.raises(
            AirflowConfigException,
            match=re.escape(
                'Failed to convert value to int. Please check "key1" key in "invalid" section. '
                'Current value: "str".'
            ),
        ):
            test_conf.getint('invalid', 'key1')
        assert isinstance(test_conf.getint('valid', 'key2'), int)
        assert 1 == test_conf.getint('valid', 'key2')

    def test_getfloat(self):
        """Test AirflowConfigParser.getfloat"""
        test_config = """
[invalid]
key1 = str

[valid]
key2 = 1.23
"""
        test_conf = AirflowConfigParser(default_config=test_config)
        with pytest.raises(
            AirflowConfigException,
            match=re.escape(
                'Failed to convert value to float. Please check "key1" key in "invalid" section. '
                'Current value: "str".'
            ),
        ):
            test_conf.getfloat('invalid', 'key1')
        assert isinstance(test_conf.getfloat('valid', 'key2'), float)
        assert 1.23 == test_conf.getfloat('valid', 'key2')

    @pytest.mark.parametrize(
        ("config_str", "expected"),
        [
            pytest.param('{"a": 123}', {'a': 123}, id='dict'),
            pytest.param('[1,2,3]', [1, 2, 3], id='list'),
            pytest.param('"abc"', 'abc', id='str'),
            pytest.param('2.1', 2.1, id='num'),
            pytest.param('', None, id='empty'),
        ],
    )
    def test_getjson(self, config_str, expected):
        config = textwrap.dedent(
            f"""
            [test]
            json = {config_str}
        """
        )
        test_conf = AirflowConfigParser()
        test_conf.read_string(config)

        assert test_conf.getjson('test', 'json') == expected

    def test_getjson_empty_with_fallback(self):
        config = textwrap.dedent(
            """
            [test]
            json =
            """
        )
        test_conf = AirflowConfigParser()
        test_conf.read_string(config)

        assert test_conf.getjson('test', 'json', fallback={}) == {}
        assert test_conf.getjson('test', 'json') is None

    @pytest.mark.parametrize(
        ("fallback"),
        [
            pytest.param({"a": "b"}, id='dict'),
            # fallback is _NOT_ json parsed, but used verbatim
            pytest.param('{"a": "b"}', id='str'),
            pytest.param(None, id='None'),
        ],
    )
    def test_getjson_fallback(self, fallback):
        test_conf = AirflowConfigParser()

        assert test_conf.getjson('test', 'json', fallback=fallback) == fallback

    def test_has_option(self):
        test_config = '''[test]
key1 = value1
'''
        test_conf = AirflowConfigParser()
        test_conf.read_string(test_config)
        assert test_conf.has_option('test', 'key1')
        assert not test_conf.has_option('test', 'key_not_exists')
        assert not test_conf.has_option('section_not_exists', 'key1')

    def test_remove_option(self):
        test_config = '''[test]
key1 = hello
key2 = airflow
'''
        test_config_default = '''[test]
key1 = awesome
key2 = airflow
'''

        test_conf = AirflowConfigParser(default_config=parameterized_config(test_config_default))
        test_conf.read_string(test_config)

        assert 'hello' == test_conf.get('test', 'key1')
        test_conf.remove_option('test', 'key1', remove_default=False)
        assert 'awesome' == test_conf.get('test', 'key1')

        test_conf.remove_option('test', 'key2')
        assert not test_conf.has_option('test', 'key2')

    def test_getsection(self):
        test_config = '''
[test]
key1 = hello
[new_section]
key = value
'''
        test_config_default = '''
[test]
key1 = awesome
key2 = airflow

[testsection]
key3 = value3
'''
        test_conf = AirflowConfigParser(default_config=parameterized_config(test_config_default))
        test_conf.read_string(test_config)

        assert OrderedDict([('key1', 'hello'), ('key2', 'airflow')]) == test_conf.getsection('test')
        assert OrderedDict(
            [('key3', 'value3'), ('testkey', 'testvalue'), ('testpercent', 'with%percent')]
        ) == test_conf.getsection('testsection')

        assert OrderedDict([('key', 'value')]) == test_conf.getsection('new_section')

        assert test_conf.getsection('non_existent_section') is None

    def test_get_section_should_respect_cmd_env_variable(self):
        with tempfile.NamedTemporaryFile(delete=False) as cmd_file:
            cmd_file.write(b"#!/usr/bin/env bash\n")
            cmd_file.write(b"echo -n difficult_unpredictable_cat_password\n")
            cmd_file.flush()
            os.chmod(cmd_file.name, 0o0555)
            cmd_file.close()

            with mock.patch.dict("os.environ", {"AIRFLOW__WEBSERVER__SECRET_KEY_CMD": cmd_file.name}):
                content = conf.getsection("webserver")
            os.unlink(cmd_file.name)
        assert content["secret_key"] == "difficult_unpredictable_cat_password"

    def test_kubernetes_environment_variables_section(self):
        test_config = '''
[kubernetes_environment_variables]
key1 = hello
AIRFLOW_HOME = /root/airflow
'''
        test_config_default = '''
[kubernetes_environment_variables]
'''
        test_conf = AirflowConfigParser(default_config=parameterized_config(test_config_default))
        test_conf.read_string(test_config)

        assert OrderedDict([('key1', 'hello'), ('AIRFLOW_HOME', '/root/airflow')]) == test_conf.getsection(
            'kubernetes_environment_variables'
        )

    def test_broker_transport_options(self):
        section_dict = conf.getsection("celery_broker_transport_options")
        assert isinstance(section_dict['visibility_timeout'], int)
        assert isinstance(section_dict['_test_only_bool'], bool)
        assert isinstance(section_dict['_test_only_float'], float)
        assert isinstance(section_dict['_test_only_string'], str)

    @conf_vars(
        {
            ("celery", "worker_concurrency"): None,
            ("celery", "celeryd_concurrency"): None,
        }
    )
    def test_deprecated_options(self):
        # Guarantee we have a deprecated setting, so we test the deprecation
        # lookup even if we remove this explicit fallback
        conf.deprecated_options = {
            ('celery', 'worker_concurrency'): ('celery', 'celeryd_concurrency', '2.0.0'),
        }

        # Remove it so we are sure we use the right setting
        conf.remove_option('celery', 'worker_concurrency')

        with pytest.warns(DeprecationWarning):
            with mock.patch.dict('os.environ', AIRFLOW__CELERY__CELERYD_CONCURRENCY="99"):
                assert conf.getint('celery', 'worker_concurrency') == 99

        with pytest.warns(DeprecationWarning), conf_vars({('celery', 'celeryd_concurrency'): '99'}):
            assert conf.getint('celery', 'worker_concurrency') == 99

    @conf_vars(
        {
            ('logging', 'logging_level'): None,
            ('core', 'logging_level'): None,
        }
    )
    def test_deprecated_options_with_new_section(self):
        # Guarantee we have a deprecated setting, so we test the deprecation
        # lookup even if we remove this explicit fallback
        conf.deprecated_options = {
            ('logging', 'logging_level'): ('core', 'logging_level', '2.0.0'),
        }

        # Remove it so we are sure we use the right setting
        conf.remove_option('core', 'logging_level')
        conf.remove_option('logging', 'logging_level')

        with pytest.warns(DeprecationWarning):
            with mock.patch.dict('os.environ', AIRFLOW__CORE__LOGGING_LEVEL="VALUE"):
                assert conf.get('logging', 'logging_level') == "VALUE"

        with pytest.warns(DeprecationWarning), conf_vars({('core', 'logging_level'): 'VALUE'}):
            assert conf.get('logging', 'logging_level') == "VALUE"

    @conf_vars(
        {
            ("celery", "result_backend"): None,
            ("celery", "celery_result_backend"): None,
            ("celery", "celery_result_backend_cmd"): None,
        }
    )
    def test_deprecated_options_cmd(self):
        # Guarantee we have a deprecated setting, so we test the deprecation
        # lookup even if we remove this explicit fallback
        conf.deprecated_options[('celery', "result_backend")] = 'celery', 'celery_result_backend', '2.0.0'
        conf.sensitive_config_values.add(('celery', 'celery_result_backend'))

        conf.remove_option('celery', 'result_backend')
        with conf_vars({('celery', 'celery_result_backend_cmd'): '/bin/echo 99'}):
            with pytest.warns(DeprecationWarning):
                tmp = None
                if 'AIRFLOW__CELERY__RESULT_BACKEND' in os.environ:
                    tmp = os.environ.pop('AIRFLOW__CELERY__RESULT_BACKEND')
                assert conf.getint('celery', 'result_backend') == 99
                if tmp:
                    os.environ['AIRFLOW__CELERY__RESULT_BACKEND'] = tmp

    def test_deprecated_values_from_conf(self):
        test_conf = AirflowConfigParser(default_config='')
        # Guarantee we have deprecated settings, so we test the deprecation
        # lookup even if we remove this explicit fallback
        test_conf.deprecated_values = {
            'core': {'hostname_callable': (re.compile(r':'), r'.', '2.1')},
        }
        test_conf.read_dict({'core': {'hostname_callable': 'socket:getfqdn'}})

        with pytest.warns(FutureWarning):
            test_conf.validate()
            assert test_conf.get('core', 'hostname_callable') == 'socket.getfqdn'

    def test_auth_backends_adds_session(self):
        test_conf = AirflowConfigParser(default_config='')
        # Guarantee we have deprecated settings, so we test the deprecation
        # lookup even if we remove this explicit fallback
        test_conf.deprecated_values = {
            'api': {
                'auth_backends': (
                    re.compile(r'^airflow\.api\.auth\.backend\.deny_all$|^$'),
                    'airflow.api.auth.backend.session',
                    '3.0',
                ),
            },
        }
        test_conf.read_dict({'api': {'auth_backends': 'airflow.api.auth.backend.basic_auth'}})

        with pytest.warns(FutureWarning):
            test_conf.validate()
            assert (
                test_conf.get('api', 'auth_backends')
                == 'airflow.api.auth.backend.basic_auth\nairflow.api.auth.backend.session'
            )

    @pytest.mark.parametrize(
        "conf_dict",
        [
            {},  # Even if the section is absent from config file, environ still needs replacing.
            {'core': {'hostname_callable': 'socket:getfqdn'}},
        ],
    )
    def test_deprecated_values_from_environ(self, conf_dict):
        def make_config():
            test_conf = AirflowConfigParser(default_config='')
            # Guarantee we have a deprecated setting, so we test the deprecation
            # lookup even if we remove this explicit fallback
            test_conf.deprecated_values = {
                'core': {'hostname_callable': (re.compile(r':'), r'.', '2.1')},
            }
            test_conf.read_dict(conf_dict)
            test_conf.validate()
            return test_conf

        with pytest.warns(FutureWarning):
            with unittest.mock.patch.dict('os.environ', AIRFLOW__CORE__HOSTNAME_CALLABLE='socket:getfqdn'):
                test_conf = make_config()
                assert test_conf.get('core', 'hostname_callable') == 'socket.getfqdn'

        with reset_warning_registry():
            with warnings.catch_warnings(record=True) as warning:
                with unittest.mock.patch.dict(
                    'os.environ',
                    AIRFLOW__CORE__HOSTNAME_CALLABLE='CarrierPigeon',
                ):
                    test_conf = make_config()
                    assert test_conf.get('core', 'hostname_callable') == 'CarrierPigeon'
                    assert [] == warning

    def test_deprecated_funcs(self):
        for func in [
            'load_test_config',
            'get',
            'getboolean',
            'getfloat',
            'getint',
            'has_option',
            'remove_option',
            'as_dict',
            'set',
        ]:
            with mock.patch(f'airflow.configuration.conf.{func}') as mock_method:
                with pytest.warns(DeprecationWarning):
                    getattr(configuration, func)()
                mock_method.assert_called_once()

    def test_command_from_env(self):
        test_cmdenv_config = '''[testcmdenv]
itsacommand = NOT OK
notacommand = OK
'''
        test_cmdenv_conf = AirflowConfigParser()
        test_cmdenv_conf.read_string(test_cmdenv_config)
        test_cmdenv_conf.sensitive_config_values.add(('testcmdenv', 'itsacommand'))
        with unittest.mock.patch.dict('os.environ'):
            # AIRFLOW__TESTCMDENV__ITSACOMMAND_CMD maps to ('testcmdenv', 'itsacommand') in
            # sensitive_config_values and therefore should return 'OK' from the environment variable's
            # echo command, and must not return 'NOT OK' from the configuration
            assert test_cmdenv_conf.get('testcmdenv', 'itsacommand') == 'OK'
            # AIRFLOW__TESTCMDENV__NOTACOMMAND_CMD maps to no entry in sensitive_config_values and therefore
            # the option should return 'OK' from the configuration, and must not return 'NOT OK' from
            # the environment variable's echo command
            assert test_cmdenv_conf.get('testcmdenv', 'notacommand') == 'OK'

    def test_parameterized_config_gen(self):
        config = textwrap.dedent(
            """
            [core]
            dags_folder = {AIRFLOW_HOME}/dags
            sql_alchemy_conn = sqlite:///{AIRFLOW_HOME}/airflow.db
            parallelism = 32
            fernet_key = {FERNET_KEY}
        """
        )

        cfg = parameterized_config(config)

        # making sure some basic building blocks are present:
        assert "[core]" in cfg
        assert "dags_folder" in cfg
        assert "sql_alchemy_conn" in cfg
        assert "fernet_key" in cfg

        # making sure replacement actually happened
        assert "{AIRFLOW_HOME}" not in cfg
        assert "{FERNET_KEY}" not in cfg

    def test_config_use_original_when_original_and_fallback_are_present(self):
        assert conf.has_option("core", "FERNET_KEY")
        assert not conf.has_option("core", "FERNET_KEY_CMD")

        fernet_key = conf.get('core', 'FERNET_KEY')

        with conf_vars({('core', 'FERNET_KEY_CMD'): 'printf HELLO'}):
            fallback_fernet_key = conf.get("core", "FERNET_KEY")

        assert fernet_key == fallback_fernet_key

    def test_config_throw_error_when_original_and_fallback_is_absent(self):
        assert conf.has_option("core", "FERNET_KEY")
        assert not conf.has_option("core", "FERNET_KEY_CMD")

        with conf_vars({('core', 'fernet_key'): None}):
            with pytest.raises(AirflowConfigException) as ctx:
                conf.get("core", "FERNET_KEY")

        exception = str(ctx.value)
        message = "section/key [core/fernet_key] not found in config"
        assert message == exception

    def test_config_override_original_when_non_empty_envvar_is_provided(self):
        key = "AIRFLOW__CORE__FERNET_KEY"
        value = "some value"

        with mock.patch.dict('os.environ', {key: value}):
            fernet_key = conf.get('core', 'FERNET_KEY')

        assert value == fernet_key

    def test_config_override_original_when_empty_envvar_is_provided(self):
        key = "AIRFLOW__CORE__FERNET_KEY"
        value = "some value"

        with mock.patch.dict('os.environ', {key: value}):
            fernet_key = conf.get('core', 'FERNET_KEY')

        assert value == fernet_key

    @mock.patch.dict("os.environ", {"AIRFLOW__CORE__DAGS_FOLDER": "/tmp/test_folder"})
    def test_write_should_respect_env_variable(self):
        with io.StringIO() as string_file:
            conf.write(string_file)
            content = string_file.getvalue()
        assert "dags_folder = /tmp/test_folder" in content

    def test_run_command(self):
        write = r'sys.stdout.buffer.write("\u1000foo".encode("utf8"))'

        cmd = f'import sys; {write}; sys.stdout.flush()'

        assert run_command(f"python -c '{cmd}'") == '\u1000foo'

        assert run_command('echo "foo bar"') == 'foo bar\n'
        with pytest.raises(AirflowConfigException):
            run_command('bash -c "exit 1"')

    def test_confirm_unittest_mod(self):
        assert conf.get('core', 'unit_test_mode')

    def test_enum_default_task_weight_rule_from_conf(self):
        test_conf = AirflowConfigParser(default_config='')
        test_conf.read_dict({'core': {'default_task_weight_rule': 'sidestream'}})
        with pytest.raises(AirflowConfigException) as ctx:
            test_conf.validate()
        exception = str(ctx.value)
        message = (
            "`[core] default_task_weight_rule` should not be 'sidestream'. Possible values: "
            "absolute, downstream, upstream."
        )
        assert message == exception

    def test_enum_logging_levels(self):
        test_conf = AirflowConfigParser(default_config='')
        test_conf.read_dict({'logging': {'logging_level': 'XXX'}})
        with pytest.raises(AirflowConfigException) as ctx:
            test_conf.validate()
        exception = str(ctx.value)
        message = (
            "`[logging] logging_level` should not be 'XXX'. Possible values: "
            "CRITICAL, FATAL, ERROR, WARN, WARNING, INFO, DEBUG."
        )
        assert message == exception

    def test_as_dict_works_without_sensitive_cmds(self):
        conf_materialize_cmds = conf.as_dict(display_sensitive=True, raw=True, include_cmds=True)
        conf_maintain_cmds = conf.as_dict(display_sensitive=True, raw=True, include_cmds=False)

        assert 'sql_alchemy_conn' in conf_materialize_cmds['core']
        assert 'sql_alchemy_conn_cmd' not in conf_materialize_cmds['core']

        assert 'sql_alchemy_conn' in conf_maintain_cmds['core']
        assert 'sql_alchemy_conn_cmd' not in conf_maintain_cmds['core']

        assert (
            conf_materialize_cmds['core']['sql_alchemy_conn']
            == conf_maintain_cmds['core']['sql_alchemy_conn']
        )

    def test_as_dict_respects_sensitive_cmds(self):
        conf_conn = conf['database']['sql_alchemy_conn']
        test_conf = copy.deepcopy(conf)
        test_conf.read_string(
            textwrap.dedent(
                """
                [database]
                sql_alchemy_conn_cmd = echo -n my-super-secret-conn
                """
            )
        )

        conf_materialize_cmds = test_conf.as_dict(display_sensitive=True, raw=True, include_cmds=True)
        conf_maintain_cmds = test_conf.as_dict(display_sensitive=True, raw=True, include_cmds=False)

        assert 'sql_alchemy_conn' in conf_materialize_cmds['database']
        assert 'sql_alchemy_conn_cmd' not in conf_materialize_cmds['database']

        if conf_conn == test_conf.airflow_defaults['database']['sql_alchemy_conn']:
            assert conf_materialize_cmds['database']['sql_alchemy_conn'] == 'my-super-secret-conn'

        assert 'sql_alchemy_conn_cmd' in conf_maintain_cmds['database']
        assert conf_maintain_cmds['database']['sql_alchemy_conn_cmd'] == 'echo -n my-super-secret-conn'

        if conf_conn == test_conf.airflow_defaults['database']['sql_alchemy_conn']:
            assert 'sql_alchemy_conn' not in conf_maintain_cmds['database']
        else:
<<<<<<< HEAD
            assert 'sql_alchemy_conn' in conf_maintain_cmds['database']
            assert conf_maintain_cmds['database']['sql_alchemy_conn'] == conf_conn
=======
            assert 'sql_alchemy_conn' in conf_maintain_cmds['core']
            assert conf_maintain_cmds['core']['sql_alchemy_conn'] == conf_conn

    def test_gettimedelta(self):
        test_config = '''
[invalid]
# non-integer value
key1 = str

# fractional value
key2 = 300.99

# too large value for C int
key3 = 999999999999999

[valid]
# negative value
key4 = -1

# zero
key5 = 0

# positive value
key6 = 300

[default]
# Equals to None
key7 =
'''
        test_conf = AirflowConfigParser(default_config=test_config)
        with pytest.raises(
            AirflowConfigException,
            match=re.escape(
                'Failed to convert value to int. Please check "key1" key in "invalid" section. '
                'Current value: "str".'
            ),
        ):
            test_conf.gettimedelta("invalid", "key1")

        with pytest.raises(
            AirflowConfigException,
            match=re.escape(
                'Failed to convert value to int. Please check "key2" key in "invalid" section. '
                'Current value: "300.99".'
            ),
        ):
            test_conf.gettimedelta("invalid", "key2")

        with pytest.raises(
            AirflowConfigException,
            match=re.escape(
                'Failed to convert value to timedelta in `seconds`. '
                'Python int too large to convert to C int. '
                'Please check "key3" key in "invalid" section. Current value: "999999999999999".'
            ),
        ):
            test_conf.gettimedelta("invalid", "key3")

        assert isinstance(test_conf.gettimedelta('valid', 'key4'), datetime.timedelta)
        assert test_conf.gettimedelta('valid', 'key4') == datetime.timedelta(seconds=-1)
        assert isinstance(test_conf.gettimedelta('valid', 'key5'), datetime.timedelta)
        assert test_conf.gettimedelta('valid', 'key5') == datetime.timedelta(seconds=0)
        assert isinstance(test_conf.gettimedelta('valid', 'key6'), datetime.timedelta)
        assert test_conf.gettimedelta('valid', 'key6') == datetime.timedelta(seconds=300)
        assert isinstance(test_conf.gettimedelta('default', 'key7'), type(None))
        assert test_conf.gettimedelta('default', 'key7') is None
>>>>>>> 8af77127
<|MERGE_RESOLUTION|>--- conflicted
+++ resolved
@@ -836,12 +836,8 @@
         if conf_conn == test_conf.airflow_defaults['database']['sql_alchemy_conn']:
             assert 'sql_alchemy_conn' not in conf_maintain_cmds['database']
         else:
-<<<<<<< HEAD
             assert 'sql_alchemy_conn' in conf_maintain_cmds['database']
             assert conf_maintain_cmds['database']['sql_alchemy_conn'] == conf_conn
-=======
-            assert 'sql_alchemy_conn' in conf_maintain_cmds['core']
-            assert conf_maintain_cmds['core']['sql_alchemy_conn'] == conf_conn
 
     def test_gettimedelta(self):
         test_config = '''
@@ -905,5 +901,4 @@
         assert isinstance(test_conf.gettimedelta('valid', 'key6'), datetime.timedelta)
         assert test_conf.gettimedelta('valid', 'key6') == datetime.timedelta(seconds=300)
         assert isinstance(test_conf.gettimedelta('default', 'key7'), type(None))
-        assert test_conf.gettimedelta('default', 'key7') is None
->>>>>>> 8af77127
+        assert test_conf.gettimedelta('default', 'key7') is None