--- conflicted
+++ resolved
@@ -30,10 +30,7 @@
 from airflow.utils import timezone
 from airflow.utils.session import create_session
 from airflow.utils.state import State
-<<<<<<< HEAD
-=======
 from airflow.utils.types import DagRunType
->>>>>>> d25854dd
 from tests.test_utils.db import clear_db_pools
 
 EXECDATE = timezone.utcnow()
@@ -42,11 +39,6 @@
 
 
 class TestLocalClient(unittest.TestCase):
-<<<<<<< HEAD
-
-    def setUp(self):
-        super(TestLocalClient, self).setUp()
-=======
     @classmethod
     def setUpClass(cls):
         super().setUpClass()
@@ -54,7 +46,6 @@
 
     def setUp(self):
         super().setUp()
->>>>>>> d25854dd
         clear_db_pools()
         self.client = Client(api_base_url=None, auth=None)
 
@@ -146,21 +137,6 @@
         self.client.create_pool(name='foo1', slots=1, description='')
         self.client.create_pool(name='foo2', slots=2, description='')
         pools = sorted(self.client.get_pools(), key=lambda p: p[0])
-<<<<<<< HEAD
-        self.assertEqual(pools, [('default_pool', 128, 'Default pool'),
-                                 ('foo1', 1, ''), ('foo2', 2, '')])
-
-    def test_create_pool(self):
-        pool = self.client.create_pool(name='foo', slots=1, description='')
-        self.assertEqual(pool, ('foo', 1, ''))
-        self.assertEqual(self.session.query(models.Pool).count(), 2)
-
-    def test_delete_pool(self):
-        self.client.create_pool(name='foo', slots=1, description='')
-        self.assertEqual(self.session.query(models.Pool).count(), 2)
-        self.client.delete_pool(name='foo')
-        self.assertEqual(self.session.query(models.Pool).count(), 1)
-=======
         assert pools == [('default_pool', 128, 'Default pool'), ('foo1', 1, ''), ('foo2', 2, '')]
 
     def test_create_pool(self):
@@ -175,5 +151,4 @@
             assert session.query(Pool).count() == 2
         self.client.delete_pool(name='foo')
         with create_session() as session:
-            assert session.query(Pool).count() == 1
->>>>>>> d25854dd
+            assert session.query(Pool).count() == 1