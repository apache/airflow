# Licensed to the Apache Software Foundation (ASF) under one
# or more contributor license agreements.  See the NOTICE file
# distributed with this work for additional information
# regarding copyright ownership.  The ASF licenses this file
# to you under the Apache License, Version 2.0 (the
# "License"); you may not use this file except in compliance
# with the License.  You may obtain a copy of the License at
#
#   http://www.apache.org/licenses/LICENSE-2.0
#
# Unless required by applicable law or agreed to in writing,
# software distributed under the License is distributed on an
# "AS IS" BASIS, WITHOUT WARRANTIES OR CONDITIONS OF ANY
# KIND, either express or implied.  See the License for the
# specific language governing permissions and limitations
# under the License.

#
from __future__ import annotations

import warnings
from typing import Any
from unittest.mock import MagicMock

import pytest
from airflow.exceptions import AirflowProviderDeprecationWarning

from airflow.exceptions import AirflowProviderDeprecationWarning
from airflow.models import Connection
from airflow.providers.common.sql.hooks.sql import DbApiHook, fetch_all_handler
from airflow.utils.session import provide_session
from tests.providers.common.sql.test_utils import mock_hook

TASK_ID = "sql-operator"
HOST = "host"
DEFAULT_CONN_ID = "sqlite_default"
PASSWORD = "password"


class DBApiHookForTests(DbApiHook):
    conn_name_attr = "conn_id"
    get_conn = MagicMock(name="conn")


@provide_session
@pytest.fixture(autouse=True)
def create_connection(session):
    conn = session.query(Connection).filter(Connection.conn_id == DEFAULT_CONN_ID).first()
    conn.host = HOST
    conn.login = None
    conn.password = PASSWORD
    conn.extra = None
    session.commit()


def get_cursor_descriptions(fields: list[str]) -> list[tuple[str]]:
    return [(field,) for field in fields]


index = 0


@pytest.mark.db_test
@pytest.mark.parametrize(
    "return_last, split_statements, sql, cursor_calls,"
    "cursor_descriptions, cursor_results, hook_descriptions, hook_results, ",
    [
        pytest.param(
            True,
            False,
            "select * from test.test",
            ["select * from test.test"],
            [["id", "value"]],
            ([[1, 2], [11, 12]],),
            [[("id",), ("value",)]],
            [[1, 2], [11, 12]],
            id="The return_last set and no split statements set on single query in string",
        ),
        pytest.param(
            False,
            False,
            "select * from test.test;",
            ["select * from test.test;"],
            [["id", "value"]],
            ([[1, 2], [11, 12]],),
            [[("id",), ("value",)]],
            [[1, 2], [11, 12]],
            id="The return_last not set and no split statements set on single query in string",
        ),
        pytest.param(
            True,
            True,
            "select * from test.test;",
            ["select * from test.test;"],
            [["id", "value"]],
            ([[1, 2], [11, 12]],),
            [[("id",), ("value",)]],
            [[1, 2], [11, 12]],
            id="The return_last set and split statements set on single query in string",
        ),
        pytest.param(
            False,
            True,
            "select * from test.test;",
            ["select * from test.test;"],
            [["id", "value"]],
            ([[1, 2], [11, 12]],),
            [[("id",), ("value",)]],
            [[[1, 2], [11, 12]]],
            id="The return_last not set and split statements set on single query in string",
        ),
        pytest.param(
            True,
            True,
            "select * from test.test;select * from test.test2;",
            ["select * from test.test;", "select * from test.test2;"],
            [["id", "value"], ["id2", "value2"]],
            ([[1, 2], [11, 12]], [[3, 4], [13, 14]]),
            [[("id2",), ("value2",)]],
            [[3, 4], [13, 14]],
            id="The return_last set and split statements set on multiple queries in string",
        ),  # Failing
        pytest.param(
            False,
            True,
            "select * from test.test;select * from test.test2;",
            ["select * from test.test;", "select * from test.test2;"],
            [["id", "value"], ["id2", "value2"]],
            ([[1, 2], [11, 12]], [[3, 4], [13, 14]]),
            [[("id",), ("value",)], [("id2",), ("value2",)]],
            [[[1, 2], [11, 12]], [[3, 4], [13, 14]]],
            id="The return_last not set and split statements set on multiple queries in string",
        ),
        pytest.param(
            True,
            True,
            ["select * from test.test;"],
            ["select * from test.test"],
            [["id", "value"]],
            ([[1, 2], [11, 12]],),
            [[("id",), ("value",)]],
            [[[1, 2], [11, 12]]],
            id="The return_last set on single query in list",
        ),
        pytest.param(
            False,
            True,
            ["select * from test.test;"],
            ["select * from test.test"],
            [["id", "value"]],
            ([[1, 2], [11, 12]],),
            [[("id",), ("value",)]],
            [[[1, 2], [11, 12]]],
            id="The return_last not set on single query in list",
        ),
        pytest.param(
            True,
            True,
            "select * from test.test;select * from test.test2;",
            ["select * from test.test", "select * from test.test2"],
            [["id", "value"], ["id2", "value2"]],
            ([[1, 2], [11, 12]], [[3, 4], [13, 14]]),
            [[("id2",), ("value2",)]],
            [[3, 4], [13, 14]],
            id="The return_last set on multiple queries in list",
        ),
        pytest.param(
            False,
            True,
            "select * from test.test;select * from test.test2;",
            ["select * from test.test", "select * from test.test2"],
            [["id", "value"], ["id2", "value2"]],
            ([[1, 2], [11, 12]], [[3, 4], [13, 14]]),
            [[("id",), ("value",)], [("id2",), ("value2",)]],
            [[[1, 2], [11, 12]], [[3, 4], [13, 14]]],
            id="The return_last not set on multiple queries not set",
        ),
    ],
)
def test_query(
    return_last,
    split_statements,
    sql,
    cursor_calls,
    cursor_descriptions,
    cursor_results,
    hook_descriptions,
    hook_results,
):
    modified_descriptions = [
        get_cursor_descriptions(cursor_description) for cursor_description in cursor_descriptions
    ]
    dbapi_hook = DBApiHookForTests()
    dbapi_hook.get_conn.return_value.cursor.return_value.rowcount = 2
    dbapi_hook.get_conn.return_value.cursor.return_value._description_index = 0

    def mock_execute(*args, **kwargs):
        # the run method accesses description property directly, and we need to modify it after
        # every execute, to make sure that different descriptions are returned. I could not find easier
        # method with mocking
        dbapi_hook.get_conn.return_value.cursor.return_value.description = modified_descriptions[
            dbapi_hook.get_conn.return_value.cursor.return_value._description_index
        ]
        dbapi_hook.get_conn.return_value.cursor.return_value._description_index += 1

    dbapi_hook.get_conn.return_value.cursor.return_value.execute = mock_execute
    dbapi_hook.get_conn.return_value.cursor.return_value.fetchall.side_effect = cursor_results
    results = dbapi_hook.run(
        sql=sql, handler=fetch_all_handler, return_last=return_last, split_statements=split_statements
    )

    assert dbapi_hook.descriptions == hook_descriptions
    assert dbapi_hook.last_description == hook_descriptions[-1]
    assert results == hook_results

    dbapi_hook.get_conn.return_value.cursor.return_value.close.assert_called()


<<<<<<< HEAD
class TestDbApiHook:
    @pytest.mark.db_test
    @pytest.mark.parametrize(
        "empty_statement",
        [
            pytest.param([], id="Empty list"),
            pytest.param("", id="Empty string"),
            pytest.param("\n", id="Only EOL"),
        ],
    )
    def test_no_query(self, empty_statement):
        dbapi_hook = mock_hook(DbApiHook)
        with pytest.raises(ValueError) as err:
            dbapi_hook.run(sql=empty_statement)
        assert err.value.args[0] == "List of SQL statements is empty"

    @pytest.mark.db_test
    def test_make_common_data_structure_hook_has_deprecated_method(self):
        """If hook implements ``_make_serializable`` warning should be raised on call."""

        class DBApiHookForMakeSerializableTests(DBApiHookForTests):
            def _make_serializable(self, result: Any):
                return result

        hook = DBApiHookForMakeSerializableTests()
        with pytest.warns(AirflowProviderDeprecationWarning,
                          match="`_make_serializable` method is deprecated"):
            hook._make_common_data_structure(["foo", "bar", "baz"])

    @pytest.mark.db_test
    def test_make_common_data_structure_no_deprecated_method(self):
        """If hook not implements ``_make_serializable`` there is no warning should be raised on call."""
        with warnings.catch_warnings():
            warnings.simplefilter("error", AirflowProviderDeprecationWarning)
            DBApiHookForTests()._make_common_data_structure(["foo", "bar", "baz"])

    @pytest.mark.db_test
    def test_placeholder_config_from_extra(self):
        dbapi_hook = mock_hook(DbApiHook, conn_params={"extra": {"placeholder": "?"}})
        assert dbapi_hook.placeholder == "?"
=======
@pytest.mark.db_test
@pytest.mark.parametrize(
    "empty_statement",
    [
        pytest.param([], id="Empty list"),
        pytest.param("", id="Empty string"),
        pytest.param("\n", id="Only EOL"),
    ],
)
def test_no_query(empty_statement):
    dbapi_hook = DBApiHookForTests()
    dbapi_hook.get_conn.return_value.cursor.rowcount = 0
    with pytest.raises(ValueError) as err:
        dbapi_hook.run(sql=empty_statement)
    assert err.value.args[0] == "List of SQL statements is empty"


@pytest.mark.db_test
def test_make_common_data_structure_hook_has_deprecated_method():
    """If hook implements ``_make_serializable`` warning should be raised on call."""

    class DBApiHookForMakeSerializableTests(DBApiHookForTests):
        def _make_serializable(self, result: Any):
            return result

    hook = DBApiHookForMakeSerializableTests()
    with pytest.warns(AirflowProviderDeprecationWarning, match="`_make_serializable` method is deprecated"):
        hook._make_common_data_structure(["foo", "bar", "baz"])


@pytest.mark.db_test
def test_make_common_data_structure_no_deprecated_method():
    """If hook not implements ``_make_serializable`` there is no warning should be raised on call."""
    with warnings.catch_warnings():
        warnings.simplefilter("error", AirflowProviderDeprecationWarning)
        DBApiHookForTests()._make_common_data_structure(["foo", "bar", "baz"])
>>>>>>> fce3a583
<|MERGE_RESOLUTION|>--- conflicted
+++ resolved
@@ -19,11 +19,9 @@
 from __future__ import annotations
 
 import warnings
-from typing import Any
 from unittest.mock import MagicMock
 
 import pytest
-from airflow.exceptions import AirflowProviderDeprecationWarning
 
 from airflow.exceptions import AirflowProviderDeprecationWarning
 from airflow.models import Connection
@@ -216,7 +214,6 @@
     dbapi_hook.get_conn.return_value.cursor.return_value.close.assert_called()
 
 
-<<<<<<< HEAD
 class TestDbApiHook:
     @pytest.mark.db_test
     @pytest.mark.parametrize(
@@ -236,12 +233,8 @@
     @pytest.mark.db_test
     def test_make_common_data_structure_hook_has_deprecated_method(self):
         """If hook implements ``_make_serializable`` warning should be raised on call."""
-
-        class DBApiHookForMakeSerializableTests(DBApiHookForTests):
-            def _make_serializable(self, result: Any):
-                return result
-
-        hook = DBApiHookForMakeSerializableTests()
+        hook = mock_hook(DbApiHook)
+        hook._make_serializable = lambda result: result
         with pytest.warns(AirflowProviderDeprecationWarning,
                           match="`_make_serializable` method is deprecated"):
             hook._make_common_data_structure(["foo", "bar", "baz"])
@@ -251,47 +244,9 @@
         """If hook not implements ``_make_serializable`` there is no warning should be raised on call."""
         with warnings.catch_warnings():
             warnings.simplefilter("error", AirflowProviderDeprecationWarning)
-            DBApiHookForTests()._make_common_data_structure(["foo", "bar", "baz"])
+            mock_hook(DbApiHook)._make_common_data_structure(["foo", "bar", "baz"])
 
     @pytest.mark.db_test
     def test_placeholder_config_from_extra(self):
         dbapi_hook = mock_hook(DbApiHook, conn_params={"extra": {"placeholder": "?"}})
-        assert dbapi_hook.placeholder == "?"
-=======
-@pytest.mark.db_test
-@pytest.mark.parametrize(
-    "empty_statement",
-    [
-        pytest.param([], id="Empty list"),
-        pytest.param("", id="Empty string"),
-        pytest.param("\n", id="Only EOL"),
-    ],
-)
-def test_no_query(empty_statement):
-    dbapi_hook = DBApiHookForTests()
-    dbapi_hook.get_conn.return_value.cursor.rowcount = 0
-    with pytest.raises(ValueError) as err:
-        dbapi_hook.run(sql=empty_statement)
-    assert err.value.args[0] == "List of SQL statements is empty"
-
-
-@pytest.mark.db_test
-def test_make_common_data_structure_hook_has_deprecated_method():
-    """If hook implements ``_make_serializable`` warning should be raised on call."""
-
-    class DBApiHookForMakeSerializableTests(DBApiHookForTests):
-        def _make_serializable(self, result: Any):
-            return result
-
-    hook = DBApiHookForMakeSerializableTests()
-    with pytest.warns(AirflowProviderDeprecationWarning, match="`_make_serializable` method is deprecated"):
-        hook._make_common_data_structure(["foo", "bar", "baz"])
-
-
-@pytest.mark.db_test
-def test_make_common_data_structure_no_deprecated_method():
-    """If hook not implements ``_make_serializable`` there is no warning should be raised on call."""
-    with warnings.catch_warnings():
-        warnings.simplefilter("error", AirflowProviderDeprecationWarning)
-        DBApiHookForTests()._make_common_data_structure(["foo", "bar", "baz"])
->>>>>>> fce3a583
+        assert dbapi_hook.placeholder == "?"