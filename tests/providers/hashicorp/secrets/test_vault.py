# Licensed to the Apache Software Foundation (ASF) under one
# or more contributor license agreements.  See the NOTICE file
# distributed with this work for additional information
# regarding copyright ownership.  The ASF licenses this file
# to you under the Apache License, Version 2.0 (the
# "License"); you may not use this file except in compliance
# with the License.  You may obtain a copy of the License at
#
#   http://www.apache.org/licenses/LICENSE-2.0
#
# Unless required by applicable law or agreed to in writing,
# software distributed under the License is distributed on an
# "AS IS" BASIS, WITHOUT WARRANTIES OR CONDITIONS OF ANY
# KIND, either express or implied.  See the License for the
# specific language governing permissions and limitations
# under the License.
from __future__ import annotations

import sys
<<<<<<< HEAD

=======
>>>>>>> 2d2d19f4
if sys.version_info < (3, 8):
    from importlib_metadata import version
else:
    from importlib.metadata import version

from unittest import mock

import pytest
from hvac.exceptions import InvalidPath, VaultError

from airflow.providers.hashicorp.secrets.vault import VaultBackend


class TestVaultSecrets:
    @mock.patch("airflow.providers.hashicorp._internal_client.vault_client.hvac")
    def test_get_conn_uri(self, mock_hvac):
        mock_client = mock.MagicMock()
        mock_hvac.Client.return_value = mock_client
        mock_client.secrets.kv.v2.read_secret_version.return_value = {
            "request_id": "94011e25-f8dc-ec29-221b-1f9c1d9ad2ae",
            "lease_id": "",
            "renewable": False,
            "lease_duration": 0,
            "data": {
                "data": {"conn_uri": "postgresql://airflow:airflow@host:5432/airflow"},
                "metadata": {
                    "created_time": "2020-03-16T21:01:43.331126Z",
                    "deletion_time": "",
                    "destroyed": False,
                    "version": 1,
                },
            },
            "wrap_info": None,
            "warnings": None,
            "auth": None,
        }

        kwargs = {
            "connections_path": "connections",
            "mount_point": "airflow",
            "auth_type": "token",
            "url": "http://127.0.0.1:8200",
            "token": "s.7AU0I51yv1Q1lxOIg1F3ZRAS",
        }

        test_client = VaultBackend(**kwargs)
        returned_uri = test_client.get_conn_uri(conn_id="test_postgres")
        assert "postgresql://airflow:airflow@host:5432/airflow" == returned_uri

    @mock.patch("airflow.providers.hashicorp._internal_client.vault_client.hvac")
    def test_get_conn_uri_without_predefined_mount_point(self, mock_hvac):
        mock_client = mock.MagicMock()
        mock_hvac.Client.return_value = mock_client
        mock_client.secrets.kv.v2.read_secret_version.return_value = {
            "request_id": "94011e25-f8dc-ec29-221b-1f9c1d9ad2ae",
            "lease_id": "",
            "renewable": False,
            "lease_duration": 0,
            "data": {
                "data": {"conn_uri": "postgresql://airflow:airflow@host:5432/airflow"},
                "metadata": {
                    "created_time": "2020-03-16T21:01:43.331126Z",
                    "deletion_time": "",
                    "destroyed": False,
                    "version": 1,
                },
            },
            "wrap_info": None,
            "warnings": None,
            "auth": None,
        }

        kwargs = {
            "connections_path": "connections",
            "mount_point": None,
            "auth_type": "token",
            "url": "http://127.0.0.1:8200",
            "token": "s.7AU0I51yv1Q1lxOIg1F3ZRAS",
        }

        test_client = VaultBackend(**kwargs)
        returned_uri = test_client.get_conn_uri(conn_id="airflow/test_postgres")
        assert "postgresql://airflow:airflow@host:5432/airflow" == returned_uri

    @mock.patch("airflow.providers.hashicorp._internal_client.vault_client.hvac")
    def test_get_connection(self, mock_hvac):
        mock_client = mock.MagicMock()
        mock_hvac.Client.return_value = mock_client
        mock_client.secrets.kv.v2.read_secret_version.return_value = {
            "request_id": "94011e25-f8dc-ec29-221b-1f9c1d9ad2ae",
            "lease_id": "",
            "renewable": False,
            "lease_duration": 0,
            "data": {
                "data": {
                    "conn_type": "postgresql",
                    "login": "airflow",
                    "password": "airflow",
                    "host": "host",
                    "port": "5432",
                    "schema": "airflow",
                    "extra": '{"foo":"bar","baz":"taz"}',
                },
                "metadata": {
                    "created_time": "2020-03-16T21:01:43.331126Z",
                    "deletion_time": "",
                    "destroyed": False,
                    "version": 1,
                },
            },
            "wrap_info": None,
            "warnings": None,
            "auth": None,
        }

        kwargs = {
            "connections_path": "connections",
            "mount_point": "airflow",
            "auth_type": "token",
            "url": "http://127.0.0.1:8200",
            "token": "s.7AU0I51yv1Q1lxOIg1F3ZRAS",
        }

        test_client = VaultBackend(**kwargs)
        connection = test_client.get_connection(conn_id="test_postgres")
        assert "postgresql://airflow:airflow@host:5432/airflow?foo=bar&baz=taz" == connection.get_uri()

    @mock.patch("airflow.providers.hashicorp._internal_client.vault_client.hvac")
    def test_get_connection_without_predefined_mount_point(self, mock_hvac):
        mock_client = mock.MagicMock()
        mock_hvac.Client.return_value = mock_client
        mock_client.secrets.kv.v2.read_secret_version.return_value = {
            "request_id": "94011e25-f8dc-ec29-221b-1f9c1d9ad2ae",
            "lease_id": "",
            "renewable": False,
            "lease_duration": 0,
            "data": {
                "data": {
                    "conn_type": "postgresql",
                    "login": "airflow",
                    "password": "airflow",
                    "host": "host",
                    "port": "5432",
                    "schema": "airflow",
                    "extra": '{"foo":"bar","baz":"taz"}',
                },
                "metadata": {
                    "created_time": "2020-03-16T21:01:43.331126Z",
                    "deletion_time": "",
                    "destroyed": False,
                    "version": 1,
                },
            },
            "wrap_info": None,
            "warnings": None,
            "auth": None,
        }

        kwargs = {
            "connections_path": "connections",
            "mount_point": None,
            "auth_type": "token",
            "url": "http://127.0.0.1:8200",
            "token": "s.7AU0I51yv1Q1lxOIg1F3ZRAS",
        }

        test_client = VaultBackend(**kwargs)
        connection = test_client.get_connection(conn_id="airflow/test_postgres")
        assert "postgresql://airflow:airflow@host:5432/airflow?foo=bar&baz=taz" == connection.get_uri()

    @pytest.mark.parametrize(
        "mount_point, connections_path, conn_id, expected_args",
        [
            (
                "airflow",
                "connections",
                "test_postgres",
                {"mount_point": "airflow", "path": "connections/test_postgres"},
            ),
            (
                "airflow",
                "",
                "path/to/connections/test_postgres",
                {"mount_point": "airflow", "path": "path/to/connections/test_postgres"},
            ),
            (
                None,
                "connections",
                "airflow/test_postgres",
                {"mount_point": "airflow", "path": "connections/test_postgres"},
            ),
            (
                None,
                "",
                "airflow/path/to/connections/test_postgres",
                {"mount_point": "airflow", "path": "path/to/connections/test_postgres"},
            ),
        ],
    )
    @mock.patch("airflow.providers.hashicorp._internal_client.vault_client.hvac")
    def test_get_conn_uri_engine_version_1(
        self, mock_hvac, mount_point, connections_path, conn_id, expected_args
    ):
        mock_client = mock.MagicMock()
        mock_hvac.Client.return_value = mock_client
        mock_client.secrets.kv.v1.read_secret.return_value = {
            "request_id": "182d0673-618c-9889-4cba-4e1f4cfe4b4b",
            "lease_id": "",
            "renewable": False,
            "lease_duration": 2764800,
            "data": {"conn_uri": "postgresql://airflow:airflow@host:5432/airflow"},
            "wrap_info": None,
            "warnings": None,
            "auth": None,
        }

        kwargs = {
            "connections_path": connections_path,
            "mount_point": mount_point,
            "auth_type": "token",
            "url": "http://127.0.0.1:8200",
            "token": "s.7AU0I51yv1Q1lxOIg1F3ZRAS",
            "kv_engine_version": 1,
        }

        test_client = VaultBackend(**kwargs)
        returned_uri = test_client.get_conn_uri(conn_id=conn_id)
        mock_client.secrets.kv.v1.read_secret.assert_called_once_with(**expected_args)
        assert "postgresql://airflow:airflow@host:5432/airflow" == returned_uri

    @mock.patch("airflow.providers.hashicorp._internal_client.vault_client.hvac")
    def test_get_conn_uri_engine_version_1_custom_auth_mount_point(self, mock_hvac):
        mock_client = mock.MagicMock()
        mock_hvac.Client.return_value = mock_client
        mock_client.secrets.kv.v1.read_secret.return_value = {
            "request_id": "182d0673-618c-9889-4cba-4e1f4cfe4b4b",
            "lease_id": "",
            "renewable": False,
            "lease_duration": 2764800,
            "data": {"conn_uri": "postgresql://airflow:airflow@host:5432/airflow"},
            "wrap_info": None,
            "warnings": None,
            "auth": None,
        }

        kwargs = {
            "connections_path": "connections",
            "mount_point": "airflow",
            "auth_mount_point": "custom",
            "auth_type": "token",
            "url": "http://127.0.0.1:8200",
            "token": "s.7AU0I51yv1Q1lxOIg1F3ZRAS",
            "kv_engine_version": 1,
        }

        test_client = VaultBackend(**kwargs)
        assert "custom" == test_client.vault_client.auth_mount_point
        returned_uri = test_client.get_conn_uri(conn_id="test_postgres")
        mock_client.secrets.kv.v1.read_secret.assert_called_once_with(
            mount_point="airflow", path="connections/test_postgres"
        )
        assert "postgresql://airflow:airflow@host:5432/airflow" == returned_uri

    @mock.patch.dict(
        "os.environ",
        {
            "AIRFLOW_CONN_TEST_MYSQL": "mysql://airflow:airflow@host:5432/airflow",
        },
    )
    @mock.patch("airflow.providers.hashicorp._internal_client.vault_client.hvac")
    def test_get_conn_uri_non_existent_key(self, mock_hvac):
        """
        Test that if the key with connection ID is not present in Vault, _VaultClient.get_connection
        should return None
        """
        mock_client = mock.MagicMock()
        mock_hvac.Client.return_value = mock_client
        # Response does not contain the requested key
        mock_client.secrets.kv.v2.read_secret_version.side_effect = InvalidPath()

        kwargs = {
            "connections_path": "connections",
            "mount_point": "airflow",
            "auth_type": "token",
            "url": "http://127.0.0.1:8200",
            "token": "s.7AU0I51yv1Q1lxOIg1F3ZRAS",
        }

        test_client = VaultBackend(**kwargs)
        assert test_client.get_conn_uri(conn_id="test_mysql") is None
        hvac_version = version("hvac")
        if hvac_version >= "1.1.0":
            mock_client.secrets.kv.v2.read_secret_version.assert_called_once_with(
<<<<<<< HEAD
                mount_point="airflow",
                path="connections/test_mysql",
                version=None,
                raise_on_deleted_version=True,
=======
                mount_point="airflow", path="connections/test_mysql", version=None, raise_on_deleted_version=True
>>>>>>> 2d2d19f4
            )
        else:
            mock_client.secrets.kv.v2.read_secret_version.assert_called_once_with(
                mount_point="airflow", path="connections/test_mysql", version=None
            )
        assert test_client.get_connection(conn_id="test_mysql") is None

    @mock.patch("airflow.providers.hashicorp._internal_client.vault_client.hvac")
    def test_get_variable_value(self, mock_hvac):
        mock_client = mock.MagicMock()
        mock_hvac.Client.return_value = mock_client
        mock_client.secrets.kv.v2.read_secret_version.return_value = {
            "request_id": "2d48a2ad-6bcb-e5b6-429d-da35fdf31f56",
            "lease_id": "",
            "renewable": False,
            "lease_duration": 0,
            "data": {
                "data": {"value": "world"},
                "metadata": {
                    "created_time": "2020-03-28T02:10:54.301784Z",
                    "deletion_time": "",
                    "destroyed": False,
                    "version": 1,
                },
            },
            "wrap_info": None,
            "warnings": None,
            "auth": None,
        }

        kwargs = {
            "variables_path": "variables",
            "mount_point": "airflow",
            "auth_type": "token",
            "url": "http://127.0.0.1:8200",
            "token": "s.7AU0I51yv1Q1lxOIg1F3ZRAS",
        }

        test_client = VaultBackend(**kwargs)
        returned_uri = test_client.get_variable("hello")
        assert "world" == returned_uri

    @mock.patch("airflow.providers.hashicorp._internal_client.vault_client.hvac")
    def test_get_variable_value_without_predefined_mount_point(self, mock_hvac):
        mock_client = mock.MagicMock()
        mock_hvac.Client.return_value = mock_client
        mock_client.secrets.kv.v2.read_secret_version.return_value = {
            "request_id": "2d48a2ad-6bcb-e5b6-429d-da35fdf31f56",
            "lease_id": "",
            "renewable": False,
            "lease_duration": 0,
            "data": {
                "data": {"value": "world"},
                "metadata": {
                    "created_time": "2020-03-28T02:10:54.301784Z",
                    "deletion_time": "",
                    "destroyed": False,
                    "version": 1,
                },
            },
            "wrap_info": None,
            "warnings": None,
            "auth": None,
        }

        kwargs = {
            "variables_path": "variables",
            "mount_point": None,
            "auth_type": "token",
            "url": "http://127.0.0.1:8200",
            "token": "s.7AU0I51yv1Q1lxOIg1F3ZRAS",
        }

        test_client = VaultBackend(**kwargs)
        returned_uri = test_client.get_variable("airflow/hello")
        assert "world" == returned_uri

    @pytest.mark.parametrize(
        "mount_point, variables_path, variable_key, expected_args",
        [
            ("airflow", "variables", "hello", {"mount_point": "airflow", "path": "variables/hello"}),
            (
                "airflow",
                "",
                "path/to/variables/hello",
                {"mount_point": "airflow", "path": "path/to/variables/hello"},
            ),
            (None, "variables", "airflow/hello", {"mount_point": "airflow", "path": "variables/hello"}),
            (
                None,
                "",
                "airflow/path/to/variables/hello",
                {"mount_point": "airflow", "path": "path/to/variables/hello"},
            ),
        ],
    )
    @mock.patch("airflow.providers.hashicorp._internal_client.vault_client.hvac")
    def test_get_variable_value_engine_version_1(
        self, mock_hvac, mount_point, variables_path, variable_key, expected_args
    ):
        mock_client = mock.MagicMock()
        mock_hvac.Client.return_value = mock_client
        mock_client.secrets.kv.v1.read_secret.return_value = {
            "request_id": "182d0673-618c-9889-4cba-4e1f4cfe4b4b",
            "lease_id": "",
            "renewable": False,
            "lease_duration": 2764800,
            "data": {"value": "world"},
            "wrap_info": None,
            "warnings": None,
            "auth": None,
        }

        kwargs = {
            "variables_path": variables_path,
            "mount_point": mount_point,
            "auth_type": "token",
            "url": "http://127.0.0.1:8200",
            "token": "s.7AU0I51yv1Q1lxOIg1F3ZRAS",
            "kv_engine_version": 1,
        }

        test_client = VaultBackend(**kwargs)
        returned_uri = test_client.get_variable(variable_key)
        mock_client.secrets.kv.v1.read_secret.assert_called_once_with(**expected_args)
        assert "world" == returned_uri

    @mock.patch.dict(
        "os.environ",
        {
            "AIRFLOW_VAR_HELLO": "world",
        },
    )
    @mock.patch("airflow.providers.hashicorp._internal_client.vault_client.hvac")
    def test_get_variable_value_non_existent_key(self, mock_hvac):
        """
        Test that if the key with connection ID is not present in Vault, _VaultClient.get_connection
        should return None
        """
        mock_client = mock.MagicMock()
        mock_hvac.Client.return_value = mock_client
        # Response does not contain the requested key
        mock_client.secrets.kv.v2.read_secret_version.side_effect = InvalidPath()

        kwargs = {
            "variables_path": "variables",
            "mount_point": "airflow",
            "auth_type": "token",
            "url": "http://127.0.0.1:8200",
            "token": "s.7AU0I51yv1Q1lxOIg1F3ZRAS",
        }

        test_client = VaultBackend(**kwargs)
        assert test_client.get_variable("hello") is None
        hvac_version = version("hvac")
        if hvac_version >= "1.1.0":
            mock_client.secrets.kv.v2.read_secret_version.assert_called_once_with(
                mount_point="airflow", path="variables/hello", version=None, raise_on_deleted_version=True
            )
        else:
            mock_client.secrets.kv.v2.read_secret_version.assert_called_once_with(
                mount_point="airflow", path="variables/hello", version=None
            )
        assert test_client.get_variable("hello") is None

    @mock.patch("airflow.providers.hashicorp._internal_client.vault_client.hvac")
    def test_auth_failure_raises_error(self, mock_hvac):
        mock_client = mock.MagicMock()
        mock_hvac.Client.return_value = mock_client
        mock_client.is_authenticated.return_value = False

        kwargs = {
            "connections_path": "connections",
            "mount_point": "airflow",
            "auth_type": "token",
            "url": "http://127.0.0.1:8200",
            "token": "test_wrong_token",
        }

        with pytest.raises(VaultError, match="Vault Authentication Error!"):
            VaultBackend(**kwargs).get_connection(conn_id="test")

    def test_auth_type_kubernetes_with_unreadable_jwt_raises_error(self):
        path = "/var/tmp/this_does_not_exist/334e918ef11987d3ef2f9553458ea09f"
        kwargs = {
            "auth_type": "kubernetes",
            "kubernetes_role": "default",
            "kubernetes_jwt_path": path,
            "url": "http://127.0.0.1:8200",
        }

        with pytest.raises(FileNotFoundError, match=path):
            VaultBackend(**kwargs).get_connection(conn_id="test")

    @mock.patch("airflow.providers.hashicorp._internal_client.vault_client.hvac")
    def test_get_config_value(self, mock_hvac):
        mock_client = mock.MagicMock()
        mock_hvac.Client.return_value = mock_client
        mock_client.secrets.kv.v2.read_secret_version.return_value = {
            "request_id": "2d48a2ad-6bcb-e5b6-429d-da35fdf31f56",
            "lease_id": "",
            "renewable": False,
            "lease_duration": 0,
            "data": {
                "data": {"value": "sqlite:////Users/airflow/airflow/airflow.db"},
                "metadata": {
                    "created_time": "2020-03-28T02:10:54.301784Z",
                    "deletion_time": "",
                    "destroyed": False,
                    "version": 1,
                },
            },
            "wrap_info": None,
            "warnings": None,
            "auth": None,
        }

        kwargs = {
            "configs_path": "configurations",
            "mount_point": "secret",
            "auth_type": "token",
            "url": "http://127.0.0.1:8200",
            "token": "s.FnL7qg0YnHZDpf4zKKuFy0UK",
        }

        test_client = VaultBackend(**kwargs)
        returned_uri = test_client.get_config("sql_alchemy_conn")
        assert "sqlite:////Users/airflow/airflow/airflow.db" == returned_uri

    @mock.patch("airflow.providers.hashicorp._internal_client.vault_client.hvac")
    def test_get_config_value_without_predefined_mount_point(self, mock_hvac):
        mock_client = mock.MagicMock()
        mock_hvac.Client.return_value = mock_client
        mock_client.secrets.kv.v2.read_secret_version.return_value = {
            "request_id": "2d48a2ad-6bcb-e5b6-429d-da35fdf31f56",
            "lease_id": "",
            "renewable": False,
            "lease_duration": 0,
            "data": {
                "data": {"value": "sqlite:////Users/airflow/airflow/airflow.db"},
                "metadata": {
                    "created_time": "2020-03-28T02:10:54.301784Z",
                    "deletion_time": "",
                    "destroyed": False,
                    "version": 1,
                },
            },
            "wrap_info": None,
            "warnings": None,
            "auth": None,
        }

        kwargs = {
            "configs_path": "configurations",
            "mount_point": None,
            "auth_type": "token",
            "url": "http://127.0.0.1:8200",
            "token": "s.FnL7qg0YnHZDpf4zKKuFy0UK",
        }

        test_client = VaultBackend(**kwargs)
        returned_uri = test_client.get_config("airflow/sql_alchemy_conn")
        assert "sqlite:////Users/airflow/airflow/airflow.db" == returned_uri

    @mock.patch("airflow.providers.hashicorp._internal_client.vault_client.hvac")
    def test_connections_path_none_value(self, mock_hvac):
        mock_client = mock.MagicMock()
        mock_hvac.Client.return_value = mock_client

        kwargs = {
            "connections_path": None,
            "mount_point": "airflow",
            "auth_type": "token",
            "url": "http://127.0.0.1:8200",
            "token": "s.FnL7qg0YnHZDpf4zKKuFy0UK",
        }

        test_client = VaultBackend(**kwargs)
        assert test_client.get_conn_uri(conn_id="test") is None
        mock_hvac.Client.assert_not_called()

    @mock.patch("airflow.providers.hashicorp._internal_client.vault_client.hvac")
    def test_variables_path_none_value(self, mock_hvac):
        mock_client = mock.MagicMock()
        mock_hvac.Client.return_value = mock_client

        kwargs = {
            "variables_path": None,
            "mount_point": "airflow",
            "auth_type": "token",
            "url": "http://127.0.0.1:8200",
            "token": "s.FnL7qg0YnHZDpf4zKKuFy0UK",
        }

        test_client = VaultBackend(**kwargs)
        assert test_client.get_variable("hello") is None
        mock_hvac.Client.assert_not_called()

    @mock.patch("airflow.providers.hashicorp._internal_client.vault_client.hvac")
    def test_config_path_none_value(self, mock_hvac):
        mock_client = mock.MagicMock()
        mock_hvac.Client.return_value = mock_client

        kwargs = {
            "config_path": None,
            "mount_point": "airflow",
            "auth_type": "token",
            "url": "http://127.0.0.1:8200",
            "token": "s.FnL7qg0YnHZDpf4zKKuFy0UK",
        }

        test_client = VaultBackend(**kwargs)
        assert test_client.get_config("test") is None
        mock_hvac.Client.assert_not_called()<|MERGE_RESOLUTION|>--- conflicted
+++ resolved
@@ -17,10 +17,7 @@
 from __future__ import annotations
 
 import sys
-<<<<<<< HEAD
-
-=======
->>>>>>> 2d2d19f4
+
 if sys.version_info < (3, 8):
     from importlib_metadata import version
 else:
@@ -314,14 +311,10 @@
         hvac_version = version("hvac")
         if hvac_version >= "1.1.0":
             mock_client.secrets.kv.v2.read_secret_version.assert_called_once_with(
-<<<<<<< HEAD
                 mount_point="airflow",
                 path="connections/test_mysql",
                 version=None,
                 raise_on_deleted_version=True,
-=======
-                mount_point="airflow", path="connections/test_mysql", version=None, raise_on_deleted_version=True
->>>>>>> 2d2d19f4
             )
         else:
             mock_client.secrets.kv.v2.read_secret_version.assert_called_once_with(
@@ -485,6 +478,15 @@
             mock_client.secrets.kv.v2.read_secret_version.assert_called_once_with(
                 mount_point="airflow", path="variables/hello", version=None
             )
+        hvac_version = version("hvac")
+        if hvac_version >= "1.1.0":
+            mock_client.secrets.kv.v2.read_secret_version.assert_called_once_with(
+                mount_point="airflow", path="variables/hello", version=None, raise_on_deleted_version=True
+            )
+        else:
+            mock_client.secrets.kv.v2.read_secret_version.assert_called_once_with(
+                mount_point="airflow", path="variables/hello", version=None
+            )
         assert test_client.get_variable("hello") is None
 
     @mock.patch("airflow.providers.hashicorp._internal_client.vault_client.hvac")
