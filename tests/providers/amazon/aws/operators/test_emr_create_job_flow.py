#
# Licensed to the Apache Software Foundation (ASF) under one
# or more contributor license agreements.  See the NOTICE file
# distributed with this work for additional information
# regarding copyright ownership.  The ASF licenses this file
# to you under the Apache License, Version 2.0 (the
# "License"); you may not use this file except in compliance
# with the License.  You may obtain a copy of the License at
#
#   http://www.apache.org/licenses/LICENSE-2.0
#
# Unless required by applicable law or agreed to in writing,
# software distributed under the License is distributed on an
# "AS IS" BASIS, WITHOUT WARRANTIES OR CONDITIONS OF ANY
# KIND, either express or implied.  See the License for the
# specific language governing permissions and limitations
# under the License.
from __future__ import annotations

import os
from datetime import timedelta
from unittest import mock
from unittest.mock import MagicMock, patch

import pytest
from botocore.waiter import Waiter
from jinja2 import StrictUndefined

from airflow.exceptions import TaskDeferred
from airflow.models import DAG, DagRun, TaskInstance
from airflow.providers.amazon.aws.operators.emr import EmrCreateJobFlowOperator
from airflow.providers.amazon.aws.triggers.emr import EmrCreateJobFlowTrigger
from airflow.utils import timezone
from airflow.utils.types import DagRunType
from tests.providers.amazon.aws.utils.test_template_fields import validate_template_fields
from tests.providers.amazon.aws.utils.test_waiter import assert_expected_waiter_type
from tests.test_utils import AIRFLOW_MAIN_FOLDER

TASK_ID = "test_task"

TEST_DAG_ID = "test_dag_id"

DEFAULT_DATE = timezone.datetime(2017, 1, 1)

JOB_FLOW_ID = "j-8989898989"
RUN_JOB_FLOW_SUCCESS_RETURN = {"ResponseMetadata": {"HTTPStatusCode": 200}, "JobFlowId": JOB_FLOW_ID}

TEMPLATE_SEARCHPATH = os.path.join(
    AIRFLOW_MAIN_FOLDER, "tests", "providers", "amazon", "aws", "config_templates"
)


@pytest.fixture
def mocked_hook_client():
    with patch("airflow.providers.amazon.aws.hooks.emr.EmrHook.conn") as m:
        yield m


class TestEmrCreateJobFlowOperator:
    # When
    _config = {
        "Name": "test_job_flow",
        "ReleaseLabel": "5.11.0",
        "Steps": [
            {
                "Name": "test_step",
                "ActionOnFailure": "CONTINUE",
                "HadoopJarStep": {
                    "Jar": "command-runner.jar",
                    "Args": ["/usr/lib/spark/bin/run-example", "{{ macros.ds_add(ds, -1) }}", "{{ ds }}"],
                },
            }
        ],
    }

    def setup_method(self):
        args = {"owner": "airflow", "start_date": DEFAULT_DATE}
        self.operator = EmrCreateJobFlowOperator(
            task_id=TASK_ID,
            aws_conn_id="aws_default",
            emr_conn_id="emr_default",
            region_name="ap-southeast-2",
            dag=DAG(
                TEST_DAG_ID,
                schedule=None,
                default_args=args,
                template_searchpath=TEMPLATE_SEARCHPATH,
                template_undefined=StrictUndefined,
            ),
        )
        self.mock_context = MagicMock()

    def test_init(self):
        assert self.operator.aws_conn_id == "aws_default"
        assert self.operator.emr_conn_id == "emr_default"
        assert self.operator.region_name == "ap-southeast-2"

    @pytest.mark.db_test
    def test_render_template(self, session, clean_dags_and_dagruns):
        self.operator.job_flow_overrides = self._config
        dag_run = DagRun(
            dag_id=self.operator.dag_id,
            execution_date=DEFAULT_DATE,
            run_id="test",
            run_type=DagRunType.MANUAL,
        )
        ti = TaskInstance(task=self.operator)
        ti.dag_run = dag_run
        session.add(ti)
        session.commit()
        ti.render_templates()

        expected_args = {
            "Name": "test_job_flow",
            "ReleaseLabel": "5.11.0",
            "Steps": [
                {
                    "Name": "test_step",
                    "ActionOnFailure": "CONTINUE",
                    "HadoopJarStep": {
                        "Jar": "command-runner.jar",
                        "Args": [
                            "/usr/lib/spark/bin/run-example",
                            (DEFAULT_DATE - timedelta(days=1)).strftime("%Y-%m-%d"),
                            DEFAULT_DATE.strftime("%Y-%m-%d"),
                        ],
                    },
                }
            ],
        }

        assert self.operator.job_flow_overrides == expected_args

    @pytest.mark.db_test
    def test_render_template_from_file(self, mocked_hook_client, session, clean_dags_and_dagruns):
        self.operator.job_flow_overrides = "job.j2.json"
        self.operator.params = {"releaseLabel": "5.11.0"}

        dag_run = DagRun(
            dag_id=self.operator.dag_id,
            execution_date=DEFAULT_DATE,
            run_id="test",
            run_type=DagRunType.MANUAL,
        )
        ti = TaskInstance(task=self.operator)
        ti.dag_run = dag_run
        session.add(ti)
        session.commit()
        ti.render_templates()

        mocked_hook_client.run_job_flow.return_value = RUN_JOB_FLOW_SUCCESS_RETURN

        # String in job_flow_overrides (i.e. from loaded as a file) is not "parsed" until inside execute()
        self.operator.execute(self.mock_context)

        expected_args = {
            "Name": "test_job_flow",
            "ReleaseLabel": "5.11.0",
            "Steps": [
                {
                    "Name": "test_step",
                    "ActionOnFailure": "CONTINUE",
                    "HadoopJarStep": {
                        "Jar": "command-runner.jar",
                        "Args": [
                            "/usr/lib/spark/bin/run-example",
                            "2016-12-31",
                            "2017-01-01",
                        ],
                    },
                }
            ],
        }

        assert self.operator.job_flow_overrides == expected_args

    def test_execute_returns_job_id(self, mocked_hook_client):
        mocked_hook_client.run_job_flow.return_value = RUN_JOB_FLOW_SUCCESS_RETURN
        assert self.operator.execute(self.mock_context) == JOB_FLOW_ID

    @mock.patch("botocore.waiter.get_service_module_name", return_value="emr")
    @mock.patch.object(Waiter, "wait")
    def test_execute_with_wait(self, mock_waiter, _, mocked_hook_client):
        mocked_hook_client.run_job_flow.return_value = RUN_JOB_FLOW_SUCCESS_RETURN

        # Mock out the emr_client creator
        self.operator.wait_for_completion = True

        assert self.operator.execute(self.mock_context) == JOB_FLOW_ID
        mock_waiter.assert_called_once_with(mock.ANY, ClusterId=JOB_FLOW_ID, WaiterConfig=mock.ANY)
        assert_expected_waiter_type(mock_waiter, "job_flow_waiting")
    @patch("airflow.providers.amazon.aws.operators.emr.EmrCreateJobFlowTrigger")
    def test_create_job_flow_deferrable(self, mock_trigger, mocked_hook_client):
        """
        Test to ensure the operator raises a TaskDeferred exception
        if run in deferrable mode.
        """
        mocked_hook_client.run_job_flow.return_value = RUN_JOB_FLOW_SUCCESS_RETURN
    
        # Set the deferrable flag and wait_for_completion
        self.operator.deferrable = True
        self.operator.wait_for_completion = True
    
        # Check for TaskDeferred being raised
        with pytest.raises(TaskDeferred) as exc:
            self.operator.execute(self.mock_context)
    
        # Ensure the trigger is created with the right parameters
        mock_trigger.assert_called_once_with(
            job_flow_id=JOB_FLOW_ID,
            aws_conn_id=self.operator.aws_conn_id,
            waiter_delay=self.operator.waiter_delay,
            waiter_max_attempts=self.operator.waiter_max_attempts,
        )
    
        # Ensure the trigger is correctly set
        assert exc.value.trigger == mock_trigger.return_value


class TestEmrCreateJobFlowOperatorExtended(TestEmrCreateJobFlowOperator):

    @patch("airflow.providers.amazon.aws.operators.emr.EmrCreateJobFlowTrigger")
    @patch("airflow.providers.amazon.aws.operators.emr.EmrCreateJobFlowOperator.defer")
    def test_deferrable_and_wait_for_completion(self, mock_defer, mock_trigger, mocked_hook_client):
        # Simulate successful job flow creation
        mocked_hook_client.run_job_flow.return_value = RUN_JOB_FLOW_SUCCESS_RETURN
    
        # Set the deferrable attributes
        self.operator.deferrable = True
        self.operator.wait_for_completion = True
        self.operator.waiter_delay = 10  # Example delay value
        self.operator.waiter_max_attempts = 5  # Example max attempts value
    
        # Execute the operator
        self.operator.execute(self.mock_context)
    
        # Ensure that the trigger was called with the correct parameters
        mock_trigger.assert_called_once_with(
            job_flow_id=JOB_FLOW_ID,
            aws_conn_id=self.operator.aws_conn_id,
            waiter_delay=self.operator.waiter_delay,
            waiter_max_attempts=self.operator.waiter_max_attempts,
        )
    
        # Ensure the defer method was called with the correct arguments
        mock_defer.assert_called_once_with(
            trigger=mock_trigger.return_value,
            method_name="execute_complete",
            timeout=timedelta(seconds=self.operator.waiter_max_attempts * self.operator.waiter_delay + 60),
        )

<<<<<<< HEAD
    @mock.patch("botocore.waiter.get_service_module_name", return_value="emr")
    @mock.patch.object(Waiter, "wait")
    def test_non_deferrable_but_wait_for_completion(self, mock_waiter, _, mocked_hook_client):
        mocked_hook_client.run_job_flow.return_value = RUN_JOB_FLOW_SUCCESS_RETURN

        self.operator.deferrable = False
        self.operator.wait_for_completion = True

        assert self.operator.execute(self.mock_context) == JOB_FLOW_ID
        mock_waiter.assert_called_once_with(mock.ANY, ClusterId=JOB_FLOW_ID, WaiterConfig=mock.ANY)

    def test_no_wait_for_completion(self, mocked_hook_client):
        mocked_hook_client.run_job_flow.return_value = RUN_JOB_FLOW_SUCCESS_RETURN

        self.operator.deferrable = True  
        self.operator.wait_for_completion = False

        assert self.operator.execute(self.mock_context) == JOB_FLOW_ID
        assert not mocked_hook_client.get_waiter.called
=======
        assert isinstance(
            exc.value.trigger, EmrCreateJobFlowTrigger
        ), "Trigger is not a EmrCreateJobFlowTrigger"

    def test_template_fields(self):
        validate_template_fields(self.operator)
>>>>>>> 6a527c9f
<|MERGE_RESOLUTION|>--- conflicted
+++ resolved
@@ -249,7 +249,27 @@
             timeout=timedelta(seconds=self.operator.waiter_max_attempts * self.operator.waiter_delay + 60),
         )
 
-<<<<<<< HEAD
+    @mock.patch("airflow.providers.amazon.aws.operators.emr.EmrCreateJobFlowOperator.defer")
+    def test_deferrable_and_wait_for_completion(self, mock_defer, mocked_hook_client):
+        mocked_hook_client.run_job_flow.return_value = RUN_JOB_FLOW_SUCCESS_RETURN
+
+        self.operator.deferrable = True
+        self.operator.wait_for_completion = True
+        self.operator.waiter_delay = 10  # Example value
+        self.operator.waiter_max_attempts = 5  # Example value
+
+        self.operator.execute(self.mock_context)
+        mock_defer.assert_called_once_with(
+            trigger=EmrCreateJobFlowTrigger(
+                job_flow_id=JOB_FLOW_ID,
+                aws_conn_id=self.operator.aws_conn_id,
+                waiter_delay=self.operator.waiter_delay,
+                waiter_max_attempts=self.operator.waiter_max_attempts,
+            ),
+            method_name="execute_complete",
+            timeout=timedelta(seconds=self.operator.waiter_max_attempts * self.operator.waiter_delay + 60),
+        )
+
     @mock.patch("botocore.waiter.get_service_module_name", return_value="emr")
     @mock.patch.object(Waiter, "wait")
     def test_non_deferrable_but_wait_for_completion(self, mock_waiter, _, mocked_hook_client):
@@ -269,11 +289,7 @@
 
         assert self.operator.execute(self.mock_context) == JOB_FLOW_ID
         assert not mocked_hook_client.get_waiter.called
-=======
-        assert isinstance(
-            exc.value.trigger, EmrCreateJobFlowTrigger
-        ), "Trigger is not a EmrCreateJobFlowTrigger"
-
+
+    # This part comes from the main branch
     def test_template_fields(self):
-        validate_template_fields(self.operator)
->>>>>>> 6a527c9f
+        validate_template_fields(self.operator)