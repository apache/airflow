--- conflicted
+++ resolved
@@ -58,21 +58,6 @@
         )
 
     def test_init(self):
-<<<<<<< HEAD
-        self.assertEqual(self.mock_operator.task_id, TASK_ID)
-        self.assertEqual(self.mock_operator.mongo_conn_id, MONGO_CONN_ID)
-        self.assertEqual(self.mock_operator.aws_conn_id, AWS_CONN_ID)
-        self.assertEqual(self.mock_operator.mongo_collection, MONGO_COLLECTION)
-        self.assertEqual(self.mock_operator.mongo_query, MONGO_QUERY)
-        self.assertEqual(self.mock_operator.s3_bucket, S3_BUCKET)
-        self.assertEqual(self.mock_operator.s3_key, S3_KEY)
-        self.assertEqual(self.mock_operator.compression, COMPRESSION)
-
-    def test_template_field_overrides(self):
-        self.assertEqual(
-            self.mock_operator.template_fields, ('s3_bucket', 's3_key', 'mongo_query', 'mongo_collection')
-        )
-=======
         assert self.mock_operator.task_id == TASK_ID
         assert self.mock_operator.mongo_conn_id == MONGO_CONN_ID
         assert self.mock_operator.s3_conn_id == S3_CONN_ID
@@ -84,7 +69,6 @@
 
     def test_template_field_overrides(self):
         assert self.mock_operator.template_fields == ['s3_key', 'mongo_query', 'mongo_collection']
->>>>>>> 39d90579
 
     def test_render_template(self):
         ti = TaskInstance(self.mock_operator, DEFAULT_DATE)
