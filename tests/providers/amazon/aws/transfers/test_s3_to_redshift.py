--- conflicted
+++ resolved
@@ -23,11 +23,9 @@
 import pytest
 from boto3.session import Session
 
-<<<<<<< HEAD
+
 from airflow.models.connection import Connection
-=======
 from airflow.exceptions import AirflowException
->>>>>>> 8ae2bb9b
 from airflow.providers.amazon.aws.transfers.s3_to_redshift import S3ToRedshiftOperator
 from tests.test_utils.asserts import assert_equal_ignore_multiple_spaces
 
@@ -129,11 +127,8 @@
     @mock.patch("airflow.models.connection.Connection")
     @mock.patch("boto3.session.Session")
     @mock.patch("airflow.providers.postgres.hooks.postgres.PostgresHook.run")
-<<<<<<< HEAD
-    def test_truncate(self, mock_run, mock_session, mock_connection, mock_hook):
-=======
-    def test_deprecated_truncate(self, mock_run, mock_session):
->>>>>>> 8ae2bb9b
+
+    def test_deprecated_truncate(self, mock_run, mock_session, mock_connection, mock_hook):
         access_key = "aws_access_key_id"
         secret_key = "aws_secret_access_key"
         mock_session.return_value = Session(access_key, secret_key)
@@ -185,10 +180,7 @@
     @mock.patch("airflow.models.connection.Connection")
     @mock.patch("boto3.session.Session")
     @mock.patch("airflow.providers.postgres.hooks.postgres.PostgresHook.run")
-<<<<<<< HEAD
-    def test_execute_sts_token(self, mock_run, mock_session, mock_connection, mock_hook):
-=======
-    def test_replace(self, mock_run, mock_session):
+    def test_replace(self, mock_run, mock_session, mock_connection, mock_hook):
         access_key = "aws_access_key_id"
         secret_key = "aws_secret_access_key"
         mock_session.return_value = Session(access_key, secret_key)
@@ -218,7 +210,7 @@
         copy_statement = '''
                         COPY schema.table
                         FROM 's3://bucket/key'
-                        with credentials
+                        credentials
                         'aws_access_key_id=aws_access_key_id;aws_secret_access_key=aws_secret_access_key'
                         ;
                      '''
@@ -233,9 +225,11 @@
 
         assert mock_run.call_count == 1
 
-    @mock.patch("boto3.session.Session")
-    @mock.patch("airflow.providers.postgres.hooks.postgres.PostgresHook.run")
-    def test_upsert(self, mock_run, mock_session):
+    @mock.patch("airflow.providers.amazon.aws.hooks.s3.S3Hook.get_connection")
+    @mock.patch("airflow.models.connection.Connection")
+    @mock.patch("boto3.session.Session")
+    @mock.patch("airflow.providers.postgres.hooks.postgres.PostgresHook.run")
+    def test_upsert(self, mock_run, mock_session, mock_connection, mock_hook):
         access_key = "aws_access_key_id"
         secret_key = "aws_secret_access_key"
         mock_session.return_value = Session(access_key, secret_key)
@@ -267,7 +261,7 @@
         copy_statement = f'''
                         COPY #{table}
                         FROM 's3://bucket/key'
-                        with credentials
+                        credentials
                         'aws_access_key_id=aws_access_key_id;aws_secret_access_key=aws_secret_access_key'
                         ;
                      '''
@@ -283,10 +277,11 @@
 
         assert mock_run.call_count == 1
 
-    @mock.patch("boto3.session.Session")
-    @mock.patch("airflow.providers.postgres.hooks.postgres.PostgresHook.run")
-    def test_execute_sts_token(self, mock_run, mock_session):
->>>>>>> 8ae2bb9b
+    @mock.patch("airflow.providers.amazon.aws.hooks.s3.S3Hook.get_connection")
+    @mock.patch("airflow.models.connection.Connection")
+    @mock.patch("boto3.session.Session")
+    @mock.patch("airflow.providers.postgres.hooks.postgres.PostgresHook.run")
+    def test_execute_sts_token(self, mock_run, mock_session, mock_connection, mock_hook):
         access_key = "ASIA_aws_access_key_id"
         secret_key = "aws_secret_access_key"
         token = "aws_secret_token"
