#
# Licensed to the Apache Software Foundation (ASF) under one
# or more contributor license agreements.  See the NOTICE file
# distributed with this work for additional information
# regarding copyright ownership.  The ASF licenses this file
# to you under the Apache License, Version 2.0 (the
# "License"); you may not use this file except in compliance
# with the License.  You may obtain a copy of the License at
#
#   http://www.apache.org/licenses/LICENSE-2.0
#
# Unless required by applicable law or agreed to in writing,
# software distributed under the License is distributed on an
# "AS IS" BASIS, WITHOUT WARRANTIES OR CONDITIONS OF ANY
# KIND, either express or implied.  See the License for the
# specific language governing permissions and limitations
# under the License.

# pylint: disable=R0904, C0111
"""
This module contains various unit tests for GCP DLP Operators
"""

import json
import tempfile
from copy import deepcopy
from datetime import datetime
from unittest import TestCase, mock

from google.cloud.devtools.cloudbuild_v1.types import Build, RepoSource, StorageSource
from google.protobuf.json_format import ParseDict
from parameterized import parameterized

from airflow.exceptions import AirflowException
from airflow.providers.google.cloud.operators.cloud_build import (
    BuildProcessor, CloudBuildCancelBuildOperator, CloudBuildCreateBuildOperator,
    CloudBuildCreateBuildTriggerOperator, CloudBuildDeleteBuildTriggerOperator, CloudBuildGetBuildOperator,
    CloudBuildGetBuildTriggerOperator, CloudBuildListBuildsOperator, CloudBuildListBuildTriggersOperator,
    CloudBuildRetryBuildOperator, CloudBuildRunBuildTriggerOperator, CloudBuildUpdateBuildTriggerOperator,
)

GCP_CONN_ID = "google_cloud_default"
PROJECT_ID = "cloud-build-project"
BUILD_ID = "test-build-id-9832661"
REPO_SOURCE = {
    "repo_source": {"repo_name": "test_repo", "branch_name": "master"}
}
BUILD = {
    "source": REPO_SOURCE,
    "steps": [
        {
            "name": "gcr.io/cloud-builders/gcloud",
            "entrypoint": "/bin/sh",
            "args": ["-c", "ls"],
        }
    ],
    "status": "SUCCESS",
}
BUILD_TRIGGER = {
    "name": "test-cloud-build-trigger",
    "trigger_template": {
        "project_id": PROJECT_ID,
        "repo_name": "test_repo",
        "branch_name": "master",
    },
    "filename": "cloudbuild.yaml",
}
OPERATION = {"metadata": {"build": {"id": BUILD_ID}}}
TRIGGER_ID = "32488e7f-09d6-4fe9-a5fb-4ca1419a6e7a"
TEST_DEFAULT_DATE = datetime(year=2020, month=1, day=1)


class TestCloudBuildOperator(TestCase):
    @mock.patch(
        "airflow.providers.google.cloud.operators.cloud_build.CloudBuildHook"
    )
    def test_cancel_build(self, mock_hook):
        mock_hook.return_value.cancel_build.return_value = mock.MagicMock()
        operator = CloudBuildCancelBuildOperator(id_=TRIGGER_ID, task_id="id")
        operator.execute(context=None)
        mock_hook.assert_called_once_with(gcp_conn_id=GCP_CONN_ID, impersonation_chain=None)
        mock_hook.return_value.cancel_build.assert_called_once_with(
            id_=TRIGGER_ID,
            project_id=None,
            retry=None,
            timeout=None,
            metadata=None,
        )

    @mock.patch(
        "airflow.providers.google.cloud.operators.cloud_build.CloudBuildHook"
    )
    def test_create_build(self, mock_hook):
        mock_hook.return_value.create_build.return_value = mock.MagicMock()
        operator = CloudBuildCreateBuildOperator(build=BUILD, task_id="id")
        operator.execute(context=None)
        mock_hook.assert_called_once_with(gcp_conn_id=GCP_CONN_ID, impersonation_chain=None)
        build = ParseDict(BUILD, Build())
        mock_hook.return_value.create_build.assert_called_once_with(
            build=build,
            project_id=None,
            wait=True,
            retry=None,
            timeout=None,
            metadata=None,
        )

    @mock.patch(
        "airflow.providers.google.cloud.operators.cloud_build.CloudBuildHook"
    )
    def test_create_build_with_body(self, mock_hook):
        mock_hook.return_value.create_build.return_value = mock.MagicMock()
        operator = CloudBuildCreateBuildOperator(build=None, body=BUILD, task_id="id")
        operator.execute(context=None)
        mock_hook.assert_called_once_with(gcp_conn_id=GCP_CONN_ID, impersonation_chain=None)
        build = ParseDict(BUILD, Build())
        mock_hook.return_value.create_build.assert_called_once_with(
            build=build,
            project_id=None,
            wait=True,
            retry=None,
            timeout=None,
            metadata=None,
        )

    @parameterized.expand(
        [
            (".json",
                json.dumps(
                    {
                        "steps": [
                            {
                                "name": 'ubuntu',
                                "args": ['echo', 'Hello {{ params.name }}!']
                            }
                        ]
                    }
                )),
            (".yaml",
                """
                steps:
                - name: 'ubuntu'
                  args: ['echo', 'Hello {{ params.name }}!']
                """)
        ]
    )
    def test_load_templated(self, file_type, file_content):
        with tempfile.NamedTemporaryFile(suffix=file_type, mode='w+') as f:
            f.writelines(file_content)
            f.flush()

            operator = CloudBuildCreateBuildOperator(
                build=f.name,
                task_id="task-id",
                params={'name': 'airflow'}
            )
            operator.prepare_template()
            expected_body = {'steps': [
                {
                    'name': 'ubuntu',
                    'args': ['echo', 'Hello {{ params.name }}!']
                }
            ]}
            self.assertEqual(expected_body, operator.body)

    @mock.patch(
        "airflow.providers.google.cloud.operators.cloud_build.CloudBuildHook"
    )
    def test_create_build_trigger(self, mock_hook):
        mock_hook.return_value.create_build_trigger.return_value = (
            mock.MagicMock()
        )
        operator = CloudBuildCreateBuildTriggerOperator(
            trigger=BUILD_TRIGGER, task_id="id"
        )
        operator.execute(context=None)
        mock_hook.assert_called_once_with(gcp_conn_id=GCP_CONN_ID, impersonation_chain=None)
        mock_hook.return_value.create_build_trigger.assert_called_once_with(
            trigger=BUILD_TRIGGER,
            project_id=None,
            retry=None,
            timeout=None,
            metadata=None,
        )

    @mock.patch(
        "airflow.providers.google.cloud.operators.cloud_build.CloudBuildHook"
    )
    def test_delete_build_trigger(self, mock_hook):
        mock_hook.return_value.delete_build_trigger.return_value = (
            mock.MagicMock()
        )
        operator = CloudBuildDeleteBuildTriggerOperator(
            trigger_id=TRIGGER_ID, task_id="id"
        )
        operator.execute(context=None)
        mock_hook.assert_called_once_with(gcp_conn_id=GCP_CONN_ID, impersonation_chain=None)
        mock_hook.return_value.delete_build_trigger.assert_called_once_with(
            trigger_id=TRIGGER_ID,
            project_id=None,
            retry=None,
            timeout=None,
            metadata=None,
        )

    @mock.patch(
        "airflow.providers.google.cloud.operators.cloud_build.CloudBuildHook"
    )
    def test_get_build(self, mock_hook):
        mock_hook.return_value.get_build.return_value = mock.MagicMock()
        operator = CloudBuildGetBuildOperator(id_=BUILD_ID, task_id="id")
        operator.execute(context=None)
        mock_hook.assert_called_once_with(gcp_conn_id=GCP_CONN_ID, impersonation_chain=None)
        mock_hook.return_value.get_build.assert_called_once_with(
            id_=BUILD_ID,
            project_id=None,
            retry=None,
            timeout=None,
            metadata=None,
        )

    @mock.patch(
        "airflow.providers.google.cloud.operators.cloud_build.CloudBuildHook"
    )
    def test_get_build_trigger(self, mock_hook):
        mock_hook.return_value.get_build_trigger.return_value = (
            mock.MagicMock()
        )
        operator = CloudBuildGetBuildTriggerOperator(
            trigger_id=TRIGGER_ID, task_id="id"
        )
        operator.execute(context=None)
        mock_hook.assert_called_once_with(gcp_conn_id=GCP_CONN_ID, impersonation_chain=None)
        mock_hook.return_value.get_build_trigger.assert_called_once_with(
            trigger_id=TRIGGER_ID,
            project_id=None,
            retry=None,
            timeout=None,
            metadata=None,
        )

    @mock.patch(
        "airflow.providers.google.cloud.operators.cloud_build.CloudBuildHook"
    )
    def test_list_build_triggers(self, mock_hook):
        mock_hook.return_value.list_build_triggers.return_value = (
            mock.MagicMock()
        )
        operator = CloudBuildListBuildTriggersOperator(task_id="id")
        operator.execute(context=None)
        mock_hook.assert_called_once_with(gcp_conn_id=GCP_CONN_ID, impersonation_chain=None)
        mock_hook.return_value.list_build_triggers.assert_called_once_with(
            project_id=None,
            page_size=None,
            page_token=None,
            retry=None,
            timeout=None,
            metadata=None,
        )

    @mock.patch(
        "airflow.providers.google.cloud.operators.cloud_build.CloudBuildHook"
    )
    def test_list_builds(self, mock_hook):
        mock_hook.return_value.list_builds.return_value = mock.MagicMock()
        operator = CloudBuildListBuildsOperator(task_id="id")
        operator.execute(context=None)
        mock_hook.assert_called_once_with(gcp_conn_id=GCP_CONN_ID, impersonation_chain=None)
        mock_hook.return_value.list_builds.assert_called_once_with(
            project_id=None,
            page_size=None,
            filter_=None,
            retry=None,
            timeout=None,
            metadata=None,
        )

    @mock.patch(
        "airflow.providers.google.cloud.operators.cloud_build.CloudBuildHook"
    )
    def test_retry_build(self, mock_hook):
        mock_hook.return_value.retry_build.return_value = mock.MagicMock()
        operator = CloudBuildRetryBuildOperator(id_=BUILD_ID, task_id="id")
        operator.execute(context=None)
        mock_hook.assert_called_once_with(gcp_conn_id=GCP_CONN_ID, impersonation_chain=None)
        mock_hook.return_value.retry_build.assert_called_once_with(
            id_=BUILD_ID,
            project_id=None,
            wait=True,
            retry=None,
            timeout=None,
            metadata=None,
        )

    @mock.patch(
        "airflow.providers.google.cloud.operators.cloud_build.CloudBuildHook"
    )
    def test_run_build_trigger(self, mock_hook):
        mock_hook.return_value.run_build_trigger.return_value = (
            mock.MagicMock()
        )
        operator = CloudBuildRunBuildTriggerOperator(
            trigger_id=TRIGGER_ID, source=REPO_SOURCE, task_id="id"
        )
        operator.execute(context=None)
        mock_hook.assert_called_once_with(gcp_conn_id=GCP_CONN_ID, impersonation_chain=None)
        mock_hook.return_value.run_build_trigger.assert_called_once_with(
            trigger_id=TRIGGER_ID,
            source=REPO_SOURCE,
            project_id=None,
            wait=True,
            retry=None,
            timeout=None,
            metadata=None,
        )

    @mock.patch(
        "airflow.providers.google.cloud.operators.cloud_build.CloudBuildHook"
    )
    def test_update_build_trigger(self, mock_hook):
        mock_hook.return_value.update_build_trigger.return_value = (
            mock.MagicMock()
        )
        operator = CloudBuildUpdateBuildTriggerOperator(
            trigger_id=TRIGGER_ID, trigger=BUILD_TRIGGER, task_id="id"
        )
        operator.execute(context=None)
        mock_hook.assert_called_once_with(gcp_conn_id=GCP_CONN_ID, impersonation_chain=None)
        mock_hook.return_value.update_build_trigger.assert_called_once_with(
            trigger_id=TRIGGER_ID,
            trigger=BUILD_TRIGGER,
            project_id=None,
            retry=None,
            timeout=None,
            metadata=None,
        )


class TestBuildProcessor(TestCase):
    def test_verify_source(self):
        with self.assertRaisesRegex(
            AirflowException, "The source could not be determined."
        ):
            BuildProcessor(
                build={"source": {"storage_source": {}, "repo_source": {}}}
            ).process_body()

    @parameterized.expand(
        [
            (
                "https://source.developers.google.com/p/airflow-project/r/airflow-repo",
                {
                    "project_id": "airflow-project",
                    "repo_name": "airflow-repo",
                    "branch_name": "master",
                },
            ),
            (
                "https://source.developers.google.com/p/airflow-project/r/airflow-repo#branch-name",
                {
                    "project_id": "airflow-project",
                    "repo_name": "airflow-repo",
                    "branch_name": "branch-name",
                },
            ),
            (
                "https://source.developers.google.com/p/airflow-project/r/airflow-repo#feature/branch",
                {
                    "project_id": "airflow-project",
                    "repo_name": "airflow-repo",
                    "branch_name": "feature/branch",
                },
            ),
        ]
    )
    def test_convert_repo_url_to_dict_valid(self, url, expected_dict):
        body = {"source": {"repo_source": url}}
        body = BuildProcessor(build=body).process_body()
        self.assertEqual(
            body.source.repo_source, ParseDict(expected_dict, RepoSource())
        )

    @parameterized.expand(
        [
            (
                "https://source.e.com/p/airflow-project/r/airflow-repo#branch-name",
            ),
            (
                "httpXs://source.developers.google.com/p/airflow-project/r/airflow-repo",
            ),
            (
                "://source.developers.google.com/p/airflow-project/r/airflow-repo",
            ),
            (
                "://source.developers.google.com/p/airflow-project/rXXXX/airflow-repo",
            ),
            (
                "://source.developers.google.com/pXXX/airflow-project/r/airflow-repo",
            ),
        ]
    )
    def test_convert_repo_url_to_storage_dict_invalid(self, url):
        body = {"source": {"repo_source": url}}
        with self.assertRaisesRegex(AirflowException, "Invalid URL."):
            BuildProcessor(build=body).process_body()

    @parameterized.expand(
        [
            (
                "gs://bucket-name/airflow-object.tar.gz",
                {"bucket": "bucket-name", "object": "airflow-object.tar.gz"},
            ),
            (
                "gs://bucket-name/airflow-object.tar.gz#1231231",
                {
                    "bucket": "bucket-name",
                    "object": "airflow-object.tar.gz",
                    "generation": "1231231",
                },
            ),
        ]
    )
    def test_convert_storage_url_to_dict_valid(self, url, expected_dict):
        body = {"source": {"storage_source": url}}
        body = BuildProcessor(build=body).process_body()
        self.assertEqual(
            body.source.storage_source,
            ParseDict(expected_dict, StorageSource()),
        )

    @parameterized.expand(
        [
            ("///object",),
            ("gsXXa:///object",),
            ("gs://bucket-name/",),
            ("gs://bucket-name",),
        ]
    )
    def test_convert_storage_url_to_dict_invalid(self, url):
        body = {"source": {"storage_source": url}}
        with self.assertRaisesRegex(AirflowException, "Invalid URL."):
            BuildProcessor(build=body).process_body()

    @parameterized.expand([("storage_source",), ("repo_source",)])
    def test_do_nothing(self, source_key):
        body = {"source": {source_key: {}}}
        expected_body = deepcopy(body)

<<<<<<< HEAD
        BuildProcessor(build=body).process_body()
        self.assertEqual(body, expected_body)
=======
        BuildProcessor(body=body).process_body()
        self.assertEqual(body, expected_body)


class TestGcpCloudBuildCreateBuildOperator(TestCase):
    @mock.patch("airflow.providers.google.cloud.operators.cloud_build.CloudBuildHook")
    def test_minimal_green_path(self, mock_hook):
        mock_hook.return_value.create_build.return_value = TEST_CREATE_BODY
        operator = CloudBuildCreateBuildOperator(
            body=TEST_CREATE_BODY, project_id=TEST_PROJECT_ID, task_id="task-id"
        )
        result = operator.execute({})
        self.assertIs(result, TEST_CREATE_BODY)

    @parameterized.expand([({},), (None,)])
    def test_missing_input(self, body):
        with self.assertRaisesRegex(AirflowException, "The required parameter 'body' is missing"):
            CloudBuildCreateBuildOperator(body=body, project_id=TEST_PROJECT_ID, task_id="task-id")

    @mock.patch("airflow.providers.google.cloud.operators.cloud_build.CloudBuildHook")
    def test_storage_source_replace(self, hook_mock):
        hook_mock.return_value.create_build.return_value = TEST_CREATE_BODY
        current_body = {
            # [START howto_operator_gcp_cloud_build_source_gcs_url]
            "source": {"storageSource": "gs://bucket-name/object-name.tar.gz"},
            # [END howto_operator_gcp_cloud_build_source_gcs_url]
            "steps": [
                {
                    "name": "gcr.io/cloud-builders/docker",
                    "args": ["build", "-t", "gcr.io/$PROJECT_ID/docker-image", "."],
                }
            ],
            "images": ["gcr.io/$PROJECT_ID/docker-image"],
        }

        operator = CloudBuildCreateBuildOperator(
            body=current_body, project_id=TEST_PROJECT_ID, task_id="task-id"
        )
        operator.execute({})

        expected_result = {
            # [START howto_operator_gcp_cloud_build_source_gcs_dict]
            "source": {"storageSource": {"bucket": "bucket-name", "object": "object-name.tar.gz"}},
            # [END howto_operator_gcp_cloud_build_source_gcs_dict]
            "steps": [
                {
                    "name": "gcr.io/cloud-builders/docker",
                    "args": ["build", "-t", "gcr.io/$PROJECT_ID/docker-image", "."],
                }
            ],
            "images": ["gcr.io/$PROJECT_ID/docker-image"],
        }
        hook_mock.create_build(body=expected_result, project_id=TEST_PROJECT_ID)

    @mock.patch("airflow.providers.google.cloud.operators.cloud_build.CloudBuildHook",)
    def test_repo_source_replace(self, hook_mock):
        hook_mock.return_value.create_build.return_value = TEST_CREATE_BODY
        current_body = {
            # [START howto_operator_gcp_cloud_build_source_repo_url]
            "source": {"repoSource": "https://source.developers.google.com/p/airflow-project/r/airflow-repo"},
            # [END howto_operator_gcp_cloud_build_source_repo_url]
            "steps": [
                {
                    "name": "gcr.io/cloud-builders/docker",
                    "args": ["build", "-t", "gcr.io/$PROJECT_ID/docker-image", "."],
                }
            ],
            "images": ["gcr.io/$PROJECT_ID/docker-image"],
        }
        operator = CloudBuildCreateBuildOperator(
            body=current_body, project_id=TEST_PROJECT_ID, task_id="task-id"
        )

        return_value = operator.execute({})
        expected_body = {
            # [START howto_operator_gcp_cloud_build_source_repo_dict]
            "source": {
                "repoSource": {
                    "projectId": "airflow-project",
                    "repoName": "airflow-repo",
                    "branchName": "master",
                }
            },
            # [END howto_operator_gcp_cloud_build_source_repo_dict]
            "steps": [
                {
                    "name": "gcr.io/cloud-builders/docker",
                    "args": ["build", "-t", "gcr.io/$PROJECT_ID/docker-image", "."],
                }
            ],
            "images": ["gcr.io/$PROJECT_ID/docker-image"],
        }
        hook_mock.return_value.create_build.assert_called_once_with(
            body=expected_body, project_id=TEST_PROJECT_ID
        )
        self.assertEqual(return_value, TEST_CREATE_BODY)

    def test_load_templated_yaml(self):
        dag = DAG(dag_id='example_cloudbuild_operator', start_date=TEST_DEFAULT_DATE)
        with tempfile.NamedTemporaryFile(suffix='.yaml', mode='w+t') as build:
            build.writelines(
                """
            steps:
                - name: 'ubuntu'
                  args: ['echo', 'Hello {{ params.name }}!']
            """
            )
            build.seek(0)
            body_path = build.name
            operator = CloudBuildCreateBuildOperator(
                body=body_path, task_id="task-id", dag=dag, params={'name': 'airflow'}
            )
            operator.prepare_template()
            ti = TaskInstance(operator, TEST_DEFAULT_DATE)
            ti.render_templates()
            expected_body = {'steps': [{'name': 'ubuntu', 'args': ['echo', 'Hello airflow!']}]}
            self.assertEqual(expected_body, operator.body)
>>>>>>> 0d76b59c
<|MERGE_RESOLUTION|>--- conflicted
+++ resolved
@@ -33,36 +33,32 @@
 
 from airflow.exceptions import AirflowException
 from airflow.providers.google.cloud.operators.cloud_build import (
-    BuildProcessor, CloudBuildCancelBuildOperator, CloudBuildCreateBuildOperator,
-    CloudBuildCreateBuildTriggerOperator, CloudBuildDeleteBuildTriggerOperator, CloudBuildGetBuildOperator,
-    CloudBuildGetBuildTriggerOperator, CloudBuildListBuildsOperator, CloudBuildListBuildTriggersOperator,
-    CloudBuildRetryBuildOperator, CloudBuildRunBuildTriggerOperator, CloudBuildUpdateBuildTriggerOperator,
+    BuildProcessor,
+    CloudBuildCancelBuildOperator,
+    CloudBuildCreateBuildOperator,
+    CloudBuildCreateBuildTriggerOperator,
+    CloudBuildDeleteBuildTriggerOperator,
+    CloudBuildGetBuildOperator,
+    CloudBuildGetBuildTriggerOperator,
+    CloudBuildListBuildsOperator,
+    CloudBuildListBuildTriggersOperator,
+    CloudBuildRetryBuildOperator,
+    CloudBuildRunBuildTriggerOperator,
+    CloudBuildUpdateBuildTriggerOperator,
 )
 
 GCP_CONN_ID = "google_cloud_default"
 PROJECT_ID = "cloud-build-project"
 BUILD_ID = "test-build-id-9832661"
-REPO_SOURCE = {
-    "repo_source": {"repo_name": "test_repo", "branch_name": "master"}
-}
+REPO_SOURCE = {"repo_source": {"repo_name": "test_repo", "branch_name": "master"}}
 BUILD = {
     "source": REPO_SOURCE,
-    "steps": [
-        {
-            "name": "gcr.io/cloud-builders/gcloud",
-            "entrypoint": "/bin/sh",
-            "args": ["-c", "ls"],
-        }
-    ],
+    "steps": [{"name": "gcr.io/cloud-builders/gcloud", "entrypoint": "/bin/sh", "args": ["-c", "ls"],}],
     "status": "SUCCESS",
 }
 BUILD_TRIGGER = {
     "name": "test-cloud-build-trigger",
-    "trigger_template": {
-        "project_id": PROJECT_ID,
-        "repo_name": "test_repo",
-        "branch_name": "master",
-    },
+    "trigger_template": {"project_id": PROJECT_ID, "repo_name": "test_repo", "branch_name": "master",},
     "filename": "cloudbuild.yaml",
 }
 OPERATION = {"metadata": {"build": {"id": BUILD_ID}}}
@@ -71,25 +67,17 @@
 
 
 class TestCloudBuildOperator(TestCase):
-    @mock.patch(
-        "airflow.providers.google.cloud.operators.cloud_build.CloudBuildHook"
-    )
+    @mock.patch("airflow.providers.google.cloud.operators.cloud_build.CloudBuildHook")
     def test_cancel_build(self, mock_hook):
         mock_hook.return_value.cancel_build.return_value = mock.MagicMock()
         operator = CloudBuildCancelBuildOperator(id_=TRIGGER_ID, task_id="id")
         operator.execute(context=None)
         mock_hook.assert_called_once_with(gcp_conn_id=GCP_CONN_ID, impersonation_chain=None)
         mock_hook.return_value.cancel_build.assert_called_once_with(
-            id_=TRIGGER_ID,
-            project_id=None,
-            retry=None,
-            timeout=None,
-            metadata=None,
-        )
-
-    @mock.patch(
-        "airflow.providers.google.cloud.operators.cloud_build.CloudBuildHook"
-    )
+            id_=TRIGGER_ID, project_id=None, retry=None, timeout=None, metadata=None,
+        )
+
+    @mock.patch("airflow.providers.google.cloud.operators.cloud_build.CloudBuildHook")
     def test_create_build(self, mock_hook):
         mock_hook.return_value.create_build.return_value = mock.MagicMock()
         operator = CloudBuildCreateBuildOperator(build=BUILD, task_id="id")
@@ -97,17 +85,10 @@
         mock_hook.assert_called_once_with(gcp_conn_id=GCP_CONN_ID, impersonation_chain=None)
         build = ParseDict(BUILD, Build())
         mock_hook.return_value.create_build.assert_called_once_with(
-            build=build,
-            project_id=None,
-            wait=True,
-            retry=None,
-            timeout=None,
-            metadata=None,
-        )
-
-    @mock.patch(
-        "airflow.providers.google.cloud.operators.cloud_build.CloudBuildHook"
-    )
+            build=build, project_id=None, wait=True, retry=None, timeout=None, metadata=None,
+        )
+
+    @mock.patch("airflow.providers.google.cloud.operators.cloud_build.CloudBuildHook")
     def test_create_build_with_body(self, mock_hook):
         mock_hook.return_value.create_build.return_value = mock.MagicMock()
         operator = CloudBuildCreateBuildOperator(build=None, body=BUILD, task_id="id")
@@ -115,33 +96,23 @@
         mock_hook.assert_called_once_with(gcp_conn_id=GCP_CONN_ID, impersonation_chain=None)
         build = ParseDict(BUILD, Build())
         mock_hook.return_value.create_build.assert_called_once_with(
-            build=build,
-            project_id=None,
-            wait=True,
-            retry=None,
-            timeout=None,
-            metadata=None,
+            build=build, project_id=None, wait=True, retry=None, timeout=None, metadata=None,
         )
 
     @parameterized.expand(
         [
-            (".json",
-                json.dumps(
-                    {
-                        "steps": [
-                            {
-                                "name": 'ubuntu',
-                                "args": ['echo', 'Hello {{ params.name }}!']
-                            }
-                        ]
-                    }
-                )),
-            (".yaml",
+            (
+                ".json",
+                json.dumps({"steps": [{"name": 'ubuntu', "args": ['echo', 'Hello {{ params.name }}!']}]}),
+            ),
+            (
+                ".yaml",
                 """
                 steps:
                 - name: 'ubuntu'
                   args: ['echo', 'Hello {{ params.name }}!']
-                """)
+                """,
+            ),
         ]
     )
     def test_load_templated(self, file_type, file_content):
@@ -150,158 +121,86 @@
             f.flush()
 
             operator = CloudBuildCreateBuildOperator(
-                build=f.name,
-                task_id="task-id",
-                params={'name': 'airflow'}
+                build=f.name, task_id="task-id", params={'name': 'airflow'}
             )
             operator.prepare_template()
-            expected_body = {'steps': [
-                {
-                    'name': 'ubuntu',
-                    'args': ['echo', 'Hello {{ params.name }}!']
-                }
-            ]}
+            expected_body = {'steps': [{'name': 'ubuntu', 'args': ['echo', 'Hello {{ params.name }}!']}]}
             self.assertEqual(expected_body, operator.body)
 
-    @mock.patch(
-        "airflow.providers.google.cloud.operators.cloud_build.CloudBuildHook"
-    )
+    @mock.patch("airflow.providers.google.cloud.operators.cloud_build.CloudBuildHook")
     def test_create_build_trigger(self, mock_hook):
-        mock_hook.return_value.create_build_trigger.return_value = (
-            mock.MagicMock()
-        )
-        operator = CloudBuildCreateBuildTriggerOperator(
-            trigger=BUILD_TRIGGER, task_id="id"
-        )
+        mock_hook.return_value.create_build_trigger.return_value = mock.MagicMock()
+        operator = CloudBuildCreateBuildTriggerOperator(trigger=BUILD_TRIGGER, task_id="id")
         operator.execute(context=None)
         mock_hook.assert_called_once_with(gcp_conn_id=GCP_CONN_ID, impersonation_chain=None)
         mock_hook.return_value.create_build_trigger.assert_called_once_with(
-            trigger=BUILD_TRIGGER,
-            project_id=None,
-            retry=None,
-            timeout=None,
-            metadata=None,
-        )
-
-    @mock.patch(
-        "airflow.providers.google.cloud.operators.cloud_build.CloudBuildHook"
-    )
+            trigger=BUILD_TRIGGER, project_id=None, retry=None, timeout=None, metadata=None,
+        )
+
+    @mock.patch("airflow.providers.google.cloud.operators.cloud_build.CloudBuildHook")
     def test_delete_build_trigger(self, mock_hook):
-        mock_hook.return_value.delete_build_trigger.return_value = (
-            mock.MagicMock()
-        )
-        operator = CloudBuildDeleteBuildTriggerOperator(
-            trigger_id=TRIGGER_ID, task_id="id"
-        )
+        mock_hook.return_value.delete_build_trigger.return_value = mock.MagicMock()
+        operator = CloudBuildDeleteBuildTriggerOperator(trigger_id=TRIGGER_ID, task_id="id")
         operator.execute(context=None)
         mock_hook.assert_called_once_with(gcp_conn_id=GCP_CONN_ID, impersonation_chain=None)
         mock_hook.return_value.delete_build_trigger.assert_called_once_with(
-            trigger_id=TRIGGER_ID,
-            project_id=None,
-            retry=None,
-            timeout=None,
-            metadata=None,
-        )
-
-    @mock.patch(
-        "airflow.providers.google.cloud.operators.cloud_build.CloudBuildHook"
-    )
+            trigger_id=TRIGGER_ID, project_id=None, retry=None, timeout=None, metadata=None,
+        )
+
+    @mock.patch("airflow.providers.google.cloud.operators.cloud_build.CloudBuildHook")
     def test_get_build(self, mock_hook):
         mock_hook.return_value.get_build.return_value = mock.MagicMock()
         operator = CloudBuildGetBuildOperator(id_=BUILD_ID, task_id="id")
         operator.execute(context=None)
         mock_hook.assert_called_once_with(gcp_conn_id=GCP_CONN_ID, impersonation_chain=None)
         mock_hook.return_value.get_build.assert_called_once_with(
-            id_=BUILD_ID,
-            project_id=None,
-            retry=None,
-            timeout=None,
-            metadata=None,
-        )
-
-    @mock.patch(
-        "airflow.providers.google.cloud.operators.cloud_build.CloudBuildHook"
-    )
+            id_=BUILD_ID, project_id=None, retry=None, timeout=None, metadata=None,
+        )
+
+    @mock.patch("airflow.providers.google.cloud.operators.cloud_build.CloudBuildHook")
     def test_get_build_trigger(self, mock_hook):
-        mock_hook.return_value.get_build_trigger.return_value = (
-            mock.MagicMock()
-        )
-        operator = CloudBuildGetBuildTriggerOperator(
-            trigger_id=TRIGGER_ID, task_id="id"
-        )
+        mock_hook.return_value.get_build_trigger.return_value = mock.MagicMock()
+        operator = CloudBuildGetBuildTriggerOperator(trigger_id=TRIGGER_ID, task_id="id")
         operator.execute(context=None)
         mock_hook.assert_called_once_with(gcp_conn_id=GCP_CONN_ID, impersonation_chain=None)
         mock_hook.return_value.get_build_trigger.assert_called_once_with(
-            trigger_id=TRIGGER_ID,
-            project_id=None,
-            retry=None,
-            timeout=None,
-            metadata=None,
-        )
-
-    @mock.patch(
-        "airflow.providers.google.cloud.operators.cloud_build.CloudBuildHook"
-    )
+            trigger_id=TRIGGER_ID, project_id=None, retry=None, timeout=None, metadata=None,
+        )
+
+    @mock.patch("airflow.providers.google.cloud.operators.cloud_build.CloudBuildHook")
     def test_list_build_triggers(self, mock_hook):
-        mock_hook.return_value.list_build_triggers.return_value = (
-            mock.MagicMock()
-        )
+        mock_hook.return_value.list_build_triggers.return_value = mock.MagicMock()
         operator = CloudBuildListBuildTriggersOperator(task_id="id")
         operator.execute(context=None)
         mock_hook.assert_called_once_with(gcp_conn_id=GCP_CONN_ID, impersonation_chain=None)
         mock_hook.return_value.list_build_triggers.assert_called_once_with(
-            project_id=None,
-            page_size=None,
-            page_token=None,
-            retry=None,
-            timeout=None,
-            metadata=None,
-        )
-
-    @mock.patch(
-        "airflow.providers.google.cloud.operators.cloud_build.CloudBuildHook"
-    )
+            project_id=None, page_size=None, page_token=None, retry=None, timeout=None, metadata=None,
+        )
+
+    @mock.patch("airflow.providers.google.cloud.operators.cloud_build.CloudBuildHook")
     def test_list_builds(self, mock_hook):
         mock_hook.return_value.list_builds.return_value = mock.MagicMock()
         operator = CloudBuildListBuildsOperator(task_id="id")
         operator.execute(context=None)
         mock_hook.assert_called_once_with(gcp_conn_id=GCP_CONN_ID, impersonation_chain=None)
         mock_hook.return_value.list_builds.assert_called_once_with(
-            project_id=None,
-            page_size=None,
-            filter_=None,
-            retry=None,
-            timeout=None,
-            metadata=None,
-        )
-
-    @mock.patch(
-        "airflow.providers.google.cloud.operators.cloud_build.CloudBuildHook"
-    )
+            project_id=None, page_size=None, filter_=None, retry=None, timeout=None, metadata=None,
+        )
+
+    @mock.patch("airflow.providers.google.cloud.operators.cloud_build.CloudBuildHook")
     def test_retry_build(self, mock_hook):
         mock_hook.return_value.retry_build.return_value = mock.MagicMock()
         operator = CloudBuildRetryBuildOperator(id_=BUILD_ID, task_id="id")
         operator.execute(context=None)
         mock_hook.assert_called_once_with(gcp_conn_id=GCP_CONN_ID, impersonation_chain=None)
         mock_hook.return_value.retry_build.assert_called_once_with(
-            id_=BUILD_ID,
-            project_id=None,
-            wait=True,
-            retry=None,
-            timeout=None,
-            metadata=None,
-        )
-
-    @mock.patch(
-        "airflow.providers.google.cloud.operators.cloud_build.CloudBuildHook"
-    )
+            id_=BUILD_ID, project_id=None, wait=True, retry=None, timeout=None, metadata=None,
+        )
+
+    @mock.patch("airflow.providers.google.cloud.operators.cloud_build.CloudBuildHook")
     def test_run_build_trigger(self, mock_hook):
-        mock_hook.return_value.run_build_trigger.return_value = (
-            mock.MagicMock()
-        )
-        operator = CloudBuildRunBuildTriggerOperator(
-            trigger_id=TRIGGER_ID, source=REPO_SOURCE, task_id="id"
-        )
+        mock_hook.return_value.run_build_trigger.return_value = mock.MagicMock()
+        operator = CloudBuildRunBuildTriggerOperator(trigger_id=TRIGGER_ID, source=REPO_SOURCE, task_id="id")
         operator.execute(context=None)
         mock_hook.assert_called_once_with(gcp_conn_id=GCP_CONN_ID, impersonation_chain=None)
         mock_hook.return_value.run_build_trigger.assert_called_once_with(
@@ -314,13 +213,9 @@
             metadata=None,
         )
 
-    @mock.patch(
-        "airflow.providers.google.cloud.operators.cloud_build.CloudBuildHook"
-    )
+    @mock.patch("airflow.providers.google.cloud.operators.cloud_build.CloudBuildHook")
     def test_update_build_trigger(self, mock_hook):
-        mock_hook.return_value.update_build_trigger.return_value = (
-            mock.MagicMock()
-        )
+        mock_hook.return_value.update_build_trigger.return_value = mock.MagicMock()
         operator = CloudBuildUpdateBuildTriggerOperator(
             trigger_id=TRIGGER_ID, trigger=BUILD_TRIGGER, task_id="id"
         )
@@ -338,30 +233,18 @@
 
 class TestBuildProcessor(TestCase):
     def test_verify_source(self):
-        with self.assertRaisesRegex(
-            AirflowException, "The source could not be determined."
-        ):
-            BuildProcessor(
-                build={"source": {"storage_source": {}, "repo_source": {}}}
-            ).process_body()
+        with self.assertRaisesRegex(AirflowException, "The source could not be determined."):
+            BuildProcessor(build={"source": {"storage_source": {}, "repo_source": {}}}).process_body()
 
     @parameterized.expand(
         [
             (
                 "https://source.developers.google.com/p/airflow-project/r/airflow-repo",
-                {
-                    "project_id": "airflow-project",
-                    "repo_name": "airflow-repo",
-                    "branch_name": "master",
-                },
+                {"project_id": "airflow-project", "repo_name": "airflow-repo", "branch_name": "master",},
             ),
             (
                 "https://source.developers.google.com/p/airflow-project/r/airflow-repo#branch-name",
-                {
-                    "project_id": "airflow-project",
-                    "repo_name": "airflow-repo",
-                    "branch_name": "branch-name",
-                },
+                {"project_id": "airflow-project", "repo_name": "airflow-repo", "branch_name": "branch-name",},
             ),
             (
                 "https://source.developers.google.com/p/airflow-project/r/airflow-repo#feature/branch",
@@ -376,27 +259,15 @@
     def test_convert_repo_url_to_dict_valid(self, url, expected_dict):
         body = {"source": {"repo_source": url}}
         body = BuildProcessor(build=body).process_body()
-        self.assertEqual(
-            body.source.repo_source, ParseDict(expected_dict, RepoSource())
-        )
+        self.assertEqual(body.source.repo_source, ParseDict(expected_dict, RepoSource()))
 
     @parameterized.expand(
         [
-            (
-                "https://source.e.com/p/airflow-project/r/airflow-repo#branch-name",
-            ),
-            (
-                "httpXs://source.developers.google.com/p/airflow-project/r/airflow-repo",
-            ),
-            (
-                "://source.developers.google.com/p/airflow-project/r/airflow-repo",
-            ),
-            (
-                "://source.developers.google.com/p/airflow-project/rXXXX/airflow-repo",
-            ),
-            (
-                "://source.developers.google.com/pXXX/airflow-project/r/airflow-repo",
-            ),
+            ("https://source.e.com/p/airflow-project/r/airflow-repo#branch-name",),
+            ("httpXs://source.developers.google.com/p/airflow-project/r/airflow-repo",),
+            ("://source.developers.google.com/p/airflow-project/r/airflow-repo",),
+            ("://source.developers.google.com/p/airflow-project/rXXXX/airflow-repo",),
+            ("://source.developers.google.com/pXXX/airflow-project/r/airflow-repo",),
         ]
     )
     def test_convert_repo_url_to_storage_dict_invalid(self, url):
@@ -412,11 +283,7 @@
             ),
             (
                 "gs://bucket-name/airflow-object.tar.gz#1231231",
-                {
-                    "bucket": "bucket-name",
-                    "object": "airflow-object.tar.gz",
-                    "generation": "1231231",
-                },
+                {"bucket": "bucket-name", "object": "airflow-object.tar.gz", "generation": "1231231",},
             ),
         ]
     )
@@ -424,17 +291,11 @@
         body = {"source": {"storage_source": url}}
         body = BuildProcessor(build=body).process_body()
         self.assertEqual(
-            body.source.storage_source,
-            ParseDict(expected_dict, StorageSource()),
-        )
-
-    @parameterized.expand(
-        [
-            ("///object",),
-            ("gsXXa:///object",),
-            ("gs://bucket-name/",),
-            ("gs://bucket-name",),
-        ]
+            body.source.storage_source, ParseDict(expected_dict, StorageSource()),
+        )
+
+    @parameterized.expand(
+        [("///object",), ("gsXXa:///object",), ("gs://bucket-name/",), ("gs://bucket-name",),]
     )
     def test_convert_storage_url_to_dict_invalid(self, url):
         body = {"source": {"storage_source": url}}
@@ -446,125 +307,5 @@
         body = {"source": {source_key: {}}}
         expected_body = deepcopy(body)
 
-<<<<<<< HEAD
         BuildProcessor(build=body).process_body()
-        self.assertEqual(body, expected_body)
-=======
-        BuildProcessor(body=body).process_body()
-        self.assertEqual(body, expected_body)
-
-
-class TestGcpCloudBuildCreateBuildOperator(TestCase):
-    @mock.patch("airflow.providers.google.cloud.operators.cloud_build.CloudBuildHook")
-    def test_minimal_green_path(self, mock_hook):
-        mock_hook.return_value.create_build.return_value = TEST_CREATE_BODY
-        operator = CloudBuildCreateBuildOperator(
-            body=TEST_CREATE_BODY, project_id=TEST_PROJECT_ID, task_id="task-id"
-        )
-        result = operator.execute({})
-        self.assertIs(result, TEST_CREATE_BODY)
-
-    @parameterized.expand([({},), (None,)])
-    def test_missing_input(self, body):
-        with self.assertRaisesRegex(AirflowException, "The required parameter 'body' is missing"):
-            CloudBuildCreateBuildOperator(body=body, project_id=TEST_PROJECT_ID, task_id="task-id")
-
-    @mock.patch("airflow.providers.google.cloud.operators.cloud_build.CloudBuildHook")
-    def test_storage_source_replace(self, hook_mock):
-        hook_mock.return_value.create_build.return_value = TEST_CREATE_BODY
-        current_body = {
-            # [START howto_operator_gcp_cloud_build_source_gcs_url]
-            "source": {"storageSource": "gs://bucket-name/object-name.tar.gz"},
-            # [END howto_operator_gcp_cloud_build_source_gcs_url]
-            "steps": [
-                {
-                    "name": "gcr.io/cloud-builders/docker",
-                    "args": ["build", "-t", "gcr.io/$PROJECT_ID/docker-image", "."],
-                }
-            ],
-            "images": ["gcr.io/$PROJECT_ID/docker-image"],
-        }
-
-        operator = CloudBuildCreateBuildOperator(
-            body=current_body, project_id=TEST_PROJECT_ID, task_id="task-id"
-        )
-        operator.execute({})
-
-        expected_result = {
-            # [START howto_operator_gcp_cloud_build_source_gcs_dict]
-            "source": {"storageSource": {"bucket": "bucket-name", "object": "object-name.tar.gz"}},
-            # [END howto_operator_gcp_cloud_build_source_gcs_dict]
-            "steps": [
-                {
-                    "name": "gcr.io/cloud-builders/docker",
-                    "args": ["build", "-t", "gcr.io/$PROJECT_ID/docker-image", "."],
-                }
-            ],
-            "images": ["gcr.io/$PROJECT_ID/docker-image"],
-        }
-        hook_mock.create_build(body=expected_result, project_id=TEST_PROJECT_ID)
-
-    @mock.patch("airflow.providers.google.cloud.operators.cloud_build.CloudBuildHook",)
-    def test_repo_source_replace(self, hook_mock):
-        hook_mock.return_value.create_build.return_value = TEST_CREATE_BODY
-        current_body = {
-            # [START howto_operator_gcp_cloud_build_source_repo_url]
-            "source": {"repoSource": "https://source.developers.google.com/p/airflow-project/r/airflow-repo"},
-            # [END howto_operator_gcp_cloud_build_source_repo_url]
-            "steps": [
-                {
-                    "name": "gcr.io/cloud-builders/docker",
-                    "args": ["build", "-t", "gcr.io/$PROJECT_ID/docker-image", "."],
-                }
-            ],
-            "images": ["gcr.io/$PROJECT_ID/docker-image"],
-        }
-        operator = CloudBuildCreateBuildOperator(
-            body=current_body, project_id=TEST_PROJECT_ID, task_id="task-id"
-        )
-
-        return_value = operator.execute({})
-        expected_body = {
-            # [START howto_operator_gcp_cloud_build_source_repo_dict]
-            "source": {
-                "repoSource": {
-                    "projectId": "airflow-project",
-                    "repoName": "airflow-repo",
-                    "branchName": "master",
-                }
-            },
-            # [END howto_operator_gcp_cloud_build_source_repo_dict]
-            "steps": [
-                {
-                    "name": "gcr.io/cloud-builders/docker",
-                    "args": ["build", "-t", "gcr.io/$PROJECT_ID/docker-image", "."],
-                }
-            ],
-            "images": ["gcr.io/$PROJECT_ID/docker-image"],
-        }
-        hook_mock.return_value.create_build.assert_called_once_with(
-            body=expected_body, project_id=TEST_PROJECT_ID
-        )
-        self.assertEqual(return_value, TEST_CREATE_BODY)
-
-    def test_load_templated_yaml(self):
-        dag = DAG(dag_id='example_cloudbuild_operator', start_date=TEST_DEFAULT_DATE)
-        with tempfile.NamedTemporaryFile(suffix='.yaml', mode='w+t') as build:
-            build.writelines(
-                """
-            steps:
-                - name: 'ubuntu'
-                  args: ['echo', 'Hello {{ params.name }}!']
-            """
-            )
-            build.seek(0)
-            body_path = build.name
-            operator = CloudBuildCreateBuildOperator(
-                body=body_path, task_id="task-id", dag=dag, params={'name': 'airflow'}
-            )
-            operator.prepare_template()
-            ti = TaskInstance(operator, TEST_DEFAULT_DATE)
-            ti.render_templates()
-            expected_body = {'steps': [{'name': 'ubuntu', 'args': ['echo', 'Hello airflow!']}]}
-            self.assertEqual(expected_body, operator.body)
->>>>>>> 0d76b59c
+        self.assertEqual(body, expected_body)