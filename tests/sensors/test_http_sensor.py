# -*- coding: utf-8 -*-
#
# Licensed to the Apache Software Foundation (ASF) under one
# or more contributor license agreements.  See the NOTICE file
# distributed with this work for additional information
# regarding copyright ownership.  The ASF licenses this file
# to you under the Apache License, Version 2.0 (the
# "License"); you may not use this file except in compliance
# with the License.  You may obtain a copy of the License at
#
#   http://www.apache.org/licenses/LICENSE-2.0
#
# Unless required by applicable law or agreed to in writing,
# software distributed under the License is distributed on an
# "AS IS" BASIS, WITHOUT WARRANTIES OR CONDITIONS OF ANY
# KIND, either express or implied.  See the License for the
# specific language governing permissions and limitations
# under the License.
import unittest

import requests
from mock import patch

from airflow import DAG, configuration
from airflow.exceptions import AirflowException, AirflowSensorTimeout
from airflow.operators.http_operator import SimpleHttpOperator
from airflow.sensors.http_sensor import HttpSensor
from airflow.utils.timezone import datetime

try:
    from unittest import mock
except ImportError:
    try:
        import mock
    except ImportError:
        mock = None

configuration.load_test_config()

DEFAULT_DATE = datetime(2015, 1, 1)
DEFAULT_DATE_ISO = DEFAULT_DATE.isoformat()
TEST_DAG_ID = 'unit_test_dag'


class HttpSensorTests(unittest.TestCase):
    def setUp(self):
        configuration.load_test_config()
        args = {
            'owner': 'airflow',
            'start_date': DEFAULT_DATE
        }
        self.dag = DAG(TEST_DAG_ID, default_args=args)

    @patch("airflow.hooks.http_hook.requests.Session.send")
    def test_poke_exception(self, mock_session_send):
        """
        Exception occurs in poke function should not be ignored.
        """
        response = requests.Response()
        response.status_code = 200
        mock_session_send.return_value = response

        def resp_check(resp):
            raise AirflowException('AirflowException raised here!')

        task = HttpSensor(
            task_id='http_sensor_poke_exception',
            http_conn_id='http_default',
            endpoint='',
            request_params={},
            response_check=resp_check,
            timeout=5,
            poke_interval=1)
        with self.assertRaisesRegexp(AirflowException, 'AirflowException raised here!'):
            task.execute(None)

    @patch("airflow.hooks.http_hook.requests.Session.send")
    def test_head_method(self, mock_session_send):
        def resp_check(resp):
            return True

        task = HttpSensor(
            dag=self.dag,
            task_id='http_sensor_head_method',
            http_conn_id='http_default',
            endpoint='',
            request_params={},
            method='HEAD',
            response_check=resp_check,
            timeout=5,
            poke_interval=1)

        task.execute(None)

        args, kwargs = mock_session_send.call_args
        received_request = args[0]

        prep_request = requests.Request(
            'HEAD',
            'https://www.google.com',
            {}).prepare()

        self.assertEqual(prep_request.url, received_request.url)
        self.assertTrue(prep_request.method, received_request.method)

    @patch("airflow.hooks.http_hook.requests.Session.send")
    def test_logging_head_error_request(
        self,
        mock_session_send
    ):
        def resp_check(resp):
            return True

        response = requests.Response()
        response.status_code = 404
        response.reason = 'Not Found'
        mock_session_send.return_value = response

        task = HttpSensor(
            dag=self.dag,
            task_id='http_sensor_head_method',
            http_conn_id='http_default',
            endpoint='',
            request_params={},
            method='HEAD',
            response_check=resp_check,
            timeout=5,
            poke_interval=1
        )

        with mock.patch.object(task.hook.log, 'error') as mock_errors:
            with self.assertRaises(AirflowSensorTimeout):
                task.execute(None)

            self.assertTrue(mock_errors.called)
            mock_errors.assert_called_with('HTTP error: %s', 'Not Found')


class FakeSession(object):
    def __init__(self):
        self.response = requests.Response()
        self.response.status_code = 200
<<<<<<< HEAD
        self.response._content = 'apache/incubator-airflow'.encode('ascii', 'ignore')
=======
        self.response._content = 'apache/airflow'.encode('ascii', 'ignore')
>>>>>>> cb8b2a1d

    def send(self, request, **kwargs):
        return self.response

    def prepare_request(self, request):
        if 'date' in request.params:
            self.response._content += (
                '/' + request.params['date']
            ).encode('ascii', 'ignore')
        return self.response


class HttpOpSensorTest(unittest.TestCase):
    def setUp(self):
        configuration.load_test_config()
        args = {'owner': 'airflow', 'start_date': DEFAULT_DATE_ISO}
        dag = DAG(TEST_DAG_ID, default_args=args)
        self.dag = dag

    @mock.patch('requests.Session', FakeSession)
    def test_get(self):
        t = SimpleHttpOperator(
            task_id='get_op',
            method='GET',
            endpoint='/search',
            data={"client": "ubuntu", "q": "airflow"},
            headers={},
            dag=self.dag)
        t.run(start_date=DEFAULT_DATE, end_date=DEFAULT_DATE, ignore_ti_state=True)

    @mock.patch('requests.Session', FakeSession)
    def test_get_response_check(self):
        t = SimpleHttpOperator(
            task_id='get_op',
            method='GET',
            endpoint='/search',
            data={"client": "ubuntu", "q": "airflow"},
<<<<<<< HEAD
            response_check=lambda response: ("apache/incubator-airflow" in response.text),
=======
            response_check=lambda response: ("apache/airflow" in response.text),
>>>>>>> cb8b2a1d
            headers={},
            dag=self.dag)
        t.run(start_date=DEFAULT_DATE, end_date=DEFAULT_DATE, ignore_ti_state=True)

    @mock.patch('requests.Session', FakeSession)
    def test_sensor(self):
        sensor = HttpSensor(
            task_id='http_sensor_check',
            http_conn_id='http_default',
            endpoint='/search',
            request_params={"client": "ubuntu", "q": "airflow", 'date': '{{ds}}'},
            headers={},
            response_check=lambda response: (
<<<<<<< HEAD
                "apache/incubator-airflow/" + DEFAULT_DATE.strftime('%Y-%m-%d')
=======
                "apache/airflow/" + DEFAULT_DATE.strftime('%Y-%m-%d')
>>>>>>> cb8b2a1d
                in response.text),
            poke_interval=5,
            timeout=15,
            dag=self.dag)
        sensor.run(start_date=DEFAULT_DATE, end_date=DEFAULT_DATE, ignore_ti_state=True)<|MERGE_RESOLUTION|>--- conflicted
+++ resolved
@@ -140,11 +140,7 @@
     def __init__(self):
         self.response = requests.Response()
         self.response.status_code = 200
-<<<<<<< HEAD
-        self.response._content = 'apache/incubator-airflow'.encode('ascii', 'ignore')
-=======
         self.response._content = 'apache/airflow'.encode('ascii', 'ignore')
->>>>>>> cb8b2a1d
 
     def send(self, request, **kwargs):
         return self.response
@@ -182,11 +178,7 @@
             method='GET',
             endpoint='/search',
             data={"client": "ubuntu", "q": "airflow"},
-<<<<<<< HEAD
-            response_check=lambda response: ("apache/incubator-airflow" in response.text),
-=======
             response_check=lambda response: ("apache/airflow" in response.text),
->>>>>>> cb8b2a1d
             headers={},
             dag=self.dag)
         t.run(start_date=DEFAULT_DATE, end_date=DEFAULT_DATE, ignore_ti_state=True)
@@ -200,11 +192,7 @@
             request_params={"client": "ubuntu", "q": "airflow", 'date': '{{ds}}'},
             headers={},
             response_check=lambda response: (
-<<<<<<< HEAD
-                "apache/incubator-airflow/" + DEFAULT_DATE.strftime('%Y-%m-%d')
-=======
                 "apache/airflow/" + DEFAULT_DATE.strftime('%Y-%m-%d')
->>>>>>> cb8b2a1d
                 in response.text),
             poke_interval=5,
             timeout=15,
