# Licensed to the Apache Software Foundation (ASF) under one
# or more contributor license agreements.  See the NOTICE file
# distributed with this work for additional information
# regarding copyright ownership.  The ASF licenses this file
# to you under the Apache License, Version 2.0 (the
# "License"); you may not use this file except in compliance
# with the License.  You may obtain a copy of the License at
#
#   http://www.apache.org/licenses/LICENSE-2.0
#
# Unless required by applicable law or agreed to in writing,
# software distributed under the License is distributed on an
# "AS IS" BASIS, WITHOUT WARRANTIES OR CONDITIONS OF ANY
# KIND, either express or implied.  See the License for the
# specific language governing permissions and limitations
# under the License.

from __future__ import annotations

from datetime import datetime, timezone

import pytest

from airflow.operators.empty import EmptyOperator
from airflow.utils.session import provide_session
from airflow.utils.state import DagRunState
from airflow.utils.types import DagRunTriggeredByType, DagRunType
from tests_common.test_utils.db import clear_db_dags, clear_db_runs, clear_db_serialized_dags

pytestmark = pytest.mark.db_test

DAG1_ID = "test_dag1"
DAG2_ID = "test_dag2"
DAG1_RUN1_ID = "dag_run_1"
DAG1_RUN2_ID = "dag_run_2"
DAG2_RUN1_ID = "dag_run_3"
DAG2_RUN2_ID = "dag_run_4"
DAG1_RUN1_STATE = DagRunState.SUCCESS
DAG1_RUN2_STATE = DagRunState.FAILED
DAG2_RUN1_STATE = DagRunState.SUCCESS
DAG2_RUN2_STATE = DagRunState.SUCCESS
DAG1_RUN1_RUN_TYPE = DagRunType.MANUAL
DAG1_RUN2_RUN_TYPE = DagRunType.SCHEDULED
DAG2_RUN1_RUN_TYPE = DagRunType.BACKFILL_JOB
DAG2_RUN2_RUN_TYPE = DagRunType.DATASET_TRIGGERED
DAG1_RUN1_TRIGGERED_BY = DagRunTriggeredByType.UI
DAG1_RUN2_TRIGGERED_BY = DagRunTriggeredByType.DATASET
DAG2_RUN1_TRIGGERED_BY = DagRunTriggeredByType.CLI
DAG2_RUN2_TRIGGERED_BY = DagRunTriggeredByType.REST_API
START_DATE = datetime(2024, 6, 15, 0, 0, tzinfo=timezone.utc)
EXECUTION_DATE = datetime(2024, 6, 16, 0, 0, tzinfo=timezone.utc)
DAG1_NOTE = "test_note"


@pytest.fixture(autouse=True)
@provide_session
def setup(dag_maker, session=None):
    clear_db_runs()
    clear_db_dags()
    clear_db_serialized_dags()

    with dag_maker(
        DAG1_ID,
        schedule="@daily",
        start_date=START_DATE,
    ):
        EmptyOperator(task_id="task_1")
    dag1 = dag_maker.create_dagrun(
        run_id=DAG1_RUN1_ID,
        state=DAG1_RUN1_STATE,
        run_type=DAG1_RUN1_RUN_TYPE,
        triggered_by=DAG1_RUN1_TRIGGERED_BY,
    )
    dag1.note = (DAG1_NOTE, 1)

    dag_maker.create_dagrun(
        run_id=DAG1_RUN2_ID,
        state=DAG1_RUN2_STATE,
        run_type=DAG1_RUN2_RUN_TYPE,
        triggered_by=DAG1_RUN2_TRIGGERED_BY,
        execution_date=EXECUTION_DATE,
    )

    with dag_maker(
        DAG2_ID,
        schedule=None,
        start_date=START_DATE,
    ):
        EmptyOperator(task_id="task_2")
    dag_maker.create_dagrun(
        run_id=DAG2_RUN1_ID,
        state=DAG2_RUN1_STATE,
        run_type=DAG2_RUN1_RUN_TYPE,
        triggered_by=DAG2_RUN1_TRIGGERED_BY,
        execution_date=EXECUTION_DATE,
    )
    dag_maker.create_dagrun(
        run_id=DAG2_RUN2_ID,
        state=DAG2_RUN2_STATE,
        run_type=DAG2_RUN2_RUN_TYPE,
        triggered_by=DAG2_RUN2_TRIGGERED_BY,
        execution_date=EXECUTION_DATE,
    )

    dag_maker.dagbag.sync_to_db()
    dag_maker.dag_model
    dag_maker.dag_model.has_task_concurrency_limits = True
    session.merge(dag_maker.dag_model)
    session.commit()


<<<<<<< HEAD
@pytest.mark.parametrize(
    "dag_id, run_id, state, run_type, triggered_by, dag_run_note",
    [
        (DAG1_ID, DAG1_RUN1_ID, DAG1_RUN1_STATE, DAG1_RUN1_RUN_TYPE, DAG1_RUN1_TRIGGERED_BY, DAG1_NOTE),
        (DAG1_ID, DAG1_RUN2_ID, DAG1_RUN2_STATE, DAG1_RUN2_RUN_TYPE, DAG1_RUN2_TRIGGERED_BY, None),
        (DAG2_ID, DAG2_RUN1_ID, DAG2_RUN1_STATE, DAG2_RUN1_RUN_TYPE, DAG2_RUN1_TRIGGERED_BY, None),
        (DAG2_ID, DAG2_RUN2_ID, DAG2_RUN2_STATE, DAG2_RUN2_RUN_TYPE, DAG2_RUN2_TRIGGERED_BY, None),
    ],
)
def test_get_dag_run(test_client, dag_id, run_id, state, run_type, triggered_by, dag_run_note):
    response = test_client.get(f"/public/dags/{dag_id}/dagRuns/{run_id}")
    assert response.status_code == 200
    body = response.json()
    assert body["dag_id"] == dag_id
    assert body["run_id"] == run_id
    assert body["state"] == state
    assert body["run_type"] == run_type
    assert body["triggered_by"] == triggered_by.value
    assert body["note"] == dag_run_note


def test_get_dag_run_not_found(test_client):
    response = test_client.get(f"/public/dags/{DAG1_ID}/dagRuns/invalid")
    assert response.status_code == 404
    body = response.json()
    assert body["detail"] == "The DagRun with dag_id: `test_dag1` and run_id: `invalid` was not found"


class TestModifyDagRun:
    @pytest.mark.parametrize(
        "dag_id, run_id, state, response_state",
        [
            (DAG1_ID, DAG1_RUN1_ID, DagRunState.FAILED, DagRunState.FAILED),
            (DAG1_ID, DAG1_RUN2_ID, DagRunState.SUCCESS, DagRunState.SUCCESS),
            (DAG2_ID, DAG2_RUN1_ID, DagRunState.QUEUED, DagRunState.QUEUED),
        ],
    )
    def test_modify_dag_run(self, test_client, dag_id, run_id, state, response_state):
        response = test_client.patch(f"/public/dags/{dag_id}/dagRuns/{run_id}", json={"state": state})
=======
class TestGetDagRun:
    @pytest.mark.parametrize(
        "dag_id, run_id, state, run_type, triggered_by, dag_run_note",
        [
            (DAG1_ID, DAG1_RUN1_ID, DAG1_RUN1_STATE, DAG1_RUN1_RUN_TYPE, DAG1_RUN1_TRIGGERED_BY, DAG1_NOTE),
            (DAG1_ID, DAG1_RUN2_ID, DAG1_RUN2_STATE, DAG1_RUN2_RUN_TYPE, DAG1_RUN2_TRIGGERED_BY, None),
            (DAG2_ID, DAG2_RUN1_ID, DAG2_RUN1_STATE, DAG2_RUN1_RUN_TYPE, DAG2_RUN1_TRIGGERED_BY, None),
            (DAG2_ID, DAG2_RUN2_ID, DAG2_RUN2_STATE, DAG2_RUN2_RUN_TYPE, DAG2_RUN2_TRIGGERED_BY, None),
        ],
    )
    def test_get_dag_run(self, test_client, dag_id, run_id, state, run_type, triggered_by, dag_run_note):
        response = test_client.get(f"/public/dags/{dag_id}/dagRuns/{run_id}")
>>>>>>> c9c4ca54
        assert response.status_code == 200
        body = response.json()
        assert body["dag_id"] == dag_id
        assert body["run_id"] == run_id
<<<<<<< HEAD
        assert body["state"] == response_state

    def test_modify_dag_run_not_found(self, test_client):
        response = test_client.patch(
            f"/public/dags/{DAG1_ID}/dagRuns/invalid", json={"state": DagRunState.SUCCESS}
        )
=======
        assert body["state"] == state
        assert body["run_type"] == run_type
        assert body["triggered_by"] == triggered_by.value
        assert body["note"] == dag_run_note

    def test_get_dag_run_not_found(self, test_client):
        response = test_client.get(f"/public/dags/{DAG1_ID}/dagRuns/invalid")
>>>>>>> c9c4ca54
        assert response.status_code == 404
        body = response.json()
        assert body["detail"] == "The DagRun with dag_id: `test_dag1` and run_id: `invalid` was not found"

<<<<<<< HEAD
    def test_modify_dag_run_bad_request(self, test_client):
        response = test_client.patch(
            f"/public/dags/{DAG1_ID}/dagRuns/{DAG1_RUN1_ID}", json={"state": "running"}
        )
        assert response.status_code == 422
        body = response.json()
        assert body["detail"][0]["msg"] == "Input should be 'queued', 'success' or 'failed'"
=======

class TestDeleteDagRun:
    def test_delete_dag_run(self, test_client):
        response = test_client.delete(f"/public/dags/{DAG1_ID}/dagRuns/{DAG1_RUN1_ID}")
        assert response.status_code == 204

    def test_delete_dag_run_not_found(self, test_client):
        response = test_client.delete(f"/public/dags/{DAG1_ID}/dagRuns/invalid")
        assert response.status_code == 404
        body = response.json()
        assert body["detail"] == "The DagRun with dag_id: `test_dag1` and run_id: `invalid` was not found"
>>>>>>> c9c4ca54
<|MERGE_RESOLUTION|>--- conflicted
+++ resolved
@@ -109,33 +109,44 @@
     session.commit()
 
 
-<<<<<<< HEAD
-@pytest.mark.parametrize(
-    "dag_id, run_id, state, run_type, triggered_by, dag_run_note",
-    [
-        (DAG1_ID, DAG1_RUN1_ID, DAG1_RUN1_STATE, DAG1_RUN1_RUN_TYPE, DAG1_RUN1_TRIGGERED_BY, DAG1_NOTE),
-        (DAG1_ID, DAG1_RUN2_ID, DAG1_RUN2_STATE, DAG1_RUN2_RUN_TYPE, DAG1_RUN2_TRIGGERED_BY, None),
-        (DAG2_ID, DAG2_RUN1_ID, DAG2_RUN1_STATE, DAG2_RUN1_RUN_TYPE, DAG2_RUN1_TRIGGERED_BY, None),
-        (DAG2_ID, DAG2_RUN2_ID, DAG2_RUN2_STATE, DAG2_RUN2_RUN_TYPE, DAG2_RUN2_TRIGGERED_BY, None),
-    ],
-)
-def test_get_dag_run(test_client, dag_id, run_id, state, run_type, triggered_by, dag_run_note):
-    response = test_client.get(f"/public/dags/{dag_id}/dagRuns/{run_id}")
-    assert response.status_code == 200
-    body = response.json()
-    assert body["dag_id"] == dag_id
-    assert body["run_id"] == run_id
-    assert body["state"] == state
-    assert body["run_type"] == run_type
-    assert body["triggered_by"] == triggered_by.value
-    assert body["note"] == dag_run_note
+class TestGetDagRun:
+    @pytest.mark.parametrize(
+        "dag_id, run_id, state, run_type, triggered_by, dag_run_note",
+        [
+            (DAG1_ID, DAG1_RUN1_ID, DAG1_RUN1_STATE, DAG1_RUN1_RUN_TYPE, DAG1_RUN1_TRIGGERED_BY, DAG1_NOTE),
+            (DAG1_ID, DAG1_RUN2_ID, DAG1_RUN2_STATE, DAG1_RUN2_RUN_TYPE, DAG1_RUN2_TRIGGERED_BY, None),
+            (DAG2_ID, DAG2_RUN1_ID, DAG2_RUN1_STATE, DAG2_RUN1_RUN_TYPE, DAG2_RUN1_TRIGGERED_BY, None),
+            (DAG2_ID, DAG2_RUN2_ID, DAG2_RUN2_STATE, DAG2_RUN2_RUN_TYPE, DAG2_RUN2_TRIGGERED_BY, None),
+        ],
+    )
+    def test_get_dag_run(self, test_client, dag_id, run_id, state, run_type, triggered_by, dag_run_note):
+        response = test_client.get(f"/public/dags/{dag_id}/dagRuns/{run_id}")
+        assert response.status_code == 200
+        body = response.json()
+        assert body["dag_id"] == dag_id
+        assert body["run_id"] == run_id
+        assert body["state"] == state
+        assert body["run_type"] == run_type
+        assert body["triggered_by"] == triggered_by.value
+        assert body["note"] == dag_run_note
+
+    def test_get_dag_run_not_found(self, test_client):
+        response = test_client.get(f"/public/dags/{DAG1_ID}/dagRuns/invalid")
+        assert response.status_code == 404
+        body = response.json()
+        assert body["detail"] == "The DagRun with dag_id: `test_dag1` and run_id: `invalid` was not found"
 
 
-def test_get_dag_run_not_found(test_client):
-    response = test_client.get(f"/public/dags/{DAG1_ID}/dagRuns/invalid")
-    assert response.status_code == 404
-    body = response.json()
-    assert body["detail"] == "The DagRun with dag_id: `test_dag1` and run_id: `invalid` was not found"
+class TestDeleteDagRun:
+    def test_delete_dag_run(self, test_client):
+        response = test_client.delete(f"/public/dags/{DAG1_ID}/dagRuns/{DAG1_RUN1_ID}")
+        assert response.status_code == 204
+
+    def test_delete_dag_run_not_found(self, test_client):
+        response = test_client.delete(f"/public/dags/{DAG1_ID}/dagRuns/invalid")
+        assert response.status_code == 404
+        body = response.json()
+        assert body["detail"] == "The DagRun with dag_id: `test_dag1` and run_id: `invalid` was not found"
 
 
 class TestModifyDagRun:
@@ -149,62 +160,24 @@
     )
     def test_modify_dag_run(self, test_client, dag_id, run_id, state, response_state):
         response = test_client.patch(f"/public/dags/{dag_id}/dagRuns/{run_id}", json={"state": state})
-=======
-class TestGetDagRun:
-    @pytest.mark.parametrize(
-        "dag_id, run_id, state, run_type, triggered_by, dag_run_note",
-        [
-            (DAG1_ID, DAG1_RUN1_ID, DAG1_RUN1_STATE, DAG1_RUN1_RUN_TYPE, DAG1_RUN1_TRIGGERED_BY, DAG1_NOTE),
-            (DAG1_ID, DAG1_RUN2_ID, DAG1_RUN2_STATE, DAG1_RUN2_RUN_TYPE, DAG1_RUN2_TRIGGERED_BY, None),
-            (DAG2_ID, DAG2_RUN1_ID, DAG2_RUN1_STATE, DAG2_RUN1_RUN_TYPE, DAG2_RUN1_TRIGGERED_BY, None),
-            (DAG2_ID, DAG2_RUN2_ID, DAG2_RUN2_STATE, DAG2_RUN2_RUN_TYPE, DAG2_RUN2_TRIGGERED_BY, None),
-        ],
-    )
-    def test_get_dag_run(self, test_client, dag_id, run_id, state, run_type, triggered_by, dag_run_note):
-        response = test_client.get(f"/public/dags/{dag_id}/dagRuns/{run_id}")
->>>>>>> c9c4ca54
         assert response.status_code == 200
         body = response.json()
         assert body["dag_id"] == dag_id
         assert body["run_id"] == run_id
-<<<<<<< HEAD
         assert body["state"] == response_state
 
     def test_modify_dag_run_not_found(self, test_client):
         response = test_client.patch(
             f"/public/dags/{DAG1_ID}/dagRuns/invalid", json={"state": DagRunState.SUCCESS}
         )
-=======
-        assert body["state"] == state
-        assert body["run_type"] == run_type
-        assert body["triggered_by"] == triggered_by.value
-        assert body["note"] == dag_run_note
-
-    def test_get_dag_run_not_found(self, test_client):
-        response = test_client.get(f"/public/dags/{DAG1_ID}/dagRuns/invalid")
->>>>>>> c9c4ca54
         assert response.status_code == 404
         body = response.json()
         assert body["detail"] == "The DagRun with dag_id: `test_dag1` and run_id: `invalid` was not found"
 
-<<<<<<< HEAD
     def test_modify_dag_run_bad_request(self, test_client):
         response = test_client.patch(
             f"/public/dags/{DAG1_ID}/dagRuns/{DAG1_RUN1_ID}", json={"state": "running"}
         )
         assert response.status_code == 422
         body = response.json()
-        assert body["detail"][0]["msg"] == "Input should be 'queued', 'success' or 'failed'"
-=======
-
-class TestDeleteDagRun:
-    def test_delete_dag_run(self, test_client):
-        response = test_client.delete(f"/public/dags/{DAG1_ID}/dagRuns/{DAG1_RUN1_ID}")
-        assert response.status_code == 204
-
-    def test_delete_dag_run_not_found(self, test_client):
-        response = test_client.delete(f"/public/dags/{DAG1_ID}/dagRuns/invalid")
-        assert response.status_code == 404
-        body = response.json()
-        assert body["detail"] == "The DagRun with dag_id: `test_dag1` and run_id: `invalid` was not found"
->>>>>>> c9c4ca54
+        assert body["detail"][0]["msg"] == "Input should be 'queued', 'success' or 'failed'"