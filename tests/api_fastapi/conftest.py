--- conflicted
+++ resolved
@@ -24,10 +24,7 @@
 from fastapi.testclient import TestClient
 
 from airflow.api_fastapi.app import create_app
-<<<<<<< HEAD
 from airflow.auth.managers.simple.simple_auth_manager import SimpleAuthManager
-=======
->>>>>>> e6b1b201
 from airflow.auth.managers.simple.user import SimpleAuthManagerUser
 from airflow.models import Connection
 from airflow.models.dag_version import DagVersion
@@ -51,12 +48,8 @@
             ): "airflow.auth.managers.simple.simple_auth_manager.SimpleAuthManager",
         }
     ):
-<<<<<<< HEAD
-        auth_manager = SimpleAuthManager()
-=======
         app = create_app()
         auth_manager: SimpleAuthManager = app.state.auth_manager
->>>>>>> e6b1b201
         # set time_very_before to 2014-01-01 00:00:00 and time_very_after to tomorrow
         # to make the JWT token always valid for all test cases with time_machine
         time_very_before = datetime.datetime(2014, 1, 1, 0, 0, 0)
@@ -69,11 +62,7 @@
                 **auth_manager.serialize_user(SimpleAuthManagerUser(username="test", role="admin")),
             }
         )
-<<<<<<< HEAD
-        yield TestClient(create_app(), headers={"Authorization": f"Bearer {token}"})
-=======
         yield TestClient(app, headers={"Authorization": f"Bearer {token}"})
->>>>>>> e6b1b201
 
 
 @pytest.fixture
