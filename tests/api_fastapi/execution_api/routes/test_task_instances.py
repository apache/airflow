# Licensed to the Apache Software Foundation (ASF) under one
# or more contributor license agreements.  See the NOTICE file
# distributed with this work for additional information
# regarding copyright ownership.  The ASF licenses this file
# to you under the Apache License, Version 2.0 (the
# "License"); you may not use this file except in compliance
# with the License.  You may obtain a copy of the License at
#
#   http://www.apache.org/licenses/LICENSE-2.0
#
# Unless required by applicable law or agreed to in writing,
# software distributed under the License is distributed on an
# "AS IS" BASIS, WITHOUT WARRANTIES OR CONDITIONS OF ANY
# KIND, either express or implied.  See the License for the
# specific language governing permissions and limitations
# under the License.

from __future__ import annotations

from datetime import datetime
from unittest import mock

import pytest
import uuid6
from sqlalchemy import select
from sqlalchemy.exc import SQLAlchemyError

from airflow.models import RenderedTaskInstanceFields, Trigger
from airflow.models.taskinstance import TaskInstance
from airflow.utils import timezone
from airflow.utils.state import State, TaskInstanceState

from tests_common.test_utils.db import clear_db_runs, clear_rendered_ti_fields

pytestmark = pytest.mark.db_test


DEFAULT_START_DATE = timezone.parse("2024-10-31T11:00:00Z")
DEFAULT_END_DATE = timezone.parse("2024-10-31T12:00:00Z")


class TestTIRunState:
    def setup_method(self):
        clear_db_runs()

    def teardown_method(self):
        clear_db_runs()

    def test_ti_run_state_to_running(self, client, session, create_task_instance, time_machine):
        """
        Test that the Task Instance state is updated to running when the Task Instance is in a state where it can be
        marked as running.
        """
        instant_str = "2024-09-30T12:00:00Z"
        instant = timezone.parse(instant_str)
        time_machine.move_to(instant, tick=False)

        ti = create_task_instance(
            task_id="test_ti_run_state_to_running",
            state=State.QUEUED,
            session=session,
            start_date=instant,
        )

        session.commit()

        response = client.patch(
            f"/execution/task-instances/{ti.id}/run",
            json={
                "state": "running",
                "hostname": "random-hostname",
                "unixname": "random-unixname",
                "pid": 100,
                "start_date": instant_str,
            },
        )

        assert response.status_code == 200
        assert response.json() == {
            "dag_run": {
                "dag_id": "dag",
                "run_id": "test",
                "logical_date": instant_str,
                "data_interval_start": instant.subtract(days=1).to_iso8601_string(),
                "data_interval_end": instant_str,
                "start_date": instant_str,
                "end_date": None,
                "run_type": "manual",
                "conf": {},
            },
            "variables": [],
            "connections": [],
        }

        # Refresh the Task Instance from the database so that we can check the updated values
        session.refresh(ti)
        assert ti.state == State.RUNNING
        assert ti.hostname == "random-hostname"
        assert ti.unixname == "random-unixname"
        assert ti.pid == 100
        assert ti.start_date == instant

    @pytest.mark.parametrize("initial_ti_state", [s for s in TaskInstanceState if s != State.QUEUED])
    def test_ti_run_state_conflict_if_not_queued(
        self, client, session, create_task_instance, initial_ti_state
    ):
        """
        Test that a 409 error is returned when the Task Instance is not in a state where it can be marked as
        running. In this case, the Task Instance is first in NONE state so it cannot be marked as running.
        """
        ti = create_task_instance(
            task_id="test_ti_run_state_conflict_if_not_queued",
            state=initial_ti_state,
        )
        session.commit()

        response = client.patch(
            f"/execution/task-instances/{ti.id}/run",
            json={
                "state": "running",
                "hostname": "random-hostname",
                "unixname": "random-unixname",
                "pid": 100,
                "start_date": "2024-10-31T12:00:00Z",
            },
        )

        assert response.status_code == 409
        assert response.json() == {
            "detail": {
                "message": "TI was not in a state where it could be marked as running",
                "previous_state": initial_ti_state,
                "reason": "invalid_state",
            }
        }

        assert session.scalar(select(TaskInstance.state).where(TaskInstance.id == ti.id)) == initial_ti_state


class TestTIUpdateState:
    def setup_method(self):
        clear_db_runs()

    def teardown_method(self):
        clear_db_runs()

    @pytest.mark.parametrize(
        ("state", "end_date", "expected_state"),
        [
            (State.SUCCESS, DEFAULT_END_DATE, State.SUCCESS),
            (State.FAILED, DEFAULT_END_DATE, State.FAILED),
            (State.SKIPPED, DEFAULT_END_DATE, State.SKIPPED),
        ],
    )
    def test_ti_update_state_to_terminal(
        self, client, session, create_task_instance, state, end_date, expected_state
    ):
        ti = create_task_instance(
            task_id="test_ti_update_state_to_terminal",
            start_date=DEFAULT_START_DATE,
            state=State.RUNNING,
        )
        session.commit()

        response = client.patch(
            f"/execution/task-instances/{ti.id}/state",
            json={
                "state": state,
                "end_date": end_date.isoformat(),
            },
        )

        assert response.status_code == 204
        assert response.text == ""

        session.expire_all()

        ti = session.get(TaskInstance, ti.id)
        assert ti.state == expected_state
        assert ti.end_date == end_date

    def test_ti_update_state_not_found(self, client, session):
        """
        Test that a 404 error is returned when the Task Instance does not exist.
        """
        task_instance_id = "0182e924-0f1e-77e6-ab50-e977118bc139"

        # Pre-condition: the Task Instance does not exist
        assert session.get(TaskInstance, task_instance_id) is None

        payload = {"state": "success", "end_date": "2024-10-31T12:30:00Z"}

        response = client.patch(f"/execution/task-instances/{task_instance_id}/state", json=payload)
        assert response.status_code == 404
        assert response.json()["detail"] == {
            "reason": "not_found",
            "message": "Task Instance not found",
        }

    def test_ti_update_state_running_errors(self, client, session, create_task_instance, time_machine):
        """
        Test that a 422 error is returned when the Task Instance state is RUNNING in the payload.

        Task should be set to Running state via the /execution/task-instances/{task_instance_id}/run endpoint.
        """

        ti = create_task_instance(
            task_id="test_ti_update_state_running_errors",
            state=State.QUEUED,
            session=session,
            start_date=DEFAULT_START_DATE,
        )

        session.commit()

        response = client.patch(f"/execution/task-instances/{ti.id}/state", json={"state": "running"})

        assert response.status_code == 422

    def test_ti_update_state_database_error(self, client, session, create_task_instance):
        """
        Test that a database error is handled correctly when updating the Task Instance state.
        """
        ti = create_task_instance(
            task_id="test_ti_update_state_database_error",
            state=State.QUEUED,
        )
        session.commit()
        payload = {
            "state": "success",
            "end_date": "2024-10-31T12:00:00Z",
        }

        with mock.patch(
            "airflow.api_fastapi.common.db.common.Session.execute",
            side_effect=[
                mock.Mock(one=lambda: ("running",)),  # First call returns "queued"
                SQLAlchemyError("Database error"),  # Second call raises an error
            ],
        ):
            response = client.patch(f"/execution/task-instances/{ti.id}/state", json=payload)
            assert response.status_code == 500
            assert response.json()["detail"] == "Database error occurred"

    def test_ti_update_state_to_deferred(self, client, session, create_task_instance, time_machine):
        """
        Test that tests if the transition to deferred state is handled correctly.
        """

        ti = create_task_instance(
            task_id="test_ti_update_state_to_deferred",
            state=State.RUNNING,
            session=session,
        )
        session.commit()

        instant = timezone.datetime(2024, 11, 22)
        time_machine.move_to(instant, tick=False)

        payload = {
            "state": "deferred",
            "trigger_kwargs": {"key": "value"},
            "classpath": "my-classpath",
            "next_method": "execute_callback",
            "trigger_timeout": "P1D",  # 1 day
        }

        response = client.patch(f"/execution/task-instances/{ti.id}/state", json=payload)

        assert response.status_code == 204
        assert response.text == ""

        session.expire_all()

        tis = session.query(TaskInstance).all()
        assert len(tis) == 1

        assert tis[0].state == TaskInstanceState.DEFERRED
        assert tis[0].next_method == "execute_callback"
        assert tis[0].next_kwargs == {"key": "value"}
        assert tis[0].trigger_timeout == timezone.make_aware(datetime(2024, 11, 23), timezone=timezone.utc)

        t = session.query(Trigger).all()
        assert len(t) == 1
        assert t[0].created_date == instant
        assert t[0].classpath == "my-classpath"
        assert t[0].kwargs == {"key": "value"}


class TestTIHealthEndpoint:
    def setup_method(self):
        clear_db_runs()

    def teardown_method(self):
        clear_db_runs()

    @pytest.mark.parametrize(
        ("hostname", "pid", "expected_status_code", "expected_detail"),
        [
            # Case: Successful heartbeat
            ("random-hostname", 1789, 204, None),
            # Case: Conflict due to hostname mismatch
            (
                "wrong-hostname",
                1789,
                409,
                {
                    "reason": "running_elsewhere",
                    "message": "TI is already running elsewhere",
                    "current_hostname": "random-hostname",
                    "current_pid": 1789,
                },
            ),
            # Case: Conflict due to pid mismatch
            (
                "random-hostname",
                1054,
                409,
                {
                    "reason": "running_elsewhere",
                    "message": "TI is already running elsewhere",
                    "current_hostname": "random-hostname",
                    "current_pid": 1789,
                },
            ),
        ],
    )
    def test_ti_heartbeat(
        self,
        client,
        session,
        create_task_instance,
        hostname,
        pid,
        expected_status_code,
        expected_detail,
        time_machine,
    ):
        """Test the TI heartbeat endpoint for various scenarios including conflicts."""
        time_now = timezone.parse("2024-10-31T12:00:00Z")

        # Freeze time to a specific time
        time_machine.move_to(time_now, tick=False)

        ti = create_task_instance(
            task_id="test_ti_heartbeat",
            state=State.RUNNING,
            hostname="random-hostname",
            pid=1789,
            session=session,
        )
        session.commit()
        task_instance_id = ti.id

        # Pre-condition: TI heartbeat is NONE
        assert ti.last_heartbeat_at is None

        response = client.put(
            f"/execution/task-instances/{task_instance_id}/heartbeat",
            json={"hostname": hostname, "pid": pid},
        )

        assert response.status_code == expected_status_code

        if expected_status_code == 204:
            # If successful, ensure last_heartbeat_at is updated
            session.refresh(ti)
            assert ti.last_heartbeat_at == time_now
            assert response.text == ""
        else:
            # If there's an error, check the error detail
            assert response.json()["detail"] == expected_detail

    def test_ti_heartbeat_non_existent_task(self, client, session, create_task_instance):
        """Test that a 404 error is returned when the Task Instance does not exist."""

        task_instance_id = "0182e924-0f1e-77e6-ab50-e977118bc139"

        # Pre-condition: the Task Instance does not exist
        assert session.get(TaskInstance, task_instance_id) is None

        response = client.put(
            f"/execution/task-instances/{task_instance_id}/heartbeat",
            json={"hostname": "random-hostname", "pid": 1547},
        )

        assert response.status_code == 404
        assert response.json()["detail"] == {
            "reason": "not_found",
            "message": "Task Instance not found",
        }

    @pytest.mark.parametrize(
        "ti_state",
        [State.SUCCESS, State.FAILED],
    )
    def test_ti_heartbeat_when_task_not_running(self, client, session, create_task_instance, ti_state):
        """Test that a 409 error is returned when the Task Instance is not in RUNNING state."""

        ti = create_task_instance(
            task_id="test_ti_heartbeat_when_task_not_running",
            state=ti_state,
            hostname="random-hostname",
            pid=1547,
            session=session,
        )
        session.commit()
        task_instance_id = ti.id

        response = client.put(
            f"/execution/task-instances/{task_instance_id}/heartbeat",
            json={"hostname": "random-hostname", "pid": 1547},
        )

        assert response.status_code == 409
        assert response.json()["detail"] == {
            "reason": "not_running",
            "message": "TI is no longer in the running state and task should terminate",
            "current_state": ti_state,
        }

    def test_ti_heartbeat_update(self, client, session, create_task_instance, time_machine):
        """Test that the Task Instance heartbeat is updated when the Task Instance is running."""

        # Set initial time for the test
        time_now = timezone.parse("2024-10-31T12:00:00Z")
        time_machine.move_to(time_now, tick=False)

        ti = create_task_instance(
            task_id="test_ti_heartbeat_update",
            state=State.RUNNING,
            hostname="random-hostname",
            pid=1547,
            last_heartbeat_at=time_now,
            session=session,
        )
        session.commit()
        task_instance_id = ti.id

        # Pre-condition: TI heartbeat is set
        assert ti.last_heartbeat_at == time_now, "Initial last_heartbeat_at should match time_now"

        # Move time forward by 10 minutes
        new_time = time_now.add(minutes=10)
        time_machine.move_to(new_time, tick=False)

        response = client.put(
            f"/execution/task-instances/{task_instance_id}/heartbeat",
            json={"hostname": "random-hostname", "pid": 1547},
        )

        assert response.status_code == 204

        # If successful, ensure last_heartbeat_at is updated
        session.refresh(ti)
        assert ti.last_heartbeat_at == time_now.add(minutes=10)

    def test_ti_update_state_to_failed_table_check(self, client, session, create_task_instance):
<<<<<<< HEAD
        from math import ceil

=======
>>>>>>> d6d5f300
        ti = create_task_instance(
            task_id="test_ti_update_state_to_failed_table_check",
            state=State.RUNNING,
        )
        ti.start_date = DEFAULT_START_DATE
        session.commit()

        response = client.patch(
            f"/execution/task-instances/{ti.id}/state",
            json={
                "state": State.FAILED,
                "end_date": DEFAULT_END_DATE.isoformat(),
            },
        )

        assert response.status_code == 204
        assert response.text == ""

        session.expire_all()

        ti = session.get(TaskInstance, ti.id)
        assert ti.state == State.FAILED
        assert ti.next_method is None
        assert ti.next_kwargs is None
<<<<<<< HEAD
        # TODO: remove/amend this once https://github.com/apache/airflow/pull/45002 is merged
        assert ceil(ti.duration) == 3600.00
=======
        assert ti.duration == 3600.00
>>>>>>> d6d5f300


class TestTIPutRTIF:
    def setup_method(self):
        clear_db_runs()
        clear_rendered_ti_fields()

    def teardown_method(self):
        clear_db_runs()
        clear_rendered_ti_fields()

    @pytest.mark.parametrize(
        "payload",
        [
            # string value
            {"field1": "string_value", "field2": "another_string"},
            # dictionary value
            {"field1": {"nested_key": "nested_value"}},
            # string lists value
            {"field1": ["123"], "field2": ["a", "b", "c"]},
            # list of JSON values
            {"field1": [1, "string", 3.14, True, None, {"nested": "dict"}]},
            # nested dictionary with mixed types in lists
            {
                "field1": {"nested_dict": {"key1": 123, "key2": "value"}},
                "field2": [3.14, {"sub_key": "sub_value"}, [1, 2]],
            },
        ],
    )
    def test_ti_put_rtif_success(self, client, session, create_task_instance, payload):
        ti = create_task_instance(
            task_id="test_ti_put_rtif_success",
            state=State.RUNNING,
            session=session,
        )
        session.commit()
        response = client.put(f"/execution/task-instances/{ti.id}/rtif", json=payload)
        assert response.status_code == 201
        assert response.json() == {"message": "Rendered task instance fields successfully set"}

        session.expire_all()

        rtifs = session.query(RenderedTaskInstanceFields).all()
        assert len(rtifs) == 1

        assert rtifs[0].dag_id == "dag"
        assert rtifs[0].run_id == "test"
        assert rtifs[0].task_id == "test_ti_put_rtif_success"
        assert rtifs[0].map_index == -1
        assert rtifs[0].rendered_fields == payload

    def test_ti_put_rtif_missing_ti(self, client, session, create_task_instance):
        create_task_instance(
            task_id="test_ti_put_rtif_missing_ti",
            state=State.RUNNING,
            session=session,
        )
        session.commit()

        payload = {"field1": "rendered_value1", "field2": "rendered_value2"}

        random_id = uuid6.uuid7()
        response = client.put(f"/execution/task-instances/{random_id}/rtif", json=payload)
        assert response.status_code == 404
        assert response.json()["detail"] == "Not Found"<|MERGE_RESOLUTION|>--- conflicted
+++ resolved
@@ -456,11 +456,6 @@
         assert ti.last_heartbeat_at == time_now.add(minutes=10)
 
     def test_ti_update_state_to_failed_table_check(self, client, session, create_task_instance):
-<<<<<<< HEAD
-        from math import ceil
-
-=======
->>>>>>> d6d5f300
         ti = create_task_instance(
             task_id="test_ti_update_state_to_failed_table_check",
             state=State.RUNNING,
@@ -485,12 +480,7 @@
         assert ti.state == State.FAILED
         assert ti.next_method is None
         assert ti.next_kwargs is None
-<<<<<<< HEAD
-        # TODO: remove/amend this once https://github.com/apache/airflow/pull/45002 is merged
-        assert ceil(ti.duration) == 3600.00
-=======
         assert ti.duration == 3600.00
->>>>>>> d6d5f300
 
 
 class TestTIPutRTIF:
