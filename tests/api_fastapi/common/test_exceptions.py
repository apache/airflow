--- conflicted
+++ resolved
@@ -186,11 +186,7 @@
                         status_code=status.HTTP_409_CONFLICT,
                         detail={
                             "reason": "Unique constraint violation",
-<<<<<<< HEAD
-                            "statement": "INSERT INTO dag_run (dag_id, queued_at, logical_date, start_date, end_date, state, run_id, creating_job_id, external_trigger, run_type, triggered_by, conf, data_interval_start, data_interval_end, last_scheduling_decision, log_template_id, updated_at, clear_number, backfill_id, dag_version_id, scheduled_by_job_id, context_carrier, span_status) VALUES (?, ?, ?, ?, ?, ?, ?, ?, ?, ?, ?, ?, ?, ?, ?, (SELECT max(log_template.id) AS max_1 \nFROM log_template), ?, ?, ?, ?, ?, ?, ?)",
-=======
-                            "statement": "INSERT INTO dag_run (dag_id, queued_at, logical_date, start_date, end_date, state, run_id, creating_job_id, external_trigger, run_type, triggered_by, conf, data_interval_start, data_interval_end, last_scheduling_decision, log_template_id, updated_at, clear_number, backfill_id, dag_version_id, bundle_version) VALUES (?, ?, ?, ?, ?, ?, ?, ?, ?, ?, ?, ?, ?, ?, ?, (SELECT max(log_template.id) AS max_1 \nFROM log_template), ?, ?, ?, ?, ?)",
->>>>>>> 2ae4dd6d
+                            "statement": "INSERT INTO dag_run (dag_id, queued_at, logical_date, start_date, end_date, state, run_id, creating_job_id, external_trigger, run_type, triggered_by, conf, data_interval_start, data_interval_end, last_scheduling_decision, log_template_id, updated_at, clear_number, backfill_id, dag_version_id, bundle_version, scheduled_by_job_id, context_carrier, span_status) VALUES (?, ?, ?, ?, ?, ?, ?, ?, ?, ?, ?, ?, ?, ?, ?, (SELECT max(log_template.id) AS max_1 \nFROM log_template), ?, ?, ?, ?, ?, ?, ?)",
                             "orig_error": "UNIQUE constraint failed: dag_run.dag_id, dag_run.run_id",
                         },
                     ),
@@ -198,11 +194,7 @@
                         status_code=status.HTTP_409_CONFLICT,
                         detail={
                             "reason": "Unique constraint violation",
-<<<<<<< HEAD
-                            "statement": "INSERT INTO dag_run (dag_id, queued_at, logical_date, start_date, end_date, state, run_id, creating_job_id, external_trigger, run_type, triggered_by, conf, data_interval_start, data_interval_end, last_scheduling_decision, log_template_id, updated_at, clear_number, backfill_id, dag_version_id, scheduled_by_job_id, context_carrier, span_status) VALUES (%s, %s, %s, %s, %s, %s, %s, %s, %s, %s, %s, %s, %s, %s, %s, (SELECT max(log_template.id) AS max_1 \nFROM log_template), %s, %s, %s, %s, %s, %s, %s)",
-=======
-                            "statement": "INSERT INTO dag_run (dag_id, queued_at, logical_date, start_date, end_date, state, run_id, creating_job_id, external_trigger, run_type, triggered_by, conf, data_interval_start, data_interval_end, last_scheduling_decision, log_template_id, updated_at, clear_number, backfill_id, dag_version_id, bundle_version) VALUES (%s, %s, %s, %s, %s, %s, %s, %s, %s, %s, %s, %s, %s, %s, %s, (SELECT max(log_template.id) AS max_1 \nFROM log_template), %s, %s, %s, %s, %s)",
->>>>>>> 2ae4dd6d
+                            "statement": "INSERT INTO dag_run (dag_id, queued_at, logical_date, start_date, end_date, state, run_id, creating_job_id, external_trigger, run_type, triggered_by, conf, data_interval_start, data_interval_end, last_scheduling_decision, log_template_id, updated_at, clear_number, backfill_id, dag_version_id, bundle_version, scheduled_by_job_id, context_carrier, span_status) VALUES (%s, %s, %s, %s, %s, %s, %s, %s, %s, %s, %s, %s, %s, %s, %s, (SELECT max(log_template.id) AS max_1 \nFROM log_template), %s, %s, %s, %s, %s, %s, %s)",
                             "orig_error": "(1062, \"Duplicate entry 'test_dag_id-test_run_id' for key 'dag_run.dag_run_dag_id_run_id_key'\")",
                         },
                     ),
@@ -210,11 +202,7 @@
                         status_code=status.HTTP_409_CONFLICT,
                         detail={
                             "reason": "Unique constraint violation",
-<<<<<<< HEAD
-                            "statement": "INSERT INTO dag_run (dag_id, queued_at, logical_date, start_date, end_date, state, run_id, creating_job_id, external_trigger, run_type, triggered_by, conf, data_interval_start, data_interval_end, last_scheduling_decision, log_template_id, updated_at, clear_number, backfill_id, dag_version_id, scheduled_by_job_id, context_carrier, span_status) VALUES (%(dag_id)s, %(queued_at)s, %(logical_date)s, %(start_date)s, %(end_date)s, %(state)s, %(run_id)s, %(creating_job_id)s, %(external_trigger)s, %(run_type)s, %(triggered_by)s, %(conf)s, %(data_interval_start)s, %(data_interval_end)s, %(last_scheduling_decision)s, (SELECT max(log_template.id) AS max_1 \nFROM log_template), %(updated_at)s, %(clear_number)s, %(backfill_id)s, %(dag_version_id)s, %(scheduled_by_job_id)s, %(context_carrier)s, %(span_status)s) RETURNING dag_run.id",
-=======
-                            "statement": "INSERT INTO dag_run (dag_id, queued_at, logical_date, start_date, end_date, state, run_id, creating_job_id, external_trigger, run_type, triggered_by, conf, data_interval_start, data_interval_end, last_scheduling_decision, log_template_id, updated_at, clear_number, backfill_id, dag_version_id, bundle_version) VALUES (%(dag_id)s, %(queued_at)s, %(logical_date)s, %(start_date)s, %(end_date)s, %(state)s, %(run_id)s, %(creating_job_id)s, %(external_trigger)s, %(run_type)s, %(triggered_by)s, %(conf)s, %(data_interval_start)s, %(data_interval_end)s, %(last_scheduling_decision)s, (SELECT max(log_template.id) AS max_1 \nFROM log_template), %(updated_at)s, %(clear_number)s, %(backfill_id)s, %(dag_version_id)s, %(bundle_version)s) RETURNING dag_run.id",
->>>>>>> 2ae4dd6d
+                            "statement": "INSERT INTO dag_run (dag_id, queued_at, logical_date, start_date, end_date, state, run_id, creating_job_id, external_trigger, run_type, triggered_by, conf, data_interval_start, data_interval_end, last_scheduling_decision, log_template_id, updated_at, clear_number, backfill_id, dag_version_id, bundle_version, scheduled_by_job_id, context_carrier, span_status) VALUES (%(dag_id)s, %(queued_at)s, %(logical_date)s, %(start_date)s, %(end_date)s, %(state)s, %(run_id)s, %(creating_job_id)s, %(external_trigger)s, %(run_type)s, %(triggered_by)s, %(conf)s, %(data_interval_start)s, %(data_interval_end)s, %(last_scheduling_decision)s, (SELECT max(log_template.id) AS max_1 \nFROM log_template), %(updated_at)s, %(clear_number)s, %(backfill_id)s, %(dag_version_id)s, %(bundle_version)s, %(scheduled_by_job_id)s, %(context_carrier)s, %(span_status)s) RETURNING dag_run.id",
                             "orig_error": 'duplicate key value violates unique constraint "dag_run_dag_id_run_id_key"\nDETAIL:  Key (dag_id, run_id)=(test_dag_id, test_run_id) already exists.\n',
                         },
                     ),
