--- conflicted
+++ resolved
@@ -101,8 +101,7 @@
         assert response.status_code == 200
         body = response.json()
 
-<<<<<<< HEAD
-        assert "unhealthy" == body["metadatabase"]["status"]
+        assert body["metadatabase"]["status"] == "unhealthy"
         assert body["scheduler"]["latest_scheduler_heartbeat"] is None
 
     @mock.patch("airflow.api_fastapi.core_api.routes.public.monitor.get_airflow_health")
@@ -155,8 +154,4 @@
         assert "dag_processor" not in body
         assert body["metadatabase"]["status"] == HEALTHY
         assert body["scheduler"]["status"] == HEALTHY
-        assert body["triggerer"]["status"] == HEALTHY
-=======
-        assert body["metadatabase"]["status"] == "unhealthy"
-        assert body["scheduler"]["latest_scheduler_heartbeat"] is None
->>>>>>> b8822467
+        assert body["triggerer"]["status"] == HEALTHY