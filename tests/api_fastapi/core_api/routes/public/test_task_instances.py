--- conflicted
+++ resolved
@@ -1110,11 +1110,7 @@
         assert count == len(response.json()["task_instances"])
 
     @pytest.mark.parametrize(
-<<<<<<< HEAD
-        "order_by_field, date",
-=======
         "order_by_field, base_date",
->>>>>>> 9aa33090
         [
             ("start_date", DEFAULT_DATETIME_1 + timedelta(days=20)),
             ("logical_date", DEFAULT_DATETIME_2),
@@ -1122,11 +1118,7 @@
             ("data_interval_end", DEFAULT_DATETIME_2 + timedelta(days=8)),
         ],
     )
-<<<<<<< HEAD
-    def test_should_respond_200_for_order_by(self, order_by_field, date, test_client, session):
-=======
     def test_should_respond_200_for_order_by(self, order_by_field, base_date, test_client, session):
->>>>>>> 9aa33090
         dag_id = "example_python_operator"
 
         dag_runs = [
@@ -1134,17 +1126,10 @@
                 dag_id=dag_id,
                 run_id=f"run_{i}",
                 run_type=DagRunType.MANUAL,
-<<<<<<< HEAD
-                logical_date=date + dt.timedelta(days=i),
-                data_interval=(
-                    date + dt.timedelta(days=i),
-                    date + dt.timedelta(days=i, hours=1),
-=======
                 logical_date=base_date + dt.timedelta(days=i),
                 data_interval=(
                     base_date + dt.timedelta(days=i),
                     base_date + dt.timedelta(days=i, hours=1),
->>>>>>> 9aa33090
                 ),
             )
             for i in range(10)
@@ -1155,12 +1140,8 @@
         self.create_task_instances(
             session,
             task_instances=[
-<<<<<<< HEAD
-                {"run_id": f"run_{i}", "start_date": date + dt.timedelta(minutes=(i + 1))} for i in range(10)
-=======
                 {"run_id": f"run_{i}", "start_date": base_date + dt.timedelta(minutes=(i + 1))}
                 for i in range(10)
->>>>>>> 9aa33090
             ],
             dag_id=dag_id,
         )
