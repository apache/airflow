# Licensed to the Apache Software Foundation (ASF) under one
# or more contributor license agreements.  See the NOTICE file
# distributed with this work for additional information
# regarding copyright ownership.  The ASF licenses this file
# to you under the Apache License, Version 2.0 (the
# "License"); you may not use this file except in compliance
# with the License.  You may obtain a copy of the License at
#
#   http://www.apache.org/licenses/LICENSE-2.0
#
# Unless required by applicable law or agreed to in writing,
# software distributed under the License is distributed on an
# "AS IS" BASIS, WITHOUT WARRANTIES OR CONDITIONS OF ANY
# KIND, either express or implied.  See the License for the
# specific language governing permissions and limitations
# under the License.
from __future__ import annotations

import os
from datetime import datetime
from unittest import mock

import pendulum
import pytest
from sqlalchemy import select

from airflow.models import DagBag, DagModel, DagRun
from airflow.models.backfill import Backfill, BackfillDagRun, ReprocessBehavior, _create_backfill
from airflow.models.dag import DAG
from airflow.operators.empty import EmptyOperator
from airflow.providers.standard.operators.python import PythonOperator
from airflow.utils import timezone
from airflow.utils.session import provide_session
from airflow.utils.state import DagRunState

from tests_common.test_utils.db import (
    clear_db_backfills,
    clear_db_dags,
    clear_db_runs,
    clear_db_serialized_dags,
)

pytestmark = [pytest.mark.db_test, pytest.mark.need_serialized_dag]


DAG_ID = "test_dag"
TASK_ID = "op1"
DAG2_ID = "test_dag2"
DAG3_ID = "test_dag3"


def _clean_db():
    clear_db_backfills()
    clear_db_runs()
    clear_db_dags()
    clear_db_serialized_dags()


@pytest.fixture(autouse=True)
def clean_db():
    _clean_db()
    yield
    _clean_db()


def make_dags():
    with DAG(
        DAG_ID,
        schedule=None,
        start_date=datetime(2020, 6, 15),
        doc_md="details",
        params={"foo": 1},
        tags=["example"],
    ) as dag:
        EmptyOperator(task_id=TASK_ID)

    with DAG(DAG2_ID, schedule=None, start_date=datetime(2020, 6, 15)) as dag2:  # no doc_md
        EmptyOperator(task_id=TASK_ID)

    with DAG(DAG3_ID, schedule=None) as dag3:  # DAG start_date set to None
        EmptyOperator(task_id=TASK_ID, start_date=datetime(2019, 6, 12))

    dag_bag = DagBag(os.devnull, include_examples=False)
    dag_bag.dags = {dag.dag_id: dag, dag2.dag_id: dag2, dag3.dag_id: dag3}


def to_iso(val):
    return pendulum.instance(val).to_iso8601_string()


class TestBackfillEndpoint:
    @provide_session
    def _create_dag_models(self, *, count=1, dag_id_prefix="TEST_DAG", is_paused=False, session=None):
        dags = []
        for num in range(1, count + 1):
            dag_model = DagModel(
                dag_id=f"{dag_id_prefix}_{num}",
                fileloc=f"/tmp/dag_{num}.py",
                is_active=True,
                timetable_summary="0 0 * * *",
                is_paused=is_paused,
            )
            session.add(dag_model)
            dags.append(dag_model)
        return dags


class TestListBackfills(TestBackfillEndpoint):
    def test_list_backfill(self, test_client, session):
        (dag,) = self._create_dag_models()
        from_date = timezone.utcnow()
        to_date = timezone.utcnow()
        b = Backfill(dag_id=dag.dag_id, from_date=from_date, to_date=to_date)
        session.add(b)
        session.commit()
        response = test_client.get(f"/public/backfills?dag_id={dag.dag_id}")
        assert response.status_code == 200
        assert response.json() == {
            "backfills": [
                {
                    "completed_at": mock.ANY,
                    "created_at": mock.ANY,
                    "dag_id": "TEST_DAG_1",
                    "dag_run_conf": {},
                    "from_date": to_iso(from_date),
                    "id": b.id,
                    "is_paused": False,
                    "reprocess_behavior": "none",
                    "max_active_runs": 10,
                    "to_date": to_iso(to_date),
                    "updated_at": mock.ANY,
                }
            ],
            "total_entries": 1,
        }


class TestGetBackfill(TestBackfillEndpoint):
    def test_get_backfill(self, session, test_client):
        (dag,) = self._create_dag_models()
        from_date = timezone.utcnow()
        to_date = timezone.utcnow()
        backfill = Backfill(dag_id=dag.dag_id, from_date=from_date, to_date=to_date)
        session.add(backfill)
        session.commit()
        response = test_client.get(f"/public/backfills/{backfill.id}")
        assert response.status_code == 200
        assert response.json() == {
            "completed_at": mock.ANY,
            "created_at": mock.ANY,
            "dag_id": "TEST_DAG_1",
            "dag_run_conf": {},
            "from_date": to_iso(from_date),
            "id": backfill.id,
            "is_paused": False,
            "reprocess_behavior": "none",
            "max_active_runs": 10,
            "to_date": to_iso(to_date),
            "updated_at": mock.ANY,
        }

    def test_no_exist(self, session, test_client):
        response = test_client.get(f"/public/backfills/{231984098}")
        assert response.status_code == 404
        assert response.json().get("detail") == "Backfill not found"


class TestCreateBackfill(TestBackfillEndpoint):
    @pytest.mark.parametrize(
        "repro_act, repro_exp",
        [
            (None, ReprocessBehavior.NONE),
            ("none", ReprocessBehavior.NONE),
            ("failed", ReprocessBehavior.FAILED),
            ("completed", ReprocessBehavior.COMPLETED),
        ],
    )
    def test_create_backfill(self, repro_act, repro_exp, session, dag_maker, test_client):
        with dag_maker(session=session, dag_id="TEST_DAG_1", schedule="0 * * * *") as dag:
            EmptyOperator(task_id="mytask")
        session.query(DagModel).all()
        session.commit()
        from_date = pendulum.parse("2024-01-01")
        from_date_iso = to_iso(from_date)
        to_date = pendulum.parse("2024-02-01")
        to_date_iso = to_iso(to_date)
        max_active_runs = 5
        data = {
            "dag_id": dag.dag_id,
            "from_date": f"{from_date_iso}",
            "to_date": f"{to_date_iso}",
            "max_active_runs": max_active_runs,
            "run_backwards": False,
            "dag_run_conf": {"param1": "val1", "param2": True},
            "dry_run": False,
        }
        if repro_act is not None:
            data["reprocess_behavior"] = repro_act
        response = test_client.post(
            url="/public/backfills",
            json=data,
        )
        assert response.status_code == 200
        assert response.json() == {
            "completed_at": mock.ANY,
            "created_at": mock.ANY,
            "dag_id": "TEST_DAG_1",
            "dag_run_conf": {"param1": "val1", "param2": True},
            "from_date": from_date_iso,
            "id": mock.ANY,
            "is_paused": False,
            "reprocess_behavior": repro_exp,
            "max_active_runs": 5,
            "to_date": to_date_iso,
            "updated_at": mock.ANY,
        }

<<<<<<< HEAD
    def test_dag_not_exist(self, session, test_client):
=======
    def test_no_schedule_dag(self, session, dag_maker, test_client):
        with dag_maker(session=session, dag_id="TEST_DAG_1", schedule="None") as dag:
            EmptyOperator(task_id="mytask")
>>>>>>> 4bc37af4
        session.query(DagModel).all()
        session.commit()
        from_date = pendulum.parse("2024-01-01")
        from_date_iso = to_iso(from_date)
        to_date = pendulum.parse("2024-02-01")
        to_date_iso = to_iso(to_date)
        max_active_runs = 5
        data = {
<<<<<<< HEAD
            "dag_id": "DAG_NOT_EXIST",
=======
            "dag_id": dag.dag_id,
>>>>>>> 4bc37af4
            "from_date": f"{from_date_iso}",
            "to_date": f"{to_date_iso}",
            "max_active_runs": max_active_runs,
            "run_backwards": False,
            "dag_run_conf": {"param1": "val1", "param2": True},
            "dry_run": False,
            "reprocess_behavior": ReprocessBehavior.NONE,
        }
        response = test_client.post(
            url="/public/backfills",
            json=data,
        )
<<<<<<< HEAD
        assert response.status_code == 404
        assert response.json().get("detail") == "Could not find dag DAG_NOT_EXIST"
=======
        assert response.status_code == 409
        assert response.json().get("detail") == f"{dag.dag_id} has no schedule"
>>>>>>> 4bc37af4


class TestCreateBackfillDryRun(TestBackfillEndpoint):
    @pytest.mark.parametrize(
        "reprocess_behavior, expected_dates",
        [
            (
                "none",
                [
                    {"logical_date": "2024-01-01T00:00:00Z"},
                    {"logical_date": "2024-01-04T00:00:00Z"},
                    {"logical_date": "2024-01-05T00:00:00Z"},
                ],
            ),
            (
                "failed",
                [
                    {"logical_date": "2024-01-01T00:00:00Z"},
                    {"logical_date": "2024-01-03T00:00:00Z"},  # Reprocess failed
                    {"logical_date": "2024-01-04T00:00:00Z"},
                    {"logical_date": "2024-01-05T00:00:00Z"},
                ],
            ),
            (
                "completed",
                [
                    {"logical_date": "2024-01-01T00:00:00Z"},
                    {"logical_date": "2024-01-02T00:00:00Z"},  # Reprocess all
                    {"logical_date": "2024-01-03T00:00:00Z"},
                    {"logical_date": "2024-01-04T00:00:00Z"},
                    {"logical_date": "2024-01-05T00:00:00Z"},
                ],
            ),
        ],
    )
    def test_create_backfill_dry_run(
        self, session, dag_maker, test_client, reprocess_behavior, expected_dates
    ):
        with dag_maker(
            session=session,
            dag_id="TEST_DAG_2",
            schedule="0 0 * * *",
            start_date=pendulum.parse("2024-01-01"),
        ) as dag:
            EmptyOperator(task_id="mytask")

        session.commit()

        existing_dagruns = [
            {"logical_date": pendulum.parse("2024-01-02"), "state": DagRunState.SUCCESS},  # Completed dag run
            {"logical_date": pendulum.parse("2024-01-03"), "state": DagRunState.FAILED},  # Failed dag run
        ]
        for dagrun in existing_dagruns:
            session.add(
                DagRun(
                    dag_id=dag.dag_id,
                    run_id=f"manual__{dagrun['logical_date'].isoformat()}",
                    logical_date=dagrun["logical_date"],
                    state=dagrun["state"],
                    run_type="scheduled",
                )
            )
        session.commit()

        from_date = pendulum.parse("2024-01-01")
        from_date_iso = to_iso(from_date)
        to_date = pendulum.parse("2024-01-05")
        to_date_iso = to_iso(to_date)

        data = {
            "dag_id": dag.dag_id,
            "from_date": from_date_iso,
            "to_date": to_date_iso,
            "max_active_runs": 5,
            "run_backwards": False,
            "dag_run_conf": {"param1": "val1", "param2": True},
            "reprocess_behavior": reprocess_behavior,
        }

        response = test_client.post(
            url="/public/backfills/dry_run",
            json=data,
        )

        assert response.status_code == 200
        response_json = response.json()
        assert response_json["backfills"] == expected_dates


class TestCancelBackfill(TestBackfillEndpoint):
    def test_cancel_backfill(self, session, test_client):
        (dag,) = self._create_dag_models()
        from_date = timezone.utcnow()
        to_date = timezone.utcnow()
        backfill = Backfill(dag_id=dag.dag_id, from_date=from_date, to_date=to_date)
        session.add(backfill)
        session.commit()
        response = test_client.put(
            f"/public/backfills/{backfill.id}/cancel",
        )
        assert response.status_code == 200
        assert response.json() == {
            "completed_at": mock.ANY,
            "created_at": mock.ANY,
            "dag_id": "TEST_DAG_1",
            "dag_run_conf": {},
            "from_date": to_iso(from_date),
            "id": backfill.id,
            "is_paused": True,
            "reprocess_behavior": "none",
            "max_active_runs": 10,
            "to_date": to_iso(to_date),
            "updated_at": mock.ANY,
        }
        assert pendulum.parse(response.json()["completed_at"])
        # now it is marked as completed
        assert pendulum.parse(response.json()["completed_at"])

        # get conflict when canceling already-canceled backfill
        response = test_client.put(f"/public/backfills/{backfill.id}/cancel")
        assert response.status_code == 409

    def test_cancel_backfill_end_states(self, dag_maker, session, test_client):
        """
        Queued runs should be marked *failed*.
        Every other dag run should be left alone.
        """
        with dag_maker(schedule="@daily") as dag:
            PythonOperator(task_id="hi", python_callable=print)
        b = _create_backfill(
            dag_id=dag.dag_id,
            from_date=timezone.datetime(2021, 1, 1),
            to_date=timezone.datetime(2021, 1, 5),
            max_active_runs=2,
            reverse=False,
            dag_run_conf={},
        )
        query = (
            select(DagRun)
            .join(BackfillDagRun.dag_run)
            .where(BackfillDagRun.backfill_id == b.id)
            .order_by(BackfillDagRun.sort_ordinal)
        )
        dag_runs = session.scalars(query).all()
        dates = [str(x.logical_date.date()) for x in dag_runs]
        expected_dates = ["2021-01-01", "2021-01-02", "2021-01-03", "2021-01-04", "2021-01-05"]
        assert dates == expected_dates
        assert all(x.state == DagRunState.QUEUED for x in dag_runs)
        dag_runs[0].state = "running"
        session.commit()
        response = test_client.put(f"/public/backfills/{b.id}/cancel")
        assert response.status_code == 200
        session.expunge_all()
        dag_runs = session.scalars(query).all()
        states = [x.state for x in dag_runs]
        assert states == ["running", "failed", "failed", "failed", "failed"]


class TestPauseBackfill(TestBackfillEndpoint):
    def test_pause_backfill(self, session, test_client):
        (dag,) = self._create_dag_models()
        from_date = timezone.utcnow()
        to_date = timezone.utcnow()
        backfill = Backfill(dag_id=dag.dag_id, from_date=from_date, to_date=to_date)
        session.add(backfill)
        session.commit()
        response = test_client.put(f"/public/backfills/{backfill.id}/pause")
        assert response.status_code == 200
        assert response.json() == {
            "completed_at": mock.ANY,
            "created_at": mock.ANY,
            "dag_id": "TEST_DAG_1",
            "dag_run_conf": {},
            "from_date": to_iso(from_date),
            "id": backfill.id,
            "is_paused": True,
            "reprocess_behavior": "none",
            "max_active_runs": 10,
            "to_date": to_iso(to_date),
            "updated_at": mock.ANY,
        }<|MERGE_RESOLUTION|>--- conflicted
+++ resolved
@@ -215,13 +215,7 @@
             "updated_at": mock.ANY,
         }
 
-<<<<<<< HEAD
     def test_dag_not_exist(self, session, test_client):
-=======
-    def test_no_schedule_dag(self, session, dag_maker, test_client):
-        with dag_maker(session=session, dag_id="TEST_DAG_1", schedule="None") as dag:
-            EmptyOperator(task_id="mytask")
->>>>>>> 4bc37af4
         session.query(DagModel).all()
         session.commit()
         from_date = pendulum.parse("2024-01-01")
@@ -230,11 +224,7 @@
         to_date_iso = to_iso(to_date)
         max_active_runs = 5
         data = {
-<<<<<<< HEAD
             "dag_id": "DAG_NOT_EXIST",
-=======
-            "dag_id": dag.dag_id,
->>>>>>> 4bc37af4
             "from_date": f"{from_date_iso}",
             "to_date": f"{to_date_iso}",
             "max_active_runs": max_active_runs,
@@ -247,13 +237,35 @@
             url="/public/backfills",
             json=data,
         )
-<<<<<<< HEAD
         assert response.status_code == 404
         assert response.json().get("detail") == "Could not find dag DAG_NOT_EXIST"
-=======
+
+    def test_no_schedule_dag(self, session, dag_maker, test_client):
+        with dag_maker(session=session, dag_id="TEST_DAG_1", schedule="None") as dag:
+            EmptyOperator(task_id="mytask")
+        session.query(DagModel).all()
+        session.commit()
+        from_date = pendulum.parse("2024-01-01")
+        from_date_iso = to_iso(from_date)
+        to_date = pendulum.parse("2024-02-01")
+        to_date_iso = to_iso(to_date)
+        max_active_runs = 5
+        data = {
+            "dag_id": dag.dag_id,
+            "from_date": f"{from_date_iso}",
+            "to_date": f"{to_date_iso}",
+            "max_active_runs": max_active_runs,
+            "run_backwards": False,
+            "dag_run_conf": {"param1": "val1", "param2": True},
+            "dry_run": False,
+            "reprocess_behavior": ReprocessBehavior.NONE,
+        }
+        response = test_client.post(
+            url="/public/backfills",
+            json=data,
+        )
         assert response.status_code == 409
         assert response.json().get("detail") == f"{dag.dag_id} has no schedule"
->>>>>>> 4bc37af4
 
 
 class TestCreateBackfillDryRun(TestBackfillEndpoint):
