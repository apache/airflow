--- conflicted
+++ resolved
@@ -22,12 +22,9 @@
 import pytest
 from sqlalchemy import select
 
-<<<<<<< HEAD
 from airflow import Asset
+from airflow.models import DagRun
 from airflow.models.asset import AssetEvent, AssetModel
-=======
-from airflow.models import DagRun
->>>>>>> 817f0803
 from airflow.operators.empty import EmptyOperator
 from airflow.utils.session import provide_session
 from airflow.utils.state import DagRunState, State
@@ -270,7 +267,6 @@
         assert body["detail"] == "The DagRun with dag_id: `test_dag1` and run_id: `invalid` was not found"
 
 
-<<<<<<< HEAD
 class TestGetDagRunAssetTriggerEvents:
     def test_should_respond_200(self, test_client, dag_maker, session):
         asset1 = Asset(uri="ds1")
@@ -341,7 +337,8 @@
             "The DagRun with dag_id: `invalid-id` and run_id: `invalid-id` was not found"
             == response.json()["detail"]
         )
-=======
+
+
 class TestClearDagRun:
     def test_clear_dag_run(self, test_client):
         response = test_client.post(
@@ -378,5 +375,4 @@
         assert response.status_code == 422
         body = response.json()
         assert body["detail"][0]["msg"] == "Field required"
-        assert body["detail"][0]["loc"][0] == "body"
->>>>>>> 817f0803
+        assert body["detail"][0]["loc"][0] == "body"