# Licensed to the Apache Software Foundation (ASF) under one
# or more contributor license agreements.  See the NOTICE file
# distributed with this work for additional information
# regarding copyright ownership.  The ASF licenses this file
# to you under the Apache License, Version 2.0 (the
# "License"); you may not use this file except in compliance
# with the License.  You may obtain a copy of the License at
#
#   http://www.apache.org/licenses/LICENSE-2.0
#
# Unless required by applicable law or agreed to in writing,
# software distributed under the License is distributed on an
# "AS IS" BASIS, WITHOUT WARRANTIES OR CONDITIONS OF ANY
# KIND, either express or implied.  See the License for the
# specific language governing permissions and limitations
# under the License.
from __future__ import annotations

import urllib
from typing import Generator
from unittest import mock

import pytest
import time_machine

from airflow.models import DagModel
from airflow.models.asset import (
    AssetDagRunQueue,
    AssetEvent,
    AssetModel,
    DagScheduleAssetReference,
    TaskOutletAssetReference,
)
from airflow.models.dagrun import DagRun
from airflow.utils import timezone
from airflow.utils.session import provide_session
from airflow.utils.state import DagRunState
from airflow.utils.types import DagRunType

from tests_common.test_utils.asserts import assert_queries_count
from tests_common.test_utils.db import clear_db_assets, clear_db_runs

pytestmark = [pytest.mark.db_test, pytest.mark.skip_if_database_isolation_mode]


def _create_assets(session, num: int = 2) -> None:
    default_time = "2020-06-11T18:00:00+00:00"
    assets = [
        AssetModel(
            id=i,
            uri=f"s3://bucket/key/{i}",
            extra={"foo": "bar"},
            created_at=timezone.parse(default_time),
            updated_at=timezone.parse(default_time),
        )
        for i in range(1, 1 + num)
    ]
    session.add_all(assets)
    session.commit()


def _create_assets_with_sensitive_extra(session, num: int = 2) -> None:
    default_time = "2020-06-11T18:00:00+00:00"
    assets = [
        AssetModel(
            id=i,
            uri=f"s3://bucket/key/{i}",
            extra={"password": "bar"},
            created_at=timezone.parse(default_time),
            updated_at=timezone.parse(default_time),
        )
        for i in range(1, 1 + num)
    ]
    session.add_all(assets)
    session.commit()


def _create_provided_asset(session, asset: AssetModel) -> None:
    session.add(asset)
    session.commit()


def _create_assets_events(session, num: int = 2) -> None:
    default_time = "2020-06-11T18:00:00+00:00"
    assets_events = [
        AssetEvent(
            id=i,
            asset_id=i,
            extra={"foo": "bar"},
            source_task_id="source_task_id",
            source_dag_id="source_dag_id",
            source_run_id=f"source_run_id_{i}",
            timestamp=timezone.parse(default_time),
        )
        for i in range(1, 1 + num)
    ]
    session.add_all(assets_events)
    session.commit()


def _create_assets_events_with_sensitive_extra(session, num: int = 2) -> None:
    default_time = "2020-06-11T18:00:00+00:00"
    assets_events = [
        AssetEvent(
            id=i,
            asset_id=i,
            extra={"password": "bar"},
            source_task_id="source_task_id",
            source_dag_id="source_dag_id",
            source_run_id=f"source_run_id_{i}",
            timestamp=timezone.parse(default_time),
        )
        for i in range(1, 1 + num)
    ]
    session.add_all(assets_events)
    session.commit()


def _create_provided_asset_event(session, asset_event: AssetEvent) -> None:
    session.add(asset_event)
    session.commit()


def _create_dag_run(session, num: int = 2):
    default_time = "2020-06-11T18:00:00+00:00"
    dag_runs = [
        DagRun(
            dag_id="source_dag_id",
            run_id=f"source_run_id_{i}",
            run_type=DagRunType.MANUAL,
            logical_date=timezone.parse(default_time),
            start_date=timezone.parse(default_time),
            data_interval=(timezone.parse(default_time), timezone.parse(default_time)),
            external_trigger=True,
            state=DagRunState.SUCCESS,
        )
        for i in range(1, 1 + num)
    ]
    for dag_run in dag_runs:
        dag_run.end_date = timezone.parse(default_time)
    session.add_all(dag_runs)
    session.commit()


def _create_asset_dag_run(session, num: int = 2):
    for i in range(1, 1 + num):
        dag_run = session.query(DagRun).filter_by(run_id=f"source_run_id_{i}").first()
        asset_event = session.query(AssetEvent).filter_by(id=i).first()
        if dag_run and asset_event:
            dag_run.consumed_asset_events.append(asset_event)
    session.commit()


class TestAssets:
    default_time = "2020-06-11T18:00:00+00:00"

    @pytest.fixture
    def time_freezer(self) -> Generator:
        freezer = time_machine.travel(self.default_time, tick=False)
        freezer.start()

        yield

        freezer.stop()

    @pytest.fixture(autouse=True)
    def setup(self) -> None:
        clear_db_assets()
        clear_db_runs()

    def teardown_method(self) -> None:
        clear_db_assets()
        clear_db_runs()

    @provide_session
    def create_assets(self, session, num: int = 2):
        _create_assets(session=session, num=num)

    @provide_session
    def create_assets_with_sensitive_extra(self, session, num: int = 2):
        _create_assets_with_sensitive_extra(session=session, num=num)

    @provide_session
    def create_provided_asset(self, session, asset: AssetModel):
        _create_provided_asset(session=session, asset=asset)

    @provide_session
    def create_assets_events(self, session, num: int = 2):
        _create_assets_events(session=session, num=num)

    @provide_session
    def create_assets_events_with_sensitive_extra(self, session, num: int = 2):
        _create_assets_events_with_sensitive_extra(session=session, num=num)

    @provide_session
    def create_provided_asset_event(self, session, asset_event: AssetEvent):
        _create_provided_asset_event(session=session, asset_event=asset_event)

    @provide_session
    def create_dag_run(self, session, num: int = 2):
        _create_dag_run(num=num, session=session)

    @provide_session
    def create_asset_dag_run(self, session, num: int = 2):
        _create_asset_dag_run(num=num, session=session)


class TestGetAssets(TestAssets):
    def test_should_respond_200(self, test_client, session):
        self.create_assets()
        assets = session.query(AssetModel).all()
        assert len(assets) == 2

        response = test_client.get("/public/assets")
        assert response.status_code == 200
        response_data = response.json()
        tz_datetime_format = self.default_time.replace("+00:00", "Z")
        assert response_data == {
            "assets": [
                {
                    "id": 1,
                    "uri": "s3://bucket/key/1",
                    "extra": {"foo": "bar"},
                    "created_at": tz_datetime_format,
                    "updated_at": tz_datetime_format,
                    "consuming_dags": [],
                    "producing_tasks": [],
                    "aliases": [],
                },
                {
                    "id": 2,
                    "uri": "s3://bucket/key/2",
                    "extra": {"foo": "bar"},
                    "created_at": tz_datetime_format,
                    "updated_at": tz_datetime_format,
                    "consuming_dags": [],
                    "producing_tasks": [],
                    "aliases": [],
                },
            ],
            "total_entries": 2,
        }

    def test_order_by_raises_400_for_invalid_attr(self, test_client, session):
        response = test_client.get("/public/assets?order_by=fake")

        assert response.status_code == 400
        msg = "Ordering with 'fake' is disallowed or the attribute does not exist on the model"
        assert response.json()["detail"] == msg

    @pytest.mark.parametrize(
        "params, expected_assets",
        [
            ({"uri_pattern": "s3"}, {"s3://folder/key"}),
            ({"uri_pattern": "bucket"}, {"gcp://bucket/key", "wasb://some_asset_bucket_/key"}),
            (
                {"uri_pattern": "asset"},
                {"somescheme://asset/key", "wasb://some_asset_bucket_/key"},
            ),
            (
                {"uri_pattern": ""},
                {
                    "gcp://bucket/key",
                    "s3://folder/key",
                    "somescheme://asset/key",
                    "wasb://some_asset_bucket_/key",
                },
            ),
        ],
    )
    @provide_session
    def test_filter_assets_by_uri_pattern_works(self, test_client, params, expected_assets, session):
        asset1 = AssetModel("s3://folder/key")
        asset2 = AssetModel("gcp://bucket/key")
        asset3 = AssetModel("somescheme://asset/key")
        asset4 = AssetModel("wasb://some_asset_bucket_/key")

        assets = [asset1, asset2, asset3, asset4]
        for a in assets:
            self.create_provided_asset(asset=a)

        response = test_client.get("/public/assets", params=params)
        assert response.status_code == 200
        asset_urls = {asset["uri"] for asset in response.json()["assets"]}
        assert expected_assets == asset_urls

    @pytest.mark.parametrize("dag_ids, expected_num", [("dag1,dag2", 2), ("dag3", 1), ("dag2,dag3", 2)])
    @provide_session
    def test_filter_assets_by_dag_ids_works(self, test_client, dag_ids, expected_num, session):
        session.query(DagModel).delete()
        session.commit()
        dag1 = DagModel(dag_id="dag1")
        dag2 = DagModel(dag_id="dag2")
        dag3 = DagModel(dag_id="dag3")
        asset1 = AssetModel("s3://folder/key")
        asset2 = AssetModel("gcp://bucket/key")
        asset3 = AssetModel("somescheme://asset/key")
        dag_ref1 = DagScheduleAssetReference(dag_id="dag1", asset=asset1)
        dag_ref2 = DagScheduleAssetReference(dag_id="dag2", asset=asset2)
        task_ref1 = TaskOutletAssetReference(dag_id="dag3", task_id="task1", asset=asset3)
        session.add_all([asset1, asset2, asset3, dag1, dag2, dag3, dag_ref1, dag_ref2, task_ref1])
        session.commit()
        response = test_client.get(
            f"/public/assets?dag_ids={dag_ids}",
        )
        assert response.status_code == 200
        response_data = response.json()
        assert len(response_data["assets"]) == expected_num

    @pytest.mark.parametrize(
        "dag_ids, uri_pattern,expected_num",
        [("dag1,dag2", "folder", 1), ("dag3", "nothing", 0), ("dag2,dag3", "key", 2)],
    )
    @provide_session
    def test_filter_assets_by_dag_ids_and_uri_pattern_works(
        self, test_client, dag_ids, uri_pattern, expected_num, session
    ):
        session.query(DagModel).delete()
        session.commit()
        dag1 = DagModel(dag_id="dag1")
        dag2 = DagModel(dag_id="dag2")
        dag3 = DagModel(dag_id="dag3")
        asset1 = AssetModel("s3://folder/key")
        asset2 = AssetModel("gcp://bucket/key")
        asset3 = AssetModel("somescheme://asset/key")
        dag_ref1 = DagScheduleAssetReference(dag_id="dag1", asset=asset1)
        dag_ref2 = DagScheduleAssetReference(dag_id="dag2", asset=asset2)
        task_ref1 = TaskOutletAssetReference(dag_id="dag3", task_id="task1", asset=asset3)
        session.add_all([asset1, asset2, asset3, dag1, dag2, dag3, dag_ref1, dag_ref2, task_ref1])
        session.commit()
        response = test_client.get(
            f"/public/assets?dag_ids={dag_ids}&uri_pattern={uri_pattern}",
        )
        assert response.status_code == 200
        response_data = response.json()
        assert len(response_data["assets"]) == expected_num


class TestGetAssetsEndpointPagination(TestAssets):
    @pytest.mark.parametrize(
        "url, expected_asset_uris",
        [
            # Limit test data
            ("/public/assets?limit=1", ["s3://bucket/key/1"]),
            ("/public/assets?limit=100", [f"s3://bucket/key/{i}" for i in range(1, 101)]),
            # Offset test data
            ("/public/assets?offset=1", [f"s3://bucket/key/{i}" for i in range(2, 102)]),
            ("/public/assets?offset=3", [f"s3://bucket/key/{i}" for i in range(4, 104)]),
            # Limit and offset test data
            ("/public/assets?offset=3&limit=3", [f"s3://bucket/key/{i}" for i in [4, 5, 6]]),
        ],
    )
    def test_limit_and_offset(self, test_client, url, expected_asset_uris):
        self.create_assets(num=110)

        response = test_client.get(url)

        assert response.status_code == 200
        asset_uris = [asset["uri"] for asset in response.json()["assets"]]
        assert asset_uris == expected_asset_uris

    def test_should_respect_page_size_limit_default(self, test_client):
        self.create_assets(num=110)

        response = test_client.get("/public/assets")

        assert response.status_code == 200
        assert len(response.json()["assets"]) == 100


class TestGetAssetEvents(TestAssets):
    def test_should_respond_200(self, test_client, session):
        self.create_assets()
        self.create_assets_events()
        self.create_dag_run()
        self.create_asset_dag_run()
        assets = session.query(AssetEvent).all()
        assert len(assets) == 2
        response = test_client.get("/public/assets/events")
        assert response.status_code == 200
        response_data = response.json()
        assert response_data == {
            "asset_events": [
                {
                    "id": 1,
                    "asset_id": 1,
                    "uri": "s3://bucket/key/1",
                    "extra": {"foo": "bar"},
                    "source_task_id": "source_task_id",
                    "source_dag_id": "source_dag_id",
                    "source_run_id": "source_run_id_1",
                    "source_map_index": -1,
                    "created_dagruns": [
                        {
                            "run_id": "source_run_id_1",
                            "dag_id": "source_dag_id",
                            "logical_date": "2020-06-11T18:00:00Z",
                            "start_date": "2020-06-11T18:00:00Z",
                            "end_date": "2020-06-11T18:00:00Z",
                            "state": "success",
                            "data_interval_start": "2020-06-11T18:00:00Z",
                            "data_interval_end": "2020-06-11T18:00:00Z",
                        }
                    ],
                    "timestamp": "2020-06-11T18:00:00Z",
                },
                {
                    "id": 2,
                    "asset_id": 2,
                    "uri": "s3://bucket/key/2",
                    "extra": {"foo": "bar"},
                    "source_task_id": "source_task_id",
                    "source_dag_id": "source_dag_id",
                    "source_run_id": "source_run_id_2",
                    "source_map_index": -1,
                    "created_dagruns": [
                        {
                            "run_id": "source_run_id_2",
                            "dag_id": "source_dag_id",
                            "logical_date": "2020-06-11T18:00:00Z",
                            "start_date": "2020-06-11T18:00:00Z",
                            "end_date": "2020-06-11T18:00:00Z",
                            "state": "success",
                            "data_interval_start": "2020-06-11T18:00:00Z",
                            "data_interval_end": "2020-06-11T18:00:00Z",
                        }
                    ],
                    "timestamp": "2020-06-11T18:00:00Z",
                },
            ],
            "total_entries": 2,
        }

    @pytest.mark.parametrize(
        "params, total_entries",
        [
            ({"asset_id": "2"}, 1),
            ({"source_dag_id": "source_dag_id"}, 2),
            ({"source_task_id": "source_task_id"}, 2),
            ({"source_run_id": "source_run_id_1"}, 1),
            ({"source_map_index": "-1"}, 2),
        ],
    )
    @provide_session
    def test_filtering(self, test_client, params, total_entries, session):
        self.create_assets()
        self.create_assets_events()
        self.create_dag_run()
        self.create_asset_dag_run()
        response = test_client.get("/public/assets/events", params=params)
        assert response.status_code == 200
        assert response.json()["total_entries"] == total_entries

    def test_order_by_raises_400_for_invalid_attr(self, test_client, session):
        response = test_client.get("/public/assets/events?order_by=fake")

        assert response.status_code == 400
        msg = "Ordering with 'fake' is disallowed or the attribute does not exist on the model"
        assert response.json()["detail"] == msg

    @pytest.mark.parametrize(
        "params, expected_asset_uris",
        [
            # Limit test data
            ({"limit": "1"}, ["s3://bucket/key/1"]),
            ({"limit": "100"}, [f"s3://bucket/key/{i}" for i in range(1, 101)]),
            # Offset test data
            ({"offset": "1"}, [f"s3://bucket/key/{i}" for i in range(2, 102)]),
            ({"offset": "3"}, [f"s3://bucket/key/{i}" for i in range(4, 104)]),
        ],
    )
    def test_limit_and_offset(self, test_client, params, expected_asset_uris):
        self.create_assets(num=110)
        self.create_assets_events(num=110)
        self.create_dag_run(num=110)
        self.create_asset_dag_run(num=110)

        response = test_client.get("/public/assets/events", params=params)

        assert response.status_code == 200
        asset_uris = [asset["uri"] for asset in response.json()["asset_events"]]
        assert asset_uris == expected_asset_uris

    @pytest.mark.usefixtures("time_freezer")
    @pytest.mark.enable_redact
    def test_should_mask_sensitive_extra(self, test_client, session):
        self.create_assets_with_sensitive_extra()
        self.create_assets_events_with_sensitive_extra()
        self.create_dag_run()
        self.create_asset_dag_run()
        response = test_client.get("/public/assets/events")
        assert response.status_code == 200
        response_data = response.json()
        assert response_data == {
            "asset_events": [
                {
                    "id": 1,
                    "asset_id": 1,
                    "uri": "s3://bucket/key/1",
                    "extra": {"password": "***"},
                    "source_task_id": "source_task_id",
                    "source_dag_id": "source_dag_id",
                    "source_run_id": "source_run_id_1",
                    "source_map_index": -1,
                    "created_dagruns": [
                        {
                            "run_id": "source_run_id_1",
                            "dag_id": "source_dag_id",
                            "logical_date": "2020-06-11T18:00:00Z",
                            "start_date": "2020-06-11T18:00:00Z",
                            "end_date": "2020-06-11T18:00:00Z",
                            "state": "success",
                            "data_interval_start": "2020-06-11T18:00:00Z",
                            "data_interval_end": "2020-06-11T18:00:00Z",
                        }
                    ],
                    "timestamp": "2020-06-11T18:00:00Z",
                },
                {
                    "id": 2,
                    "asset_id": 2,
                    "uri": "s3://bucket/key/2",
                    "extra": {"password": "***"},
                    "source_task_id": "source_task_id",
                    "source_dag_id": "source_dag_id",
                    "source_run_id": "source_run_id_2",
                    "source_map_index": -1,
                    "created_dagruns": [
                        {
                            "run_id": "source_run_id_2",
                            "dag_id": "source_dag_id",
                            "logical_date": "2020-06-11T18:00:00Z",
                            "start_date": "2020-06-11T18:00:00Z",
                            "end_date": "2020-06-11T18:00:00Z",
                            "state": "success",
                            "data_interval_start": "2020-06-11T18:00:00Z",
                            "data_interval_end": "2020-06-11T18:00:00Z",
                        }
                    ],
                    "timestamp": "2020-06-11T18:00:00Z",
                },
            ],
            "total_entries": 2,
        }


class TestGetAssetEndpoint(TestAssets):
    @pytest.mark.parametrize(
        "url",
        [
            urllib.parse.quote(
                "s3://bucket/key/1", safe=""
            ),  # api should cover raw as well as unquoted case like legacy
            "s3://bucket/key/1",
        ],
    )
    @provide_session
    def test_should_respond_200(self, test_client, url, session):
        self.create_assets(num=1)
        assert session.query(AssetModel).count() == 1
        tz_datetime_format = self.default_time.replace("+00:00", "Z")
        with assert_queries_count(6):
            response = test_client.get(
                f"/public/assets/{url}",
            )
        assert response.status_code == 200
        assert response.json() == {
            "id": 1,
            "uri": "s3://bucket/key/1",
            "extra": {"foo": "bar"},
            "created_at": tz_datetime_format,
            "updated_at": tz_datetime_format,
            "consuming_dags": [],
            "producing_tasks": [],
            "aliases": [],
        }

    def test_should_respond_404(self, test_client):
        response = test_client.get(
            f"/public/assets/{urllib.parse.quote('s3://bucket/key', safe='')}",
        )
        assert response.status_code == 404
        assert response.json()["detail"] == "The Asset with uri: `s3://bucket/key` was not found"

    @pytest.mark.usefixtures("time_freezer")
    @pytest.mark.enable_redact
    def test_should_mask_sensitive_extra(self, test_client, session):
        self.create_assets_with_sensitive_extra()
        tz_datetime_format = self.default_time.replace("+00:00", "Z")
        uri = "s3://bucket/key/1"
        response = test_client.get(
            f"/public/assets/{uri}",
        )
        assert response.status_code == 200
        assert response.json() == {
            "id": 1,
            "uri": "s3://bucket/key/1",
            "extra": {"password": "***"},
            "created_at": tz_datetime_format,
            "updated_at": tz_datetime_format,
            "consuming_dags": [],
            "producing_tasks": [],
            "aliases": [],
        }


class TestQueuedEventEndpoint(TestAssets):
    def _create_asset_dag_run_queues(self, dag_id, asset_id, session):
        adrq = AssetDagRunQueue(target_dag_id=dag_id, asset_id=asset_id)
        session.add(adrq)
        session.commit()
        return adrq


class TestGetDagAssetQueuedEvents(TestQueuedEventEndpoint):
    @pytest.mark.usefixtures("time_freezer")
    def test_should_respond_200(self, test_client, session, create_dummy_dag):
        dag, _ = create_dummy_dag()
        dag_id = dag.dag_id
        self.create_assets(session=session, num=1)
        asset_id = 1
        self._create_asset_dag_run_queues(dag_id, asset_id, session)

        response = test_client.get(
            f"/public/dags/{dag_id}/assets/queuedEvent",
        )

        assert response.status_code == 200
        assert response.json() == {
            "queued_events": [
                {
                    "created_at": self.default_time.replace("+00:00", "Z"),
                    "uri": "s3://bucket/key/1",
                    "dag_id": "dag",
                }
            ],
            "total_entries": 1,
        }

    def test_should_respond_404(self, test_client):
        dag_id = "not_exists"

        response = test_client.get(
            f"/public/dags/{dag_id}/assets/queuedEvent",
        )

        assert response.status_code == 404
        assert response.json()["detail"] == "Queue event with dag_id: `not_exists` was not found"


class TestDeleteDagDatasetQueuedEvents(TestQueuedEventEndpoint):
    @pytest.mark.usefixtures("time_freezer")
    def test_should_respond_204(self, test_client, session, create_dummy_dag):
        dag, _ = create_dummy_dag()
        dag_id = dag.dag_id
        self.create_assets(session=session, num=1)
        asset_id = 1
        self._create_asset_dag_run_queues(dag_id, asset_id, session)
        adrqs = session.query(AssetDagRunQueue).all()
        assert len(adrqs) == 1

        response = test_client.delete(
            f"/public/dags/{dag_id}/assets/queuedEvent",
        )

        assert response.status_code == 204
        adrqs = session.query(AssetDagRunQueue).all()
        assert len(adrqs) == 0

    def test_should_respond_404_invalid_dag(self, test_client):
        dag_id = "not_exists"

        response = test_client.delete(
            f"/public/dags/{dag_id}/assets/queuedEvent",
        )

        assert response.status_code == 404
        assert response.json()["detail"] == "Queue event with dag_id: `not_exists` was not found"

    def test_should_respond_404_valid_dag_no_adrq(self, test_client, session, create_dummy_dag):
        dag, _ = create_dummy_dag()
        dag_id = dag.dag_id
        self.create_assets(session=session, num=1)
        adrqs = session.query(AssetDagRunQueue).all()
        assert len(adrqs) == 0

        response = test_client.delete(
            f"/public/dags/{dag_id}/assets/queuedEvent",
        )

        assert response.status_code == 404
        assert response.json()["detail"] == "Queue event with dag_id: `dag` was not found"


class TestPostAssetEvents(TestAssets):
    @pytest.mark.usefixtures("time_freezer")
    def test_should_respond_200(self, test_client, session):
        self.create_assets()
        event_payload = {"uri": "s3://bucket/key/1", "extra": {"foo": "bar"}}
        response = test_client.post("/public/assets/events", json=event_payload)
        assert response.status_code == 200
        assert response.json() == {
            "id": mock.ANY,
            "asset_id": 1,
            "uri": "s3://bucket/key/1",
            "extra": {"foo": "bar", "from_rest_api": True},
            "source_task_id": None,
            "source_dag_id": None,
            "source_run_id": None,
            "source_map_index": -1,
            "created_dagruns": [],
            "timestamp": self.default_time.replace("+00:00", "Z"),
        }

    def test_invalid_attr_not_allowed(self, test_client, session):
        self.create_assets()
        event_invalid_payload = {"asset_uri": "s3://bucket/key/1", "extra": {"foo": "bar"}, "fake": {}}
        response = test_client.post("/public/assets/events", json=event_invalid_payload)

        assert response.status_code == 422

    @pytest.mark.usefixtures("time_freezer")
    @pytest.mark.enable_redact
    def test_should_mask_sensitive_extra(self, test_client, session):
        self.create_assets()
        event_payload = {"uri": "s3://bucket/key/1", "extra": {"password": "bar"}}
        response = test_client.post("/public/assets/events", json=event_payload)
        assert response.status_code == 200
        assert response.json() == {
            "id": mock.ANY,
            "asset_id": 1,
            "uri": "s3://bucket/key/1",
            "extra": {"password": "***", "from_rest_api": True},
            "source_task_id": None,
            "source_dag_id": None,
            "source_run_id": None,
            "source_map_index": -1,
            "created_dagruns": [],
            "timestamp": self.default_time.replace("+00:00", "Z"),
        }


<<<<<<< HEAD
class TestGetAssetQueuedEvents(TestQueuedEventEndpoint):
    @pytest.mark.usefixtures("time_freezer")
    def test_should_respond_200(self, test_client, session, create_dummy_dag):
        dag, _ = create_dummy_dag()
        dag_id = dag.dag_id
        self.create_assets(session=session, num=1)
        uri = "s3://bucket/key/1"
        asset_id = 1
        self._create_asset_dag_run_queues(dag_id, asset_id, session)

        response = test_client.get(
            f"/public/assets/queuedEvent/{uri}",
        )
        assert response.status_code == 200
        assert response.json() == {
            "queued_events": [
                {
                    "created_at": self.default_time.replace("+00:00", "Z"),
                    "uri": "s3://bucket/key/1",
                    "dag_id": "dag",
                }
            ],
            "total_entries": 1,
        }
=======
class TestDeleteAssetQueuedEvents(TestQueuedEventEndpoint):
    @pytest.mark.usefixtures("time_freezer")
    def test_should_respond_204(self, test_client, session, create_dummy_dag):
        dag, _ = create_dummy_dag()
        dag_id = dag.dag_id
        uri = "s3://bucket/key/1"
        self.create_assets(session=session, num=1)
        asset_id = 1
        self._create_asset_dag_run_queues(dag_id, asset_id, session)

        response = test_client.delete(
            f"/public/assets/queuedEvent/{uri}",
        )
        assert response.status_code == 204
        assert session.query(AssetDagRunQueue).filter_by(asset_id=1).first() is None
>>>>>>> a60d105c

    def test_should_respond_404(self, test_client):
        uri = "not_exists"

<<<<<<< HEAD
        response = test_client.get(
=======
        response = test_client.delete(
>>>>>>> a60d105c
            f"/public/assets/queuedEvent/{uri}",
        )

        assert response.status_code == 404
<<<<<<< HEAD
        assert response.json()["detail"] == "Queue event with uri: `not_exists` was not found"
=======
        assert response.json()["detail"] == "Queue event with uri: `not_exists` was not found"


class TestDeleteDagAssetQueuedEvent(TestQueuedEventEndpoint):
    def test_delete_should_respond_204(self, test_client, session, create_dummy_dag):
        dag, _ = create_dummy_dag()
        dag_id = dag.dag_id
        asset_uri = "s3://bucket/key/1"
        self.create_assets(session=session, num=1)
        asset_id = 1

        self._create_asset_dag_run_queues(dag_id, asset_id, session)
        adrq = session.query(AssetDagRunQueue).all()
        assert len(adrq) == 1

        response = test_client.delete(
            f"/public/dags/{dag_id}/assets/queuedEvent/{asset_uri}",
        )

        assert response.status_code == 204
        adrq = session.query(AssetDagRunQueue).all()
        assert len(adrq) == 0

    def test_should_respond_404(self, test_client):
        dag_id = "not_exists"
        asset_uri = "not_exists"

        response = test_client.delete(
            f"/public/dags/{dag_id}/assets/queuedEvent/{asset_uri}",
        )

        assert response.status_code == 404
        assert (
            response.json()["detail"]
            == "Queued event with dag_id: `not_exists` and asset uri: `not_exists` was not found"
        )
>>>>>>> a60d105c
<|MERGE_RESOLUTION|>--- conflicted
+++ resolved
@@ -740,7 +740,6 @@
         }
 
 
-<<<<<<< HEAD
 class TestGetAssetQueuedEvents(TestQueuedEventEndpoint):
     @pytest.mark.usefixtures("time_freezer")
     def test_should_respond_200(self, test_client, session, create_dummy_dag):
@@ -765,7 +764,18 @@
             ],
             "total_entries": 1,
         }
-=======
+
+    def test_should_respond_404(self, test_client):
+        uri = "not_exists"
+
+        response = test_client.get(
+            f"/public/assets/queuedEvent/{uri}",
+        )
+
+        assert response.status_code == 404
+        assert response.json()["detail"] == "Queue event with uri: `not_exists` was not found"
+
+
 class TestDeleteAssetQueuedEvents(TestQueuedEventEndpoint):
     @pytest.mark.usefixtures("time_freezer")
     def test_should_respond_204(self, test_client, session, create_dummy_dag):
@@ -781,23 +791,15 @@
         )
         assert response.status_code == 204
         assert session.query(AssetDagRunQueue).filter_by(asset_id=1).first() is None
->>>>>>> a60d105c
 
     def test_should_respond_404(self, test_client):
         uri = "not_exists"
 
-<<<<<<< HEAD
-        response = test_client.get(
-=======
         response = test_client.delete(
->>>>>>> a60d105c
             f"/public/assets/queuedEvent/{uri}",
         )
 
         assert response.status_code == 404
-<<<<<<< HEAD
-        assert response.json()["detail"] == "Queue event with uri: `not_exists` was not found"
-=======
         assert response.json()["detail"] == "Queue event with uri: `not_exists` was not found"
 
 
@@ -833,5 +835,4 @@
         assert (
             response.json()["detail"]
             == "Queued event with dag_id: `not_exists` and asset uri: `not_exists` was not found"
-        )
->>>>>>> a60d105c
+        )