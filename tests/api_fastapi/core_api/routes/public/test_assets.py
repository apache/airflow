--- conflicted
+++ resolved
@@ -719,7 +719,6 @@
 
         assert response.status_code == 422
 
-<<<<<<< HEAD
 
 class TestDeleteAssetQueuedEvents(TestQueuedEventEndpoint):
     @pytest.mark.usefixtures("time_freezer")
@@ -746,7 +745,7 @@
 
         assert response.status_code == 404
         assert response.json()["detail"] == "Queue event with uri: `not_exists` was not found"
-=======
+
     @pytest.mark.usefixtures("time_freezer")
     @pytest.mark.enable_redact
     def test_should_mask_sensitive_extra(self, test_client, session):
@@ -765,5 +764,4 @@
             "source_map_index": -1,
             "created_dagruns": [],
             "timestamp": self.default_time.replace("+00:00", "Z"),
-        }
->>>>>>> 313be641
+        }