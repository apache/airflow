--- conflicted
+++ resolved
@@ -673,9 +673,7 @@
             assert response.json()["value"] == XCom.serialize_value(new_value)
         else:
             assert response.json()["detail"] == expected_detail
-<<<<<<< HEAD
         check_last_log(session, dag_id=TEST_DAG_ID, event="update_xcom_entry", logical_date=None)
-=======
 
     def test_should_respond_401(self, unauthenticated_test_client):
         response = unauthenticated_test_client.patch(
@@ -689,5 +687,4 @@
             f"/public/dags/{TEST_DAG_ID}/dagRuns/run_id/taskInstances/TEST_TASK_ID/xcomEntries/key",
             json={},
         )
-        assert response.status_code == 403
->>>>>>> 1e2eca44
+        assert response.status_code == 403