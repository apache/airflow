--- conflicted
+++ resolved
@@ -16,21 +16,6 @@
 # specific language governing permissions and limitations
 # under the License.
 import contextlib
-<<<<<<< HEAD
-import os
-import sys
-import unittest
-from multiprocessing import Pool
-
-# leave this it is used by the test worker
-# noinspection PyUnresolvedReferences
-import celery.contrib.testing.tasks  # noqa: F401 pylint: disable=unused-import
-import mock
-import pytest
-from celery import Celery
-from celery import states as celery_states
-from celery.contrib.testing.worker import start_worker
-=======
 import json
 import os
 import signal
@@ -47,15 +32,10 @@
 from celery.backends.database import DatabaseBackend
 from celery.contrib.testing.worker import start_worker
 from celery.result import AsyncResult
->>>>>>> d25854dd
 from kombu.asynchronous import set_event_loop
 from parameterized import parameterized
 
 from airflow.configuration import conf
-<<<<<<< HEAD
-from airflow.exceptions import AirflowException
-from airflow.executors import celery_executor
-=======
 from airflow.exceptions import AirflowException, AirflowTaskTimeout
 from airflow.executors import celery_executor
 from airflow.executors.celery_executor import BulkStateFetcher
@@ -64,7 +44,6 @@
 from airflow.models.taskinstance import SimpleTaskInstance, TaskInstance, TaskInstanceKey
 from airflow.operators.bash import BashOperator
 from airflow.utils import timezone
->>>>>>> d25854dd
 from airflow.utils.state import State
 from tests.test_utils import db
 
@@ -525,98 +504,6 @@
     sys.exit(signum)
 
 
-<<<<<<< HEAD
-def _prepare_test_bodies():
-    if 'CELERY_BROKER_URLS' in os.environ:
-        return [
-            (url, )
-            for url in os.environ['CELERY_BROKER_URLS'].split(',')
-        ]
-    return [(conf.get('celery', 'BROKER_URL'))]
-
-
-class TestCeleryExecutor(unittest.TestCase):
-
-    @contextlib.contextmanager
-    def _prepare_app(self, broker_url=None, execute=None):
-        broker_url = broker_url or conf.get('celery', 'BROKER_URL')
-        execute = execute or celery_executor.execute_command.__wrapped__
-
-        test_config = dict(celery_executor.celery_configuration)
-        test_config.update({'broker_url': broker_url})
-        test_app = Celery(broker_url, config_source=test_config)
-        test_execute = test_app.task(execute)
-        patch_app = mock.patch('airflow.executors.celery_executor.app', test_app)
-        patch_execute = mock.patch('airflow.executors.celery_executor.execute_command', test_execute)
-
-        backend = test_app.backend
-
-        if hasattr(backend, 'ResultSession'):
-            # Pre-create the database tables now, otherwise SQLA vis Celery has a
-            # race condition where it one of the subprocesses can die with "Table
-            # already exists" error, because SQLA checks for which tables exist,
-            # then issues a CREATE TABLE, rather than doing CREATE TABLE IF NOT
-            # EXISTS
-            session = backend.ResultSession()
-            session.close()
-
-        with patch_app, patch_execute:
-            try:
-                yield test_app
-            finally:
-                # Clear event loop to tear down each celery instance
-                set_event_loop(None)
-
-    @parameterized.expand(_prepare_test_bodies())
-    @pytest.mark.integration("redis")
-    @pytest.mark.integration("rabbitmq")
-    @pytest.mark.backend("mysql", "postgres")
-    def test_celery_integration(self, broker_url):
-        success_command = ['airflow', 'run', 'true', 'some_parameter']
-        fail_command = ['airflow', 'version']
-
-        def fake_execute_command(command):
-            if command != success_command:
-                raise AirflowException("fail")
-
-        with self._prepare_app(broker_url, execute=fake_execute_command) as app:
-            executor = celery_executor.CeleryExecutor()
-            executor.start()
-
-            with start_worker(app=app, logfile=sys.stdout, loglevel='debug'):
-                cached_celery_backend = celery_executor.execute_command.backend
-                task_tuples_to_send = [('success', 'fake_simple_ti', success_command,
-                                        celery_executor.celery_configuration['task_default_queue'],
-                                        celery_executor.execute_command),
-                                       ('fail', 'fake_simple_ti', fail_command,
-                                        celery_executor.celery_configuration['task_default_queue'],
-                                        celery_executor.execute_command)]
-
-                chunksize = executor._num_tasks_per_send_process(len(task_tuples_to_send))
-                num_processes = min(len(task_tuples_to_send), executor._sync_parallelism)
-
-                send_pool = Pool(processes=num_processes)
-                key_and_async_results = send_pool.map(
-                    celery_executor.send_task_to_executor,
-                    task_tuples_to_send,
-                    chunksize=chunksize)
-
-                send_pool.close()
-                send_pool.join()
-
-                for key, command, result in key_and_async_results:
-                    # Only pops when enqueued successfully, otherwise keep it
-                    # and expect scheduler loop to deal with it.
-                    result.backend = cached_celery_backend
-                    executor.running[key] = command
-                    executor.tasks[key] = result
-                    executor.last_state[key] = celery_states.PENDING
-
-                executor.running['success'] = True
-                executor.running['fail'] = True
-
-                executor.end(synchronous=True)
-=======
 @pytest.fixture
 def register_signals():
     """
@@ -635,7 +522,6 @@
     signal.signal(signal.SIGINT, orig_sigint)
     signal.signal(signal.SIGTERM, orig_sigterm)
     signal.signal(signal.SIGUSR2, orig_sigusr2)
->>>>>>> d25854dd
 
 
 @pytest.mark.quarantined
@@ -645,86 +531,8 @@
     """
     executor = celery_executor.CeleryExecutor()
 
-<<<<<<< HEAD
-        self.assertNotIn('success', executor.last_state)
-        self.assertNotIn('fail', executor.last_state)
-
-    @pytest.mark.integration("redis")
-    @pytest.mark.integration("rabbitmq")
-    @pytest.mark.backend("mysql", "postgres")
-    def test_error_sending_task(self):
-        def fake_execute_command():
-            pass
-
-        with self._prepare_app(execute=fake_execute_command):
-            # fake_execute_command takes no arguments while execute_command takes 1,
-            # which will cause TypeError when calling task.apply_async()
-            executor = celery_executor.CeleryExecutor()
-            value_tuple = 'command', '_', 'queue', 'should_be_a_simple_ti'
-            executor.queued_tasks['key'] = value_tuple
-            executor.heartbeat()
-        self.assertEquals(1, len(executor.queued_tasks))
-        self.assertEquals(executor.queued_tasks['key'], value_tuple)
-
-    @pytest.mark.backend("mysql", "postgres")
-    def test_exception_propagation(self):
-        with self._prepare_app() as app:
-            @app.task
-            def fake_celery_task():
-                return {}
-
-            mock_log = mock.MagicMock()
-            executor = celery_executor.CeleryExecutor()
-            executor._log = mock_log
-
-            executor.tasks = {'key': fake_celery_task()}
-            executor.sync()
-
-        assert mock_log.error.call_count == 1
-        args, kwargs = mock_log.error.call_args_list[0]
-        # Result of queuing is not a celery task but a dict,
-        # and it should raise AttributeError and then get propagated
-        # to the error log.
-        self.assertIn(celery_executor.CELERY_FETCH_ERR_MSG_HEADER, args[0])
-        self.assertIn('AttributeError', args[1])
-
-    @mock.patch('airflow.executors.celery_executor.CeleryExecutor.sync')
-    @mock.patch('airflow.executors.celery_executor.CeleryExecutor.trigger_tasks')
-    @mock.patch('airflow.settings.Stats.gauge')
-    def test_gauge_executor_metrics(self, mock_stats_gauge, mock_trigger_tasks, mock_sync):
-        executor = celery_executor.CeleryExecutor()
-        executor.heartbeat()
-        calls = [mock.call('executor.open_slots', mock.ANY),
-                 mock.call('executor.queued_tasks', mock.ANY),
-                 mock.call('executor.running_tasks', mock.ANY)]
-        mock_stats_gauge.assert_has_calls(calls)
-
-    @parameterized.expand((
-        [['true'], ValueError],
-        [['airflow', 'version'], ValueError],
-        [['airflow', 'run'], None]
-    ))
-    @mock.patch('subprocess.check_call')
-    def test_command_validation(self, command, expected_exception, mock_check_call):
-        # Check that we validate _on the receiving_ side, not just sending side
-        if expected_exception:
-            with pytest.raises(expected_exception):
-                celery_executor.execute_command(command)
-            mock_check_call.assert_not_called()
-        else:
-            celery_executor.execute_command(command)
-            mock_check_call.assert_called_once_with(
-                command, stderr=mock.ANY, close_fds=mock.ANY, env=mock.ANY,
-            )
-
-
-def test_operation_timeout_config():
-    assert celery_executor.OPERATION_TIMEOUT == 2
-
-=======
     task = MockTask()
     task_tuples_to_send = [(None, None, None, None, task) for _ in range(26)]
->>>>>>> d25854dd
 
     for _ in range(500):
         # This loop can hang on Linux if celery_executor does something wrong with
