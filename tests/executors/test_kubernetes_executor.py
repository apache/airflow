# Licensed to the Apache Software Foundation (ASF) under one
# or more contributor license agreements.  See the NOTICE file
# distributed with this work for additional information
# regarding copyright ownership.  The ASF licenses this file
# to you under the Apache License, Version 2.0 (the
# "License"); you may not use this file except in compliance
# with the License.  You may obtain a copy of the License at
#
#   http://www.apache.org/licenses/LICENSE-2.0
#
# Unless required by applicable law or agreed to in writing,
# software distributed under the License is distributed on an
# "AS IS" BASIS, WITHOUT WARRANTIES OR CONDITIONS OF ANY
# KIND, either express or implied.  See the License for the
# specific language governing permissions and limitations
# under the License.
from __future__ import annotations

import pathlib
import random
import re
import string
import sys
import unittest
from datetime import datetime, timedelta
from unittest import mock

import pytest
import yaml
from kubernetes.client import models as k8s
from kubernetes.client.rest import ApiException
from urllib3 import HTTPResponse

from airflow import AirflowException
from airflow.exceptions import PodReconciliationError
from airflow.models.taskinstance import TaskInstanceKey
from airflow.operators.bash import BashOperator
from airflow.utils import timezone
from tests.test_utils.config import conf_vars

try:
    from airflow.executors.kubernetes_executor import (
        AirflowKubernetesScheduler,
        KubernetesExecutor,
        KubernetesJobWatcher,
        ResourceVersion,
        create_pod_id,
        get_base_pod_from_template,
    )
    from airflow.kubernetes import pod_generator
    from airflow.kubernetes.kubernetes_helper_functions import annotations_to_key
    from airflow.kubernetes.pod_generator import PodGenerator
    from airflow.utils.state import State
except ImportError:
    AirflowKubernetesScheduler = None  # type: ignore


class TestAirflowKubernetesScheduler:
    @staticmethod
    def _gen_random_string(seed, str_len):
        char_list = []
        for char_seed in range(str_len):
            random.seed(str(seed) * char_seed)
            char_list.append(random.choice(string.printable))
        return "".join(char_list)

    def _cases(self):
        cases = [
            ("my_dag_id", "my-task-id"),
            ("my.dag.id", "my.task.id"),
            ("MYDAGID", "MYTASKID"),
            ("my_dag_id", "my_task_id"),
            ("mydagid" * 200, "my_task_id" * 200),
            ("my_dág_id", "my_tásk_id"),
            ("Компьютер", "niedołężność"),
            ("影師嗎", "中華民國;$"),
        ]

        cases.extend(
            [(self._gen_random_string(seed, 200), self._gen_random_string(seed, 200)) for seed in range(100)]
        )

        return cases

    @staticmethod
    def _is_valid_pod_id(name):
        regex = r"^[a-z0-9]([-a-z0-9]*[a-z0-9])?(\.[a-z0-9]([-a-z0-9]*[a-z0-9])?)*$"
        return len(name) <= 253 and all(ch.lower() == ch for ch in name) and re.match(regex, name)

    @staticmethod
    def _is_safe_label_value(value):
        regex = r"^[^a-z0-9A-Z]*|[^a-zA-Z0-9_\-\.]|[^a-z0-9A-Z]*$"
        return len(value) <= 63 and re.match(regex, value)

    @unittest.skipIf(AirflowKubernetesScheduler is None, "kubernetes python package is not installed")
    def test_create_pod_id(self):
        for dag_id, task_id in self._cases():
            pod_name = PodGenerator.make_unique_pod_id(create_pod_id(dag_id, task_id))
            assert self._is_valid_pod_id(pod_name)

    @unittest.skipIf(AirflowKubernetesScheduler is None, "kubernetes python package is not installed")
    @mock.patch("airflow.kubernetes.pod_generator.PodGenerator")
    @mock.patch("airflow.executors.kubernetes_executor.KubeConfig")
    def test_get_base_pod_from_template(self, mock_kubeconfig, mock_generator):
        # Provide non-existent file path,
        # so None will be passed to deserialize_model_dict().
        pod_template_file_path = "/bar/biz"
        get_base_pod_from_template(pod_template_file_path, None)
        assert "deserialize_model_dict" == mock_generator.mock_calls[0][0]
        assert mock_generator.mock_calls[0][1][0] is None

        mock_kubeconfig.pod_template_file = "/foo/bar"
        get_base_pod_from_template(None, mock_kubeconfig)
        assert "deserialize_model_dict" == mock_generator.mock_calls[1][0]
        assert mock_generator.mock_calls[1][1][0] is None

        # Provide existent file path,
        # so loaded YAML file content should be used to call deserialize_model_dict(), rather than None.
        path = sys.path[0] + "/tests/kubernetes/pod.yaml"
        with open(path) as stream:
            expected_pod_dict = yaml.safe_load(stream)

        pod_template_file_path = path
        get_base_pod_from_template(pod_template_file_path, None)
        assert "deserialize_model_dict" == mock_generator.mock_calls[2][0]
        assert mock_generator.mock_calls[2][1][0] == expected_pod_dict

        mock_kubeconfig.pod_template_file = path
        get_base_pod_from_template(None, mock_kubeconfig)
        assert "deserialize_model_dict" == mock_generator.mock_calls[3][0]
        assert mock_generator.mock_calls[3][1][0] == expected_pod_dict

    def test_make_safe_label_value(self):
        for dag_id, task_id in self._cases():
            safe_dag_id = pod_generator.make_safe_label_value(dag_id)
            assert self._is_safe_label_value(safe_dag_id)
            safe_task_id = pod_generator.make_safe_label_value(task_id)
            assert self._is_safe_label_value(safe_task_id)
            dag_id = "my_dag_id"
            assert dag_id == pod_generator.make_safe_label_value(dag_id)
            dag_id = "my_dag_id_" + "a" * 64
            assert "my_dag_id_" + "a" * 43 + "-0ce114c45" == pod_generator.make_safe_label_value(dag_id)

    def test_execution_date_serialize_deserialize(self):
        datetime_obj = datetime.now()
        serialized_datetime = pod_generator.datetime_to_label_safe_datestring(datetime_obj)
        new_datetime_obj = pod_generator.label_safe_datestring_to_datetime(serialized_datetime)

        assert datetime_obj == new_datetime_obj

    @unittest.skipIf(AirflowKubernetesScheduler is None, "kubernetes python package is not installed")
    @mock.patch("airflow.executors.kubernetes_executor.get_kube_client")
    @mock.patch("airflow.executors.kubernetes_executor.client")
    @mock.patch("airflow.executors.kubernetes_executor.KubernetesJobWatcher")
    def test_delete_pod_successfully(self, mock_watcher, mock_client, mock_kube_client):
        pod_id = "my-pod-1"
        namespace = "my-namespace-1"

        mock_delete_namespace = mock.MagicMock()
        mock_kube_client.return_value.delete_namespaced_pod = mock_delete_namespace

        kube_executor = KubernetesExecutor()
        kube_executor.job_id = 1
        kube_executor.start()
        kube_executor.kube_scheduler.delete_pod(pod_id, namespace)

        mock_delete_namespace.assert_called_with(pod_id, namespace, body=mock_client.V1DeleteOptions())

    @unittest.skipIf(AirflowKubernetesScheduler is None, "kubernetes python package is not installed")
    @mock.patch("airflow.executors.kubernetes_executor.get_kube_client")
    @mock.patch("airflow.executors.kubernetes_executor.client")
    @mock.patch("airflow.executors.kubernetes_executor.KubernetesJobWatcher")
    def test_delete_pod_raises_404(self, mock_watcher, mock_client, mock_kube_client):
        pod_id = "my-pod-1"
        namespace = "my-namespace-2"

        mock_delete_namespace = mock.MagicMock()
        mock_kube_client.return_value.delete_namespaced_pod = mock_delete_namespace

        # ApiException is raised because status is not 404
        mock_kube_client.return_value.delete_namespaced_pod.side_effect = ApiException(status=400)
        kube_executor = KubernetesExecutor()
        kube_executor.job_id = 1
        kube_executor.start()

        with pytest.raises(ApiException):
            kube_executor.kube_scheduler.delete_pod(pod_id, namespace)
            mock_delete_namespace.assert_called_with(pod_id, namespace, body=mock_client.V1DeleteOptions())

    @unittest.skipIf(AirflowKubernetesScheduler is None, "kubernetes python package is not installed")
    @mock.patch("airflow.executors.kubernetes_executor.get_kube_client")
    @mock.patch("airflow.executors.kubernetes_executor.client")
    @mock.patch("airflow.executors.kubernetes_executor.KubernetesJobWatcher")
    def test_delete_pod_404_not_raised(self, mock_watcher, mock_client, mock_kube_client):
        pod_id = "my-pod-1"
        namespace = "my-namespace-3"

        mock_delete_namespace = mock.MagicMock()
        mock_kube_client.return_value.delete_namespaced_pod = mock_delete_namespace

        # ApiException not raised because the status is 404
        mock_kube_client.return_value.delete_namespaced_pod.side_effect = ApiException(status=404)
        kube_executor = KubernetesExecutor()
        kube_executor.job_id = 1
        kube_executor.start()

        kube_executor.kube_scheduler.delete_pod(pod_id, namespace)
        mock_delete_namespace.assert_called_with(pod_id, namespace, body=mock_client.V1DeleteOptions())


class TestKubernetesExecutor:
    """
    Tests if an ApiException from the Kube Client will cause the task to
    be rescheduled.
    """

    def setup_method(self) -> None:
        self.kubernetes_executor = KubernetesExecutor()
        self.kubernetes_executor.job_id = 5

    @pytest.mark.skipif(
        AirflowKubernetesScheduler is None, reason="kubernetes python package is not installed"
    )
    @pytest.mark.parametrize(
        "status, should_requeue",
        [
            pytest.param(403, True, id="403 Forbidden"),
            pytest.param(12345, True, id="12345 fake-unhandled-reason"),
            pytest.param(422, False, id="422 Unprocessable Entity"),
            pytest.param(400, False, id="400 BadRequest"),
        ],
    )
    @mock.patch("airflow.executors.kubernetes_executor.KubernetesJobWatcher")
    @mock.patch("airflow.executors.kubernetes_executor.get_kube_client")
    def test_run_next_exception_requeue(
        self, mock_get_kube_client, mock_kubernetes_job_watcher, status, should_requeue
    ):
        """
        When pod scheduling fails with either reason 'Forbidden', or any reason not yet
        handled in the relevant try-except block, the task should stay in the ``task_queue``
        and be attempted on a subsequent executor sync.  When reason is 'Unprocessable Entity'
        or 'BadRequest', the task should be failed without being re-queued.

        Note on error scenarios:

        - 403 Forbidden will be returned when your request exceeds namespace quota.
        - 422 Unprocessable Entity is returned when your parameters are valid but unsupported
            e.g. limits lower than requests.
        - 400 BadRequest is returned when your parameters are invalid e.g. asking for cpu=100ABC123.

        """
        path = sys.path[0] + "/tests/kubernetes/pod_generator_base_with_secrets.yaml"

        response = HTTPResponse(body='{"message": "any message"}', status=status)

        # A mock kube_client that throws errors when making a pod
        mock_kube_client = mock.patch("kubernetes.client.CoreV1Api", autospec=True)
        mock_kube_client.create_namespaced_pod = mock.MagicMock(side_effect=ApiException(http_resp=response))
        mock_get_kube_client.return_value = mock_kube_client
        mock_api_client = mock.MagicMock()
        mock_api_client.sanitize_for_serialization.return_value = {}
        mock_kube_client.api_client = mock_api_client
        config = {
            ("kubernetes", "pod_template_file"): path,
        }
        with conf_vars(config):
            kubernetes_executor = self.kubernetes_executor
            kubernetes_executor.start()
            # Execute a task while the Api Throws errors
            try_number = 1
            task_instance_key = TaskInstanceKey("dag", "task", "run_id", try_number)
            kubernetes_executor.execute_async(
                key=task_instance_key,
                queue=None,
                command=["airflow", "tasks", "run", "true", "some_parameter"],
            )
            kubernetes_executor.sync()

            assert mock_kube_client.create_namespaced_pod.call_count == 1

            if should_requeue:
                assert not kubernetes_executor.task_queue.empty()

                # Disable the ApiException
                mock_kube_client.create_namespaced_pod.side_effect = None

                # Execute the task without errors should empty the queue
                mock_kube_client.create_namespaced_pod.reset_mock()
                kubernetes_executor.sync()
                assert mock_kube_client.create_namespaced_pod.called
                assert kubernetes_executor.task_queue.empty()
            else:
                assert kubernetes_executor.task_queue.empty()
                assert kubernetes_executor.event_buffer[task_instance_key][0] == State.FAILED

    @pytest.mark.skipif(
        AirflowKubernetesScheduler is None, reason="kubernetes python package is not installed"
    )
    @mock.patch("airflow.executors.kubernetes_executor.KubernetesJobWatcher")
    @mock.patch("airflow.executors.kubernetes_executor.get_kube_client")
    def test_run_next_pod_reconciliation_error(self, mock_get_kube_client, mock_kubernetes_job_watcher):
        """
        When construct_pod raises PodReconciliationError, we should fail the task.
        """
        path = sys.path[0] + "/tests/kubernetes/pod_generator_base_with_secrets.yaml"

        mock_kube_client = mock.patch("kubernetes.client.CoreV1Api", autospec=True)
        fail_msg = "test message"
        mock_kube_client.create_namespaced_pod = mock.MagicMock(side_effect=PodReconciliationError(fail_msg))
        mock_get_kube_client.return_value = mock_kube_client
        mock_api_client = mock.MagicMock()
        mock_api_client.sanitize_for_serialization.return_value = {}
        mock_kube_client.api_client = mock_api_client
        config = {("kubernetes", "pod_template_file"): path}
        with conf_vars(config):
            kubernetes_executor = self.kubernetes_executor
            kubernetes_executor.start()
            # Execute a task while the Api Throws errors
            try_number = 1
            task_instance_key = TaskInstanceKey("dag", "task", "run_id", try_number)
            kubernetes_executor.execute_async(
                key=task_instance_key,
                queue=None,
                command=["airflow", "tasks", "run", "true", "some_parameter"],
            )
            kubernetes_executor.sync()

            assert kubernetes_executor.task_queue.empty()
            assert kubernetes_executor.event_buffer[task_instance_key][0] == State.FAILED
            assert kubernetes_executor.event_buffer[task_instance_key][1].args[0] == fail_msg

    @mock.patch("airflow.executors.kubernetes_executor.KubeConfig")
    @mock.patch("airflow.executors.kubernetes_executor.KubernetesExecutor.sync")
    @mock.patch("airflow.executors.base_executor.BaseExecutor.trigger_tasks")
    @mock.patch("airflow.executors.base_executor.Stats.gauge")
    def test_gauge_executor_metrics(self, mock_stats_gauge, mock_trigger_tasks, mock_sync, mock_kube_config):
        executor = self.kubernetes_executor
        executor.heartbeat()
        calls = [
            mock.call("executor.open_slots", mock.ANY),
            mock.call("executor.queued_tasks", mock.ANY),
            mock.call("executor.running_tasks", mock.ANY),
        ]
        mock_stats_gauge.assert_has_calls(calls)

    @mock.patch("airflow.executors.kubernetes_executor.KubernetesJobWatcher")
    @mock.patch("airflow.executors.kubernetes_executor.get_kube_client")
    def test_invalid_executor_config(self, mock_get_kube_client, mock_kubernetes_job_watcher):
        executor = self.kubernetes_executor
        executor.start()

        assert executor.event_buffer == {}
        executor.execute_async(
            key=("dag", "task", datetime.utcnow(), 1),
            queue=None,
            command=["airflow", "tasks", "run", "true", "some_parameter"],
            executor_config=k8s.V1Pod(
                spec=k8s.V1PodSpec(
                    containers=[k8s.V1Container(name="base", image="myimage", image_pull_policy="Always")]
                )
            ),
        )

        assert list(executor.event_buffer.values())[0][1] == "Invalid executor_config passed"

    @pytest.mark.execution_timeout(10)
    @pytest.mark.skipif(
        AirflowKubernetesScheduler is None, reason="kubernetes python package is not installed"
    )
    @mock.patch("airflow.executors.kubernetes_executor.AirflowKubernetesScheduler.run_pod_async")
    @mock.patch("airflow.executors.kubernetes_executor.get_kube_client")
    def test_pod_template_file_override_in_executor_config(self, mock_get_kube_client, mock_run_pod_async):
        current_folder = pathlib.Path(__file__).parent.resolve()
        template_file = str(
            (current_folder / "kubernetes_executor_template_files" / "basic_template.yaml").resolve()
        )

        mock_kube_client = mock.patch("kubernetes.client.CoreV1Api", autospec=True)
        mock_get_kube_client.return_value = mock_kube_client

        with conf_vars({("kubernetes", "pod_template_file"): ""}):
            executor = self.kubernetes_executor
            executor.start()

            assert executor.event_buffer == {}
            assert executor.task_queue.empty()

            executor.execute_async(
                key=TaskInstanceKey("dag", "task", "run_id", 1),
                queue=None,
                command=["airflow", "tasks", "run", "true", "some_parameter"],
                executor_config={
                    "pod_template_file": template_file,
                    "pod_override": k8s.V1Pod(
                        metadata=k8s.V1ObjectMeta(labels={"release": "stable"}),
                        spec=k8s.V1PodSpec(
                            containers=[k8s.V1Container(name="base", image="airflow:3.6")],
                        ),
                    ),
                },
            )

            assert not executor.task_queue.empty()
            task = executor.task_queue.get_nowait()
            _, _, expected_executor_config, expected_pod_template_file = task

            # Test that the correct values have been put to queue
            assert expected_executor_config.metadata.labels == {"release": "stable"}
            assert expected_pod_template_file == template_file

            self.kubernetes_executor.kube_scheduler.run_next(task)
            mock_run_pod_async.assert_called_once_with(
                k8s.V1Pod(
                    api_version="v1",
                    kind="Pod",
                    metadata=k8s.V1ObjectMeta(
                        name=mock.ANY,
                        namespace="default",
                        annotations={
                            "dag_id": "dag",
                            "run_id": "run_id",
                            "task_id": "task",
                            "try_number": "1",
                        },
                        labels={
                            "airflow-worker": "5",
                            "airflow_version": mock.ANY,
                            "dag_id": "dag",
                            "run_id": "run_id",
                            "kubernetes_executor": "True",
                            "mylabel": "foo",
                            "release": "stable",
                            "task_id": "task",
                            "try_number": "1",
                        },
                    ),
                    spec=k8s.V1PodSpec(
                        containers=[
                            k8s.V1Container(
                                name="base",
                                image="airflow:3.6",
                                args=["airflow", "tasks", "run", "true", "some_parameter"],
                                env=[k8s.V1EnvVar(name="AIRFLOW_IS_K8S_EXECUTOR_POD", value="True")],
                            )
                        ],
                        image_pull_secrets=[k8s.V1LocalObjectReference(name="airflow-registry")],
                        scheduler_name="default-scheduler",
                        security_context=k8s.V1PodSecurityContext(fs_group=50000, run_as_user=50000),
                    ),
                )
            )

    @mock.patch("airflow.executors.kubernetes_executor.KubernetesJobWatcher")
    @mock.patch("airflow.executors.kubernetes_executor.get_kube_client")
    def test_change_state_running(self, mock_get_kube_client, mock_kubernetes_job_watcher):
        executor = self.kubernetes_executor
        executor.start()
        key = ("dag_id", "task_id", "run_id", "try_number1")
        executor._change_state(key, State.RUNNING, "pod_id", "default")
        assert executor.event_buffer[key][0] == State.RUNNING

    @mock.patch("airflow.executors.kubernetes_executor.KubernetesJobWatcher")
    @mock.patch("airflow.executors.kubernetes_executor.get_kube_client")
    @mock.patch("airflow.executors.kubernetes_executor.AirflowKubernetesScheduler.delete_pod")
    def test_change_state_success(self, mock_delete_pod, mock_get_kube_client, mock_kubernetes_job_watcher):
        executor = self.kubernetes_executor
        executor.start()
        key = ("dag_id", "task_id", "run_id", "try_number2")
        executor._change_state(key, State.SUCCESS, "pod_id", "default")
        assert executor.event_buffer[key][0] == State.SUCCESS
        mock_delete_pod.assert_called_once_with("pod_id", "default")

    @mock.patch("airflow.executors.kubernetes_executor.KubernetesJobWatcher")
    @mock.patch("airflow.executors.kubernetes_executor.get_kube_client")
    @mock.patch("airflow.executors.kubernetes_executor.AirflowKubernetesScheduler.delete_pod")
    def test_change_state_failed_no_deletion(
        self, mock_delete_pod, mock_get_kube_client, mock_kubernetes_job_watcher
    ):
        executor = self.kubernetes_executor
        executor.kube_config.delete_worker_pods = False
        executor.kube_config.delete_worker_pods_on_failure = False
        executor.start()
        key = ("dag_id", "task_id", "run_id", "try_number3")
        executor._change_state(key, State.FAILED, "pod_id", "default")
        assert executor.event_buffer[key][0] == State.FAILED
        mock_delete_pod.assert_not_called()

    @mock.patch("airflow.executors.kubernetes_executor.KubernetesJobWatcher")
    @mock.patch("airflow.executors.kubernetes_executor.get_kube_client")
    @mock.patch("airflow.executors.kubernetes_executor.AirflowKubernetesScheduler.delete_pod")
    def test_change_state_skip_pod_deletion(
        self, mock_delete_pod, mock_get_kube_client, mock_kubernetes_job_watcher
    ):
        executor = self.kubernetes_executor
        executor.kube_config.delete_worker_pods = False
        executor.kube_config.delete_worker_pods_on_failure = False

        executor.start()
        key = ("dag_id", "task_id", "run_id", "try_number2")
        executor._change_state(key, State.SUCCESS, "pod_id", "default")
        assert executor.event_buffer[key][0] == State.SUCCESS
        mock_delete_pod.assert_not_called()

    @mock.patch("airflow.executors.kubernetes_executor.KubernetesJobWatcher")
    @mock.patch("airflow.executors.kubernetes_executor.get_kube_client")
    @mock.patch("airflow.executors.kubernetes_executor.AirflowKubernetesScheduler.delete_pod")
    def test_change_state_failed_pod_deletion(
        self, mock_delete_pod, mock_get_kube_client, mock_kubernetes_job_watcher
    ):
        executor = self.kubernetes_executor
        executor.kube_config.delete_worker_pods_on_failure = True

        executor.start()
        key = ("dag_id", "task_id", "run_id", "try_number2")
        executor._change_state(key, State.FAILED, "pod_id", "test-namespace")
        assert executor.event_buffer[key][0] == State.FAILED
        mock_delete_pod.assert_called_once_with("pod_id", "test-namespace")

    @mock.patch("airflow.executors.kubernetes_executor.KubernetesExecutor.adopt_launched_task")
    @mock.patch("airflow.executors.kubernetes_executor.KubernetesExecutor._adopt_completed_pods")
    def test_try_adopt_task_instances(self, mock_adopt_completed_pods, mock_adopt_launched_task):
        executor = self.kubernetes_executor
        executor.scheduler_job_id = "10"
        ti_key = annotations_to_key(
            {
                "dag_id": "dag",
                "run_id": "run_id",
                "task_id": "task",
                "try_number": "1",
            }
        )
        mock_ti = mock.MagicMock(queued_by_job_id="1", external_executor_id="1", key=ti_key)
        pod = k8s.V1Pod(metadata=k8s.V1ObjectMeta(name="foo"))
        mock_kube_client = mock.MagicMock()
        mock_kube_client.list_namespaced_pod.return_value.items = [pod]
        executor.kube_client = mock_kube_client

        # First adoption
        reset_tis = executor.try_adopt_task_instances([mock_ti])
        mock_kube_client.list_namespaced_pod.assert_called_once_with(
            namespace="default", label_selector="airflow-worker=1"
        )
        mock_adopt_launched_task.assert_called_once_with(mock_kube_client, pod, {ti_key: mock_ti})
        mock_adopt_completed_pods.assert_called_once()
        assert reset_tis == [mock_ti]  # assume failure adopting when checking return

        # Second adoption (queued_by_job_id and external_executor_id no longer match)
        mock_kube_client.reset_mock()
        mock_adopt_launched_task.reset_mock()
        mock_adopt_completed_pods.reset_mock()

        mock_ti.queued_by_job_id = "10"  # scheduler_job would have updated this after the first adoption
        executor.scheduler_job_id = "20"
        # assume success adopting when checking return, `adopt_launched_task` pops `ti_key` from `pod_ids`
        mock_adopt_launched_task.side_effect = lambda client, pod, pod_ids: pod_ids.pop(ti_key)

        reset_tis = executor.try_adopt_task_instances([mock_ti])
        mock_kube_client.list_namespaced_pod.assert_called_once_with(
            namespace="default", label_selector="airflow-worker=10"
        )
        mock_adopt_launched_task.assert_called_once()  # Won't check args this time around as they get mutated
        mock_adopt_completed_pods.assert_called_once()
        assert reset_tis == []  # This time our return is empty - no TIs to reset

    @mock.patch("airflow.executors.kubernetes_executor.KubernetesExecutor._adopt_completed_pods")
    def test_try_adopt_task_instances_multiple_scheduler_ids(self, mock_adopt_completed_pods):
        """We try to find pods only once per scheduler id"""
        executor = self.kubernetes_executor
        mock_kube_client = mock.MagicMock()
        executor.kube_client = mock_kube_client

        mock_tis = [
            mock.MagicMock(queued_by_job_id="10", external_executor_id="1", dag_id="dag", task_id="task"),
            mock.MagicMock(queued_by_job_id="40", external_executor_id="1", dag_id="dag", task_id="task2"),
            mock.MagicMock(queued_by_job_id="40", external_executor_id="1", dag_id="dag", task_id="task3"),
        ]

        executor.try_adopt_task_instances(mock_tis)
        assert mock_kube_client.list_namespaced_pod.call_count == 2
        mock_kube_client.list_namespaced_pod.assert_has_calls(
            [
                mock.call(namespace="default", label_selector="airflow-worker=10"),
                mock.call(namespace="default", label_selector="airflow-worker=40"),
            ],
            any_order=True,
        )

    @mock.patch("airflow.executors.kubernetes_executor.KubernetesExecutor.adopt_launched_task")
    @mock.patch("airflow.executors.kubernetes_executor.KubernetesExecutor._adopt_completed_pods")
    def test_try_adopt_task_instances_no_matching_pods(
        self, mock_adopt_completed_pods, mock_adopt_launched_task
    ):
        executor = self.kubernetes_executor
        mock_ti = mock.MagicMock(queued_by_job_id="1", external_executor_id="1", dag_id="dag", task_id="task")
        mock_kube_client = mock.MagicMock()
        mock_kube_client.list_namespaced_pod.return_value.items = []
        executor.kube_client = mock_kube_client

        tis_to_flush = executor.try_adopt_task_instances([mock_ti])
        assert tis_to_flush == [mock_ti]
        mock_adopt_launched_task.assert_not_called()
        mock_adopt_completed_pods.assert_called_once()

    @mock.patch("airflow.executors.kubernetes_executor.get_kube_client")
    def test_adopt_launched_task(self, mock_kube_client):
        executor = self.kubernetes_executor
        executor.scheduler_job_id = "modified"
        annotations = {
            "dag_id": "dag",
            "run_id": "run_id",
            "task_id": "task",
            "try_number": "1",
        }
        ti_key = annotations_to_key(annotations)
        pod = k8s.V1Pod(
            metadata=k8s.V1ObjectMeta(name="foo", labels={"airflow-worker": "bar"}, annotations=annotations)
        )
        pod_ids = {ti_key: {}}

        executor.adopt_launched_task(mock_kube_client, pod=pod, pod_ids=pod_ids)
        assert mock_kube_client.patch_namespaced_pod.call_args[1] == {
            "body": {
                "metadata": {
                    "labels": {"airflow-worker": "modified"},
                    "annotations": annotations,
                    "name": "foo",
                }
            },
            "name": "foo",
            "namespace": None,
        }
        assert pod_ids == {}
        assert executor.running == {ti_key}

    @mock.patch("airflow.executors.kubernetes_executor.get_kube_client")
    def test_not_adopt_unassigned_task(self, mock_kube_client):
        """
        We should not adopt any tasks that were not assigned by the scheduler.
        This ensures that there is no contention over pod management.
        """

        executor = self.kubernetes_executor
        executor.scheduler_job_id = "modified"
        pod_ids = {"foobar": {}}
        pod = k8s.V1Pod(
            metadata=k8s.V1ObjectMeta(
                name="foo",
                labels={"airflow-worker": "bar"},
                annotations={
                    "dag_id": "dag",
                    "run_id": "run_id",
                    "task_id": "task",
                    "try_number": "1",
                },
            )
        )
        executor.adopt_launched_task(mock_kube_client, pod=pod, pod_ids=pod_ids)
        assert not mock_kube_client.patch_namespaced_pod.called
        assert pod_ids == {"foobar": {}}

    @mock.patch("airflow.executors.kubernetes_executor.KubernetesJobWatcher")
    @mock.patch("airflow.executors.kubernetes_executor.get_kube_client")
    @mock.patch("airflow.executors.kubernetes_executor.AirflowKubernetesScheduler")
    def test_pending_pod_timeout(self, mock_kubescheduler, mock_get_kube_client, mock_kubernetes_job_watcher):
        mock_delete_pod = mock_kubescheduler.return_value.delete_pod
        mock_kube_client = mock_get_kube_client.return_value
        now = timezone.utcnow()
        pending_pods = [
            k8s.V1Pod(
                metadata=k8s.V1ObjectMeta(
                    name="foo60",
                    labels={"airflow-worker": "123"},
                    creation_timestamp=now - timedelta(seconds=60),
                    namespace="mynamespace",
                )
            ),
            k8s.V1Pod(
                metadata=k8s.V1ObjectMeta(
                    name="foo90",
                    labels={"airflow-worker": "123"},
                    creation_timestamp=now - timedelta(seconds=90),
                    namespace="mynamespace",
                )
            ),
        ]
        mock_kube_client.list_namespaced_pod.return_value.items = pending_pods

        config = {
            ("kubernetes", "namespace"): "mynamespace",
            ("kubernetes", "worker_pods_pending_timeout"): "75",
            ("kubernetes", "worker_pods_pending_timeout_batch_size"): "5",
            ("kubernetes", "kube_client_request_args"): '{"sentinel": "foo"}',
        }
        with conf_vars(config):
            executor = KubernetesExecutor()
            executor.job_id = 123
            executor.start()
            assert 2 == len(executor.event_scheduler.queue)
            executor._check_worker_pods_pending_timeout()

        mock_kube_client.list_namespaced_pod.assert_called_once_with(
            "mynamespace",
            field_selector="status.phase=Pending",
            label_selector="airflow-worker=123",
            limit=5,
            sentinel="foo",
        )
        mock_delete_pod.assert_called_once_with("foo90", "mynamespace")

    @mock.patch("airflow.executors.kubernetes_executor.KubernetesJobWatcher")
    @mock.patch("airflow.executors.kubernetes_executor.get_kube_client")
    @mock.patch("airflow.executors.kubernetes_executor.AirflowKubernetesScheduler")
    def test_pending_pod_timeout_multi_namespace_mode(
        self, mock_kubescheduler, mock_get_kube_client, mock_kubernetes_job_watcher
    ):
        mock_delete_pod = mock_kubescheduler.return_value.delete_pod
        mock_kube_client = mock_get_kube_client.return_value
        now = timezone.utcnow()
        pending_pods = [
            k8s.V1Pod(
                metadata=k8s.V1ObjectMeta(
                    name="foo90",
                    labels={"airflow-worker": "123"},
                    creation_timestamp=now - timedelta(seconds=500),
                    namespace="anothernamespace",
                )
            ),
        ]
        mock_kube_client.list_pod_for_all_namespaces.return_value.items = pending_pods

        config = {
            ("kubernetes", "namespace"): "mynamespace",
            ("kubernetes", "multi_namespace_mode"): "true",
            ("kubernetes", "kube_client_request_args"): '{"sentinel": "foo"}',
        }
        with conf_vars(config):
            executor = KubernetesExecutor()
            executor.job_id = 123
            executor.start()
            executor._check_worker_pods_pending_timeout()

        mock_kube_client.list_pod_for_all_namespaces.assert_called_once_with(
            field_selector="status.phase=Pending",
            label_selector="airflow-worker=123",
            limit=100,
            sentinel="foo",
        )
        mock_delete_pod.assert_called_once_with("foo90", "anothernamespace")

    def test_clear_not_launched_queued_tasks_not_launched(self, dag_maker, create_dummy_dag, session):
        """If a pod isn't found for a TI, reset the state to scheduled"""
        mock_kube_client = mock.MagicMock()
        mock_kube_client.list_namespaced_pod.return_value = k8s.V1PodList(items=[])

        create_dummy_dag(dag_id="test_clear", task_id="task1", with_dagrun_type=None)
        dag_run = dag_maker.create_dagrun()

        ti = dag_run.task_instances[0]
        ti.state = State.QUEUED
        ti.queued_by_job_id = 1
        session.flush()

        executor = self.kubernetes_executor
        executor.job_id = 1
        executor.kube_client = mock_kube_client
        executor.clear_not_launched_queued_tasks(session=session)

        ti.refresh_from_db()
        assert ti.state == State.SCHEDULED
        assert mock_kube_client.list_namespaced_pod.call_count == 2
        mock_kube_client.list_namespaced_pod.assert_any_call(
            "default", label_selector="dag_id=test_clear,task_id=task1,airflow-worker=1,run_id=test"
        )
        # also check that we fall back to execution_date if we didn't find the pod with run_id
        execution_date_label = pod_generator.datetime_to_label_safe_datestring(ti.execution_date)
        mock_kube_client.list_namespaced_pod.assert_called_with(
            "default",
            label_selector=(
                f"dag_id=test_clear,task_id=task1,airflow-worker=1,execution_date={execution_date_label}"
            ),
        )

    @pytest.mark.parametrize(
        "task_queue, kubernetes_queue",
        [
            pytest.param("default", None),
            pytest.param("kubernetes", None),
            pytest.param("kubernetes", "kubernetes"),
        ],
    )
    def test_clear_not_launched_queued_tasks_launched(
        self, dag_maker, create_dummy_dag, session, task_queue, kubernetes_queue
    ):
        """Leave the state alone if a pod already exists"""
        mock_kube_client = mock.MagicMock()
        mock_kube_client.list_namespaced_pod.return_value = k8s.V1PodList(items=["something"])

        create_dummy_dag(dag_id="test_clear", task_id="task1", with_dagrun_type=None)
        dag_run = dag_maker.create_dagrun()

        ti = dag_run.task_instances[0]
        ti.state = State.QUEUED
        ti.queued_by_job_id = 1
        ti.queue = task_queue
        session.flush()

        executor = self.kubernetes_executor
        executor.job_id = 1
        executor.kubernetes_queue = kubernetes_queue
        executor.kube_client = mock_kube_client
        executor.clear_not_launched_queued_tasks(session=session)

        ti.refresh_from_db()
        assert ti.state == State.QUEUED
        mock_kube_client.list_namespaced_pod.assert_called_once_with(
            "default", label_selector="dag_id=test_clear,task_id=task1,airflow-worker=1,run_id=test"
        )

    def test_clear_not_launched_queued_tasks_mapped_task(self, dag_maker, session):
        """One mapped task has a launched pod - other does not."""

        def list_namespaced_pod(*args, **kwargs):
            if "map_index=0" in kwargs["label_selector"]:
                return k8s.V1PodList(items=["something"])
            else:
                return k8s.V1PodList(items=[])

        mock_kube_client = mock.MagicMock()
        mock_kube_client.list_namespaced_pod.side_effect = list_namespaced_pod

        with dag_maker(dag_id="test_clear"):
            op = BashOperator.partial(task_id="bash").expand(bash_command=["echo 0", "echo 1"])

        dag_run = dag_maker.create_dagrun()
        ti0 = dag_run.get_task_instance(op.task_id, session, map_index=0)
        ti0.state = State.QUEUED
        ti0.queued_by_job_id = 1

        ti1 = dag_run.get_task_instance(op.task_id, session, map_index=1)
        ti1.state = State.QUEUED
        ti1.queued_by_job_id = 1

        session.flush()

        executor = self.kubernetes_executor
        executor.job_id = 1
        executor.kube_client = mock_kube_client
        executor.clear_not_launched_queued_tasks(session=session)

        ti0.refresh_from_db()
        ti1.refresh_from_db()
        assert ti0.state == State.QUEUED
        assert ti1.state == State.SCHEDULED

        assert mock_kube_client.list_namespaced_pod.call_count == 3
        execution_date_label = pod_generator.datetime_to_label_safe_datestring(dag_run.execution_date)
        mock_kube_client.list_namespaced_pod.assert_has_calls(
            [
                mock.call(
                    "default",
                    label_selector="dag_id=test_clear,task_id=bash,airflow-worker=1,map_index=0,run_id=test",
                ),
                mock.call(
                    "default",
                    label_selector="dag_id=test_clear,task_id=bash,airflow-worker=1,map_index=1,run_id=test",
                ),
                mock.call(
                    "default",
                    label_selector=f"dag_id=test_clear,task_id=bash,airflow-worker=1,map_index=1,"
                    f"execution_date={execution_date_label}",
                ),
            ],
            any_order=True,
        )

    def test_clear_not_launched_queued_tasks_not_launched_other_queue(
        self, dag_maker, create_dummy_dag, session
    ):
        """Queued TI has no pod, but it is not queued for the k8s executor"""
        mock_kube_client = mock.MagicMock()
        mock_kube_client.list_namespaced_pod.return_value = k8s.V1PodList(items=[])

        create_dummy_dag(dag_id="test_clear", task_id="task1", with_dagrun_type=None)
        dag_run = dag_maker.create_dagrun()

        ti = dag_run.task_instances[0]
        ti.state = State.QUEUED
        ti.queued_by_job_id = 1
        session.flush()

        executor = self.kubernetes_executor
<<<<<<< HEAD
        executor.job_id = 1
        executor.kubernetes_queue = 'kubernetes'
=======
        executor.kubernetes_queue = "kubernetes"
>>>>>>> 1af25809
        executor.kube_client = mock_kube_client
        executor.clear_not_launched_queued_tasks(session=session)

        ti.refresh_from_db()
        assert ti.state == State.QUEUED
        assert mock_kube_client.list_namespaced_pod.call_count == 0

    def test_clear_not_launched_queued_tasks_clear_only_by_job_id(self, dag_maker, create_dummy_dag, session):
        """clear only not launched queued  tasks which are queued by the same executor job"""
        mock_kube_client = mock.MagicMock()
        mock_kube_client.list_namespaced_pod.return_value = k8s.V1PodList(items=[])

        create_dummy_dag(dag_id="test_clear_0", task_id="task0", with_dagrun_type=None)
        dag_run = dag_maker.create_dagrun()

        ti0 = dag_run.task_instances[0]
        ti0.state = State.QUEUED
        ti0.queued_by_job_id = 1
        session.flush()

        create_dummy_dag(dag_id="test_clear_1", task_id="task1", with_dagrun_type=None)
        dag_run = dag_maker.create_dagrun()

        ti1 = dag_run.task_instances[0]
        ti1.state = State.QUEUED
        ti1.queued_by_job_id = 2
        session.flush()

        executor = self.kubernetes_executor
        executor.job_id = 1
        executor.kube_client = mock_kube_client
        executor.clear_not_launched_queued_tasks(session=session)

        ti0.refresh_from_db()
        ti1.refresh_from_db()
        assert ti0.state == State.SCHEDULED
        assert ti1.state == State.QUEUED


class TestKubernetesJobWatcher:
    def setup_method(self):
        self.watcher = KubernetesJobWatcher(
            namespace="airflow",
            multi_namespace_mode=False,
            watcher_queue=mock.MagicMock(),
            resource_version="0",
            scheduler_job_id="123",
            kube_config=mock.MagicMock(),
        )
        self.kube_client = mock.MagicMock()
        self.core_annotations = {
            "dag_id": "dag",
            "task_id": "task",
            "run_id": "run_id",
            "try_number": "1",
            "execution_date": None,
        }
        self.pod = k8s.V1Pod(
            metadata=k8s.V1ObjectMeta(
                name="foo",
                annotations={"airflow-worker": "bar", **self.core_annotations},
                namespace="airflow",
                resource_version="456",
            ),
            status=k8s.V1PodStatus(phase="Pending"),
        )
        self.events = []

    def _run(self):
        with mock.patch("airflow.executors.kubernetes_executor.watch") as mock_watch:
            mock_watch.Watch.return_value.stream.return_value = self.events
            latest_resource_version = self.watcher._run(
                self.kube_client,
                self.watcher.resource_version,
                self.watcher.scheduler_job_id,
                self.watcher.kube_config,
            )
            assert self.pod.metadata.resource_version == latest_resource_version

    def assert_watcher_queue_called_once_with_state(self, state):
        self.watcher.watcher_queue.put.assert_called_once_with(
            (
                self.pod.metadata.name,
                self.watcher.namespace,
                state,
                self.core_annotations,
                self.pod.metadata.resource_version,
            )
        )

    def test_process_status_pending(self):
        self.events.append({"type": "MODIFIED", "object": self.pod})

        self._run()
        self.watcher.watcher_queue.put.assert_not_called()

    def test_process_status_pending_deleted(self):
        self.events.append({"type": "DELETED", "object": self.pod})

        self._run()
        self.assert_watcher_queue_called_once_with_state(State.FAILED)

    def test_process_status_failed(self):
        self.pod.status.phase = "Failed"
        self.events.append({"type": "MODIFIED", "object": self.pod})

        self._run()
        self.assert_watcher_queue_called_once_with_state(State.FAILED)

    def test_process_status_succeeded(self):
        self.pod.status.phase = "Succeeded"
        self.events.append({"type": "MODIFIED", "object": self.pod})

        self._run()
        self.assert_watcher_queue_called_once_with_state(None)

    def test_process_status_running_deleted(self):
        self.pod.status.phase = "Running"
        self.events.append({"type": "DELETED", "object": self.pod})

        self._run()
        self.assert_watcher_queue_called_once_with_state(State.FAILED)

    def test_process_status_running(self):
        self.pod.status.phase = "Running"
        self.events.append({"type": "MODIFIED", "object": self.pod})

        self._run()
        self.watcher.watcher_queue.put.assert_not_called()

    def test_process_status_catchall(self):
        self.pod.status.phase = "Unknown"
        self.events.append({"type": "MODIFIED", "object": self.pod})

        self._run()
        self.watcher.watcher_queue.put.assert_not_called()

    @mock.patch.object(KubernetesJobWatcher, "process_error")
    def test_process_error_event_for_410(self, mock_process_error):
        message = "too old resource version: 27272 (43334)"
        self.pod.status.phase = "Pending"
        self.pod.metadata.resource_version = "0"
        mock_process_error.return_value = "0"
        raw_object = {"code": 410, "message": message}
        self.events.append({"type": "ERROR", "object": self.pod, "raw_object": raw_object})
        self._run()
        mock_process_error.assert_called_once_with(self.events[0])

    def test_process_error_event_for_raise_if_not_410(self):
        message = "Failure message"
        self.pod.status.phase = "Pending"
        raw_object = {"code": 422, "message": message, "reason": "Test"}
        self.events.append({"type": "ERROR", "object": self.pod, "raw_object": raw_object})
        error_message = (
            rf"Kubernetes failure for {raw_object['reason']} "
            rf"with code {raw_object['code']} and message: {raw_object['message']}"
        )
        with pytest.raises(AirflowException, match=error_message):
            self._run()

    def test_recover_from_resource_too_old(self):
        # too old resource
        mock_underscore_run = mock.MagicMock()

        def effect():
            yield "500"
            while True:
                yield Exception("sentinel")

        mock_underscore_run.side_effect = effect()

        self.watcher._run = mock_underscore_run

        with mock.patch("airflow.executors.kubernetes_executor.get_kube_client"):
            try:
                # self.watcher._run() is mocked and return "500" as last resource_version
                self.watcher.run()
            except Exception as e:
                assert e.args == ("sentinel",)

            # both  resource_version should be 0 after _run raises and exception
            assert self.watcher.resource_version == "0"
            assert ResourceVersion().resource_version == "0"

            # check that in the next run, _run is invoked with resource_version = 0
            mock_underscore_run.reset_mock()
            try:
                self.watcher.run()
            except Exception as e:
                assert e.args == ("sentinel",)

            mock_underscore_run.assert_called_once_with(mock.ANY, "0", mock.ANY, mock.ANY)<|MERGE_RESOLUTION|>--- conflicted
+++ resolved
@@ -889,12 +889,9 @@
         session.flush()
 
         executor = self.kubernetes_executor
-<<<<<<< HEAD
         executor.job_id = 1
         executor.kubernetes_queue = 'kubernetes'
-=======
-        executor.kubernetes_queue = "kubernetes"
->>>>>>> 1af25809
+
         executor.kube_client = mock_kube_client
         executor.clear_not_launched_queued_tasks(session=session)
 
