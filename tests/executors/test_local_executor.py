#
# Licensed to the Apache Software Foundation (ASF) under one
# or more contributor license agreements.  See the NOTICE file
# distributed with this work for additional information
# regarding copyright ownership.  The ASF licenses this file
# to you under the Apache License, Version 2.0 (the
# "License"); you may not use this file except in compliance
# with the License.  You may obtain a copy of the License at
#
#   http://www.apache.org/licenses/LICENSE-2.0
#
# Unless required by applicable law or agreed to in writing,
# software distributed under the License is distributed on an
# "AS IS" BASIS, WITHOUT WARRANTIES OR CONDITIONS OF ANY
# KIND, either express or implied.  See the License for the
# specific language governing permissions and limitations
# under the License.
<<<<<<< HEAD

import subprocess
import unittest
from tests.compat import mock
=======
import datetime
import subprocess
import unittest
from unittest import mock
>>>>>>> d25854dd

from airflow import settings
from airflow.exceptions import AirflowException
from airflow.executors.local_executor import LocalExecutor
from airflow.utils.state import State


class TestLocalExecutor(unittest.TestCase):

    TEST_SUCCESS_COMMANDS = 5

    @mock.patch('airflow.executors.local_executor.subprocess.check_call')
<<<<<<< HEAD
    def execution_parallelism(self, mock_check_call, parallelism=0):
        success_command = ['airflow', 'run', 'true', 'some_parameter']
        fail_command = ['airflow', 'run', 'false']

        def fake_execute_command(command, close_fds=True):  # pylint: disable=unused-argument
=======
    def execution_parallelism_subprocess(self, mock_check_call, parallelism=0):
        success_command = ['airflow', 'tasks', 'run', 'true', 'some_parameter', '2020-10-07']
        fail_command = ['airflow', 'tasks', 'run', 'false', 'task_id', '2020-10-07']

        def fake_execute_command(command, close_fds=True):
>>>>>>> d25854dd
            if command != success_command:
                raise subprocess.CalledProcessError(returncode=1, cmd=command)
            else:
                return 0

        mock_check_call.side_effect = fake_execute_command
<<<<<<< HEAD
=======

        self._test_execute(parallelism, success_command, fail_command)

    @mock.patch('airflow.cli.commands.task_command.task_run')
    def execution_parallelism_fork(self, mock_run, parallelism=0):
        success_command = ['airflow', 'tasks', 'run', 'success', 'some_parameter', '2020-10-07']
        fail_command = ['airflow', 'tasks', 'run', 'failure', 'some_parameter', '2020-10-07']

        def fake_task_run(args):
            if args.dag_id != 'success':
                raise AirflowException('Simulate failed task')

        mock_run.side_effect = fake_task_run

        self._test_execute(parallelism, success_command, fail_command)

    def _test_execute(self, parallelism, success_command, fail_command):

>>>>>>> d25854dd
        executor = LocalExecutor(parallelism=parallelism)
        executor.start()

        success_key = 'success {}'
<<<<<<< HEAD
        self.assertTrue(executor.result_queue.empty())
=======
        assert executor.result_queue.empty()
>>>>>>> d25854dd

        execution_date = datetime.datetime.now()
        for i in range(self.TEST_SUCCESS_COMMANDS):
<<<<<<< HEAD
            key, command = success_key.format(i), success_command
            executor.running[key] = True
            executor.execute_async(key=key, command=command)

        executor.running['fail'] = True
        executor.execute_async(key='fail', command=fail_command)

        executor.end()
        # By that time Queues are already shutdown so we cannot check if they are empty
        self.assertEqual(len(executor.running), 0)

        for i in range(self.TEST_SUCCESS_COMMANDS):
            key = success_key.format(i)
            self.assertEqual(executor.event_buffer[key], State.SUCCESS)
        self.assertEqual(executor.event_buffer['fail'], State.FAILED)

        expected = self.TEST_SUCCESS_COMMANDS + 1 if parallelism == 0 else parallelism
        self.assertEqual(executor.workers_used, expected)

    def test_execution_unlimited_parallelism(self):
        self.execution_parallelism(parallelism=0)  # pylint: disable=no-value-for-parameter

    def test_execution_limited_parallelism(self):
        test_parallelism = 2
        self.execution_parallelism(parallelism=test_parallelism)  # pylint: disable=no-value-for-parameter

    @mock.patch('airflow.executors.local_executor.LocalExecutor.sync')
    @mock.patch('airflow.executors.base_executor.BaseExecutor.trigger_tasks')
    @mock.patch('airflow.settings.Stats.gauge')
    def test_gauge_executor_metrics(self, mock_stats_gauge, mock_trigger_tasks, mock_sync):
        executor = LocalExecutor()
        executor.heartbeat()
        calls = [mock.call('executor.open_slots', mock.ANY),
                 mock.call('executor.queued_tasks', mock.ANY),
                 mock.call('executor.running_tasks', mock.ANY)]
        mock_stats_gauge.assert_has_calls(calls)


if __name__ == '__main__':
    unittest.main()
=======
            key_id, command = success_key.format(i), success_command
            key = key_id, 'fake_ti', execution_date, 0
            executor.running.add(key)
            executor.execute_async(key=key, command=command)

        fail_key = 'fail', 'fake_ti', execution_date, 0
        executor.running.add(fail_key)
        executor.execute_async(key=fail_key, command=fail_command)

        executor.end()
        # By that time Queues are already shutdown so we cannot check if they are empty
        assert len(executor.running) == 0

        for i in range(self.TEST_SUCCESS_COMMANDS):
            key_id = success_key.format(i)
            key = key_id, 'fake_ti', execution_date, 0
            assert executor.event_buffer[key][0] == State.SUCCESS
        assert executor.event_buffer[fail_key][0] == State.FAILED

        expected = self.TEST_SUCCESS_COMMANDS + 1 if parallelism == 0 else parallelism
        assert executor.workers_used == expected

    def test_execution_subprocess_unlimited_parallelism(self):
        with mock.patch.object(
            settings, 'EXECUTE_TASKS_NEW_PYTHON_INTERPRETER', new_callable=mock.PropertyMock
        ) as option:
            option.return_value = True
            self.execution_parallelism_subprocess(parallelism=0)

    def test_execution_subprocess_limited_parallelism(self):
        with mock.patch.object(
            settings, 'EXECUTE_TASKS_NEW_PYTHON_INTERPRETER', new_callable=mock.PropertyMock
        ) as option:
            option.return_value = True
            self.execution_parallelism_subprocess(parallelism=2)

    @mock.patch.object(settings, 'EXECUTE_TASKS_NEW_PYTHON_INTERPRETER', False)
    def test_execution_unlimited_parallelism_fork(self):
        self.execution_parallelism_fork(parallelism=0)

    @mock.patch.object(settings, 'EXECUTE_TASKS_NEW_PYTHON_INTERPRETER', False)
    def test_execution_limited_parallelism_fork(self):
        self.execution_parallelism_fork(parallelism=2)

    @mock.patch('airflow.executors.local_executor.LocalExecutor.sync')
    @mock.patch('airflow.executors.base_executor.BaseExecutor.trigger_tasks')
    @mock.patch('airflow.executors.base_executor.Stats.gauge')
    def test_gauge_executor_metrics(self, mock_stats_gauge, mock_trigger_tasks, mock_sync):
        executor = LocalExecutor()
        executor.heartbeat()
        calls = [
            mock.call('executor.open_slots', mock.ANY),
            mock.call('executor.queued_tasks', mock.ANY),
            mock.call('executor.running_tasks', mock.ANY),
        ]
        mock_stats_gauge.assert_has_calls(calls)
>>>>>>> d25854dd
<|MERGE_RESOLUTION|>--- conflicted
+++ resolved
@@ -15,17 +15,10 @@
 # KIND, either express or implied.  See the License for the
 # specific language governing permissions and limitations
 # under the License.
-<<<<<<< HEAD
-
-import subprocess
-import unittest
-from tests.compat import mock
-=======
 import datetime
 import subprocess
 import unittest
 from unittest import mock
->>>>>>> d25854dd
 
 from airflow import settings
 from airflow.exceptions import AirflowException
@@ -38,27 +31,17 @@
     TEST_SUCCESS_COMMANDS = 5
 
     @mock.patch('airflow.executors.local_executor.subprocess.check_call')
-<<<<<<< HEAD
-    def execution_parallelism(self, mock_check_call, parallelism=0):
-        success_command = ['airflow', 'run', 'true', 'some_parameter']
-        fail_command = ['airflow', 'run', 'false']
-
-        def fake_execute_command(command, close_fds=True):  # pylint: disable=unused-argument
-=======
     def execution_parallelism_subprocess(self, mock_check_call, parallelism=0):
         success_command = ['airflow', 'tasks', 'run', 'true', 'some_parameter', '2020-10-07']
         fail_command = ['airflow', 'tasks', 'run', 'false', 'task_id', '2020-10-07']
 
         def fake_execute_command(command, close_fds=True):
->>>>>>> d25854dd
             if command != success_command:
                 raise subprocess.CalledProcessError(returncode=1, cmd=command)
             else:
                 return 0
 
         mock_check_call.side_effect = fake_execute_command
-<<<<<<< HEAD
-=======
 
         self._test_execute(parallelism, success_command, fail_command)
 
@@ -77,61 +60,14 @@
 
     def _test_execute(self, parallelism, success_command, fail_command):
 
->>>>>>> d25854dd
         executor = LocalExecutor(parallelism=parallelism)
         executor.start()
 
         success_key = 'success {}'
-<<<<<<< HEAD
-        self.assertTrue(executor.result_queue.empty())
-=======
         assert executor.result_queue.empty()
->>>>>>> d25854dd
 
         execution_date = datetime.datetime.now()
         for i in range(self.TEST_SUCCESS_COMMANDS):
-<<<<<<< HEAD
-            key, command = success_key.format(i), success_command
-            executor.running[key] = True
-            executor.execute_async(key=key, command=command)
-
-        executor.running['fail'] = True
-        executor.execute_async(key='fail', command=fail_command)
-
-        executor.end()
-        # By that time Queues are already shutdown so we cannot check if they are empty
-        self.assertEqual(len(executor.running), 0)
-
-        for i in range(self.TEST_SUCCESS_COMMANDS):
-            key = success_key.format(i)
-            self.assertEqual(executor.event_buffer[key], State.SUCCESS)
-        self.assertEqual(executor.event_buffer['fail'], State.FAILED)
-
-        expected = self.TEST_SUCCESS_COMMANDS + 1 if parallelism == 0 else parallelism
-        self.assertEqual(executor.workers_used, expected)
-
-    def test_execution_unlimited_parallelism(self):
-        self.execution_parallelism(parallelism=0)  # pylint: disable=no-value-for-parameter
-
-    def test_execution_limited_parallelism(self):
-        test_parallelism = 2
-        self.execution_parallelism(parallelism=test_parallelism)  # pylint: disable=no-value-for-parameter
-
-    @mock.patch('airflow.executors.local_executor.LocalExecutor.sync')
-    @mock.patch('airflow.executors.base_executor.BaseExecutor.trigger_tasks')
-    @mock.patch('airflow.settings.Stats.gauge')
-    def test_gauge_executor_metrics(self, mock_stats_gauge, mock_trigger_tasks, mock_sync):
-        executor = LocalExecutor()
-        executor.heartbeat()
-        calls = [mock.call('executor.open_slots', mock.ANY),
-                 mock.call('executor.queued_tasks', mock.ANY),
-                 mock.call('executor.running_tasks', mock.ANY)]
-        mock_stats_gauge.assert_has_calls(calls)
-
-
-if __name__ == '__main__':
-    unittest.main()
-=======
             key_id, command = success_key.format(i), success_command
             key = key_id, 'fake_ti', execution_date, 0
             executor.running.add(key)
@@ -187,5 +123,4 @@
             mock.call('executor.queued_tasks', mock.ANY),
             mock.call('executor.running_tasks', mock.ANY),
         ]
-        mock_stats_gauge.assert_has_calls(calls)
->>>>>>> d25854dd
+        mock_stats_gauge.assert_has_calls(calls)