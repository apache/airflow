--- conflicted
+++ resolved
@@ -48,10 +48,6 @@
     # If the deprecation is postponed, the item should be added to this tuple,
     # and a corresponding Issue should be created on GitHub.
     "tests/system/providers/amazon/aws/example_ecs_fargate.py",
-<<<<<<< HEAD
-=======
-    "tests/system/providers/amazon/aws/example_emr.py",
->>>>>>> 61710518
     "tests/system/providers/amazon/aws/example_emr_notebook_execution.py",
     "tests/system/providers/google/cloud/bigquery/example_bigquery_operations.py",
     "tests/system/providers/google/cloud/bigquery/example_bigquery_sensors.py",
