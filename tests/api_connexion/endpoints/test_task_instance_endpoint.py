--- conflicted
+++ resolved
@@ -1581,7 +1581,6 @@
             json=payload,
         )
         assert response.status_code == 400
-<<<<<<< HEAD
         assert response.json['detail'] == expected
 
 
@@ -1804,7 +1803,4 @@
             json=payload,
         )
         assert response.status_code == 400
-        assert response.json['detail'] == expected
-=======
-        assert response.json["detail"] == expected
->>>>>>> 8f99c793
+        assert response.json['detail'] == expected