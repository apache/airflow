# Licensed to the Apache Software Foundation (ASF) under one
# or more contributor license agreements.  See the NOTICE file
# distributed with this work for additional information
# regarding copyright ownership.  The ASF licenses this file
# to you under the Apache License, Version 2.0 (the
# "License"); you may not use this file except in compliance
# with the License.  You may obtain a copy of the License at
#
#   http://www.apache.org/licenses/LICENSE-2.0
#
# Unless required by applicable law or agreed to in writing,
# software distributed under the License is distributed on an
# "AS IS" BASIS, WITHOUT WARRANTIES OR CONDITIONS OF ANY
# KIND, either express or implied.  See the License for the
# specific language governing permissions and limitations
# under the License.
#
---
name: Basic tests
on:  # yamllint disable-line rule:truthy
  workflow_call:
    inputs:
      runners:
        description: "The array of labels (in json form) determining runners."
        required: true
        type: string
      run-ui-tests:
        description: "Whether to run UI tests (true/false)"
        required: true
        type: string
      run-www-tests:
        description: "Whether to run WWW tests (true/false)"
        required: true
        type: string
      needs-api-codegen:
        description: "Whether to run API codegen (true/false)"
        required: true
        type: string
      basic-checks-only:
        description: "Whether to run only basic checks (true/false)"
        required: true
        type: string
      skip-pre-commits:
        description: "Whether to skip pre-commits (true/false)"
        required: true
        type: string
      default-python-version:
        description: "Which version of python should be used by default"
        required: true
        type: string
      canary-run:
        description: "Whether to run canary tests (true/false)"
        required: true
        type: string
      latest-versions-only:
        description: "Whether to run only latest version checks (true/false)"
        required: true
        type: string
      use-uv:
        description: "Whether to use uv in the image"
        required: true
        type: string
permissions:
  contents: read
jobs:
  run-breeze-tests:
    timeout-minutes: 10
    name: Breeze unit tests
    runs-on: ${{ fromJSON(inputs.runners) }}
    steps:
      - name: "Cleanup repo"
        shell: bash
        run: docker run -v "${GITHUB_WORKSPACE}:/workspace" -u 0:0 bash -c "rm -rf /workspace/*"
      - uses: actions/checkout@11bd71901bbe5b1630ceea73d27597364c9af683  # v4.2.2
        with:
          # Need to fetch all history for selective checks tests
          fetch-depth: 0
          persist-credentials: false
      - name: "Prepare and cleanup runner"
        run: ./scripts/ci/prepare_and_cleanup_runner.sh
      - name: "Install Breeze"
        uses: ./.github/actions/breeze
        with:
          use-uv: ${{ inputs.use-uv }}
      - run: uv tool run --from apache-airflow-breeze pytest -n auto --color=yes
        working-directory: ./dev/breeze/
  tests-ui:
    timeout-minutes: 15
    name: React UI tests
    runs-on: ${{ fromJSON(inputs.runners) }}
    if: inputs.run-ui-tests == 'true'
    steps:
      - name: "Cleanup repo"
        shell: bash
        run: docker run -v "${GITHUB_WORKSPACE}:/workspace" -u 0:0 bash -c "rm -rf /workspace/*"
      - name: "Checkout ${{ github.ref }} ( ${{ github.sha }} )"
        uses: actions/checkout@11bd71901bbe5b1630ceea73d27597364c9af683  # v4.2.2
        with:
          persist-credentials: false
      - name: "Prepare and cleanup runner"
        run: ./scripts/ci/prepare_and_cleanup_runner.sh
      - name: Setup pnpm
        uses: pnpm/action-setup@fe02b34f77f8bc703788d5817da081398fad5dd2  # v4.0.0
        with:
          version: 9
          run_install: false
      - name: "Setup node"
        uses: actions/setup-node@49933ea5288caeca8642d1e84afbd3f7d6820020  # v4.4.0
        with:
          node-version: 21
          cache: 'pnpm'
          cache-dependency-path: 'airflow-core/src/airflow/**/pnpm-lock.yaml'
      - name: "Restore eslint cache (ui)"
        uses: apache/infrastructure-actions/stash/restore@1c35b5ccf8fba5d4c3fdf25a045ca91aa0cbc468
        with:
          path: airflow-core/src/airflow/ui/node_modules/
          # yamllint disable-line rule:line-length
          key: cache-ui-node-modules-v1-${{ runner.os }}-${{ hashFiles('airflow-core/src/airflow/ui/**/pnpm-lock.yaml') }}
        id: restore-eslint-cache-ui
      - run: cd airflow-core/src/airflow/ui && pnpm install --frozen-lockfile
      - run: cd airflow-core/src/airflow/ui && pnpm test
        env:
          FORCE_COLOR: 2
      - name: "Save eslint cache (ui)"
        uses: apache/infrastructure-actions/stash/save@1c35b5ccf8fba5d4c3fdf25a045ca91aa0cbc468
        with:
          path: airflow-core/src/airflow/ui/node_modules/
          key: cache-ui-node-modules-v1-${{ runner.os }}-${{ hashFiles('airflow/ui/**/pnpm-lock.yaml') }}
          if-no-files-found: 'error'
          retention-days: '2'
        if: steps.restore-eslint-cache-ui.outputs.stash-hit != 'true'
      - name: "Restore eslint cache (simple auth manager UI)"
        uses: apache/infrastructure-actions/stash/restore@1c35b5ccf8fba5d4c3fdf25a045ca91aa0cbc468
        with:
          path: airflow-core/src/airflow/api_fastapi/auth/managers/simple/ui/node_modules/
          key: >
            cache-simple-am-ui-node-modules-v1-
            ${{ runner.os }}-${{ hashFiles('airflow/api_fastapi/auth/managers/simple/ui/**/pnpm-lock.yaml') }}
        id: restore-eslint-cache-simple-am-ui
      - run: cd airflow-core/src/airflow/api_fastapi/auth/managers/simple/ui && pnpm install --frozen-lockfile
      - run: cd airflow-core/src/airflow/api_fastapi/auth/managers/simple/ui && pnpm test
        env:
          FORCE_COLOR: 2
      - name: "Save eslint cache (ui)"
        uses: apache/infrastructure-actions/stash/save@1c35b5ccf8fba5d4c3fdf25a045ca91aa0cbc468
        with:
          path: airflow-core/src/airflow/api_fastapi/auth/managers/simple/ui/node_modules/
          key: >
            cache-simple-am-ui-node-modules-v1-
            ${{ runner.os }}-${{ hashFiles('airflow/api_fastapi/auth/managers/simple/ui/**/pnpm-lock.yaml') }}
          if-no-files-found: 'error'
          retention-days: '2'
        if: steps.restore-eslint-cache-simple-am-ui.outputs.stash-hit != 'true'

  install-pre-commit:
    timeout-minutes: 5
    name: "Install pre-commit for cache"
    runs-on: ${{ fromJSON(inputs.runners) }}
    env:
      PYTHON_MAJOR_MINOR_VERSION: "${{ inputs.default-python-version }}"
      SKIP: ${{ inputs.skip-pre-commits }}
    steps:
      - name: "Cleanup repo"
        shell: bash
        run: docker run -v "${GITHUB_WORKSPACE}:/workspace" -u 0:0 bash -c "rm -rf /workspace/*"
      - name: "Checkout ${{ github.ref }} ( ${{ github.sha }} )"
        uses: actions/checkout@11bd71901bbe5b1630ceea73d27597364c9af683  # v4.2.2
        with:
          persist-credentials: false
      - name: "Install Breeze"
        uses: ./.github/actions/breeze
        with:
          use-uv: ${{ inputs.use-uv }}
        id: breeze
      - name: "Install pre-commit"
        uses: ./.github/actions/install-pre-commit
        id: pre-commit
        with:
          python-version: ${{steps.breeze.outputs.host-python-version}}
          skip-pre-commits: ${{ inputs.skip-pre-commits }}

  # Those checks are run if no image needs to be built for checks. This is for simple changes that
  # Do not touch any of the python code or any of the important files that might require building
  # The CI Docker image and they can be run entirely using the pre-commit virtual environments on host
  static-checks-basic-checks-only:
    timeout-minutes: 30
    name: "Static checks: basic checks only"
    runs-on: ${{ fromJSON(inputs.runners) }}
    needs: install-pre-commit
    if: inputs.basic-checks-only == 'true'
    steps:
      - name: "Cleanup repo"
        shell: bash
        run: docker run -v "${GITHUB_WORKSPACE}:/workspace" -u 0:0 bash -c "rm -rf /workspace/*"
      - name: "Checkout ${{ github.ref }} ( ${{ github.sha }} )"
        uses: actions/checkout@11bd71901bbe5b1630ceea73d27597364c9af683  # v4.2.2
        with:
          persist-credentials: false
      - name: "Prepare and cleanup runner"
        run: ./scripts/ci/prepare_and_cleanup_runner.sh
      - name: "Install Breeze"
        uses: ./.github/actions/breeze
        with:
          use-uv: ${{ inputs.use-uv }}
        id: breeze
      - name: "Install pre-commit"
        uses: ./.github/actions/install-pre-commit
        id: pre-commit
        with:
          python-version: ${{ steps.breeze.outputs.host-python-version }}
          skip-pre-commits: ${{ inputs.skip-pre-commits }}
      - name: Fetch incoming commit ${{ github.sha }} with its parent
        uses: actions/checkout@11bd71901bbe5b1630ceea73d27597364c9af683  # v4.2.2
        with:
          ref: ${{ github.sha }}
          fetch-depth: 2
          persist-credentials: false
      - name: "Static checks: basic checks only"
        run: >
          breeze static-checks --show-diff-on-failure --color always --initialize-environment
          --skip-image-upgrade-check --commit-ref "${{ github.sha }}"
        env:
          VERBOSE: "false"
          SKIP_BREEZE_PRE_COMMITS: "true"
          SKIP: ${{ inputs.skip-pre-commits }}
          COLUMNS: "202"

  test-git-clone-on-windows:
    timeout-minutes: 5
    name: "Test git clone on Windows"
    runs-on: ["windows-latest"]
    steps:
      - name: "Checkout ${{ github.ref }} ( ${{ github.sha }} )"
        uses: actions/checkout@11bd71901bbe5b1630ceea73d27597364c9af683  # v4.2.2
        with:
          fetch-depth: 2
          persist-credentials: false

  upgrade-check:
    timeout-minutes: 45
    name: "Upgrade checks"
    runs-on: ${{ fromJSON(inputs.runners) }}
    needs: install-pre-commit
    env:
      PYTHON_MAJOR_MINOR_VERSION: "${{ inputs.default-python-version }}"
    if: inputs.canary-run == 'true'
    steps:
      - name: "Cleanup repo"
        shell: bash
        run: docker run -v "${GITHUB_WORKSPACE}:/workspace" -u 0:0 bash -c "rm -rf /workspace/*"
      - name: "Checkout ${{ github.ref }} ( ${{ github.sha }} )"
        uses: actions/checkout@11bd71901bbe5b1630ceea73d27597364c9af683  # v4.2.2
        with:
          persist-credentials: false
      - name: "Prepare and cleanup runner"
        run: ./scripts/ci/prepare_and_cleanup_runner.sh
      - name: "Install Breeze"
        uses: ./.github/actions/breeze
        with:
          use-uv: ${{ inputs.use-uv }}
        id: breeze
      - name: "Install pre-commit"
        uses: ./.github/actions/install-pre-commit
        id: pre-commit
        with:
          python-version: ${{steps.breeze.outputs.host-python-version}}
          skip-pre-commits: ${{ inputs.skip-pre-commits }}
      - name: "Autoupdate all pre-commits"
        run: pre-commit autoupdate
      - name: "Autoupdate Lucas-C/pre-commit-hooks to bleeding edge"
        run: pre-commit autoupdate --bleeding-edge --freeze --repo https://github.com/Lucas-C/pre-commit-hooks
      - name: "Run automated upgrade for black"
        run: >
          pre-commit run
          --all-files --show-diff-on-failure --color always --verbose
          --hook-stage manual
          update-black-version
        if: always()
      - name: "Run automated upgrade for chart dependencies"
        run: >
          pre-commit run
          --all-files --show-diff-on-failure --color always --verbose
          --hook-stage manual
          update-chart-dependencies
        if: always()
      # For UV we are not failing the upgrade installers check if it is updated because
      # it is upgraded very frequently, so we want to manually upgrade it rather than
      # get notified about it - until it stabilizes in 1.* version
      - name: "Run automated upgrade for uv (not failing - just informational)"
        run: >
          pre-commit run
          --all-files --show-diff-on-failure --color always --verbose
          --hook-stage manual update-installers-and-pre-commit || true
        if: always()
        env:
<<<<<<< HEAD
          UPGRADE_UV: "true"
          UPGRADE_PYTHON: "false"
          UPGRADE_GOLANG: "true"
=======
>>>>>>> 5b8f631c
          UPGRADE_PIP: "false"
          UPGRADE_PRE_COMMIT: "false"
          UPGRADE_NODE_LTS: "false"
      - name: "Run automated upgrade for pip, pre-commit and node (failing if needed)"
        run: >
          pre-commit run
          --all-files --show-diff-on-failure --color always --verbose
          --hook-stage manual update-installers-and-pre-commit
        if: always()
        env:
<<<<<<< HEAD
          UPGRADE_UV: "false"
          UPGRADE_PYTHON: "true"
          UPGRADE_GOLANG: "false"
=======
>>>>>>> 5b8f631c
          UPGRADE_PIP: "true"
          UPGRADE_PRE_COMMIT: "true"
          UPGRADE_NODE_LTS: "true"

  test-airflow-release-commands:
    timeout-minutes: 80
    name: "Test Airflow release commands"
    runs-on: ${{ fromJSON(inputs.runners) }}
    env:
      PYTHON_MAJOR_MINOR_VERSION: "${{ inputs.default-python-version }}"
      GITHUB_REPOSITORY: ${{ github.repository }}
      GITHUB_TOKEN: ${{ secrets.GITHUB_TOKEN }}
      GITHUB_USERNAME: ${{ github.actor }}
      VERBOSE: "true"
    if: inputs.canary-run == 'true'
    steps:
      - name: "Cleanup repo"
        shell: bash
        run: docker run -v "${GITHUB_WORKSPACE}:/workspace" -u 0:0 bash -c "rm -rf /workspace/*"
      - name: "Checkout ${{ github.ref }} ( ${{ github.sha }} )"
        uses: actions/checkout@11bd71901bbe5b1630ceea73d27597364c9af683  # v4.2.2
        with:
          persist-credentials: false
      - name: "Prepare and cleanup runner"
        run: ./scripts/ci/prepare_and_cleanup_runner.sh
      - name: "Install Breeze"
        uses: ./.github/actions/breeze
        with:
          use-uv: ${{ inputs.use-uv }}
      - name: "Cleanup dist files"
        run: rm -fv ./dist/*
      - name: Setup git for tagging
        run: |
          git config --global user.email "name@example.com"
          git config --global user.name "Your Name"
      - name: Install twine
        run: pip install twine
      - name: "Check Airflow create minor branch command"
        run: >
          breeze release-management create-minor-branch
          --version-branch 3-1 --answer yes --dry-run
      - name: "Check Airflow RC process command"
        run: >
          breeze release-management start-rc-process
          --version 3.1.0rc1 --previous-version 3.0.0 --answer yes --dry-run
      - name: "Check Airflow release process command"
        run: >
          breeze release-management start-release --release-candidate 3.1.0rc1
          --previous-release 3.0.0 --answer yes --dry-run
      - name: "Test providers metadata generation"
        run: |
          git remote add apache https://github.com/apache/airflow.git
          git fetch apache --tags
          breeze release-management generate-providers-metadata --refresh-constraints
        env:
          GITHUB_TOKEN: ${{ secrets.GITHUB_TOKEN }}
      - name: "Fetch all git tags for origin"
        run: git fetch --tags >/dev/null 2>&1 || true
      - name: "Test airflow core issue generation automatically"
        run: |
          breeze release-management generate-issue-content-core \
            --limit-pr-count 2 --previous-release 3.0.1 --current-release 3.0.2 --verbose<|MERGE_RESOLUTION|>--- conflicted
+++ resolved
@@ -293,12 +293,9 @@
           --hook-stage manual update-installers-and-pre-commit || true
         if: always()
         env:
-<<<<<<< HEAD
           UPGRADE_UV: "true"
           UPGRADE_PYTHON: "false"
           UPGRADE_GOLANG: "true"
-=======
->>>>>>> 5b8f631c
           UPGRADE_PIP: "false"
           UPGRADE_PRE_COMMIT: "false"
           UPGRADE_NODE_LTS: "false"
@@ -309,12 +306,9 @@
           --hook-stage manual update-installers-and-pre-commit
         if: always()
         env:
-<<<<<<< HEAD
           UPGRADE_UV: "false"
           UPGRADE_PYTHON: "true"
           UPGRADE_GOLANG: "false"
-=======
->>>>>>> 5b8f631c
           UPGRADE_PIP: "true"
           UPGRADE_PRE_COMMIT: "true"
           UPGRADE_NODE_LTS: "true"
