# Licensed to the Apache Software Foundation (ASF) under one
# or more contributor license agreements.  See the NOTICE file
# distributed with this work for additional information
# regarding copyright ownership.  The ASF licenses this file
# to you under the Apache License, Version 2.0 (the
# "License"); you may not use this file except in compliance
# with the License.  You may obtain a copy of the License at
#
#   http://www.apache.org/licenses/LICENSE-2.0
#
# Unless required by applicable law or agreed to in writing,
# software distributed under the License is distributed on an
# "AS IS" BASIS, WITHOUT WARRANTIES OR CONDITIONS OF ANY
# KIND, either express or implied.  See the License for the
# specific language governing permissions and limitations
# under the License.
#
---
name: Basic tests
on:  # yamllint disable-line rule:truthy
  workflow_call:
    inputs:
      runners:
        description: "The array of labels (in json form) determining runners."
        required: true
        type: string
      run-ui-tests:
        description: "Whether to run UI tests (true/false)"
        required: true
        type: string
      run-www-tests:
        description: "Whether to run WWW tests (true/false)"
        required: true
        type: string
      run-api-codegen:
        description: "Whether to run API codegen (true/false)"
        required: true
        type: string
      basic-checks-only:
        description: "Whether to run only basic checks (true/false)"
        required: true
        type: string
      skip-prek-hooks:
        description: "Whether to skip prek hooks (true/false)"
        required: true
        type: string
      default-python-version:
        description: "Which version of python should be used by default"
        required: true
        type: string
      shared-distributions-as-json:
        description: "Json array of shared distributions to run tests for"
        required: true
        type: string
      canary-run:
        description: "Whether to run canary tests (true/false)"
        required: true
        type: string
      latest-versions-only:
        description: "Whether to run only latest version checks (true/false)"
        required: true
        type: string
      use-uv:
        description: "Whether to use uv in the image"
        required: true
        type: string
      uv-version:
        description: 'uv version to use'
<<<<<<< HEAD
        default: "0.9.13"  # Keep this comment to allow automatic replacement of uv version
=======
        default: "0.9.12"  # Keep this comment to allow automatic replacement of uv version
>>>>>>> 4a73383c
        type: string
      platform:
        description: 'Platform for the build - linux/amd64 or linux/arm64'
        required: true
        type: string
permissions:
  contents: read
jobs:
  run-breeze-tests:
    timeout-minutes: 10
    name: Breeze unit tests
    runs-on: ${{ fromJSON(inputs.runners) }}
    steps:
      - name: "Cleanup repo"
        shell: bash
        run: docker run -v "${GITHUB_WORKSPACE}:/workspace" -u 0:0 bash -c "rm -rf /workspace/*"
      - uses: actions/checkout@11bd71901bbe5b1630ceea73d27597364c9af683  # v4.2.2
        with:
          # Need to fetch all history for selective checks tests
          fetch-depth: 0
          persist-credentials: false
      - name: "Install Breeze"
        uses: ./.github/actions/breeze
      - run: uv tool run --from apache-airflow-breeze pytest -n auto --color=yes
        working-directory: ./dev/breeze/
  tests-shared-distributions:
    timeout-minutes: 10
    name: Shared ${{ matrix.shared-distribution }} tests
    strategy:
      fail-fast: false
      matrix:
        shared-distribution: ${{ fromJSON(inputs.shared-distributions-as-json) }}
    runs-on: ${{ fromJSON(inputs.runners) }}
    steps:
      - name: "Checkout ${{ github.ref }} ( ${{ github.sha }} )"
        uses: actions/checkout@11bd71901bbe5b1630ceea73d27597364c9af683  # v4.2.2
        with:
          fetch-depth: 1
          persist-credentials: false
      - name: "Install uv"
        run: curl -LsSf https://astral.sh/uv/${UV_VERSION}/install.sh | sh
        env:
          UV_VERSION: ${{ inputs.uv-version }}
      - name: "Run shared ${{ matrix.shared-distribution }} tests"
        run: uv run --group dev pytest --color=yes -n auto
        working-directory: shared/${{ matrix.shared-distribution }}
  tests-ui:
    timeout-minutes: 15
    name: React UI tests
    runs-on: ${{ fromJSON(inputs.runners) }}
    if: inputs.run-ui-tests == 'true'
    steps:
      - name: "Cleanup repo"
        shell: bash
        run: docker run -v "${GITHUB_WORKSPACE}:/workspace" -u 0:0 bash -c "rm -rf /workspace/*"
      - name: "Checkout ${{ github.ref }} ( ${{ github.sha }} )"
        uses: actions/checkout@11bd71901bbe5b1630ceea73d27597364c9af683  # v4.2.2
        with:
          persist-credentials: false
      - name: Setup pnpm
        uses: pnpm/action-setup@fe02b34f77f8bc703788d5817da081398fad5dd2  # v4.0.0
        with:
          version: 9
          run_install: false
      - name: "Setup node"
        uses: actions/setup-node@49933ea5288caeca8642d1e84afbd3f7d6820020  # v4.4.0
        with:
          node-version: 21
          cache: 'pnpm'
          cache-dependency-path: 'airflow-core/src/airflow/**/pnpm-lock.yaml'
      - name: "Restore eslint cache (ui)"
        uses: apache/infrastructure-actions/stash/restore@1c35b5ccf8fba5d4c3fdf25a045ca91aa0cbc468
        with:
          path: airflow-core/src/airflow/ui/node_modules/
          # yamllint disable-line rule:line-length
          key: cache-ui-node-modules-v1-${{ runner.os }}-${{ hashFiles('airflow-core/src/airflow/ui/**/pnpm-lock.yaml') }}
        id: restore-eslint-cache-ui
      - run: cd airflow-core/src/airflow/ui && pnpm install --frozen-lockfile
      - run: cd airflow-core/src/airflow/ui && pnpm test
        env:
          FORCE_COLOR: 2
      - name: "Save eslint cache (ui)"
        uses: apache/infrastructure-actions/stash/save@1c35b5ccf8fba5d4c3fdf25a045ca91aa0cbc468
        with:
          path: airflow-core/src/airflow/ui/node_modules/
          key: cache-ui-node-modules-v1-${{ runner.os }}-${{ hashFiles('airflow/ui/**/pnpm-lock.yaml') }}
          if-no-files-found: 'error'
          retention-days: '2'
        if: steps.restore-eslint-cache-ui.outputs.stash-hit != 'true'
      - name: "Restore eslint cache (simple auth manager UI)"
        uses: apache/infrastructure-actions/stash/restore@1c35b5ccf8fba5d4c3fdf25a045ca91aa0cbc468
        with:
          path: airflow-core/src/airflow/api_fastapi/auth/managers/simple/ui/node_modules/
          key: >
            cache-simple-am-ui-node-modules-v1-
            ${{ runner.os }}-${{ hashFiles('airflow/api_fastapi/auth/managers/simple/ui/**/pnpm-lock.yaml') }}
        id: restore-eslint-cache-simple-am-ui
      - run: cd airflow-core/src/airflow/api_fastapi/auth/managers/simple/ui && pnpm install --frozen-lockfile
      - run: cd airflow-core/src/airflow/api_fastapi/auth/managers/simple/ui && pnpm test
        env:
          FORCE_COLOR: 2
      - name: "Save eslint cache (ui)"
        uses: apache/infrastructure-actions/stash/save@1c35b5ccf8fba5d4c3fdf25a045ca91aa0cbc468
        with:
          path: airflow-core/src/airflow/api_fastapi/auth/managers/simple/ui/node_modules/
          key: >
            cache-simple-am-ui-node-modules-v1-
            ${{ runner.os }}-${{ hashFiles('airflow/api_fastapi/auth/managers/simple/ui/**/pnpm-lock.yaml') }}
          if-no-files-found: 'error'
          retention-days: '2'
        if: steps.restore-eslint-cache-simple-am-ui.outputs.stash-hit != 'true'

  check-translation-completness:
    timeout-minutes: 15
    name: "Check translation completeness"
    runs-on: ${{ fromJSON(inputs.runners) }}
    steps:
      - name: "Checkout ${{ github.ref }} ( ${{ github.sha }} )"
        uses: actions/checkout@11bd71901bbe5b1630ceea73d27597364c9af683  # v4.2.2
        with:
          persist-credentials: false
      - name: "Install Breeze"
        uses: ./.github/actions/breeze
      - name: "Check translation completeness"
        run: breeze check-translations-completeness || true

  # Those checks are run if no image needs to be built for checks. This is for simple changes that
  # Do not touch any of the python code or any of the important files that might require building
  # The CI Docker image and they can be run entirely using the prek virtual environments on host
  static-checks-basic-checks-only:
    timeout-minutes: 30
    name: "Static checks: basic checks only"
    runs-on: ${{ fromJSON(inputs.runners) }}
    if: inputs.basic-checks-only == 'true'
    steps:
      - name: "Cleanup repo"
        shell: bash
        run: docker run -v "${GITHUB_WORKSPACE}:/workspace" -u 0:0 bash -c "rm -rf /workspace/*"
      - name: "Checkout ${{ github.ref }} ( ${{ github.sha }} )"
        uses: actions/checkout@11bd71901bbe5b1630ceea73d27597364c9af683  # v4.2.2
        with:
          persist-credentials: false
      - name: "Install Breeze"
        uses: ./.github/actions/breeze
        id: breeze
      - name: "Install prek"
        uses: ./.github/actions/install-prek
        id: prek
        with:
          python-version: ${{ steps.breeze.outputs.host-python-version }}
          platform: ${{ inputs.platform }}
          save-cache: true
      - name: Fetch incoming commit ${{ github.sha }} with its parent
        uses: actions/checkout@11bd71901bbe5b1630ceea73d27597364c9af683  # v4.2.2
        with:
          ref: ${{ github.sha }}
          fetch-depth: 2
          persist-credentials: false
      - name: "Static checks: basic checks only"
        run: >
          prek --show-diff-on-failure --color always
          --from-ref "${{ github.sha }}" --to-ref "${{ github.sha }}"
        env:
          VERBOSE: "false"
          SKIP_BREEZE_PREK_HOOKS: "true"
          SKIP: ${{ inputs.skip-prek-hooks }}
          COLUMNS: "202"

  test-git-clone-on-windows:
    timeout-minutes: 5
    name: "Test git clone on Windows"
    runs-on: ["windows-2025"]
    steps:
      - name: "Checkout ${{ github.ref }} ( ${{ github.sha }} )"
        uses: actions/checkout@11bd71901bbe5b1630ceea73d27597364c9af683  # v4.2.2
        with:
          fetch-depth: 2
          persist-credentials: false

  upgrade-check:
    timeout-minutes: 45
    name: "Upgrade checks"
    runs-on: ${{ fromJSON(inputs.runners) }}
    env:
      PYTHON_MAJOR_MINOR_VERSION: "${{ inputs.default-python-version }}"
    if: inputs.canary-run == 'true'
    steps:
      - name: "Cleanup repo"
        shell: bash
        run: docker run -v "${GITHUB_WORKSPACE}:/workspace" -u 0:0 bash -c "rm -rf /workspace/*"
      - name: "Checkout ${{ github.ref }} ( ${{ github.sha }} )"
        uses: actions/checkout@11bd71901bbe5b1630ceea73d27597364c9af683  # v4.2.2
        with:
          persist-credentials: false
      - name: "Install Breeze"
        uses: ./.github/actions/breeze
        id: breeze
      - name: "Install prek"
        uses: ./.github/actions/install-prek
        id: prek
        with:
          python-version: ${{ steps.breeze.outputs.host-python-version }}
          platform: ${{ inputs.platform }}
          save-cache: false
      - name: "Autoupdate all prek hooks"
        run: prek autoupdate --freeze
      - name: "Autoupdate Lucas-C hooks to bleeding edge"
        run: prek autoupdate --bleeding-edge --freeze --repo https://github.com/Lucas-C/pre-commit-hooks
      - name: "Autoupdate Octopin to bleeding edge"
        run: prek autoupdate --bleeding-edge --freeze --repo https://github.com/eclipse-csi/octopin
      - name: "Check if there are any changes in prek hooks"
        run: |
          if ! git diff --exit-code; then
            echo -e "\n\033[0;31mThere are changes in prek hooks after upgrade check.\033[0m"
            echo -e "\n\033[0;33mHow to fix:\033[0m Run \`breeze ci upgrade\` locally to fix it!.\n"
            exit 1
          fi
      - name: "Run automated upgrade for chart dependencies"
        run: >
          prek
          --all-files --show-diff-on-failure --color always --verbose
          --hook-stage manual
          update-chart-dependencies
        if: always()
      # For UV we are not failing the upgrade installers check if it is updated because
      # it is upgraded very frequently, so we want to manually upgrade it rather than
      # get notified about it - until it stabilizes in 1.* version
      - name: "Run automated upgrade for uv,  prek (not failing - just informational)"
        run: >
          prek
          --all-files --show-diff-on-failure --color always --verbose
          --hook-stage manual upgrade-important-versions || true
        if: always()
        env:
          UPGRADE_UV: "true"
          UPGRADE_PIP: "false"
          UPGRADE_PYTHON: "false"
          UPGRADE_GOLANG: "false"
          UPGRADE_PREK: "true"
          UPGRADE_NODE_LTS: "false"
          UPGRADE_HATCH: "false"
          UPGRADE_PYYAML: "false"
          UPGRADE_GITPYTHON: "false"
          UPGRADE_RICH: "false"
          UPGRADE_RUFF: "false"
          UPGRADE_MYPY: "false"
          GITHUB_TOKEN: ${{ secrets.GITHUB_TOKEN }}
      - name: "Run automated upgrade for important versions minus uv (failing if needed)"
        run: |
          if ! prek \
            --all-files --show-diff-on-failure --color always --verbose \
            --hook-stage manual upgrade-important-versions; then
              echo -e "\n\033[0;31mThere are changes in prek hooks after upgrade check.\033[0m"
              echo -e "\n\033[0;33mHow to fix:\033[0m Run \`breeze ci upgrade\` locally to fix it!.\n"
              exit 1
          fi
        if: always()
        env:
          UPGRADE_UV: "false"
          UPGRADE_PIP: "true"
          UPGRADE_PYTHON: "true"
          UPGRADE_GOLANG: "true"
          UPGRADE_PREK: "false"
          UPGRADE_NODE_LTS: "true"
          UPGRADE_HATCH: "true"
          UPGRADE_PYYAML: "true"
          UPGRADE_GITPYTHON: "true"
          UPGRADE_RICH: "true"
          UPGRADE_RUFF: "true"
          UPGRADE_MYPY: "true"
          GITHUB_TOKEN: ${{ secrets.GITHUB_TOKEN }}

  test-airflow-release-commands:
    timeout-minutes: 80
    name: "Test Airflow release commands"
    runs-on: ${{ fromJSON(inputs.runners) }}
    env:
      PYTHON_MAJOR_MINOR_VERSION: "${{ inputs.default-python-version }}"
      GITHUB_REPOSITORY: ${{ github.repository }}
      GITHUB_TOKEN: ${{ secrets.GITHUB_TOKEN }}
      GITHUB_USERNAME: ${{ github.actor }}
      VERBOSE: "true"
    if: inputs.canary-run == 'true'
    steps:
      - name: "Cleanup repo"
        shell: bash
        run: docker run -v "${GITHUB_WORKSPACE}:/workspace" -u 0:0 bash -c "rm -rf /workspace/*"
      - name: "Checkout ${{ github.ref }} ( ${{ github.sha }} )"
        uses: actions/checkout@11bd71901bbe5b1630ceea73d27597364c9af683  # v4.2.2
        with:
          persist-credentials: false
      - name: "Install Breeze"
        uses: ./.github/actions/breeze
      - name: "Cleanup dist files"
        run: rm -fv ./dist/*
      - name: Setup git for tagging
        run: |
          git config --global user.email "bot@airflow.apache.org"
          git config --global user.name "Your friendly bot"
      - name: Install twine
        run: pip install twine
      - name: "Check Airflow create minor branch command"
        run: breeze release-management create-minor-branch --version-branch 3-1 --answer yes --dry-run
      - name: "Check Airflow RC process command"
        run: >
          breeze release-management start-rc-process --version 3.1.0rc1 --previous-version 3.0.0
          --task-sdk-version 1.0.0rc1 --sync-branch v3-1-test --answer yes --dry-run
      - name: "Check Airflow release process command"
        run: >
          breeze release-management start-release --release-candidate 3.1.0rc1
          --previous-release 3.0.0 --answer yes --dry-run
      - name: "Test providers metadata generation"
        run: |
          git remote add apache https://github.com/apache/airflow.git
          git fetch apache --tags
          breeze release-management generate-providers-metadata --refresh-constraints-and-airflow-releases
        env:
          GITHUB_TOKEN: ${{ secrets.GITHUB_TOKEN }}
      - name: "Fetch all git tags for origin"
        run: git fetch --tags >/dev/null 2>&1 || true
      - name: "Test airflow core issue generation automatically"
        run: |
          breeze release-management generate-issue-content-core \
            --limit-pr-count 2 --previous-release 3.0.1 --current-release 3.0.2 --verbose


  test-airflow-standalone:
    timeout-minutes: 30
    name: "Test Airflow standalone commands"
    runs-on: ${{ fromJSON(inputs.runners) }}
    env:
      AIRFLOW_HOME: ~/airflow
      FORCE_COLOR: 1
    steps:
      - name: "Checkout ${{ github.ref }} ( ${{ github.sha }} )"
        uses: actions/checkout@11bd71901bbe5b1630ceea73d27597364c9af683  # v4.2.2
        with:
          persist-credentials: false
      - name: "Install uv"
        run: curl -LsSf https://astral.sh/uv/${UV_VERSION}/install.sh | sh
        env:
          UV_VERSION: ${{ inputs.uv-version }}
      - name: "Set up Airflow home directory"
        run: |
          echo "Setting AIRFLOW_HOME to $AIRFLOW_HOME"
          mkdir -p $AIRFLOW_HOME
      - name: "Install Airflow from current repo (simulating user installation)"
        run: |
          uv venv
          set -x
          uv pip install -e ./airflow-core
      - name: "Test airflow standalone command"
        run: |
          uv run --no-sync airflow standalone 2>&1 | tee airflow_startup.log &
          AIRFLOW_PID=$!

          # Wait for ready message till timeout (10 minutes)
          for i in {1..600}; do
            if ! kill -0 $AIRFLOW_PID 2>/dev/null; then
              wait $AIRFLOW_PID
              EXIT_CODE=$?
              echo "FAILED: Airflow standalone exited with code $EXIT_CODE"
              exit $EXIT_CODE
            fi

            if grep -q "Airflow is ready" airflow_startup.log; then
              echo "SUCCESS: Airflow standalone is ready!"
              kill $AIRFLOW_PID
              exit 0
            fi

            sleep 1
          done

          echo "FAILED: Airflow standalone did not become ready in time"
          kill $AIRFLOW_PID 2>/dev/null || true
          exit 1<|MERGE_RESOLUTION|>--- conflicted
+++ resolved
@@ -66,11 +66,7 @@
         type: string
       uv-version:
         description: 'uv version to use'
-<<<<<<< HEAD
         default: "0.9.13"  # Keep this comment to allow automatic replacement of uv version
-=======
-        default: "0.9.12"  # Keep this comment to allow automatic replacement of uv version
->>>>>>> 4a73383c
         type: string
       platform:
         description: 'Platform for the build - linux/amd64 or linux/arm64'
