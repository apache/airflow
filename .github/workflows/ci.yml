--- conflicted
+++ resolved
@@ -21,15 +21,9 @@
   schedule:
     - cron: '28 1,7,13,19 * * *'
   push:
-<<<<<<< HEAD
-    branches: ['main', 'teradata_release*']
-  pull_request:
-    branches: ['main', 'teradata_release*']
-=======
     branches: ['v[0-9]+-[0-9]+-test']
   pull_request:
     branches: ['main', 'v[0-9]+-[0-9]+-test', 'v[0-9]+-[0-9]+-stable']
->>>>>>> 9674af5f
   workflow_dispatch:
 permissions:
   # All other permissions are set to none
