--- conflicted
+++ resolved
@@ -390,16 +390,14 @@
   translation:he:
     - airflow-core/src/airflow/ui/public/i18n/locales/he/*
 
-<<<<<<< HEAD
+  translation:hi:
+    - airflow-core/src/airflow/ui/public/i18n/locales/hi/*
+
+  translation:hu:
+    - airflow-core/src/airflow/ui/public/i18n/locales/hu/*
+
   translation:it:
     - airflow-core/src/airflow/ui/public/i18n/locales/it/*
-=======
-  translation:hi:
-    - airflow-core/src/airflow/ui/public/i18n/locales/hi/*
-
-  translation:hu:
-    - airflow-core/src/airflow/ui/public/i18n/locales/hu/*
->>>>>>> fb4f34c8
 
   translation:ko:
     - airflow-core/src/airflow/ui/public/i18n/locales/ko/*
