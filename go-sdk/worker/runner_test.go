--- conflicted
+++ resolved
@@ -109,14 +109,10 @@
 	})
 }
 
-<<<<<<< HEAD
-// ExpecteTaskSta sets up  a matcher for the "/task-instances/{id}/state" with the given state end point
+
+
+// ExpectTaskState sets up a matcher for the "/task-instances/{id}/state" with the given state end point
 func (s *WorkerSuite) ExpectTaskState(taskId string, state any) {
-=======
-// ExpectTaskState sets up a matcher for the "/task-instances/{id}/state" with the given state end point and adds a finalize check
-// that it has been called
-func (s *WorkerSuite) ExpectTaskState(state any) {
->>>>>>> be50a017
 	s.transport.RegisterMatcherResponder(
 		http.MethodPatch,
 		fmt.Sprintf("=~^%s/task-instances/%s/state", ExecutionAPIServer, taskId),
@@ -188,17 +184,11 @@
 	s.T().Skip("TODO: Not implemented yet")
 }
 
-<<<<<<< HEAD
-func (s *WorkerSuite) TestTaskHeartbeatsWhlieRunning() {
+func (s *WorkerSuite) TestTaskHeartbeatsWhileRunning() {
 	s.T().Parallel()
 	id := uuid.New()
 	testWorkload := newTestWorkLoad(id)
-	s.T().Logf("Test TestTaskHeartbeatsWhlieRunning %s", id.String())
 	s.worker.RegisterTaskWithName(testWorkload.TI.DagId, testWorkload.TI.TaskId, func() error {
-=======
-func (s *WorkerSuite) TestTaskHeartbeatsWhileRunning() {
-	s.worker.RegisterTaskWithName("tutorial_dag", "extract", func() error {
->>>>>>> be50a017
 		time.Sleep(time.Second)
 		return nil
 	})
@@ -213,7 +203,6 @@
 
 	s.worker.(*worker).heartbeatInterval = 100 * time.Millisecond
 	err := s.worker.ExecuteTaskWorkload(context.Background(), testWorkload)
-	s.T().Logf("Test TestTaskHeartbeatsWhlieRunning workloaded %s", id.String())
 	s.NoError(err, "ExecuteTaskWorkload should not report an error")
 
 	callCounts := s.transport.GetCallCountInfo()
