--- conflicted
+++ resolved
@@ -644,12 +644,9 @@
   "apache-airflow-providers-singularity",
   "apache-airflow-providers-ssh",
   "apache-airflow-providers-standard",
-<<<<<<< HEAD
-  "apache-airflow-providers-teradata",
-=======
   "apache-airflow-providers-tableau",
   "apache-airflow-providers-telegram",
->>>>>>> 4cab641f
+  "apache-airflow-providers-teradata",
   "apache-airflow-providers-weaviate",
   "apache-airflow-providers-ydb",
   "apache-airflow-providers-zendesk",
@@ -686,12 +683,9 @@
 apache-airflow-providers-singularity = { workspace = true }
 apache-airflow-providers-ssh = { workspace = true }
 apache-airflow-providers-standard = { workspace = true }
-<<<<<<< HEAD
-apache-airflow-providers-teradata = { workspace = true }
-=======
 apache-airflow-providers-tableau = { workspace = true }
 apache-airflow-providers-telegram = { workspace = true }
->>>>>>> 4cab641f
+apache-airflow-providers-teradata = { workspace = true }
 apache-airflow-providers-weaviate = { workspace = true }
 apache-airflow-providers-ydb = { workspace = true }
 apache-airflow-providers-zendesk = { workspace = true }
@@ -726,12 +720,9 @@
     "providers/singularity",
     "providers/ssh",
     "providers/standard",
-<<<<<<< HEAD
-    "providers/teradata",
-=======
     "providers/tableau",
     "providers/telegram",
->>>>>>> 4cab641f
+    "providers/teradata",
     "providers/weaviate",
     "providers/ydb",
     "providers/zendesk",
