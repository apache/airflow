# Licensed to the Apache Software Foundation (ASF) under one
# or more contributor license agreements.  See the NOTICE file
# distributed with this work for additional information
# regarding copyright ownership.  The ASF licenses this file
# to you under the Apache License, Version 2.0 (the
# "License"); you may not use this file except in compliance
# with the License.  You may obtain a copy of the License at
#
#   http://www.apache.org/licenses/LICENSE-2.0
#
# Unless required by applicable law or agreed to in writing,
# software distributed under the License is distributed on an
# "AS IS" BASIS, WITHOUT WARRANTIES OR CONDITIONS OF ANY
# KIND, either express or implied.  See the License for the
# specific language governing permissions and limitations
# under the License.

[build-system]
# build dependencies should be fixed - including all transitive dependencies. This way we can ensure
# reproducibility of the build and make sure that any future releases of any dependencies will not
# break the build of released airflow sources in the future.
# The dependencies can be automatically upgraded by running:
# pre-commit run --hook-stage manual update-build-dependencies --all-files
requires = [
    "GitPython==3.1.44",
    "gitdb==4.0.12",
    "hatchling==1.27.0",
    "packaging==24.2",
    "pathspec==0.12.1",
    "pluggy==1.5.0",
    "smmap==5.0.2",
    "tomli==2.2.1; python_version < '3.11'",
    "trove-classifiers==2025.1.15.22",
]
build-backend = "hatchling.build"

[project]
name = "apache-airflow"
description = "Programmatically author, schedule and monitor data pipelines"
readme = { file = "generated/PYPI_README.md", content-type = "text/markdown" }
license-files.globs = ["LICENSE", "3rd-party-licenses/*.txt"]
requires-python = "~=3.9,<3.13"
authors = [
    { name = "Apache Software Foundation", email = "dev@airflow.apache.org" },
]
maintainers = [
    { name = "Apache Software Foundation", email="dev@airflow.apache.org" },
]
keywords = [ "airflow", "orchestration", "workflow", "dag", "pipelines", "automation", "data" ]
classifiers = [
    "Development Status :: 5 - Production/Stable",
    "Environment :: Console",
    "Environment :: Web Environment",
    "Framework :: Apache Airflow",
    "Intended Audience :: Developers",
    "Intended Audience :: System Administrators",
    "License :: OSI Approved :: Apache Software License",
    "Programming Language :: Python :: 3.9",
    "Programming Language :: Python :: 3.10",
    "Programming Language :: Python :: 3.11",
    "Programming Language :: Python :: 3.12",
    "Topic :: System :: Monitoring",
]

dynamic = ["version", "optional-dependencies", "dependencies"]

# !!!!!!!!!!!!!!!!!!!!!!!!!!!!!!!!!!!!!!!!!!!!!!!!!!!!!!!!!!!!!!!!!!!!!!!!!!!!!!!!!!!!!!!!!!!!!!
# !!! YOU MIGHT BE SURPRISED NOT SEEING THE DEPENDENCIES AS `project.dependencies`     !!!!!!!!!
# !!! AND EXTRAS AS `project.optional-dependencies`                                    !!!!!!!!!
# !!! THEY ARE marked as `dynamic`  GENERATED by `hatch_build.py`                      !!!!!!!!!
# !!! SEE COMMENTS BELOW TO FIND WHERE DEPENDENCIES ARE MAINTAINED                     !!!!!!!!!
# !!!!!!!!!!!!!!!!!!!!!!!!!!!!!!!!!!!!!!!!!!!!!!!!!!!!!!!!!!!!!!!!!!!!!!!!!!!!!!!!!!!!!!!!!!!!!!
#
# !!!!!! Those providers are defined in `hatch_build.py` and should be maintained there  !!!!!!!
#
# Those extras are available as regular core airflow extras - they install optional features of Airflow.
#
# START CORE EXTRAS HERE
#
# aiobotocore, apache-atlas, apache-webhdfs, async, cgroups, cloudpickle, github-enterprise, google-
# auth, graphviz, kerberos, ldap, leveldb, otel, pandas, password, rabbitmq, s3fs, sentry, statsd, uv
#
# END CORE EXTRAS HERE
#
# The ``devel`` extras are not available in the released packages. They are only available when you install
# Airflow from sources in ``editable`` installation - i.e. one that you are usually using to contribute to
# Airflow. They provide tools such as ``pytest`` and ``mypy`` for general purpose development and testing.
#
# START DEVEL EXTRAS HERE
#
# devel, devel-all-dbs, devel-ci, devel-debuggers, devel-devscripts, devel-duckdb, devel-hadoop,
# devel-mypy, devel-sentry, devel-static-checks, devel-tests
#
# END DEVEL EXTRAS HERE
#
# Those extras are bundles dynamically generated from other extras.
#
# START BUNDLE EXTRAS HERE
#
# all, all-core, all-dbs, devel-all, devel-ci
#
# END BUNDLE EXTRAS HERE
#
# The ``doc`` extras are not available in the released packages. They are only available when you install
# Airflow from sources in ``editable`` installation - i.e. one that you are usually using to contribute to
# Airflow. They provide tools needed when you want to build Airflow documentation (note that you also need
# ``devel`` extras installed for airflow and providers in order to build documentation for airflow and
# provider packages respectively). The ``doc`` package is enough to build regular documentation, where
# ``doc_gen`` is needed to generate ER diagram we have describing our database.
#
# START DOC EXTRAS HERE
#
# doc, doc-gen
#
# END DOC EXTRAS HERE
#
# The `deprecated` extras are deprecated extras from Airflow 1 that will be removed in future versions.
#
# START DEPRECATED EXTRAS HERE
#
# atlas, aws, azure, cassandra, crypto, druid, gcp, gcp-api, hdfs, hive, kubernetes, mssql, pinot, s3,
# spark, webhdfs, winrm
#
# END DEPRECATED EXTRAS HERE
#
# !!!!!! Those providers are defined in the `airflow/providers/<provider>/provider.yaml` files  !!!!!!!
#
# Those extras are available as regular Airflow extras, they install provider packages in standard builds
# or dependencies that are necessary to enable the feature in editable build.
# START PROVIDER EXTRAS HERE
#
# airbyte, alibaba, amazon, apache.beam, apache.cassandra, apache.drill, apache.druid, apache.flink,
# apache.hdfs, apache.hive, apache.iceberg, apache.impala, apache.kafka, apache.kylin, apache.livy,
# apache.pig, apache.pinot, apache.spark, apprise, arangodb, asana, atlassian.jira, celery, cloudant,
# cncf.kubernetes, cohere, common.compat, common.io, common.sql, databricks, datadog, dbt.cloud,
# dingding, discord, docker, edge, elasticsearch, exasol, fab, facebook, ftp, github, google, grpc,
# hashicorp, http, imap, influxdb, jdbc, jenkins, microsoft.azure, microsoft.mssql, microsoft.psrp,
# microsoft.winrm, mongo, mysql, neo4j, odbc, openai, openfaas, openlineage, opensearch, opsgenie,
# oracle, pagerduty, papermill, pgvector, pinecone, postgres, presto, qdrant, redis, salesforce,
# samba, segment, sendgrid, sftp, singularity, slack, smtp, snowflake, sqlite, ssh, standard, tableau,
# telegram, teradata, trino, vertica, weaviate, yandex, ydb, zendesk
#
# END PROVIDER EXTRAS HERE

[project.scripts]
airflow = "airflow.__main__:main"
[project.urls]
"Bug Tracker" = "https://github.com/apache/airflow/issues"
Documentation = "https://airflow.apache.org/docs/"
Downloads = "https://archive.apache.org/dist/airflow/"
Homepage = "https://airflow.apache.org/"
"Release Notes" = "https://airflow.apache.org/docs/apache-airflow/stable/release_notes.html"
"Slack Chat" = "https://s.apache.org/airflow-slack"
"Source Code" = "https://github.com/apache/airflow"
X = "https://x.com/ApacheAirflow"
LinkedIn = "https://www.linkedin.com/company/apache-airflow/"
Mastodon = "https://fosstodon.org/@airflow"
Bluesky = "https://bsky.app/profile/apache-airflow.bsky.social"
YouTube = "https://www.youtube.com/channel/UCSXwxpWZQ7XZ1WL3wqevChA/"

[tool.hatch.version]
path = "airflow/__init__.py"

[tool.hatch.build.targets.wheel.hooks.custom]
path = "./hatch_build.py"

[tool.hatch.build.hooks.custom]
path = "./hatch_build.py"

[tool.hatch.build.targets.custom]
path = "./hatch_build.py"

[tool.hatch.build.targets.sdist]
include = [
    "/airflow",
    "/airflow/git_version"
]
exclude = [
    "/airflow/www/node_modules/"
]
artifacts = [
    "/airflow/www/static/dist/",
    "/airflow/git_version",
    "/generated/",
]

[tool.hatch.build.targets.wheel]
include = [
    "/airflow",
]
artifacts = [
    "/airflow/www/static/dist/",
    "/airflow/git_version"
]

## black settings ##
# Used to format code examples inside .rst doc files
# Needed until https://github.com/astral-sh/ruff/issues/8237 is available.
[tool.black]
line-length = 110
target-version = ['py39', 'py310', 'py311', 'py312']


## ruff settings ##
[tool.ruff]
target-version = "py39"
line-length = 110
extend-exclude = [
    ".eggs",
    "*/_vendor/*",
    "tests/dags/test_imports.py",
]

namespace-packages = ["airflow/providers"]

[tool.ruff.lint]
typing-modules = ["airflow.typing_compat"]
extend-select = [
    # Enable entire ruff rule section
    "I", # Missing required import (auto-fixable)
    "UP", # Pyupgrade
    "ASYNC", # subset of flake8-async rules
    "ISC",  # Checks for implicit literal string concatenation (auto-fixable)
    "TC", # Rules around TYPE_CHECKING blocks
    "G", # flake8-logging-format rules
    "LOG", # flake8-logging rules, most of them autofixable
    "PT", # flake8-pytest-style rules
    "TID25", # flake8-tidy-imports rules
    "E", # pycodestyle rules
    "W", # pycodestyle rules
    # Per rule enables
    "RUF006", # Checks for asyncio dangling task
    "RUF015", # Checks for unnecessary iterable allocation for first element
    "RUF019", # Checks for unnecessary key check
    "RUF100", # Unused noqa (auto-fixable)
    # We ignore more pydocstyle than we enable, so be more selective at what we enable
    "D1",
    "D2",
    "D213", # Conflicts with D212.  Both can not be enabled.
    "D3",
    "D400",
    "D401",
    "D402",
    "D403",
    "D412",
    "D419",
    "PGH004",  # Use specific rule codes when using noqa
    "PGH005", # Invalid unittest.mock.Mock methods/attributes/properties
    "S101", # Checks use `assert` outside the test cases, test cases should be added into the exclusions
    "SIM300", # Checks for conditions that position a constant on the left-hand side of the comparison
              # operator, rather than the right-hand side.
    "B004", # Checks for use of hasattr(x, "__call__") and replaces it with callable(x)
    "B006", # Checks for uses of mutable objects as function argument defaults.
    "B007", # Checks for unused variables in the loop
    "B017", # Checks for pytest.raises context managers that catch Exception or BaseException.
    "B019", # Use of functools.lru_cache or functools.cache on methods can lead to memory leaks
    "B028", # No explicit stacklevel keyword argument found
    "TRY002", # Prohibit use of `raise Exception`, use specific exceptions instead.
]
ignore = [
    "D100", # Unwanted; Docstring at the top of every file.
    "D102", # TODO: Missing docstring in public method
    "D103", # TODO: Missing docstring in public function
    "D104", # Unwanted; Docstring at the top of every `__init__.py` file.
    "D105", # Unwanted; See https://lists.apache.org/thread/8jbg1dd2lr2cfydtqbjxsd6pb6q2wkc3
    "D107", # Unwanted; Docstring in every constructor is unnecessary if the class has a docstring.
    "D203",
    "D212", # Conflicts with D213.  Both can not be enabled.
    "E731", # Do not assign a lambda expression, use a def
    "TC003", # Do not move imports from stdlib to TYPE_CHECKING block
    "PT006", # Wrong type of names in @pytest.mark.parametrize
    "PT007", # Wrong type of values in @pytest.mark.parametrize
    "PT013", # silly rule prohibiting e.g. `from pytest import param`
    "PT011", # pytest.raises() is too broad, set the match parameter
    "PT019", # fixture without value is injected as parameter, use @pytest.mark.usefixtures instead
    # Rules below explicitly set off which could overlap with Ruff's formatter
    # as it recommended by https://docs.astral.sh/ruff/formatter/#conflicting-lint-rules
    # Except ISC rules
    "W191",
    "E111",
    "E114",
    "E117",
    "D206",
    "D300",
    "Q000",
    "Q001",
    "Q002",
    "Q003",
    "COM812",
    "COM819",
    "E501", # Formatted code may exceed the line length, leading to line-too-long (E501) errors.
    "ASYNC110", # TODO: Use `anyio.Event` instead of awaiting `anyio.sleep` in a `while` loop
]
unfixable = [
    # PT022 replace empty `yield` to empty `return`. Might be fixed with a combination of PLR1711
    # In addition, it can't do anything with invalid typing annotations, protected by mypy.
    "PT022",
]

[tool.ruff.format]
docstring-code-format = true

[tool.ruff.lint.isort]
required-imports = ["from __future__ import annotations"]
combine-as-imports = true


section-order = [
  "future",
  "standard-library",
  "third-party",
  "first-party",
  "local-folder",
  "testing"
]

# Make sure we put the "dev" imports at the end, not as a third-party module
[tool.ruff.lint.isort.sections]
testing = ["dev", "providers.tests", "task_sdk.tests", "tests_common", "tests"]

[tool.ruff.lint.extend-per-file-ignores]
"airflow/__init__.py" = ["F401", "TC004", "I002"]
"airflow/models/__init__.py" = ["F401", "TC004"]
"airflow/models/sqla_models.py" = ["F401"]

# Those are needed so that __init__.py chaining of packages properly works for IDEs
# the first non-comment line of such empty __init__.py files should be:
# __path__ = __import__("pkgutil").extend_path(__path__, __name__)  # type: ignore
"providers/src/airflow/providers/__init__.py" = ["I002"]
"providers/src/airflow/__init__.py" = ["I002"]
"providers/*/tests/*/__init__.py" = ["I002"]
"providers/*/*/tests/*/*/__init__.py" = ["I002"]
"providers/tests/__init__.py" = ["I002"]
"providers/__init__.py" = ["I002"]

# The test_python.py is needed because adding __future__.annotations breaks runtime checks that are
# needed for the test to work
"providers/standard/tests/provider_tests/standard/decorators/test_python.py" = ["I002"]

# The Pydantic representations of SqlAlchemy Models are not parsed well with Pydantic
# when __future__.annotations is used so we need to skip them from upgrading
# Pydantic also require models to be imported during execution
"airflow/serialization/pydantic/*.py" = ["I002", "UP007", "TC001"]

# The FastAPI models are not parsed well with Pydantic when __future__.annotations is used
# It is forcing for Union to replace with `|` pipe instead
"airflow/api_fastapi/core_api/datamodels/common.py" = ["UP007"]

# Provider's get_provider_info.py files are generated and do not need "from __future__ import annotations"
"providers/**/get_provider_info.py" = ["I002"]

# Failing to detect types and functions used in `Annotated[...]` syntax as required at runtime.
# Annotated is central for FastAPI dependency injection, skipping rules for FastAPI folders.
"airflow/api_fastapi/*" = ["TC001", "TC002"]
"tests/api_fastapi/*" = ["T001", "TC002"]
"airflow/auth/managers/simple/*" = ["TC001", "TC002"]

# Ignore pydoc style from these
"*.pyi" = ["D"]
"scripts/*" = ["D", "PT"]  # In addition ignore pytest specific rules
"docs/*" = ["D"]
"provider_packages/*" = ["D"]
"*/example_dags/*" = ["D"]
"chart/*" = ["D"]
"dev/*" = ["D"]
# In addition, ignore in tests
# TID253: Banned top level imports, e.g. pandas, numpy
# S101: Use `assert`
# TRY002: Use `raise Exception`
"dev/perf/*" = ["TID253"]
"dev/check_files.py" = ["S101"]
"tests_common/*" = ["S101", "TRY002"]
"dev/breeze/tests/*" = ["TID253", "S101", "TRY002"]
"tests/*" = ["D", "TID253", "S101", "TRY002"]
"docker_tests/*" = ["D", "TID253", "S101", "TRY002"]
"kubernetes_tests/*" = ["D", "TID253", "S101", "TRY002"]
"helm_tests/*" = ["D", "TID253", "S101", "TRY002"]

# All of the modules which have an extra license header (i.e. that we copy from another project) need to
# ignore E402 -- module level import not at top level
"scripts/ci/pre_commit/*.py" = ["E402"]
"airflow/api/auth/backend/kerberos_auth.py" = ["E402"]
"airflow/security/kerberos.py" = ["E402"]
"airflow/security/utils.py" = ["E402"]

# All the modules which do not follow B028 yet: https://docs.astral.sh/ruff/rules/no-explicit-stacklevel/
"helm_tests/airflow_aux/test_basic_helm_chart.py" = ["B028"]

# Test compat imports banned imports to allow testing against older airflow versions
"tests_common/test_utils/compat.py" = ["TID251", "F401"]
"tests_common/pytest_plugin.py" = ["F811"]

[tool.ruff.lint.flake8-tidy-imports]
# Disallow all relative imports.
ban-relative-imports = "all"
# Ban certain modules from being imported at module level, instead requiring
# that they're imported lazily (e.g., within a function definition).
banned-module-level-imports = ["numpy", "pandas"]

[tool.ruff.lint.flake8-tidy-imports.banned-api]
# Direct import from the airflow package modules and constraints
"airflow.AirflowException".msg = "Use airflow.exceptions.AirflowException instead."
"airflow.Dataset".msg = "Use airflow.datasets.Dataset instead."
# Deprecated imports
"airflow.models.baseoperator.BaseOperatorLink".msg = "Use airflow.models.baseoperatorlink.BaseOperatorLink"
"airflow.models.errors.ImportError".msg = "Use airflow.models.errors.ParseImportError"
"airflow.models.ImportError".msg = "Use airflow.models.errors.ParseImportError"
# Deprecated in Python 3.11, Pending Removal in Python 3.15: https://github.com/python/cpython/issues/90817
# Deprecation warning in Python 3.11 also recommends using locale.getencoding but it available in Python 3.11
"locale.getdefaultlocale".msg = "Use locale.setlocale() and locale.getlocale() instead."
# Deprecated in Python 3.12: https://github.com/python/cpython/issues/103857
"datetime.datetime.utcnow".msg = "Use airflow.utils.timezone.utcnow or datetime.datetime.now(tz=datetime.timezone.utc)"
"datetime.datetime.utcfromtimestamp".msg = "Use airflow.utils.timezone.from_timestamp or datetime.datetime.fromtimestamp(tz=datetime.timezone.utc)"
# Deprecated in Python 3.12: https://github.com/python/cpython/issues/94309
"typing.Hashable".msg = "Use collections.abc.Hashable"
"typing.Sized".msg = "Use collections.abc.Sized"
# Uses deprecated in Python 3.12 `datetime.datetime.utcfromtimestamp`
"pendulum.from_timestamp".msg = "Use airflow.utils.timezone.from_timestamp"
# Flask deprecations, worthwhile to keep it until we migrate to Flask 3.0+
"flask._app_ctx_stack".msg = "Deprecated in Flask 2.2, removed in Flask 3.0"
"flask._request_ctx_stack".msg = "Deprecated in Flask 2.2, removed in Flask 3.0"
"flask.escape".msg = "Use markupsafe.escape instead. Deprecated in Flask 2.3, removed in Flask 3.0"
"flask.Markup".msg = "Use markupsafe.Markup instead. Deprecated in Flask 2.3, removed in Flask 3.0"
"flask.signals_available".msg = "Signals are always available. Deprecated in Flask 2.3, removed in Flask 3.0"
# Use root logger by a mistake / IDE autosuggestion
# If for some reason root logger required it could obtained by logging.getLogger("root")
"logging.debug".msg = "Instantiate new `logger = logging.getLogger(__name__)` and use it instead of root logger"
"logging.info".msg = "Instantiate new `logger = logging.getLogger(__name__)` and use it instead of root logger"
"logging.warning".msg = "Instantiate new `logger = logging.getLogger(__name__)` and use it instead of root logger"
"logging.error".msg = "Instantiate new `logger = logging.getLogger(__name__)` and use it instead of root logger"
"logging.exception".msg = "Instantiate new `logger = logging.getLogger(__name__)` and use it instead of root logger"
"logging.fatal".msg = "Instantiate new `logger = logging.getLogger(__name__)` and use it instead of root logger"
"logging.critical".msg = "Instantiate new `logger = logging.getLogger(__name__)` and use it instead of root logger"
"logging.log".msg = "Instantiate new `logger = logging.getLogger(__name__)` and use it instead of root logger"
# unittest related restrictions
"unittest.TestCase".msg = "Use pytest compatible classes: https://docs.pytest.org/en/stable/getting-started.html#group-multiple-tests-in-a-class"
"unittest.skip".msg = "Use `pytest.mark.skip` instead: https://docs.pytest.org/en/stable/reference/reference.html#marks"
"unittest.skipIf".msg = "Use `pytest.mark.skipif` instead: https://docs.pytest.org/en/stable/reference/reference.html#marks"
"unittest.skipUnless".msg = "Use `pytest.mark.skipif` instead: https://docs.pytest.org/en/stable/reference/reference.html#marks"
"unittest.expectedFailure".msg = "Use `pytest.mark.xfail` instead: https://docs.pytest.org/en/stable/reference/reference.html#marks"
# Moved in SQLAlchemy 2.0
"sqlalchemy.ext.declarative.declarative_base".msg = "Use `sqlalchemy.orm.declarative_base`. Moved in SQLAlchemy 2.0"
"sqlalchemy.ext.declarative.as_declarative".msg = "Use `sqlalchemy.orm.as_declarative`. Moved in SQLAlchemy 2.0"
"sqlalchemy.ext.declarative.has_inherited_table".msg = "Use `sqlalchemy.orm.has_inherited_table`. Moved in SQLAlchemy 2.0"
"sqlalchemy.ext.declarative.synonym_for".msg = "Use `sqlalchemy.orm.synonym_for`. Moved in SQLAlchemy 2.0"

[tool.ruff.lint.flake8-type-checking]
exempt-modules = ["typing", "typing_extensions"]

[tool.ruff.lint.flake8-pytest-style]
mark-parentheses = false
fixture-parentheses = false

## pytest settings ##
[tool.pytest.ini_options]
addopts = [
    "--tb=short",
    "-rasl",
    "--verbosity=2",
    # Disable `flaky` plugin for pytest. This plugin conflicts with `rerunfailures` because provide the same marker.
    "-p", "no:flaky",
    # Disable `nose` builtin plugin for pytest. This feature is deprecated in 7.2 and will be removed in pytest>=8
    "-p", "no:nose",
    # Disable support of a legacy `LocalPath` in favor of stdlib `pathlib.Path`.
    "-p", "no:legacypath",
    # Disable warnings summary, because we use our warning summary.
    "--disable-warnings",
    "--asyncio-mode=strict",
]
norecursedirs = [
    ".eggs",
    "airflow",
    "tests/_internals",
    "tests/dags_with_system_exit",
    "tests/dags_corrupted",
    "tests/dags",
    "providers/tests/system/google/cloud/dataproc/resources",
    "providers/tests/system/google/cloud/gcs/resources",
]
log_level = "INFO"
filterwarnings = [
    "error::pytest.PytestCollectionWarning",
    "error::pytest.PytestReturnNotNoneWarning",
    # Avoid building cartesian product which might impact performance
    "error:SELECT statement has a cartesian product between FROM:sqlalchemy.exc.SAWarning:airflow",
    'error:Coercing Subquery object into a select\(\) for use in IN\(\):sqlalchemy.exc.SAWarning:airflow',
    'error:Class.*will not make use of SQL compilation caching',
    "ignore::DeprecationWarning:flask_appbuilder.filemanager",
    "ignore::DeprecationWarning:flask_appbuilder.widgets",
    # FAB do not support SQLAlchemy 2
    "ignore::sqlalchemy.exc.MovedIn20Warning:flask_appbuilder",
    # https://github.com/dpgaspar/Flask-AppBuilder/issues/2194
    "ignore::DeprecationWarning:marshmallow_sqlalchemy.convert",
    # https://github.com/dpgaspar/Flask-AppBuilder/pull/1940
    "ignore::DeprecationWarning:flask_sqlalchemy",
    # https://github.com/dpgaspar/Flask-AppBuilder/pull/1903
    "ignore::DeprecationWarning:apispec.utils",
    # Connexion 2 use different deprecated objects, this should be resolved into Connexion 3
    # https://github.com/spec-first/connexion/pull/1536
    'ignore::DeprecationWarning:connexion.spec',
    'ignore:jsonschema\.RefResolver:DeprecationWarning:connexion.json_schema',
    'ignore:jsonschema\.exceptions\.RefResolutionError:DeprecationWarning:connexion.json_schema',
    'ignore:Accessing jsonschema\.draft4_format_checker:DeprecationWarning:connexion.decorators.validation',
]
# We cannot add warnings from the airflow package into `filterwarnings`,
# because it invokes import airflow before we set up test environment which breaks the tests.
# Instead of that, we use a separate parameter and dynamically add it into `filterwarnings` marker.
forbidden_warnings = [
    "airflow.exceptions.RemovedInAirflow3Warning",
    "airflow.utils.context.AirflowContextDeprecationWarning",
    "airflow.exceptions.AirflowProviderDeprecationWarning",
]
python_files = [
    "test_*.py",
    "example_*.py",
]
testpaths = [
    "tests",
]

asyncio_default_fixture_loop_scope = "function"

# Keep temporary directories (created by `tmp_path`) for 2 recent runs only failed tests.
tmp_path_retention_count = "2"
tmp_path_retention_policy = "failed"


## coverage.py settings ##
[tool.coverage.run]
branch = true
relative_files = true
source = ["airflow"]
omit = [
    "airflow/_vendor/**",
    "airflow/contrib/**",
    "airflow/example_dags/**",
    "airflow/migrations/**",
    "airflow/www/node_modules/**",
    "providers/src/airflow/providers/**/example_dags/**",
    "providers/src/airflow/providers/google/ads/_vendor/**",
]

[tool.coverage.report]
skip_empty = true
exclude_also = [
    "def __repr__",
    "raise AssertionError",
    "raise NotImplementedError",
    "if __name__ == .__main__.:",
    "@(abc\\.)?abstractmethod",
    "@(typing(_extensions)?\\.)?overload",
    "if (typing(_extensions)?\\.)?TYPE_CHECKING:"
]


## mypy settings ##
[tool.mypy]
ignore_missing_imports = true
no_implicit_optional = true
warn_redundant_casts = true
warn_unused_ignores = false
plugins = [
    "dev/mypy/plugin/decorators.py",
    "dev/mypy/plugin/outputs.py",
]
pretty = true
show_error_codes = true
disable_error_code = [
    "annotation-unchecked",
]
# Since there are no __init__.py files in
# providers/src/apache/airflow/providers we need to tell MyPy where the "base"
# is, otherwise when it sees
# providers/src/apache/airflow/providers/redis/__init__.py, it thinks this is
# the toplevel `redis` folder.
explicit_package_bases = true
mypy_path = [
  "$MYPY_CONFIG_FILE_DIR",
  "$MYPY_CONFIG_FILE_DIR/providers/src",
  "$MYPY_CONFIG_FILE_DIR/task_sdk/src",
  "$MYPY_CONFIG_FILE_DIR/providers/airbyte/src",
  "$MYPY_CONFIG_FILE_DIR/providers/celery/src",
  "$MYPY_CONFIG_FILE_DIR/providers/edge/src",
]

[[tool.mypy.overrides]]
module="airflow.config_templates.default_webserver_config"
disable_error_code = [
    "var-annotated",
]

[[tool.mypy.overrides]]
module="airflow.migrations.*"
ignore_errors = true

[[tool.mypy.overrides]]
module="airflow.*._vendor.*"
ignore_errors = true

[[tool.mypy.overrides]]
module= [
    "google.cloud.*",
    "azure.*",
]
no_implicit_optional = false

[[tool.mypy.overrides]]
module=[
    "referencing.*",
    # Beam has some old type annotations, and they introduced an error recently with bad signature of
    # a function. This is captured in https://github.com/apache/beam/issues/29927
    # and we should remove this exclusion when it is fixed.
    "apache_beam.*"
]
ignore_errors = true

[dependency-groups]
dev = [
  # TODO(potiuk): remove me when all providers are moved to new structure
  "local-providers",
  "apache-airflow-providers-airbyte",
  "apache-airflow-providers-alibaba",
  "apache-airflow-providers-apache-iceberg",
  "apache-airflow-providers-asana",
  "apache-airflow-providers-celery",
  "apache-airflow-providers-cohere",
  "apache-airflow-providers-common-sql",
  "apache-airflow-providers-datadog",
  "apache-airflow-providers-edge",
  "apache-airflow-providers-neo4j",
  "apache-airflow-providers-openai",
  "apache-airflow-providers-opsgenie",
  "apache-airflow-providers-pgvector",
  "apache-airflow-providers-pinecone",
  "apache-airflow-providers-postgres",
<<<<<<< HEAD
  "apache-airflow-providers-qdrant",
=======
  "apache-airflow-providers-samba",
>>>>>>> 82c2c203
  "apache-airflow-providers-segment",
  "apache-airflow-providers-ssh",
  "apache-airflow-providers-standard",
  "apache-airflow-providers-telegram",
  "apache-airflow-providers-weaviate",
  "apache-airflow-providers-ydb",
  "apache-airflow-providers-zendesk",
  "apache-airflow-task-sdk",
]

[tool.uv.sources]
# These names must match the names as defined in the pyproject.toml of the workspace items,
# *not* the workspace folder paths
local-providers = { workspace = true }
apache-airflow-providers-airbyte = {workspace = true}
apache-airflow-providers-alibaba = { workspace = true }
apache-airflow-providers-apache-iceberg = {workspace = true}
apache-airflow-providers-asana = { workspace = true }
apache-airflow-providers-celery = {workspace = true}
apache-airflow-providers-cohere = { workspace = true }
apache-airflow-providers-common-sql = { workspace = true }
apache-airflow-providers-datadog = { workspace = true }
apache-airflow-providers-edge = {workspace = true}
apache-airflow-providers-neo4j = { workspace = true }
apache-airflow-providers-openai = { workspace = true }
apache-airflow-providers-opsgenie = { workspace = true }
apache-airflow-providers-pinecone = { workspace = true }
apache-airflow-providers-postgres = { workspace = true }
apache-airflow-providers-pgvector = { workspace = true }
<<<<<<< HEAD
apache-airflow-providers-qdrant = { workspace = true }
=======
apache-airflow-providers-samba = { workspace = true }
>>>>>>> 82c2c203
apache-airflow-providers-segment = { workspace = true }
apache-airflow-providers-ssh = { workspace = true }
apache-airflow-providers-standard = { workspace = true }
apache-airflow-providers-telegram = { workspace = true }
apache-airflow-providers-weaviate = { workspace = true }
apache-airflow-providers-ydb = { workspace = true }
apache-airflow-providers-zendesk = { workspace = true }
apache-airflow-task-sdk = { workspace = true }

[tool.uv.workspace]
members = [
    "providers",
    "providers/airbyte",
    "providers/alibaba",
    "providers/apache/iceberg",
    "providers/asana",
    "providers/celery",
    "providers/cohere",
    "providers/common/sql",
    "providers/datadog",
    "providers/edge",
    "providers/neo4j",
    "providers/openai",
    "providers/opsgenie",
    "providers/pinecone",
    "providers/postgres",
    "providers/pgvector",
<<<<<<< HEAD
    "providers/qdrant",
=======
    "providers/samba",
>>>>>>> 82c2c203
    "providers/segment",
    "providers/ssh",
    "providers/standard",
    "providers/telegram",
    "providers/weaviate",
    "providers/ydb",
    "providers/zendesk",
    "task_sdk",
]<|MERGE_RESOLUTION|>--- conflicted
+++ resolved
@@ -633,11 +633,8 @@
   "apache-airflow-providers-pgvector",
   "apache-airflow-providers-pinecone",
   "apache-airflow-providers-postgres",
-<<<<<<< HEAD
   "apache-airflow-providers-qdrant",
-=======
   "apache-airflow-providers-samba",
->>>>>>> 82c2c203
   "apache-airflow-providers-segment",
   "apache-airflow-providers-ssh",
   "apache-airflow-providers-standard",
@@ -667,11 +664,8 @@
 apache-airflow-providers-pinecone = { workspace = true }
 apache-airflow-providers-postgres = { workspace = true }
 apache-airflow-providers-pgvector = { workspace = true }
-<<<<<<< HEAD
 apache-airflow-providers-qdrant = { workspace = true }
-=======
 apache-airflow-providers-samba = { workspace = true }
->>>>>>> 82c2c203
 apache-airflow-providers-segment = { workspace = true }
 apache-airflow-providers-ssh = { workspace = true }
 apache-airflow-providers-standard = { workspace = true }
@@ -699,11 +693,8 @@
     "providers/pinecone",
     "providers/postgres",
     "providers/pgvector",
-<<<<<<< HEAD
     "providers/qdrant",
-=======
     "providers/samba",
->>>>>>> 82c2c203
     "providers/segment",
     "providers/ssh",
     "providers/standard",
