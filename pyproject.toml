# Licensed to the Apache Software Foundation (ASF) under one
# or more contributor license agreements.  See the NOTICE file
# distributed with this work for additional information
# regarding copyright ownership.  The ASF licenses this file
# to you under the Apache License, Version 2.0 (the
# "License"); you may not use this file except in compliance
# with the License.  You may obtain a copy of the License at
#
#   http://www.apache.org/licenses/LICENSE-2.0
#
# Unless required by applicable law or agreed to in writing,
# software distributed under the License is distributed on an
# "AS IS" BASIS, WITHOUT WARRANTIES OR CONDITIONS OF ANY
# KIND, either express or implied.  See the License for the
# specific language governing permissions and limitations
# under the License.

[build-system]
# build dependencies should be fixed - including all transitive dependencies. This way we can ensure
# reproducibility of the build and make sure that any future releases of any dependencies will not
# break the build of released airflow sources in the future.
# The dependencies can be automatically upgraded by running:
# pre-commit run --hook-stage manual update-build-dependencies --all-files
requires = [
    "GitPython==3.1.44",
    "gitdb==4.0.12",
    "hatchling==1.27.0",
    "packaging==24.2",
    "pathspec==0.12.1",
    "pluggy==1.5.0",
    "smmap==5.0.2",
    "tomli==2.2.1; python_version < '3.11'",
    "trove-classifiers==2025.1.15.22",
]
build-backend = "hatchling.build"

[project]
name = "apache-airflow"
description = "Programmatically author, schedule and monitor data pipelines"
readme = { file = "generated/PYPI_README.md", content-type = "text/markdown" }
license-files.globs = ["LICENSE", "3rd-party-licenses/*.txt"]
requires-python = "~=3.9,<3.13"
authors = [
    { name = "Apache Software Foundation", email = "dev@airflow.apache.org" },
]
maintainers = [
    { name = "Apache Software Foundation", email="dev@airflow.apache.org" },
]
keywords = [ "airflow", "orchestration", "workflow", "dag", "pipelines", "automation", "data" ]
classifiers = [
    "Development Status :: 5 - Production/Stable",
    "Environment :: Console",
    "Environment :: Web Environment",
    "Framework :: Apache Airflow",
    "Intended Audience :: Developers",
    "Intended Audience :: System Administrators",
    "License :: OSI Approved :: Apache Software License",
    "Programming Language :: Python :: 3.9",
    "Programming Language :: Python :: 3.10",
    "Programming Language :: Python :: 3.11",
    "Programming Language :: Python :: 3.12",
    "Topic :: System :: Monitoring",
]

dynamic = ["version", "optional-dependencies", "dependencies"]

# !!!!!!!!!!!!!!!!!!!!!!!!!!!!!!!!!!!!!!!!!!!!!!!!!!!!!!!!!!!!!!!!!!!!!!!!!!!!!!!!!!!!!!!!!!!!!!
# !!! YOU MIGHT BE SURPRISED NOT SEEING THE DEPENDENCIES AS `project.dependencies`     !!!!!!!!!
# !!! AND EXTRAS AS `project.optional-dependencies`                                    !!!!!!!!!
# !!! THEY ARE marked as `dynamic`  GENERATED by `hatch_build.py`                      !!!!!!!!!
# !!! SEE COMMENTS BELOW TO FIND WHERE DEPENDENCIES ARE MAINTAINED                     !!!!!!!!!
# !!!!!!!!!!!!!!!!!!!!!!!!!!!!!!!!!!!!!!!!!!!!!!!!!!!!!!!!!!!!!!!!!!!!!!!!!!!!!!!!!!!!!!!!!!!!!!
#
# !!!!!! Those providers are defined in `hatch_build.py` and should be maintained there  !!!!!!!
#
# Those extras are available as regular core airflow extras - they install optional features of Airflow.
#
# START CORE EXTRAS HERE
#
# aiobotocore, apache-atlas, apache-webhdfs, async, cgroups, cloudpickle, github-enterprise, google-
# auth, graphviz, kerberos, ldap, leveldb, otel, pandas, password, rabbitmq, s3fs, sentry, statsd, uv
#
# END CORE EXTRAS HERE
#
# The ``devel`` extras are not available in the released packages. They are only available when you install
# Airflow from sources in ``editable`` installation - i.e. one that you are usually using to contribute to
# Airflow. They provide tools such as ``pytest`` and ``mypy`` for general purpose development and testing.
#
# START DEVEL EXTRAS HERE
#
# devel, devel-all-dbs, devel-ci, devel-debuggers, devel-devscripts, devel-duckdb, devel-hadoop,
# devel-mypy, devel-sentry, devel-static-checks, devel-tests
#
# END DEVEL EXTRAS HERE
#
# Those extras are bundles dynamically generated from other extras.
#
# START BUNDLE EXTRAS HERE
#
# all, all-core, all-dbs, devel-all, devel-ci
#
# END BUNDLE EXTRAS HERE
#
# The ``doc`` extras are not available in the released packages. They are only available when you install
# Airflow from sources in ``editable`` installation - i.e. one that you are usually using to contribute to
# Airflow. They provide tools needed when you want to build Airflow documentation (note that you also need
# ``devel`` extras installed for airflow and providers in order to build documentation for airflow and
# provider packages respectively). The ``doc`` package is enough to build regular documentation, where
# ``doc_gen`` is needed to generate ER diagram we have describing our database.
#
# START DOC EXTRAS HERE
#
# doc, doc-gen
#
# END DOC EXTRAS HERE
#
# The `deprecated` extras are deprecated extras from Airflow 1 that will be removed in future versions.
#
# START DEPRECATED EXTRAS HERE
#
# atlas, aws, azure, cassandra, crypto, druid, gcp, gcp-api, hdfs, hive, kubernetes, mssql, pinot, s3,
# spark, webhdfs, winrm
#
# END DEPRECATED EXTRAS HERE
#
# !!!!!! Those providers are defined in the `airflow/providers/<provider>/provider.yaml` files  !!!!!!!
#
# Those extras are available as regular Airflow extras, they install provider packages in standard builds
# or dependencies that are necessary to enable the feature in editable build.
# START PROVIDER EXTRAS HERE
#
# airbyte, alibaba, amazon, apache.beam, apache.cassandra, apache.drill, apache.druid, apache.flink,
# apache.hdfs, apache.hive, apache.iceberg, apache.impala, apache.kafka, apache.kylin, apache.livy,
# apache.pig, apache.pinot, apache.spark, apprise, arangodb, asana, atlassian.jira, celery, cloudant,
# cncf.kubernetes, cohere, common.compat, common.io, common.sql, databricks, datadog, dbt.cloud,
# dingding, discord, docker, edge, elasticsearch, exasol, fab, facebook, ftp, github, google, grpc,
# hashicorp, http, imap, influxdb, jdbc, jenkins, microsoft.azure, microsoft.mssql, microsoft.psrp,
# microsoft.winrm, mongo, mysql, neo4j, odbc, openai, openfaas, openlineage, opensearch, opsgenie,
# oracle, pagerduty, papermill, pgvector, pinecone, postgres, presto, qdrant, redis, salesforce,
# samba, segment, sendgrid, sftp, singularity, slack, smtp, snowflake, sqlite, ssh, standard, tableau,
# telegram, teradata, trino, vertica, weaviate, yandex, ydb, zendesk
#
# END PROVIDER EXTRAS HERE

[project.scripts]
airflow = "airflow.__main__:main"
[project.urls]
"Bug Tracker" = "https://github.com/apache/airflow/issues"
Documentation = "https://airflow.apache.org/docs/"
Downloads = "https://archive.apache.org/dist/airflow/"
Homepage = "https://airflow.apache.org/"
"Release Notes" = "https://airflow.apache.org/docs/apache-airflow/stable/release_notes.html"
"Slack Chat" = "https://s.apache.org/airflow-slack"
"Source Code" = "https://github.com/apache/airflow"
X = "https://x.com/ApacheAirflow"
LinkedIn = "https://www.linkedin.com/company/apache-airflow/"
Mastodon = "https://fosstodon.org/@airflow"
Bluesky = "https://bsky.app/profile/apache-airflow.bsky.social"
YouTube = "https://www.youtube.com/channel/UCSXwxpWZQ7XZ1WL3wqevChA/"

[tool.hatch.version]
path = "airflow/__init__.py"

[tool.hatch.build.targets.wheel.hooks.custom]
path = "./hatch_build.py"

[tool.hatch.build.hooks.custom]
path = "./hatch_build.py"

[tool.hatch.build.targets.custom]
path = "./hatch_build.py"

[tool.hatch.build.targets.sdist]
include = [
    "/airflow",
    "/airflow/git_version"
]
exclude = [
    "/airflow/www/node_modules/"
]
artifacts = [
    "/airflow/www/static/dist/",
    "/airflow/git_version",
    "/generated/",
]

[tool.hatch.build.targets.wheel]
include = [
    "/airflow",
]
artifacts = [
    "/airflow/www/static/dist/",
    "/airflow/git_version"
]

## black settings ##
# Used to format code examples inside .rst doc files
# Needed until https://github.com/astral-sh/ruff/issues/8237 is available.
[tool.black]
line-length = 110
target-version = ['py39', 'py310', 'py311', 'py312']


## ruff settings ##
[tool.ruff]
target-version = "py39"
line-length = 110
extend-exclude = [
    ".eggs",
    "*/_vendor/*",
    "tests/dags/test_imports.py",
]

namespace-packages = ["airflow/providers"]

[tool.ruff.lint]
typing-modules = ["airflow.typing_compat"]
extend-select = [
    # Enable entire ruff rule section
    "I", # Missing required import (auto-fixable)
    "UP", # Pyupgrade
    "ASYNC", # subset of flake8-async rules
    "ISC",  # Checks for implicit literal string concatenation (auto-fixable)
    "TC", # Rules around TYPE_CHECKING blocks
    "G", # flake8-logging-format rules
    "LOG", # flake8-logging rules, most of them autofixable
    "PT", # flake8-pytest-style rules
    "TID25", # flake8-tidy-imports rules
    "E", # pycodestyle rules
    "W", # pycodestyle rules
    # Per rule enables
    "RUF006", # Checks for asyncio dangling task
    "RUF015", # Checks for unnecessary iterable allocation for first element
    "RUF019", # Checks for unnecessary key check
    "RUF100", # Unused noqa (auto-fixable)
    # We ignore more pydocstyle than we enable, so be more selective at what we enable
    "D1",
    "D2",
    "D213", # Conflicts with D212.  Both can not be enabled.
    "D3",
    "D400",
    "D401",
    "D402",
    "D403",
    "D412",
    "D419",
    "PGH004",  # Use specific rule codes when using noqa
    "PGH005", # Invalid unittest.mock.Mock methods/attributes/properties
    "S101", # Checks use `assert` outside the test cases, test cases should be added into the exclusions
    "SIM300", # Checks for conditions that position a constant on the left-hand side of the comparison
              # operator, rather than the right-hand side.
    "B004", # Checks for use of hasattr(x, "__call__") and replaces it with callable(x)
    "B006", # Checks for uses of mutable objects as function argument defaults.
    "B007", # Checks for unused variables in the loop
    "B017", # Checks for pytest.raises context managers that catch Exception or BaseException.
    "B019", # Use of functools.lru_cache or functools.cache on methods can lead to memory leaks
    "B028", # No explicit stacklevel keyword argument found
    "TRY002", # Prohibit use of `raise Exception`, use specific exceptions instead.
]
ignore = [
    "D100", # Unwanted; Docstring at the top of every file.
    "D102", # TODO: Missing docstring in public method
    "D103", # TODO: Missing docstring in public function
    "D104", # Unwanted; Docstring at the top of every `__init__.py` file.
    "D105", # Unwanted; See https://lists.apache.org/thread/8jbg1dd2lr2cfydtqbjxsd6pb6q2wkc3
    "D107", # Unwanted; Docstring in every constructor is unnecessary if the class has a docstring.
    "D203",
    "D212", # Conflicts with D213.  Both can not be enabled.
    "E731", # Do not assign a lambda expression, use a def
    "TC003", # Do not move imports from stdlib to TYPE_CHECKING block
    "PT006", # Wrong type of names in @pytest.mark.parametrize
    "PT007", # Wrong type of values in @pytest.mark.parametrize
    "PT013", # silly rule prohibiting e.g. `from pytest import param`
    "PT011", # pytest.raises() is too broad, set the match parameter
    "PT019", # fixture without value is injected as parameter, use @pytest.mark.usefixtures instead
    # Rules below explicitly set off which could overlap with Ruff's formatter
    # as it recommended by https://docs.astral.sh/ruff/formatter/#conflicting-lint-rules
    # Except ISC rules
    "W191",
    "E111",
    "E114",
    "E117",
    "D206",
    "D300",
    "Q000",
    "Q001",
    "Q002",
    "Q003",
    "COM812",
    "COM819",
    "E501", # Formatted code may exceed the line length, leading to line-too-long (E501) errors.
    "ASYNC110", # TODO: Use `anyio.Event` instead of awaiting `anyio.sleep` in a `while` loop
]
unfixable = [
    # PT022 replace empty `yield` to empty `return`. Might be fixed with a combination of PLR1711
    # In addition, it can't do anything with invalid typing annotations, protected by mypy.
    "PT022",
]

[tool.ruff.format]
docstring-code-format = true

[tool.ruff.lint.isort]
required-imports = ["from __future__ import annotations"]
combine-as-imports = true


section-order = [
  "future",
  "standard-library",
  "third-party",
  "first-party",
  "local-folder",
  "testing"
]

# Make sure we put the "dev" imports at the end, not as a third-party module
[tool.ruff.lint.isort.sections]
testing = ["dev", "providers.tests", "task_sdk.tests", "tests_common", "tests"]

[tool.ruff.lint.extend-per-file-ignores]
"airflow/__init__.py" = ["F401", "TC004", "I002"]
"airflow/models/__init__.py" = ["F401", "TC004"]
"airflow/models/sqla_models.py" = ["F401"]

# Those are needed so that __init__.py chaining of packages properly works for IDEs
# the first non-comment line of such empty __init__.py files should be:
# __path__ = __import__("pkgutil").extend_path(__path__, __name__)  # type: ignore
"providers/src/airflow/providers/__init__.py" = ["I002"]
"providers/src/airflow/__init__.py" = ["I002"]
"providers/*/tests/*/__init__.py" = ["I002"]
"providers/*/*/tests/*/*/__init__.py" = ["I002"]
"providers/tests/__init__.py" = ["I002"]
"providers/__init__.py" = ["I002"]

# The test_python.py is needed because adding __future__.annotations breaks runtime checks that are
# needed for the test to work
"providers/standard/tests/provider_tests/standard/decorators/test_python.py" = ["I002"]

# The Pydantic representations of SqlAlchemy Models are not parsed well with Pydantic
# when __future__.annotations is used so we need to skip them from upgrading
# Pydantic also require models to be imported during execution
"airflow/serialization/pydantic/*.py" = ["I002", "UP007", "TC001"]

# Provider's get_provider_info.py files are generated and do not need "from __future__ import annotations"
"providers/**/get_provider_info.py" = ["I002"]

# Failing to detect types and functions used in `Annotated[...]` syntax as required at runtime.
# Annotated is central for FastAPI dependency injection, skipping rules for FastAPI folders.
"airflow/api_fastapi/*" = ["TC001", "TC002"]
"tests/api_fastapi/*" = ["T001", "TC002"]
"airflow/auth/managers/simple/*" = ["TC001", "TC002"]

# Ignore pydoc style from these
"*.pyi" = ["D"]
"scripts/*" = ["D", "PT"]  # In addition ignore pytest specific rules
"docs/*" = ["D"]
"provider_packages/*" = ["D"]
"*/example_dags/*" = ["D"]
"chart/*" = ["D"]
"dev/*" = ["D"]
# In addition, ignore in tests
# TID253: Banned top level imports, e.g. pandas, numpy
# S101: Use `assert`
# TRY002: Use `raise Exception`
"dev/perf/*" = ["TID253"]
"dev/check_files.py" = ["S101"]
"tests_common/*" = ["S101", "TRY002"]
"dev/breeze/tests/*" = ["TID253", "S101", "TRY002"]
"tests/*" = ["D", "TID253", "S101", "TRY002"]
"docker_tests/*" = ["D", "TID253", "S101", "TRY002"]
"kubernetes_tests/*" = ["D", "TID253", "S101", "TRY002"]
"helm_tests/*" = ["D", "TID253", "S101", "TRY002"]

# All of the modules which have an extra license header (i.e. that we copy from another project) need to
# ignore E402 -- module level import not at top level
"scripts/ci/pre_commit/*.py" = ["E402"]
"airflow/api/auth/backend/kerberos_auth.py" = ["E402"]
"airflow/security/kerberos.py" = ["E402"]
"airflow/security/utils.py" = ["E402"]

# All the modules which do not follow B028 yet: https://docs.astral.sh/ruff/rules/no-explicit-stacklevel/
"helm_tests/airflow_aux/test_basic_helm_chart.py" = ["B028"]

# Test compat imports banned imports to allow testing against older airflow versions
"tests_common/test_utils/compat.py" = ["TID251", "F401"]
"tests_common/pytest_plugin.py" = ["F811"]

[tool.ruff.lint.flake8-tidy-imports]
# Disallow all relative imports.
ban-relative-imports = "all"
# Ban certain modules from being imported at module level, instead requiring
# that they're imported lazily (e.g., within a function definition).
banned-module-level-imports = ["numpy", "pandas"]

[tool.ruff.lint.flake8-tidy-imports.banned-api]
# Direct import from the airflow package modules and constraints
"airflow.AirflowException".msg = "Use airflow.exceptions.AirflowException instead."
"airflow.Dataset".msg = "Use airflow.datasets.Dataset instead."
# Deprecated imports
"airflow.models.baseoperator.BaseOperatorLink".msg = "Use airflow.models.baseoperatorlink.BaseOperatorLink"
"airflow.models.errors.ImportError".msg = "Use airflow.models.errors.ParseImportError"
"airflow.models.ImportError".msg = "Use airflow.models.errors.ParseImportError"
# Deprecated in Python 3.11, Pending Removal in Python 3.15: https://github.com/python/cpython/issues/90817
# Deprecation warning in Python 3.11 also recommends using locale.getencoding but it available in Python 3.11
"locale.getdefaultlocale".msg = "Use locale.setlocale() and locale.getlocale() instead."
# Deprecated in Python 3.12: https://github.com/python/cpython/issues/103857
"datetime.datetime.utcnow".msg = "Use airflow.utils.timezone.utcnow or datetime.datetime.now(tz=datetime.timezone.utc)"
"datetime.datetime.utcfromtimestamp".msg = "Use airflow.utils.timezone.from_timestamp or datetime.datetime.fromtimestamp(tz=datetime.timezone.utc)"
# Deprecated in Python 3.12: https://github.com/python/cpython/issues/94309
"typing.Hashable".msg = "Use collections.abc.Hashable"
"typing.Sized".msg = "Use collections.abc.Sized"
# Uses deprecated in Python 3.12 `datetime.datetime.utcfromtimestamp`
"pendulum.from_timestamp".msg = "Use airflow.utils.timezone.from_timestamp"
# Flask deprecations, worthwhile to keep it until we migrate to Flask 3.0+
"flask._app_ctx_stack".msg = "Deprecated in Flask 2.2, removed in Flask 3.0"
"flask._request_ctx_stack".msg = "Deprecated in Flask 2.2, removed in Flask 3.0"
"flask.escape".msg = "Use markupsafe.escape instead. Deprecated in Flask 2.3, removed in Flask 3.0"
"flask.Markup".msg = "Use markupsafe.Markup instead. Deprecated in Flask 2.3, removed in Flask 3.0"
"flask.signals_available".msg = "Signals are always available. Deprecated in Flask 2.3, removed in Flask 3.0"
# Use root logger by a mistake / IDE autosuggestion
# If for some reason root logger required it could obtained by logging.getLogger("root")
"logging.debug".msg = "Instantiate new `logger = logging.getLogger(__name__)` and use it instead of root logger"
"logging.info".msg = "Instantiate new `logger = logging.getLogger(__name__)` and use it instead of root logger"
"logging.warning".msg = "Instantiate new `logger = logging.getLogger(__name__)` and use it instead of root logger"
"logging.error".msg = "Instantiate new `logger = logging.getLogger(__name__)` and use it instead of root logger"
"logging.exception".msg = "Instantiate new `logger = logging.getLogger(__name__)` and use it instead of root logger"
"logging.fatal".msg = "Instantiate new `logger = logging.getLogger(__name__)` and use it instead of root logger"
"logging.critical".msg = "Instantiate new `logger = logging.getLogger(__name__)` and use it instead of root logger"
"logging.log".msg = "Instantiate new `logger = logging.getLogger(__name__)` and use it instead of root logger"
# unittest related restrictions
"unittest.TestCase".msg = "Use pytest compatible classes: https://docs.pytest.org/en/stable/getting-started.html#group-multiple-tests-in-a-class"
"unittest.skip".msg = "Use `pytest.mark.skip` instead: https://docs.pytest.org/en/stable/reference/reference.html#marks"
"unittest.skipIf".msg = "Use `pytest.mark.skipif` instead: https://docs.pytest.org/en/stable/reference/reference.html#marks"
"unittest.skipUnless".msg = "Use `pytest.mark.skipif` instead: https://docs.pytest.org/en/stable/reference/reference.html#marks"
"unittest.expectedFailure".msg = "Use `pytest.mark.xfail` instead: https://docs.pytest.org/en/stable/reference/reference.html#marks"
# Moved in SQLAlchemy 2.0
"sqlalchemy.ext.declarative.declarative_base".msg = "Use `sqlalchemy.orm.declarative_base`. Moved in SQLAlchemy 2.0"
"sqlalchemy.ext.declarative.as_declarative".msg = "Use `sqlalchemy.orm.as_declarative`. Moved in SQLAlchemy 2.0"
"sqlalchemy.ext.declarative.has_inherited_table".msg = "Use `sqlalchemy.orm.has_inherited_table`. Moved in SQLAlchemy 2.0"
"sqlalchemy.ext.declarative.synonym_for".msg = "Use `sqlalchemy.orm.synonym_for`. Moved in SQLAlchemy 2.0"

[tool.ruff.lint.flake8-type-checking]
exempt-modules = ["typing", "typing_extensions"]

[tool.ruff.lint.flake8-pytest-style]
mark-parentheses = false
fixture-parentheses = false

## pytest settings ##
[tool.pytest.ini_options]
addopts = [
    "--tb=short",
    "-rasl",
    "--verbosity=2",
    # Disable `flaky` plugin for pytest. This plugin conflicts with `rerunfailures` because provide the same marker.
    "-p", "no:flaky",
    # Disable `nose` builtin plugin for pytest. This feature is deprecated in 7.2 and will be removed in pytest>=8
    "-p", "no:nose",
    # Disable support of a legacy `LocalPath` in favor of stdlib `pathlib.Path`.
    "-p", "no:legacypath",
    # Disable warnings summary, because we use our warning summary.
    "--disable-warnings",
    "--asyncio-mode=strict",
]
norecursedirs = [
    ".eggs",
    "airflow",
    "tests/_internals",
    "tests/dags_with_system_exit",
    "tests/dags_corrupted",
    "tests/dags",
    "providers/tests/system/google/cloud/dataproc/resources",
    "providers/tests/system/google/cloud/gcs/resources",
]
log_level = "INFO"
filterwarnings = [
    "error::pytest.PytestCollectionWarning",
    "error::pytest.PytestReturnNotNoneWarning",
    # Avoid building cartesian product which might impact performance
    "error:SELECT statement has a cartesian product between FROM:sqlalchemy.exc.SAWarning:airflow",
    'error:Coercing Subquery object into a select\(\) for use in IN\(\):sqlalchemy.exc.SAWarning:airflow',
    'error:Class.*will not make use of SQL compilation caching',
    "ignore::DeprecationWarning:flask_appbuilder.filemanager",
    "ignore::DeprecationWarning:flask_appbuilder.widgets",
    # FAB do not support SQLAlchemy 2
    "ignore::sqlalchemy.exc.MovedIn20Warning:flask_appbuilder",
    # https://github.com/dpgaspar/Flask-AppBuilder/issues/2194
    "ignore::DeprecationWarning:marshmallow_sqlalchemy.convert",
    # https://github.com/dpgaspar/Flask-AppBuilder/pull/1940
    "ignore::DeprecationWarning:flask_sqlalchemy",
    # https://github.com/dpgaspar/Flask-AppBuilder/pull/1903
    "ignore::DeprecationWarning:apispec.utils",
    # Connexion 2 use different deprecated objects, this should be resolved into Connexion 3
    # https://github.com/spec-first/connexion/pull/1536
    'ignore::DeprecationWarning:connexion.spec',
    'ignore:jsonschema\.RefResolver:DeprecationWarning:connexion.json_schema',
    'ignore:jsonschema\.exceptions\.RefResolutionError:DeprecationWarning:connexion.json_schema',
    'ignore:Accessing jsonschema\.draft4_format_checker:DeprecationWarning:connexion.decorators.validation',
]
# We cannot add warnings from the airflow package into `filterwarnings`,
# because it invokes import airflow before we set up test environment which breaks the tests.
# Instead of that, we use a separate parameter and dynamically add it into `filterwarnings` marker.
forbidden_warnings = [
    "airflow.exceptions.RemovedInAirflow3Warning",
    "airflow.utils.context.AirflowContextDeprecationWarning",
    "airflow.exceptions.AirflowProviderDeprecationWarning",
]
python_files = [
    "test_*.py",
    "example_*.py",
]
testpaths = [
    "tests",
]

asyncio_default_fixture_loop_scope = "function"

# Keep temporary directories (created by `tmp_path`) for 2 recent runs only failed tests.
tmp_path_retention_count = "2"
tmp_path_retention_policy = "failed"


## coverage.py settings ##
[tool.coverage.run]
branch = true
relative_files = true
source = ["airflow"]
omit = [
    "airflow/_vendor/**",
    "airflow/contrib/**",
    "airflow/example_dags/**",
    "airflow/migrations/**",
    "airflow/www/node_modules/**",
    "providers/src/airflow/providers/**/example_dags/**",
    "providers/src/airflow/providers/google/ads/_vendor/**",
]

[tool.coverage.report]
skip_empty = true
exclude_also = [
    "def __repr__",
    "raise AssertionError",
    "raise NotImplementedError",
    "if __name__ == .__main__.:",
    "@(abc\\.)?abstractmethod",
    "@(typing(_extensions)?\\.)?overload",
    "if (typing(_extensions)?\\.)?TYPE_CHECKING:"
]


## mypy settings ##
[tool.mypy]
ignore_missing_imports = true
no_implicit_optional = true
warn_redundant_casts = true
warn_unused_ignores = false
plugins = [
    "dev/mypy/plugin/decorators.py",
    "dev/mypy/plugin/outputs.py",
]
pretty = true
show_error_codes = true
disable_error_code = [
    "annotation-unchecked",
]
# Since there are no __init__.py files in
# providers/src/apache/airflow/providers we need to tell MyPy where the "base"
# is, otherwise when it sees
# providers/src/apache/airflow/providers/redis/__init__.py, it thinks this is
# the toplevel `redis` folder.
explicit_package_bases = true
mypy_path = [
  "$MYPY_CONFIG_FILE_DIR",
  "$MYPY_CONFIG_FILE_DIR/providers/src",
  "$MYPY_CONFIG_FILE_DIR/task_sdk/src",
  "$MYPY_CONFIG_FILE_DIR/providers/airbyte/src",
  "$MYPY_CONFIG_FILE_DIR/providers/celery/src",
  "$MYPY_CONFIG_FILE_DIR/providers/edge/src",
]

[[tool.mypy.overrides]]
module="airflow.config_templates.default_webserver_config"
disable_error_code = [
    "var-annotated",
]

[[tool.mypy.overrides]]
module="airflow.migrations.*"
ignore_errors = true

[[tool.mypy.overrides]]
module="airflow.*._vendor.*"
ignore_errors = true

[[tool.mypy.overrides]]
module= [
    "google.cloud.*",
    "azure.*",
]
no_implicit_optional = false

[[tool.mypy.overrides]]
module=[
    "referencing.*",
    # Beam has some old type annotations, and they introduced an error recently with bad signature of
    # a function. This is captured in https://github.com/apache/beam/issues/29927
    # and we should remove this exclusion when it is fixed.
    "apache_beam.*"
]
ignore_errors = true

[dependency-groups]
dev = [
  # TODO(potiuk): remove me when all providers are moved to new structure
  "local-providers",
  "apache-airflow-providers-airbyte",
  "apache-airflow-providers-alibaba",
  "apache-airflow-providers-apache-iceberg",
  "apache-airflow-providers-celery",
  "apache-airflow-providers-cohere",
  "apache-airflow-providers-common-sql",
  "apache-airflow-providers-edge",
<<<<<<< HEAD
  "apache-airflow-providers-pgvector",
=======
  "apache-airflow-providers-pinecone",
>>>>>>> f7a9a158
  "apache-airflow-providers-standard",
  "apache-airflow-providers-weaviate",
  "apache-airflow-task-sdk",
]

[tool.uv.sources]
# These names must match the names as defined in the pyproject.toml of the workspace items,
# *not* the workspace folder paths
local-providers = { workspace = true }
apache-airflow-providers-airbyte = {workspace = true}
apache-airflow-providers-alibaba = { workspace = true }
apache-airflow-providers-apache-iceberg = {workspace = true}
apache-airflow-providers-celery = {workspace = true}
apache-airflow-providers-cohere = { workspace = true }
apache-airflow-providers-common-sql = { workspace = true }
apache-airflow-providers-edge = {workspace = true}
<<<<<<< HEAD
apache-airflow-providers-pgvector = { workspace = true }
=======
apache-airflow-providers-pinecone = { workspace = true }
>>>>>>> f7a9a158
apache-airflow-providers-standard = { workspace = true }
apache-airflow-providers-weaviate = { workspace = true }
apache-airflow-task-sdk = { workspace = true }

[tool.uv.workspace]
members = [
    "providers",
    "providers/airbyte",
    "providers/alibaba",
    "providers/apache/iceberg",
    "providers/celery",
    "providers/cohere",
    "providers/common/sql",
    "providers/edge",
<<<<<<< HEAD
    "providers/pgvector",
=======
    "providers/pinecone",
>>>>>>> f7a9a158
    "providers/standard",
    "providers/weaviate",
    "task_sdk",
]<|MERGE_RESOLUTION|>--- conflicted
+++ resolved
@@ -621,11 +621,8 @@
   "apache-airflow-providers-cohere",
   "apache-airflow-providers-common-sql",
   "apache-airflow-providers-edge",
-<<<<<<< HEAD
   "apache-airflow-providers-pgvector",
-=======
   "apache-airflow-providers-pinecone",
->>>>>>> f7a9a158
   "apache-airflow-providers-standard",
   "apache-airflow-providers-weaviate",
   "apache-airflow-task-sdk",
@@ -642,11 +639,8 @@
 apache-airflow-providers-cohere = { workspace = true }
 apache-airflow-providers-common-sql = { workspace = true }
 apache-airflow-providers-edge = {workspace = true}
-<<<<<<< HEAD
+apache-airflow-providers-pinecone = { workspace = true }
 apache-airflow-providers-pgvector = { workspace = true }
-=======
-apache-airflow-providers-pinecone = { workspace = true }
->>>>>>> f7a9a158
 apache-airflow-providers-standard = { workspace = true }
 apache-airflow-providers-weaviate = { workspace = true }
 apache-airflow-task-sdk = { workspace = true }
@@ -661,11 +655,8 @@
     "providers/cohere",
     "providers/common/sql",
     "providers/edge",
-<<<<<<< HEAD
     "providers/pgvector",
-=======
     "providers/pinecone",
->>>>>>> f7a9a158
     "providers/standard",
     "providers/weaviate",
     "task_sdk",
