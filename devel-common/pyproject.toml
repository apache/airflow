# Licensed to the Apache Software Foundation (ASF) under one
# or more contributor license agreements.  See the NOTICE file
# distributed with this work for additional information
# regarding copyright ownership.  The ASF licenses this file
# to you under the Apache License, Version 2.0 (the
# "License"); you may not use this file except in compliance
# with the License.  You may obtain a copy of the License at
#
#   http://www.apache.org/licenses/LICENSE-2.0
#
# Unless required by applicable law or agreed to in writing,
# software distributed under the License is distributed on an
# "AS IS" BASIS, WITHOUT WARRANTIES OR CONDITIONS OF ANY
# KIND, either express or implied.  See the License for the
# specific language governing permissions and limitations
# under the License.

[build-system]
requires = ["flit_core==3.12.0"]
build-backend = "flit_core.buildapi"

[project]
name = "apache-airflow-devel-common"
version = "0.1.0"
description = "Devel common package for Apache Airflow where shared test and development code is stored"
classifiers = [
    "Private :: Do Not Upload",
]

dependencies = [
    "aioresponses>=0.7.6",
    "black>=25.0.0",
    "filelock>=3.13.0",
    "jmespath>=0.7.0",
    "kgb>=7.2.0",
    "requests_mock>=1.11.0",
    "rich>=13.6.0",
    "ruff==0.14.7",
    "semver>=3.0.2",
    "typer-slim>=0.15.1",
    # limited due to changes needed https://github.com/apache/airflow/issues/58470
    "time-machine>=2.19.0, <3.0.0",
    "wheel>=0.42.0",
    "yamllint>=1.33.0",
    "python-on-whales>=0.70.0",
    "apache-airflow-devel-common[basic]"
]

[project.optional-dependencies]
"coverage" = [
    "coverage>=7.4.0",
]
"duckdb" = [
    "duckdb>=1.2.0",
]
"debuggers" = [
    "ipdb>=0.13.13",
    "pdbr>=0.8.9",
]
"devscripts" = [
    "click>=8.1.8",
    "gitpython>=3.1.40",
    "incremental>=24.7.2",
    "pipdeptree>=2.13.1",
    "pygithub>=2.1.1",
    "restructuredtext-lint>=1.4.0",
    "rich-click>=1.7.1",
    "semver>=3.0.2",
    "towncrier>=23.11.0",
    "twine>=4.0.2",
]
"docs" = [
    # Astroid 4 released 5 Oct 2025 breaks autoapi https://github.com/apache/airflow/issues/56420
    "astroid>=3,<4",
    "checksumdir>=1.2.0",
    "rich-click>=1.7.1",
    "click>=8.1.8",
    "docutils>=0.21",
    "sphinx-airflow-theme@https://github.com/apache/airflow-site/releases/download/0.2.3/sphinx_airflow_theme-0.2.3-py3-none-any.whl",
    "sphinx-argparse>=0.4.0",
    "sphinx-autoapi>=3",
    "sphinx-autobuild>=2024.10.2",
    "sphinx-copybutton>=0.5.2",
    "sphinx-design>=0.5.0",
    "sphinx-jinja>=2.0.2",
    "sphinx-rtd-theme>=2.0.0",
    "sphinx>=7",
    "sphinxcontrib-applehelp>=1.0.4",
    "sphinxcontrib-devhelp>=1.0.2",
    "sphinxcontrib-htmlhelp>=2.0.1",
    "sphinxcontrib-httpdomain>=1.8.1",
    "sphinxcontrib-jquery>=4.1",
    "sphinxcontrib-jsmath>=1.0.1",
    "sphinxcontrib-qthelp>=1.0.3",
    "sphinxcontrib-redoc>=1.6.0",
    "sphinxcontrib-serializinghtml>=1.1.5",
    "sphinxcontrib-spelling>=8.0.0",
]
"docs-gen" = [
    "diagrams>=0.24.4",
    "eralchemy>=1.6",
]
"mypy" = [
    # Mypy dependencies
    # TODO: upgrade to newer versions of MyPy continuously as they are released
    "mypy==1.19.0",
    "types-Deprecated>=1.2.9.20240311",
    "types-Markdown>=3.6.0.20240316",
    "types-PyMySQL>=1.1.0.20240425",
    "types-PyYAML>=6.0.12.20240724",
    "types-aiofiles>=23.2.0.20240403",
    "types-certifi>=2021.10.8.3",
    "types-croniter>=2.0.0.20240423",
    "types-docutils>=0.21.0.20240704",
    # TODO: Bump to >= 4.0.0 once https://github.com/apache/airflow/issues/54079
    "types-paramiko>=3.4.0.20240423,<4.0.0",
    "types-protobuf>=5.26.0.20240422",
    "types-python-dateutil>=2.9.0.20240316",
    "types-python-slugify>=8.0.2.20240310",
    "types-pytz>=2024.1.0.20240417",
    "types-redis>=4.6.0.20240425",
    "types-requests>=2.31.0",
    "types-setuptools>=80.0.0.20250429",
    "types-tabulate>=0.9.0.20240106",
    "types-toml>=0.10.8.20240310",
]
"pytest" = [
    # General pytest devel tools
    "pytest-asyncio>=1.1.0",
    "pytest-cov>=4.1.0",
    "pytest-custom-exit-code>=0.3.0",
    "pytest-icdiff>=0.9",
    "pytest-instafail>=0.5.0",
    "pytest-mock>=3.14.0",
    # pytest-rerunfailures 16.0 crashes xdist xfail tests
    # https://github.com/pytest-dev/pytest-rerunfailures/issues/302
    "pytest-rerunfailures>=13.0,!=16.0",
    "pytest-timeouts>=1.2.1",
    "pytest-unordered>=0.6.1",
    "pytest-xdist>=3.5.0",
<<<<<<< HEAD
    "pytest>=8.3.3",
    "testcontainers>=4.12.0",
=======
    "pytest>=9.0.0",
>>>>>>> 4a545163
]
"sentry" = [
    "blinker>=1.7.0",
    "beautifulsoup4>=4.7.1",
]
"sqlalchemy" = [
    "sqlalchemy[asyncio]>=1.4.49",
    "sqlalchemy-jsonfield>=1.0",
    "sqlalchemy-utils>=0.41.2",
]
"basic" = [
    "apache-airflow-devel-common[coverage,debuggers,mypy,pytest,sqlalchemy]"
]
"no-doc" = [
    "apache-airflow-devel-common[coverage,duckdb,debuggers,devscripts,mypy,pytest,sentry]"
]
"all" = [
    "apache-airflow-devel-common[coverage,duckdb,debuggers,devscripts,doc,docs-gen,mypy,pytest,sentry,sqlalchemy]",
]

[dependency-groups]
dev = [
    "apache-airflow-core",
]
docs = [
    "apache-airflow-devel-common[docs]",
]
docs-gen = [
    "apache-airflow-devel-common[docs-gen]",
]

[project.scripts]
build-docs = "docs.build_docs:build_docs"

[tool.ruff]
extend = "../pyproject.toml"
src = ["src"]

[tool.flit.module]
name = "tests_common"

[tool.ruff.lint.extend-per-file-ignores]
"src/tests_common/*" = ["S101", "TRY002"]
# Test compat imports banned imports to allow testing against older airflow versions
"src/tests_common/test_utils/compat.py" = ["TID251", "F401"]
"src/tests_common/pytest_plugin.py" = ["F811"]<|MERGE_RESOLUTION|>--- conflicted
+++ resolved
@@ -138,12 +138,8 @@
     "pytest-timeouts>=1.2.1",
     "pytest-unordered>=0.6.1",
     "pytest-xdist>=3.5.0",
-<<<<<<< HEAD
-    "pytest>=8.3.3",
+    "pytest>=9.0.0",
     "testcontainers>=4.12.0",
-=======
-    "pytest>=9.0.0",
->>>>>>> 4a545163
 ]
 "sentry" = [
     "blinker>=1.7.0",
