--- conflicted
+++ resolved
@@ -1957,25 +1957,19 @@
 
 @pytest.fixture
 def mock_supervisor_comms(monkeypatch):
-<<<<<<< HEAD
     import socket
 
-=======
     # for back-compat
->>>>>>> f6141fff
     from tests_common.test_utils.version_compat import AIRFLOW_V_3_0_PLUS
 
     if not AIRFLOW_V_3_0_PLUS:
         yield None
         return
 
-<<<<<<< HEAD
     # Patch socket(fileno=0) before anything touches CommsDecoder
     dummy_sock, _ = socket.socketpair()
     monkeypatch.setattr("airflow.sdk.execution_time.comms.socket", lambda fileno: dummy_sock)
 
-=======
->>>>>>> f6141fff
     from airflow.sdk.execution_time import comms, task_runner
 
     # Deal with TaskSDK 1.0/1.1 vs 1.2+. Annoying, and shouldn't need to exist once the separation between
@@ -1986,11 +1980,7 @@
     else:
         CommsDecoder = getattr(task_runner, "CommsDecoder")
         comms = mock.create_autospec(CommsDecoder)
-<<<<<<< HEAD
-        comms.send = comms.get_response
-=======
         comms.send = comms.get_message
->>>>>>> f6141fff
         monkeypatch.setattr(task_runner, "SUPERVISOR_COMMS", comms, raising=False)
     yield comms
 
