--- conflicted
+++ resolved
@@ -559,12 +559,8 @@
       "azure-identity>=1.3.1",
       "azure-keyvault-secrets>=4.1.0",
       "azure-kusto-data>=4.1.0",
-<<<<<<< HEAD
       "azure-mgmt-containerinstance>=7.0.0,<9.0.0",
-=======
-      "azure-mgmt-containerinstance>=1.5.0,<2.0",
       "azure-mgmt-cosmosdb",
->>>>>>> 2663b177
       "azure-mgmt-datafactory>=1.0.0,<2.0",
       "azure-mgmt-datalake-store>=0.5.0",
       "azure-mgmt-resource>=2.2.0",
