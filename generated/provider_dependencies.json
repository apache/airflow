{
  "airbyte": {
    "deps": [
      "airbyte-api>=0.52.0",
      "apache-airflow>=2.8.0"
    ],
    "devel-deps": [],
    "plugins": [],
    "cross-providers-deps": [],
    "excluded-python-versions": [],
    "state": "ready"
  },
  "alibaba": {
    "deps": [
      "alibabacloud_adb20211201>=1.0.0",
      "alibabacloud_tea_openapi>=0.3.7",
      "apache-airflow>=2.8.0",
      "oss2>=2.14.0"
    ],
    "devel-deps": [],
    "plugins": [],
    "cross-providers-deps": [],
    "excluded-python-versions": [],
    "state": "ready"
  },
  "amazon": {
    "deps": [
      "PyAthena>=3.0.10",
      "apache-airflow-providers-common-compat>=1.1.0",
      "apache-airflow-providers-common-sql>=1.3.1",
      "apache-airflow-providers-http",
      "apache-airflow>=2.8.0",
      "asgiref>=2.3.0",
      "boto3>=1.34.90",
      "botocore>=1.34.90",
      "inflection>=0.5.1",
      "jmespath>=0.7.0",
      "jsonpath_ng>=1.5.3",
      "python3-saml>=1.16.0",
      "redshift_connector>=2.0.918",
      "sqlalchemy_redshift>=0.8.6",
      "watchtower>=3.0.0,!=3.3.0,<4"
    ],
    "devel-deps": [
      "aiobotocore>=2.13.0",
      "aws_xray_sdk>=2.12.0",
      "moto[cloudformation,glue]>=5.0.0",
      "mypy-boto3-appflow>=1.34.0",
      "mypy-boto3-rds>=1.34.90",
      "mypy-boto3-redshift-data>=1.34.0",
      "mypy-boto3-s3>=1.34.90",
      "openapi-schema-validator>=0.6.2",
      "openapi-spec-validator>=0.7.1",
      "s3fs>=2023.10.0"
    ],
    "plugins": [],
    "cross-providers-deps": [
      "apache.hive",
      "cncf.kubernetes",
      "common.compat",
      "common.sql",
      "exasol",
      "ftp",
      "google",
      "http",
      "imap",
      "microsoft.azure",
      "mongo",
      "openlineage",
      "salesforce",
      "ssh"
    ],
    "excluded-python-versions": [],
    "state": "ready"
  },
  "apache.beam": {
    "deps": [
      "apache-airflow>=2.8.0",
      "apache-beam>=2.53.0",
      "pyarrow>=14.0.1"
    ],
    "devel-deps": [],
    "plugins": [],
    "cross-providers-deps": [
      "google"
    ],
    "excluded-python-versions": [
      "3.12"
    ],
    "state": "ready"
  },
  "apache.cassandra": {
    "deps": [
      "apache-airflow>=2.8.0",
      "cassandra-driver>=3.29.1"
    ],
    "devel-deps": [],
    "plugins": [],
    "cross-providers-deps": [],
    "excluded-python-versions": [],
    "state": "ready"
  },
  "apache.drill": {
    "deps": [
      "apache-airflow-providers-common-sql>=1.14.1",
      "apache-airflow>=2.8.0",
      "sqlalchemy-drill>=1.1.0"
    ],
    "devel-deps": [],
    "plugins": [],
    "cross-providers-deps": [
      "common.sql"
    ],
    "excluded-python-versions": [],
    "state": "ready"
  },
  "apache.druid": {
    "deps": [
      "apache-airflow-providers-common-sql>=1.14.1",
      "apache-airflow>=2.8.0",
      "pydruid>=0.4.1"
    ],
    "devel-deps": [],
    "plugins": [],
    "cross-providers-deps": [
      "apache.hive",
      "common.sql"
    ],
    "excluded-python-versions": [],
    "state": "ready"
  },
  "apache.flink": {
    "deps": [
      "apache-airflow-providers-cncf-kubernetes>=5.1.0",
      "apache-airflow>=2.8.0",
      "cryptography>=41.0.0"
    ],
    "devel-deps": [],
    "plugins": [],
    "cross-providers-deps": [
      "cncf.kubernetes"
    ],
    "excluded-python-versions": [],
    "state": "ready"
  },
  "apache.hdfs": {
    "deps": [
      "apache-airflow>=2.8.0",
      "hdfs[avro,dataframe,kerberos]>=2.5.4;python_version<\"3.12\"",
      "hdfs[avro,dataframe,kerberos]>=2.7.3;python_version>=\"3.12\"",
      "pandas>=1.5.3,<2.2;python_version<\"3.9\"",
      "pandas>=2.1.2,<2.2;python_version>=\"3.9\""
    ],
    "devel-deps": [],
    "plugins": [],
    "cross-providers-deps": [],
    "excluded-python-versions": [],
    "state": "ready"
  },
  "apache.hive": {
    "deps": [
      "apache-airflow-providers-common-sql>=1.3.1",
      "apache-airflow>=2.8.0",
      "hmsclient>=0.1.0",
      "jmespath>=0.7.0",
      "pandas>=1.5.3,<2.2;python_version<\"3.9\"",
      "pandas>=2.1.2,<2.2;python_version>=\"3.9\"",
      "pyhive[hive_pure_sasl]>=0.7.0",
      "thrift>=0.11.0"
    ],
    "devel-deps": [],
    "plugins": [
      {
        "name": "hive",
        "plugin-class": "airflow.providers.apache.hive.plugins.hive.HivePlugin"
      }
    ],
    "cross-providers-deps": [
      "amazon",
      "common.sql",
      "microsoft.mssql",
      "mysql",
      "presto",
      "samba",
      "vertica"
    ],
    "excluded-python-versions": [],
    "state": "ready"
  },
  "apache.iceberg": {
    "deps": [
      "apache-airflow>=2.8.0"
    ],
    "devel-deps": [
      "pyiceberg>=0.5.0"
    ],
    "plugins": [],
    "cross-providers-deps": [],
    "excluded-python-versions": [],
    "state": "ready"
  },
  "apache.impala": {
    "deps": [
      "apache-airflow-providers-common-sql>=1.14.1",
      "apache-airflow>=2.8.0",
      "impyla>=0.18.0,<1.0"
    ],
    "devel-deps": [
      "kerberos>=1.3.0"
    ],
    "plugins": [],
    "cross-providers-deps": [
      "common.sql"
    ],
    "excluded-python-versions": [],
    "state": "ready"
  },
  "apache.kafka": {
    "deps": [
      "apache-airflow>=2.8.0",
      "asgiref>=2.3.0",
      "confluent-kafka>=2.3.0"
    ],
    "devel-deps": [],
    "plugins": [],
    "cross-providers-deps": [],
    "excluded-python-versions": [],
    "state": "ready"
  },
  "apache.kylin": {
    "deps": [
      "apache-airflow>=2.8.0",
      "kylinpy>=2.7.0"
    ],
    "devel-deps": [],
    "plugins": [],
    "cross-providers-deps": [],
    "excluded-python-versions": [],
    "state": "ready"
  },
  "apache.livy": {
    "deps": [
      "aiohttp>=3.9.2",
      "apache-airflow-providers-http",
      "apache-airflow>=2.8.0",
      "asgiref"
    ],
    "devel-deps": [],
    "plugins": [],
    "cross-providers-deps": [
      "http"
    ],
    "excluded-python-versions": [],
    "state": "ready"
  },
  "apache.pig": {
    "deps": [
      "apache-airflow>=2.8.0"
    ],
    "devel-deps": [],
    "plugins": [],
    "cross-providers-deps": [],
    "excluded-python-versions": [],
    "state": "ready"
  },
  "apache.pinot": {
    "deps": [
      "apache-airflow-providers-common-sql>=1.14.1",
      "apache-airflow>=2.8.0",
      "pinotdb>=5.1.0"
    ],
    "devel-deps": [],
    "plugins": [],
    "cross-providers-deps": [
      "common.sql"
    ],
    "excluded-python-versions": [],
    "state": "ready"
  },
  "apache.spark": {
    "deps": [
      "apache-airflow>=2.8.0",
      "grpcio-status>=1.59.0",
      "pyspark>=3.1.3"
    ],
    "devel-deps": [],
    "plugins": [],
    "cross-providers-deps": [
      "cncf.kubernetes"
    ],
    "excluded-python-versions": [],
    "state": "ready"
  },
  "apprise": {
    "deps": [
      "apache-airflow>=2.8.0",
      "apprise>=1.8.0"
    ],
    "devel-deps": [],
    "plugins": [],
    "cross-providers-deps": [],
    "excluded-python-versions": [],
    "state": "ready"
  },
  "arangodb": {
    "deps": [
      "apache-airflow>=2.8.0",
      "python-arango>=7.3.2"
    ],
    "devel-deps": [],
    "plugins": [],
    "cross-providers-deps": [],
    "excluded-python-versions": [],
    "state": "ready"
  },
  "asana": {
    "deps": [
      "apache-airflow>=2.8.0",
      "asana>=0.10,<4.0.0"
    ],
    "devel-deps": [],
    "plugins": [],
    "cross-providers-deps": [],
    "excluded-python-versions": [],
    "state": "ready"
  },
  "atlassian.jira": {
    "deps": [
      "apache-airflow>=2.8.0",
      "atlassian-python-api>3.41.10"
    ],
    "devel-deps": [],
    "plugins": [],
    "cross-providers-deps": [],
    "excluded-python-versions": [],
    "state": "ready"
  },
  "celery": {
    "deps": [
      "apache-airflow>=2.8.0",
      "celery[redis]>=5.3.0,<6,!=5.3.3,!=5.3.2",
      "flower>=1.0.0",
      "google-re2>=1.0"
    ],
    "devel-deps": [],
    "plugins": [],
    "cross-providers-deps": [
      "cncf.kubernetes"
    ],
    "excluded-python-versions": [],
    "state": "ready"
  },
  "cloudant": {
    "deps": [
      "apache-airflow>=2.8.0",
      "ibmcloudant>=0.9.1"
    ],
    "devel-deps": [],
    "plugins": [],
    "cross-providers-deps": [],
    "excluded-python-versions": [
      "3.9"
    ],
    "state": "ready"
  },
  "cncf.kubernetes": {
    "deps": [
      "aiofiles>=23.2.0",
      "apache-airflow>=2.8.0",
      "asgiref>=3.5.2",
      "cryptography>=41.0.0",
      "google-re2>=1.0",
      "kubernetes>=29.0.0,<=30.1.0",
      "kubernetes_asyncio>=29.0.0,<=30.1.0"
    ],
    "devel-deps": [],
    "plugins": [],
    "cross-providers-deps": [],
    "excluded-python-versions": [],
    "state": "ready"
  },
  "cohere": {
    "deps": [
      "apache-airflow>=2.8.0",
      "cohere>=4.37,<5"
    ],
    "devel-deps": [],
    "plugins": [],
    "cross-providers-deps": [],
    "excluded-python-versions": [],
    "state": "ready"
  },
  "common.compat": {
    "deps": [
      "apache-airflow>=2.8.0"
    ],
    "devel-deps": [],
    "plugins": [],
    "cross-providers-deps": [
      "openlineage"
    ],
    "excluded-python-versions": [],
    "state": "ready"
  },
  "common.io": {
    "deps": [
      "apache-airflow>=2.8.0"
    ],
    "devel-deps": [],
    "plugins": [],
    "cross-providers-deps": [
      "common.compat",
      "openlineage"
    ],
    "excluded-python-versions": [],
    "state": "ready"
  },
  "common.sql": {
    "deps": [
      "apache-airflow>=2.8.0",
      "more-itertools>=9.0.0",
      "sqlparse>=0.4.2"
    ],
    "devel-deps": [],
    "plugins": [],
    "cross-providers-deps": [
      "openlineage"
    ],
    "excluded-python-versions": [],
    "state": "ready"
  },
  "databricks": {
    "deps": [
      "aiohttp>=3.9.2, <4",
      "apache-airflow-providers-common-sql>=1.10.0",
      "apache-airflow>=2.8.0",
      "databricks-sql-connector>=2.0.0, <3.0.0, !=2.9.0",
      "mergedeep>=1.3.4",
      "pandas>=1.5.3,<2.2;python_version<\"3.9\"",
      "pandas>=2.1.2,<2.2;python_version>=\"3.9\"",
      "pyarrow>=14.0.1",
      "requests>=2.27.0,<3"
    ],
    "devel-deps": [
      "deltalake>=0.12.0"
    ],
    "plugins": [
      {
        "name": "databricks_workflow",
        "plugin-class": "airflow.providers.databricks.plugins.databricks_workflow.DatabricksWorkflowPlugin"
      }
    ],
    "cross-providers-deps": [
      "common.sql"
    ],
    "excluded-python-versions": [],
    "state": "ready"
  },
  "datadog": {
    "deps": [
      "apache-airflow>=2.8.0",
      "datadog>=0.14.0"
    ],
    "devel-deps": [],
    "plugins": [],
    "cross-providers-deps": [],
    "excluded-python-versions": [],
    "state": "ready"
  },
  "dbt.cloud": {
    "deps": [
      "aiohttp>=3.9.2",
      "apache-airflow-providers-http",
      "apache-airflow>=2.8.0",
      "asgiref"
    ],
    "devel-deps": [],
    "plugins": [],
    "cross-providers-deps": [
      "http",
      "openlineage"
    ],
    "excluded-python-versions": [],
    "state": "ready"
  },
  "dingding": {
    "deps": [
      "apache-airflow-providers-http",
      "apache-airflow>=2.8.0"
    ],
    "devel-deps": [],
    "plugins": [],
    "cross-providers-deps": [
      "http"
    ],
    "excluded-python-versions": [],
    "state": "ready"
  },
  "discord": {
    "deps": [
      "apache-airflow-providers-http",
      "apache-airflow>=2.8.0"
    ],
    "devel-deps": [],
    "plugins": [],
    "cross-providers-deps": [
      "http"
    ],
    "excluded-python-versions": [],
    "state": "ready"
  },
  "docker": {
    "deps": [
      "apache-airflow>=2.8.0",
      "docker>=7.1.0",
      "python-dotenv>=0.21.0"
    ],
    "devel-deps": [],
    "plugins": [],
    "cross-providers-deps": [],
    "excluded-python-versions": [],
    "state": "ready"
  },
  "edge": {
    "deps": [
      "apache-airflow>=2.10.0",
      "pydantic>=2.6.4"
    ],
    "devel-deps": [],
    "plugins": [
      {
        "name": "edge_executor",
        "plugin-class": "airflow.providers.edge.plugins.edge_executor_plugin.EdgeExecutorPlugin"
      }
    ],
    "cross-providers-deps": [],
    "excluded-python-versions": [],
    "state": "not-ready"
  },
  "elasticsearch": {
    "deps": [
      "apache-airflow-providers-common-sql>=1.17.0",
      "apache-airflow>=2.8.0",
      "elasticsearch>=8.10,<9"
    ],
    "devel-deps": [],
    "plugins": [],
    "cross-providers-deps": [
      "common.sql"
    ],
    "excluded-python-versions": [],
    "state": "ready"
  },
  "exasol": {
    "deps": [
      "apache-airflow-providers-common-sql>=1.14.1",
      "apache-airflow>=2.8.0",
      "pandas>=1.5.3,<2.2;python_version<\"3.9\"",
      "pandas>=2.1.2,<2.2;python_version>=\"3.9\"",
      "pyexasol>=0.5.1"
    ],
    "devel-deps": [],
    "plugins": [],
    "cross-providers-deps": [
      "common.sql"
    ],
    "excluded-python-versions": [],
    "state": "ready"
  },
  "fab": {
    "deps": [
      "apache-airflow-providers-common-compat>=1.2.0",
      "apache-airflow>=2.9.0",
      "flask-appbuilder==4.5.0",
      "flask-login>=0.6.2",
      "flask>=2.2,<2.3",
      "google-re2>=1.0",
      "jmespath>=0.7.0"
    ],
    "devel-deps": [
      "kerberos>=1.3.0"
    ],
    "plugins": [],
    "cross-providers-deps": [
      "common.compat"
    ],
    "excluded-python-versions": [],
    "state": "ready"
  },
  "facebook": {
    "deps": [
      "apache-airflow>=2.8.0",
      "facebook-business>=15.0.2"
    ],
    "devel-deps": [],
    "plugins": [],
    "cross-providers-deps": [],
    "excluded-python-versions": [],
    "state": "ready"
  },
  "ftp": {
    "deps": [
      "apache-airflow>=2.8.0"
    ],
    "devel-deps": [],
    "plugins": [],
    "cross-providers-deps": [
      "common.compat",
      "openlineage"
    ],
    "excluded-python-versions": [],
    "state": "ready"
  },
  "github": {
    "deps": [
      "PyGithub>=2.1.1",
      "apache-airflow>=2.8.0"
    ],
    "devel-deps": [],
    "plugins": [],
    "cross-providers-deps": [],
    "excluded-python-versions": [],
    "state": "ready"
  },
  "google": {
    "deps": [
      "PyOpenSSL>=23.0.0",
      "apache-airflow-providers-common-compat>=1.1.0",
      "apache-airflow-providers-common-sql>=1.7.2",
      "apache-airflow>=2.8.0",
      "asgiref>=3.5.2",
      "dill>=0.2.3",
      "gcloud-aio-auth>=5.2.0",
      "gcloud-aio-bigquery>=6.1.2",
      "gcloud-aio-storage>=9.0.0",
      "gcsfs>=2023.10.0",
      "google-ads>=25.0.0",
      "google-analytics-admin>=0.9.0",
      "google-api-core>=2.11.0,!=2.16.0,!=2.18.0",
      "google-api-python-client>=2.0.2",
      "google-auth-httplib2>=0.0.1",
      "google-auth>=2.29.0",
      "google-cloud-aiplatform>=1.63.0",
      "google-cloud-automl>=2.12.0",
      "google-cloud-batch>=0.13.0",
      "google-cloud-bigquery-datatransfer>=3.13.0",
      "google-cloud-bigquery>=3.4.0,!=3.21.*,!=3.22.0,!=3.23.*",
      "google-cloud-bigtable>=2.17.0",
      "google-cloud-build>=3.22.0",
      "google-cloud-compute>=1.10.0",
      "google-cloud-container>=2.17.4",
      "google-cloud-datacatalog>=3.11.1",
      "google-cloud-dataflow-client>=0.8.6",
      "google-cloud-dataform>=0.5.0",
      "google-cloud-dataplex>=1.10.0",
      "google-cloud-dataproc-metastore>=1.12.0",
      "google-cloud-dataproc>=5.12.0",
      "google-cloud-dlp>=3.12.0",
      "google-cloud-kms>=2.15.0",
      "google-cloud-language>=2.9.0",
      "google-cloud-logging>=3.5.0",
      "google-cloud-memcache>=1.7.0",
      "google-cloud-monitoring>=2.18.0",
      "google-cloud-orchestration-airflow>=1.10.0",
      "google-cloud-os-login>=2.9.1",
      "google-cloud-pubsub>=2.19.0",
      "google-cloud-redis>=2.12.0",
      "google-cloud-run>=0.10.0",
      "google-cloud-secret-manager>=2.16.0",
      "google-cloud-spanner>=3.11.1,!=3.49.0",
      "google-cloud-speech>=2.18.0",
      "google-cloud-storage-transfer>=1.4.1",
      "google-cloud-storage>=2.7.0",
      "google-cloud-tasks>=2.13.0",
      "google-cloud-texttospeech>=2.14.1",
      "google-cloud-translate>=3.11.0",
      "google-cloud-videointelligence>=2.11.0",
      "google-cloud-vision>=3.4.0",
      "google-cloud-workflows>=1.10.0",
      "grpcio-gcp>=0.2.2",
      "httpx>=0.25.0",
      "immutabledict>=4.2.0",
      "json-merge-patch>=0.2",
      "looker-sdk>=22.4.0,!=24.18.0",
      "pandas-gbq>=0.7.0",
      "pandas>=1.5.3,<2.2;python_version<\"3.9\"",
      "pandas>=2.1.2,<2.2;python_version>=\"3.9\"",
      "proto-plus>=1.19.6",
      "python-slugify>=7.0.0",
      "sqlalchemy-bigquery>=1.2.1",
      "sqlalchemy-spanner>=1.6.2",
      "tenacity>=8.1.0"
    ],
    "devel-deps": [],
    "plugins": [],
    "cross-providers-deps": [
      "amazon",
      "apache.beam",
      "apache.cassandra",
      "cncf.kubernetes",
      "common.compat",
      "common.sql",
      "facebook",
      "microsoft.azure",
      "microsoft.mssql",
      "mysql",
      "openlineage",
      "oracle",
      "postgres",
      "presto",
      "salesforce",
      "sftp",
      "ssh",
      "trino"
    ],
    "excluded-python-versions": [],
    "state": "ready"
  },
  "grpc": {
    "deps": [
      "apache-airflow>=2.8.0",
      "google-auth-httplib2>=0.0.1",
      "google-auth>=1.0.0, <3.0.0",
      "grpcio>=1.59.0"
    ],
    "devel-deps": [],
    "plugins": [],
    "cross-providers-deps": [],
    "excluded-python-versions": [],
    "state": "ready"
  },
  "hashicorp": {
    "deps": [
      "apache-airflow>=2.8.0",
      "hvac>=1.1.0"
    ],
    "devel-deps": [],
    "plugins": [],
    "cross-providers-deps": [
      "google"
    ],
    "excluded-python-versions": [],
    "state": "ready"
  },
  "http": {
    "deps": [
      "aiohttp>=3.9.2",
      "apache-airflow>=2.8.0",
      "asgiref",
      "requests>=2.27.0,<3",
      "requests_toolbelt"
    ],
    "devel-deps": [],
    "plugins": [],
    "cross-providers-deps": [],
    "excluded-python-versions": [],
    "state": "ready"
  },
  "imap": {
    "deps": [
      "apache-airflow>=2.8.0"
    ],
    "devel-deps": [],
    "plugins": [],
    "cross-providers-deps": [],
    "excluded-python-versions": [],
    "state": "ready"
  },
  "influxdb": {
    "deps": [
      "apache-airflow>=2.8.0",
      "influxdb-client>=1.19.0",
      "requests>=2.27.0,<3"
    ],
    "devel-deps": [],
    "plugins": [],
    "cross-providers-deps": [],
    "excluded-python-versions": [],
    "state": "ready"
  },
  "jdbc": {
    "deps": [
      "apache-airflow-providers-common-sql>=1.17.0",
      "apache-airflow>=2.8.0",
      "jaydebeapi>=1.1.1"
    ],
    "devel-deps": [],
    "plugins": [],
    "cross-providers-deps": [
      "common.sql"
    ],
    "excluded-python-versions": [],
    "state": "ready"
  },
  "jenkins": {
    "deps": [
      "apache-airflow>=2.8.0",
      "python-jenkins>=1.0.0"
    ],
    "devel-deps": [],
    "plugins": [],
    "cross-providers-deps": [],
    "excluded-python-versions": [],
    "state": "ready"
  },
  "microsoft.azure": {
    "deps": [
      "adal>=1.2.7",
      "adlfs>=2023.10.0",
      "apache-airflow>=2.8.0",
      "azure-batch>=8.0.0",
      "azure-cosmos>=4.6.0",
      "azure-datalake-store>=0.0.45",
      "azure-identity>=1.3.1",
      "azure-keyvault-secrets>=4.1.0",
      "azure-kusto-data>=4.1.0,!=4.6.0",
      "azure-mgmt-containerinstance>=10.1.0",
      "azure-mgmt-containerregistry>=8.0.0",
      "azure-mgmt-cosmosdb>=3.0.0",
      "azure-mgmt-datafactory>=2.0.0",
      "azure-mgmt-datalake-store>=0.5.0",
      "azure-mgmt-resource>=2.2.0",
      "azure-mgmt-storage>=16.0.0",
      "azure-servicebus>=7.12.1",
      "azure-storage-blob>=12.14.0",
      "azure-storage-file-datalake>=12.9.1",
      "azure-storage-file-share>=12.7.0",
      "azure-synapse-artifacts>=0.17.0",
      "azure-synapse-spark>=0.2.0",
<<<<<<< HEAD
      "microsoft-kiota-serialization-json==1.0.0",
      "microsoft-kiota-serialization-text==1.0.0",
=======
      "microsoft-kiota-http>=1.3.0,!=1.3.4",
>>>>>>> 72da8f6b
      "msgraph-core>=1.0.0"
    ],
    "devel-deps": [
      "pywinrm"
    ],
    "plugins": [],
    "cross-providers-deps": [
      "amazon",
      "google",
      "oracle",
      "sftp"
    ],
    "excluded-python-versions": [],
    "state": "ready"
  },
  "microsoft.mssql": {
    "deps": [
      "apache-airflow-providers-common-sql>=1.17.0",
      "apache-airflow>=2.8.0",
      "methodtools>=0.4.7",
      "pymssql>=2.3.0"
    ],
    "devel-deps": [],
    "plugins": [],
    "cross-providers-deps": [
      "common.sql"
    ],
    "excluded-python-versions": [],
    "state": "ready"
  },
  "microsoft.psrp": {
    "deps": [
      "apache-airflow>=2.8.0",
      "pypsrp>=0.8.0"
    ],
    "devel-deps": [],
    "plugins": [],
    "cross-providers-deps": [],
    "excluded-python-versions": [],
    "state": "ready"
  },
  "microsoft.winrm": {
    "deps": [
      "apache-airflow>=2.8.0",
      "pywinrm>=0.4"
    ],
    "devel-deps": [],
    "plugins": [],
    "cross-providers-deps": [],
    "excluded-python-versions": [],
    "state": "ready"
  },
  "mongo": {
    "deps": [
      "apache-airflow>=2.8.0",
      "dnspython>=1.13.0",
      "pymongo>=4.0.0"
    ],
    "devel-deps": [
      "mongomock>=4.0.0"
    ],
    "plugins": [],
    "cross-providers-deps": [],
    "excluded-python-versions": [],
    "state": "ready"
  },
  "mysql": {
    "deps": [
      "apache-airflow-providers-common-sql>=1.17.0",
      "apache-airflow>=2.8.0",
      "mysql-connector-python>=8.0.29",
      "mysqlclient>=1.4.0"
    ],
    "devel-deps": [],
    "plugins": [],
    "cross-providers-deps": [
      "amazon",
      "common.sql",
      "openlineage",
      "presto",
      "trino",
      "vertica"
    ],
    "excluded-python-versions": [],
    "state": "ready"
  },
  "neo4j": {
    "deps": [
      "apache-airflow>=2.8.0",
      "neo4j>=4.2.1"
    ],
    "devel-deps": [],
    "plugins": [],
    "cross-providers-deps": [],
    "excluded-python-versions": [],
    "state": "ready"
  },
  "odbc": {
    "deps": [
      "apache-airflow-providers-common-sql>=1.17.0",
      "apache-airflow>=2.8.0",
      "pyodbc>=5.0.0"
    ],
    "devel-deps": [],
    "plugins": [],
    "cross-providers-deps": [
      "common.sql"
    ],
    "excluded-python-versions": [],
    "state": "ready"
  },
  "openai": {
    "deps": [
      "apache-airflow>=2.8.0",
      "openai[datalib]>=1.32.0"
    ],
    "devel-deps": [],
    "plugins": [],
    "cross-providers-deps": [],
    "excluded-python-versions": [],
    "state": "ready"
  },
  "openfaas": {
    "deps": [
      "apache-airflow>=2.8.0"
    ],
    "devel-deps": [],
    "plugins": [],
    "cross-providers-deps": [],
    "excluded-python-versions": [],
    "state": "ready"
  },
  "openlineage": {
    "deps": [
      "apache-airflow-providers-common-compat>=1.2.0",
      "apache-airflow-providers-common-sql>=1.6.0",
      "apache-airflow>=2.8.0",
      "attrs>=22.2",
      "openlineage-integration-common>=1.22.0",
      "openlineage-python>=1.22.0"
    ],
    "devel-deps": [],
    "plugins": [
      {
        "name": "openlineage",
        "plugin-class": "airflow.providers.openlineage.plugins.openlineage.OpenLineageProviderPlugin"
      }
    ],
    "cross-providers-deps": [
      "common.compat",
      "common.sql"
    ],
    "excluded-python-versions": [],
    "state": "ready"
  },
  "opensearch": {
    "deps": [
      "apache-airflow>=2.8.0",
      "opensearch-py>=2.2.0"
    ],
    "devel-deps": [],
    "plugins": [],
    "cross-providers-deps": [],
    "excluded-python-versions": [],
    "state": "ready"
  },
  "opsgenie": {
    "deps": [
      "apache-airflow>=2.8.0",
      "opsgenie-sdk>=2.1.5"
    ],
    "devel-deps": [],
    "plugins": [],
    "cross-providers-deps": [],
    "excluded-python-versions": [],
    "state": "ready"
  },
  "oracle": {
    "deps": [
      "apache-airflow-providers-common-sql>=1.3.1",
      "apache-airflow>=2.8.0",
      "oracledb>=2.0.0"
    ],
    "devel-deps": [],
    "plugins": [],
    "cross-providers-deps": [
      "common.sql"
    ],
    "excluded-python-versions": [],
    "state": "ready"
  },
  "pagerduty": {
    "deps": [
      "apache-airflow>=2.8.0",
      "pdpyras>=4.2.0"
    ],
    "devel-deps": [],
    "plugins": [],
    "cross-providers-deps": [],
    "excluded-python-versions": [],
    "state": "ready"
  },
  "papermill": {
    "deps": [
      "apache-airflow>=2.8.0",
      "ipykernel",
      "pandas>=1.5.3,<2.2;python_version<\"3.9\"",
      "pandas>=2.1.2,<2.2;python_version>=\"3.9\"",
      "papermill[all]>=2.6.0",
      "scrapbook[all]"
    ],
    "devel-deps": [],
    "plugins": [],
    "cross-providers-deps": [],
    "excluded-python-versions": [],
    "state": "ready"
  },
  "pgvector": {
    "deps": [
      "apache-airflow-providers-postgres>=5.7.1",
      "apache-airflow>=2.8.0",
      "pgvector!=0.3.0"
    ],
    "devel-deps": [],
    "plugins": [],
    "cross-providers-deps": [
      "common.sql",
      "postgres"
    ],
    "excluded-python-versions": [],
    "state": "ready"
  },
  "pinecone": {
    "deps": [
      "apache-airflow>=2.8.0",
      "pinecone-client>=3.1.0"
    ],
    "devel-deps": [],
    "plugins": [],
    "cross-providers-deps": [],
    "excluded-python-versions": [],
    "state": "ready"
  },
  "postgres": {
    "deps": [
      "apache-airflow-providers-common-sql>=1.17.0",
      "apache-airflow>=2.8.0",
      "psycopg2-binary>=2.9.4"
    ],
    "devel-deps": [],
    "plugins": [],
    "cross-providers-deps": [
      "amazon",
      "common.sql",
      "openlineage"
    ],
    "excluded-python-versions": [],
    "state": "ready"
  },
  "presto": {
    "deps": [
      "apache-airflow-providers-common-sql>=1.3.1",
      "apache-airflow>=2.8.0",
      "pandas>=1.5.3,<2.2;python_version<\"3.9\"",
      "pandas>=2.1.2,<2.2;python_version>=\"3.9\"",
      "presto-python-client>=0.8.4"
    ],
    "devel-deps": [],
    "plugins": [],
    "cross-providers-deps": [
      "common.sql",
      "google"
    ],
    "excluded-python-versions": [],
    "state": "ready"
  },
  "qdrant": {
    "deps": [
      "apache-airflow>=2.8.0",
      "qdrant_client>=1.10.1"
    ],
    "devel-deps": [],
    "plugins": [],
    "cross-providers-deps": [],
    "excluded-python-versions": [],
    "state": "ready"
  },
  "redis": {
    "deps": [
      "apache-airflow>=2.8.0",
      "redis>=4.5.2,!=4.5.5,!=5.0.2"
    ],
    "devel-deps": [],
    "plugins": [],
    "cross-providers-deps": [],
    "excluded-python-versions": [],
    "state": "ready"
  },
  "salesforce": {
    "deps": [
      "apache-airflow>=2.8.0",
      "pandas>=1.5.3,<2.2;python_version<\"3.9\"",
      "pandas>=2.1.2,<2.2;python_version>=\"3.9\"",
      "simple-salesforce>=1.0.0"
    ],
    "devel-deps": [],
    "plugins": [],
    "cross-providers-deps": [],
    "excluded-python-versions": [],
    "state": "ready"
  },
  "samba": {
    "deps": [
      "apache-airflow>=2.8.0",
      "smbprotocol>=1.5.0"
    ],
    "devel-deps": [],
    "plugins": [],
    "cross-providers-deps": [
      "google"
    ],
    "excluded-python-versions": [],
    "state": "ready"
  },
  "segment": {
    "deps": [
      "analytics-python>=1.2.9",
      "apache-airflow>=2.8.0"
    ],
    "devel-deps": [],
    "plugins": [],
    "cross-providers-deps": [],
    "excluded-python-versions": [],
    "state": "ready"
  },
  "sendgrid": {
    "deps": [
      "apache-airflow>=2.8.0",
      "sendgrid>=6.0.0"
    ],
    "devel-deps": [],
    "plugins": [],
    "cross-providers-deps": [],
    "excluded-python-versions": [],
    "state": "ready"
  },
  "sftp": {
    "deps": [
      "apache-airflow-providers-ssh>=2.1.0",
      "apache-airflow>=2.8.0",
      "asyncssh>=2.12.0",
      "paramiko>=2.9.0"
    ],
    "devel-deps": [],
    "plugins": [],
    "cross-providers-deps": [
      "common.compat",
      "openlineage",
      "ssh"
    ],
    "excluded-python-versions": [],
    "state": "ready"
  },
  "singularity": {
    "deps": [
      "apache-airflow>=2.8.0",
      "spython>=0.0.56"
    ],
    "devel-deps": [],
    "plugins": [],
    "cross-providers-deps": [],
    "excluded-python-versions": [],
    "state": "ready"
  },
  "slack": {
    "deps": [
      "apache-airflow-providers-common-sql>=1.3.1",
      "apache-airflow>=2.8.0",
      "slack_sdk>=3.19.0"
    ],
    "devel-deps": [],
    "plugins": [],
    "cross-providers-deps": [
      "common.sql"
    ],
    "excluded-python-versions": [],
    "state": "ready"
  },
  "smtp": {
    "deps": [
      "apache-airflow>=2.8.0"
    ],
    "devel-deps": [],
    "plugins": [],
    "cross-providers-deps": [],
    "excluded-python-versions": [],
    "state": "ready"
  },
  "snowflake": {
    "deps": [
      "apache-airflow-providers-common-compat>=1.1.0",
      "apache-airflow-providers-common-sql>=1.14.1",
      "apache-airflow>=2.8.0",
      "pandas>=1.5.3,<2.2;python_version<\"3.9\"",
      "pandas>=2.1.2,<2.2;python_version>=\"3.9\"",
      "pyarrow>=14.0.1",
      "snowflake-connector-python>=3.7.1",
      "snowflake-snowpark-python>=1.17.0;python_version<\"3.12\"",
      "snowflake-sqlalchemy>=1.4.0"
    ],
    "devel-deps": [],
    "plugins": [],
    "cross-providers-deps": [
      "common.compat",
      "common.sql",
      "openlineage"
    ],
    "excluded-python-versions": [],
    "state": "ready"
  },
  "sqlite": {
    "deps": [
      "apache-airflow-providers-common-sql>=1.14.1",
      "apache-airflow>=2.8.0"
    ],
    "devel-deps": [],
    "plugins": [],
    "cross-providers-deps": [
      "common.sql"
    ],
    "excluded-python-versions": [],
    "state": "ready"
  },
  "ssh": {
    "deps": [
      "apache-airflow>=2.8.0",
      "paramiko>=2.9.0",
      "sshtunnel>=0.3.2"
    ],
    "devel-deps": [],
    "plugins": [],
    "cross-providers-deps": [],
    "excluded-python-versions": [],
    "state": "ready"
  },
  "standard": {
    "deps": [
      "apache-airflow>=2.10.0"
    ],
    "devel-deps": [],
    "plugins": [],
    "cross-providers-deps": [],
    "excluded-python-versions": [],
    "state": "not-ready"
  },
  "tableau": {
    "deps": [
      "apache-airflow>=2.8.0",
      "tableauserverclient>=0.25"
    ],
    "devel-deps": [],
    "plugins": [],
    "cross-providers-deps": [],
    "excluded-python-versions": [],
    "state": "ready"
  },
  "telegram": {
    "deps": [
      "apache-airflow>=2.8.0",
      "python-telegram-bot>=20.2"
    ],
    "devel-deps": [],
    "plugins": [],
    "cross-providers-deps": [],
    "excluded-python-versions": [],
    "state": "ready"
  },
  "teradata": {
    "deps": [
      "apache-airflow-providers-common-sql>=1.14.1",
      "apache-airflow>=2.8.0",
      "teradatasql>=17.20.0.28",
      "teradatasqlalchemy>=17.20.0.0"
    ],
    "devel-deps": [],
    "plugins": [],
    "cross-providers-deps": [
      "amazon",
      "common.sql",
      "microsoft.azure"
    ],
    "excluded-python-versions": [],
    "state": "ready"
  },
  "trino": {
    "deps": [
      "apache-airflow-providers-common-sql>=1.3.1",
      "apache-airflow>=2.8.0",
      "pandas>=1.5.3,<2.2;python_version<\"3.9\"",
      "pandas>=2.1.2,<2.2;python_version>=\"3.9\"",
      "trino>=0.318.0"
    ],
    "devel-deps": [],
    "plugins": [],
    "cross-providers-deps": [
      "common.sql",
      "google",
      "openlineage"
    ],
    "excluded-python-versions": [],
    "state": "ready"
  },
  "vertica": {
    "deps": [
      "apache-airflow-providers-common-sql>=1.3.1",
      "apache-airflow>=2.8.0",
      "vertica-python>=0.6.0"
    ],
    "devel-deps": [],
    "plugins": [],
    "cross-providers-deps": [
      "common.sql"
    ],
    "excluded-python-versions": [],
    "state": "ready"
  },
  "weaviate": {
    "deps": [
      "apache-airflow>=2.8.0",
      "httpx>=0.25.0",
      "pandas>=1.5.3,<2.2;python_version<\"3.9\"",
      "pandas>=2.1.2,<2.2;python_version>=\"3.9\"",
      "weaviate-client>=4.4.0"
    ],
    "devel-deps": [],
    "plugins": [],
    "cross-providers-deps": [],
    "excluded-python-versions": [],
    "state": "ready"
  },
  "yandex": {
    "deps": [
      "apache-airflow>=2.8.0",
      "yandex-query-client>=0.1.4",
      "yandexcloud>=0.308.0"
    ],
    "devel-deps": [],
    "plugins": [],
    "cross-providers-deps": [],
    "excluded-python-versions": [],
    "state": "ready"
  },
  "ydb": {
    "deps": [
      "apache-airflow-providers-common-sql>=1.14.1",
      "apache-airflow>=2.8.0",
      "ydb>=3.12.1"
    ],
    "devel-deps": [],
    "plugins": [],
    "cross-providers-deps": [
      "common.sql"
    ],
    "excluded-python-versions": [],
    "state": "ready"
  },
  "zendesk": {
    "deps": [
      "apache-airflow>=2.8.0",
      "zenpy>=2.0.40"
    ],
    "devel-deps": [],
    "plugins": [],
    "cross-providers-deps": [],
    "excluded-python-versions": [],
    "state": "ready"
  }
}<|MERGE_RESOLUTION|>--- conflicted
+++ resolved
@@ -827,12 +827,9 @@
       "azure-storage-file-share>=12.7.0",
       "azure-synapse-artifacts>=0.17.0",
       "azure-synapse-spark>=0.2.0",
-<<<<<<< HEAD
+      "microsoft-kiota-http>=1.3.0,!=1.3.4",
       "microsoft-kiota-serialization-json==1.0.0",
       "microsoft-kiota-serialization-text==1.0.0",
-=======
-      "microsoft-kiota-http>=1.3.0,!=1.3.4",
->>>>>>> 72da8f6b
       "msgraph-core>=1.0.0"
     ],
     "devel-deps": [
