--- conflicted
+++ resolved
@@ -393,47 +393,6 @@
     Expected: XComSequenceSliceResponse as empty list
     Endpoint: GET /execution/xcoms/{dag_id}/{run_id}/{task_id}/{key}/slice
     """
-<<<<<<< HEAD
-    console.print("[yellow]TODO: Implement test_xcom_get_sequence_slice_not_found")
-    raise NotImplementedError("test_xcom_get_sequence_slice_not_found not implemented")
-
-
-@pytest.mark.parametrize(
-    "xcom_key",
-    [
-        "simple_key",
-        "folder/sub/value",
-    ],
-)
-def test_xcom_push_pull_with_various_keys(sdk_client, xcom_key, dag_info):
-    """
-    Test XCom push/pull with various key formats including keys with slashes.
-
-    This validates that URL encoding/decoding works correctly for special characters.
-    """
-    set_response = sdk_client.xcoms.set(
-        dag_id=dag_info["dag_id"],
-        run_id=dag_info["dag_run_id"],
-        task_id="long_running_task",
-        key=xcom_key,
-        value={"foo": "bar"},
-    )
-
-    assert isinstance(set_response, OKResponse)
-    assert set_response.ok is True
-
-    response = sdk_client.xcoms.get(
-        dag_id=dag_info["dag_id"],
-        run_id=dag_info["dag_run_id"],
-        task_id="long_running_task",
-        key=xcom_key,
-    )
-
-    assert isinstance(response, XComResponse)
-    assert response.key == xcom_key
-    assert response.value == {"foo": "bar"}
-    console.print(f"[green]✅ XCom push/pull with key '{xcom_key}' passed!")
-=======
     console.print("[yellow]Testing XCom sequence slice not found...")
 
     response = sdk_client.xcoms.get_sequence_slice(
@@ -453,5 +412,4 @@
 
     assert isinstance(response, XComSequenceSliceResponse)
     assert response.root == []
-    console.print("[green]✅ XCom get_sequence_slice_not_found test passed!")
->>>>>>> 0c794d01
+    console.print("[green]✅ XCom get_sequence_slice_not_found test passed!")