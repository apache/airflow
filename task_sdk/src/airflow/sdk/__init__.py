# Licensed to the Apache Software Foundation (ASF) under one
# or more contributor license agreements.  See the NOTICE file
# distributed with this work for additional information
# regarding copyright ownership.  The ASF licenses this file
# to you under the Apache License, Version 2.0 (the
# "License"); you may not use this file except in compliance
# with the License.  You may obtain a copy of the License at
#
#   http://www.apache.org/licenses/LICENSE-2.0
#
# Unless required by applicable law or agreed to in writing,
# software distributed under the License is distributed on an
# "AS IS" BASIS, WITHOUT WARRANTIES OR CONDITIONS OF ANY
# KIND, either express or implied.  See the License for the
# specific language governing permissions and limitations
# under the License.
from __future__ import annotations

from typing import TYPE_CHECKING

__all__ = [
    "BaseOperator",
    "Connection",
    "DAG",
    "EdgeModifier",
    "Label",
    "MappedOperator",
    "TaskGroup",
    "XComArg",
    "__version__",
    "dag",
    "get_current_context",
    "get_parsing_context",
<<<<<<< HEAD
    "__version__",
    "Asset",
    "AssetWatcher",
=======
>>>>>>> 2193be2a
]

__version__ = "1.0.0.dev1"

if TYPE_CHECKING:
    from airflow.sdk.definitions.asset import Asset, AssetWatcher
    from airflow.sdk.definitions.baseoperator import BaseOperator
    from airflow.sdk.definitions.connection import Connection
    from airflow.sdk.definitions.context import get_current_context, get_parsing_context
    from airflow.sdk.definitions.dag import DAG, dag
    from airflow.sdk.definitions.edges import EdgeModifier, Label
    from airflow.sdk.definitions.mappedoperator import MappedOperator
    from airflow.sdk.definitions.taskgroup import TaskGroup
    from airflow.sdk.definitions.xcom_arg import XComArg

__lazy_imports: dict[str, str] = {
    "BaseOperator": ".definitions.baseoperator",
    "Connection": ".definitions.connection",
    "DAG": ".definitions.dag",
    "EdgeModifier": ".definitions.edges",
    "Label": ".definitions.edges",
    "MappedOperator": ".definitions.mappedoperator",
    "TaskGroup": ".definitions.taskgroup",
    "Variable": ".definitions.variable",
    "XComArg": ".definitions.xcom_arg",
    "dag": ".definitions.dag",
    "get_current_context": ".definitions.context",
    "get_parsing_context": ".definitions.context",
    "Asset": ".definitions.asset",
    "AssetWatcher": ".definitions.asset",
}


def __getattr__(name: str):
    if module_path := __lazy_imports.get(name):
        import importlib

        mod = importlib.import_module(module_path, __name__)
        val = getattr(mod, name)

        # Store for next time
        globals()[name] = val
        return val
    raise AttributeError(f"module {__name__!r} has no attribute {name!r}")<|MERGE_RESOLUTION|>--- conflicted
+++ resolved
@@ -31,12 +31,9 @@
     "dag",
     "get_current_context",
     "get_parsing_context",
-<<<<<<< HEAD
     "__version__",
     "Asset",
     "AssetWatcher",
-=======
->>>>>>> 2193be2a
 ]
 
 __version__ = "1.0.0.dev1"
