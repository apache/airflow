--- conflicted
+++ resolved
@@ -699,14 +699,9 @@
         elif isinstance(msg, DeferTask):
             self._terminal_state = IntermediateTIState.DEFERRED
             self.client.task_instances.defer(self.id, msg)
-<<<<<<< HEAD
-            resp = None
         elif isinstance(msg, RescheduleTask):
             self._terminal_state = IntermediateTIState.UP_FOR_RESCHEDULE
             self.client.task_instances.reschedule(self.id, msg)
-            resp = None
-=======
->>>>>>> 8848d6e3
         elif isinstance(msg, SetXCom):
             self.client.xcoms.set(msg.dag_id, msg.run_id, msg.task_id, msg.key, msg.value, msg.map_index)
         elif isinstance(msg, PutVariable):
