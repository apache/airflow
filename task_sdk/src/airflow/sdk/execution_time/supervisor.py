--- conflicted
+++ resolved
@@ -54,11 +54,8 @@
     GetConnection,
     GetVariable,
     GetXCom,
-<<<<<<< HEAD
+    PutVariable,
     SetXCom,
-=======
-    PutVariable,
->>>>>>> 41a9f97c
     StartupDetails,
     TaskState,
     ToSupervisor,
@@ -679,13 +676,11 @@
                 self._terminal_state = IntermediateTIState.DEFERRED
                 self.client.task_instances.defer(self.ti_id, msg)
                 resp = None
-<<<<<<< HEAD
             elif isinstance(msg, SetXCom):
                 self.client.xcoms.set(msg.dag_id, msg.run_id, msg.task_id, msg.key, msg.value, msg.map_index)
-=======
+                resp = None
             elif isinstance(msg, PutVariable):
                 self.client.variables.set(msg.key, msg.value, msg.description)
->>>>>>> 41a9f97c
                 resp = None
             else:
                 log.error("Unhandled request", msg=msg)
