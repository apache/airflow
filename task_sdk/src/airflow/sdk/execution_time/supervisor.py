#
# Licensed to the Apache Software Foundation (ASF) under one
# or more contributor license agreements.  See the NOTICE file
# distributed with this work for additional information
# regarding copyright ownership.  The ASF licenses this file
# to you under the Apache License, Version 2.0 (the
# "License"); you may not use this file except in compliance
# with the License.  You may obtain a copy of the License at
#
#   http://www.apache.org/licenses/LICENSE-2.0
#
# Unless required by applicable law or agreed to in writing,
# software distributed under the License is distributed on an
# "AS IS" BASIS, WITHOUT WARRANTIES OR CONDITIONS OF ANY
# KIND, either express or implied.  See the License for the
# specific language governing permissions and limitations
# under the License.
"""Supervise and run Tasks in a subprocess."""

from __future__ import annotations

import atexit
import io
import logging
import os
import selectors
import signal
import sys
import time
import weakref
from collections.abc import Generator
from contextlib import suppress
from datetime import datetime, timezone
from http import HTTPStatus
from socket import socket, socketpair
from typing import TYPE_CHECKING, BinaryIO, Callable, ClassVar, Literal, NoReturn, TextIO, cast, overload
from uuid import UUID

import attrs
import httpx
import msgspec
import psutil
import structlog
from pydantic import TypeAdapter

from airflow.sdk.api.client import Client, ServerResponseError
from airflow.sdk.api.datamodels._generated import IntermediateTIState, TaskInstance, TerminalTIState
from airflow.sdk.execution_time.comms import (
    DeferTask,
    GetConnection,
    GetVariable,
    GetXCom,
    SetXCom,
    StartupDetails,
    TaskState,
    ToSupervisor,
)

if TYPE_CHECKING:
    from structlog.typing import FilteringBoundLogger, WrappedLogger


__all__ = ["WatchedSubprocess", "supervise"]

log: FilteringBoundLogger = structlog.get_logger(logger_name="supervisor")

# TODO: Pull this from config
#  (previously `[scheduler] local_task_job_heartbeat_sec` with the following as fallback if it is 0:
#  `[scheduler] scheduler_zombie_task_threshold`)
HEARTBEAT_THRESHOLD: int = 30
# Don't heartbeat more often than this
MIN_HEARTBEAT_INTERVAL: int = 5
MAX_FAILED_HEARTBEATS: int = 3


@overload
def mkpipe() -> tuple[socket, socket]: ...


@overload
def mkpipe(remote_read: Literal[True]) -> tuple[socket, BinaryIO]: ...


def mkpipe(
    remote_read: bool = False,
) -> tuple[socket, socket | BinaryIO]:
    """
    Create a pair of connected sockets.

    The inheritable flag will be set correctly so that the end destined for the subprocess is kept open but
    the end for this process is closed automatically by the OS.
    """
    rsock, wsock = socketpair()
    local, remote = (wsock, rsock) if remote_read else (rsock, wsock)

    remote.set_inheritable(True)
    local.setblocking(False)

    io: BinaryIO | socket
    if remote_read:
        # If _we_ are writing, we don't want to buffer
        io = cast(BinaryIO, local.makefile("wb", buffering=0))
    else:
        io = local

    return remote, io


def _subprocess_main():
    from airflow.sdk.execution_time.task_runner import main

    main()


def _reset_signals():
    # Uninstall the rich etc. exception handler
    sys.excepthook = sys.__excepthook__
    signal.signal(signal.SIGINT, signal.SIG_DFL)
    signal.signal(signal.SIGUSR2, signal.SIG_DFL)


def _configure_logs_over_json_channel(log_fd: int):
    # A channel that the task can send JSON-formated logs over.
    #
    # JSON logs sent this way will be handled nicely
    from airflow.sdk.log import configure_logging

    log_io = os.fdopen(log_fd, "wb", buffering=0)
    configure_logging(enable_pretty_log=False, output=log_io)


def _reopen_std_io_handles(child_stdin, child_stdout, child_stderr):
    if "PYTEST_CURRENT_TEST" in os.environ:
        # When we are running in pytest, it's output capturing messes us up. This works around it
        sys.stdout = sys.__stdout__
        sys.stderr = sys.__stderr__

    # Ensure that sys.stdout et al (and the underlying filehandles for C libraries etc) are connected to the
    # pipes from the supervisor

    for handle_name, sock, mode in (
        ("stdin", child_stdin, "r"),
        ("stdout", child_stdout, "w"),
        ("stderr", child_stderr, "w"),
    ):
        handle = getattr(sys, handle_name)
        try:
            fd = handle.fileno()
            os.dup2(sock.fileno(), fd)
            # dup2 creates another open copy of the fd, we can close the "socket" copy of it.
            sock.close()
        except io.UnsupportedOperation:
            if "PYTEST_CURRENT_TEST" in os.environ:
                # When we're running under pytest, the stdin is not a real filehandle with an fd, so we need
                # to handle that differently
                fd = sock.fileno()
            else:
                raise
        # We can't open text mode fully unbuffered (python throws an exception if we try), but we can make it line buffered with `buffering=1`
        handle = os.fdopen(fd, mode, buffering=1)
        setattr(sys, handle_name, handle)


def _get_last_chance_stderr() -> TextIO:
    stream = sys.__stderr__ or sys.stderr

    try:
        # We want to open another copy of the underlying filedescriptor if we can, to ensure it stays open!
        return os.fdopen(os.dup(stream.fileno()), "w", buffering=1)
    except Exception:
        # If that didn't work, do the best we can
        return stream


def _fork_main(
    child_stdin: socket,
    child_stdout: socket,
    child_stderr: socket,
    log_fd: int,
    target: Callable[[], None],
) -> NoReturn:
    """
    "Entrypoint" of the child process.

    Ultimately this process will be running the user's code in the operators ``execute()`` function.

    The responsibility of this function is to:

    - Reset any signals handlers we inherited from the parent process (so they don't fire twice - once in
      parent, and once in child)
    - Set up the out/err handles to the streams created in the parent (to capture stdout and stderr for
      logging)
    - Configure the loggers in the child (both stdlib logging and Structlog) to send JSON logs back to the
      supervisor for processing/output.
    - Catch un-handled exceptions and attempt to show _something_ in case of error
    - Finally, run the actual task runner code (``target`` argument, defaults to ``.task_runner:main`)
    """
    # TODO: Make this process a session leader

    # Store original stderr for last-chance exception handling
    last_chance_stderr = _get_last_chance_stderr()

    _reset_signals()
    if log_fd:
        _configure_logs_over_json_channel(log_fd)
    _reopen_std_io_handles(child_stdin, child_stdout, child_stderr)

    def exit(n: int) -> NoReturn:
        with suppress(ValueError, OSError):
            sys.stdout.flush()
        with suppress(ValueError, OSError):
            sys.stderr.flush()
        with suppress(ValueError, OSError):
            last_chance_stderr.flush()
        os._exit(n)

    if hasattr(atexit, "_clear"):
        # Since we're in a fork we want to try and clear them. If we can't do it cleanly, then we won't try
        # and run new atexit handlers.
        with suppress(Exception):
            atexit._clear()
            base_exit = exit

            def exit(n: int) -> NoReturn:
                # This will only run any atexit funcs registered after we've forked.
                atexit._run_exitfuncs()
                base_exit(n)

    try:
        target()
        exit(0)
    except SystemExit as e:
        code = 1
        if isinstance(e.code, int):
            code = e.code
        elif e.code:
            print(e.code, file=sys.stderr)
        exit(code)
    except Exception:
        # Last ditch log attempt
        exc, v, tb = sys.exc_info()

        import traceback

        try:
            last_chance_stderr.write("--- Last chance exception handler ---\n")
            traceback.print_exception(exc, value=v, tb=tb, file=last_chance_stderr)
            # Exit code 126 and 125 don't have any "special" meaning, they are only meant to serve as an
            # identifier that the task process died in a really odd way.
            exit(126)
        except Exception as e:
            with suppress(Exception):
                print(
                    f"--- Last chance exception handler failed --- {repr(str(e))}\n", file=last_chance_stderr
                )
            exit(125)


@attrs.define()
class WatchedSubprocess:
    ti_id: UUID
    pid: int

    stdin: BinaryIO
    """The handle connected to stdin of the child process"""

    client: Client

    _process: psutil.Process
    _exit_code: int | None = attrs.field(default=None, init=False)
    _terminal_state: str | None = attrs.field(default=None, init=False)
    _final_state: str | None = attrs.field(default=None, init=False)

    _last_successful_heartbeat: float = attrs.field(default=0, init=False)
    _last_heartbeat_attempt: float = attrs.field(default=0, init=False)

    # After the failure of a heartbeat, we'll increment this counter. If it reaches `MAX_FAILED_HEARTBEATS`, we
    # will kill the process. This is to handle temporary network issues etc. ensuring that the process
    # does not hang around forever.
    failed_heartbeats: int = attrs.field(default=0, init=False)

    # Maximum possible time (in seconds) that task will have for execution of auxiliary processes
    # like listeners after task is complete.
    # TODO: This should come from airflow.cfg: [core] task_success_overtime
    TASK_OVERTIME_THRESHOLD: ClassVar[float] = 20.0
    _task_end_time_monotonic: float | None = attrs.field(default=None, init=False)

    selector: selectors.BaseSelector = attrs.field(factory=selectors.DefaultSelector)

    procs: ClassVar[weakref.WeakValueDictionary[int, WatchedSubprocess]] = weakref.WeakValueDictionary()

    def __attrs_post_init__(self):
        self.procs[self.pid] = self

    @classmethod
    def start(
        cls,
        path: str | os.PathLike[str],
        ti: TaskInstance,
        client: Client,
        target: Callable[[], None] = _subprocess_main,
        logger: FilteringBoundLogger | None = None,
    ) -> WatchedSubprocess:
        """Fork and start a new subprocess to execute the given task."""
        # Create socketpairs/"pipes" to connect to the stdin and out from the subprocess
        child_stdin, feed_stdin = mkpipe(remote_read=True)
        child_stdout, read_stdout = mkpipe()
        child_stderr, read_stderr = mkpipe()

        # Open these socketpair before forking off the child, so that it is open when we fork.
        child_comms, read_msgs = mkpipe()
        child_logs, read_logs = mkpipe()

        pid = os.fork()
        if pid == 0:
            # Parent ends of the sockets are closed by the OS as they are set as non-inheritable

            # Python GC should delete these for us, but lets make double sure that we don't keep anything
            # around in the forked processes, especially things that might involve open files or sockets!
            del path
            del client
            del ti
            del logger

            # Run the child entrypoint
            _fork_main(child_stdin, child_stdout, child_stderr, child_logs.fileno(), target)

        proc = cls(
            ti_id=ti.id,
            pid=pid,
            stdin=feed_stdin,
            process=psutil.Process(pid),
            client=client,
        )

        # We've forked, but the task won't start until we send it the StartupDetails message. But before we do
        # that, we need to tell the server it's started (so it has the chance to tell us "no, stop!" for any
        # reason)
        try:
            client.task_instances.start(ti.id, pid, datetime.now(tz=timezone.utc))
            proc._last_successful_heartbeat = time.monotonic()
        except Exception:
            # On any error kill that subprocess!
            proc.kill(signal.SIGKILL)
            raise

        logger = logger or cast("FilteringBoundLogger", structlog.get_logger(logger_name="task").bind())
        proc._register_pipe_readers(
            logger=logger,
            stdout=read_stdout,
            stderr=read_stderr,
            requests=read_msgs,
            logs=read_logs,
        )

        # Tell the task process what it needs to do!
        proc._send_startup_message(ti, path, child_comms)

        # Close the remaining parent-end of the sockets we've passed to the child via fork. We still have the
        # other end of the pair open
        proc._close_unused_sockets(child_stdin, child_stdout, child_stderr, child_comms, child_logs)
        return proc

    def _register_pipe_readers(
        self, logger: FilteringBoundLogger, stdout: socket, stderr: socket, requests: socket, logs: socket
    ):
        """Register handlers for subprocess communication channels."""
        # self.selector is a way of registering a handler/callback to be called when the given IO channel has
        # activity to read on (https://www.man7.org/linux/man-pages/man2/select.2.html etc, but better
        # alternatives are used automatically) -- this is a way of having "event-based" code, but without
        # needing full async, to read and process output from each socket as it is received.

        self.selector.register(stdout, selectors.EVENT_READ, self._create_socket_handler(logger, "stdout"))
        self.selector.register(
            stderr,
            selectors.EVENT_READ,
            self._create_socket_handler(logger, "stderr", log_level=logging.ERROR),
        )
        self.selector.register(
            logs,
            selectors.EVENT_READ,
            make_buffered_socket_reader(process_log_messages_from_subprocess(logger)),
        )
        self.selector.register(
            requests, selectors.EVENT_READ, make_buffered_socket_reader(self.handle_requests(log))
        )

    @staticmethod
    def _create_socket_handler(logger, channel, log_level=logging.INFO) -> Callable[[socket], bool]:
        """Create a socket handler that forwards logs to a logger."""
        return make_buffered_socket_reader(forward_to_log(logger.bind(chan=channel), level=log_level))

    @staticmethod
    def _close_unused_sockets(*sockets):
        """Close unused ends of sockets after fork."""
        for sock in sockets:
            sock.close()

    def _send_startup_message(self, ti: TaskInstance, path: str | os.PathLike[str], child_comms: socket):
        """Send startup message to the subprocess."""
        msg = StartupDetails.model_construct(
            ti=ti,
            file=str(path),
            requests_fd=child_comms.fileno(),
        )

        # Send the message to tell the process what it needs to execute
        log.debug("Sending", msg=msg)
        self.stdin.write(msg.model_dump_json().encode())
        self.stdin.write(b"\n")

    def kill(
        self,
        signal_to_send: signal.Signals = signal.SIGINT,
        escalation_delay: float = 5.0,
        force: bool = False,
    ):
        """
        Attempt to terminate the subprocess with a given signal.

        If the process does not exit within `escalation_delay` seconds, escalate to SIGTERM and eventually SIGKILL if necessary.

        :param signal_to_send: The signal to send initially (default is SIGINT).
        :param escalation_delay: Time in seconds to wait before escalating to a stronger signal.
        :param force: If True, ensure escalation through all signals without skipping.
        """
        if self._exit_code is not None:
            return

        # Escalation sequence: SIGINT -> SIGTERM -> SIGKILL
        escalation_path = [signal.SIGINT, signal.SIGTERM, signal.SIGKILL]

        if force and signal_to_send in escalation_path:
            # Start from `signal_to_send` and escalate to the end of the escalation path
            escalation_path = escalation_path[escalation_path.index(signal_to_send) :]
        else:
            escalation_path = [signal_to_send]

        for sig in escalation_path:
            try:
                self._process.send_signal(sig)

                # Service subprocess events during the escalation delay
                self._service_subprocess(max_wait_time=escalation_delay, raise_on_timeout=True)
                if self._exit_code is not None:
                    log.info("Process exited", pid=self.pid, exit_code=self._exit_code, signal=sig.name)
                    return
            except psutil.TimeoutExpired:
                msg = "Process did not terminate in time"
                if sig != escalation_path[-1]:
                    msg += "; escalating"
                log.warning(msg, pid=self.pid, signal=sig.name)
            except psutil.NoSuchProcess:
                log.debug("Process already terminated", pid=self.pid)
                self._exit_code = -1
                return

        log.error("Failed to terminate process after full escalation", pid=self.pid)

    def wait(self) -> int:
        if self._exit_code is not None:
            return self._exit_code

        try:
            self._monitor_subprocess()
        finally:
            self.selector.close()

        # self._monitor_subprocess() will set the exit code when the process has finished
        # If it hasn't, assume it's failed
        self._exit_code = self._exit_code if self._exit_code is not None else 1

        # If the process has finished in a terminal state, update the state of the TaskInstance
        # to reflect the final state of the process.
        # For states like `deferred`, the process will exit with 0, but the state will be updated
        # by the subprocess in the `handle_requests` method.
        if self.final_state in TerminalTIState:
            self.client.task_instances.finish(
                id=self.ti_id, state=self.final_state, when=datetime.now(tz=timezone.utc)
            )
        return self._exit_code

    def _monitor_subprocess(self):
        """
        Monitor the subprocess until it exits.

        This function:

        - Waits for activity on file objects (e.g., subprocess stdout, stderr, logs, requests) using the selector.
        - Processes events triggered on the monitored file objects, such as data availability or EOF.
        - Sends heartbeats to ensure the process is alive and checks if the subprocess has exited.
        """
        while self._exit_code is None or len(self.selector.get_map()):
            last_heartbeat_ago = time.monotonic() - self._last_successful_heartbeat
            # Monitor the task to see if it's done. Wait in a syscall (`select`) for as long as possible
            # so we notice the subprocess finishing as quick as we can.
            max_wait_time = max(
                0,  # Make sure this value is never negative,
                min(
                    # Ensure we heartbeat _at most_ 75% through time the zombie threshold time
                    HEARTBEAT_THRESHOLD - last_heartbeat_ago * 0.75,
                    MIN_HEARTBEAT_INTERVAL,
                ),
            )
            # Block until events are ready or the timeout is reached
            # This listens for activity (e.g., subprocess output) on registered file objects
            self._service_subprocess(max_wait_time=max_wait_time)

            self._send_heartbeat_if_needed()

            self._handle_task_overtime_if_needed()

    def _handle_task_overtime_if_needed(self):
        """Handle termination of auxiliary processes if the task exceeds the configured overtime."""
        # If the task has reached a terminal state, we can start monitoring the overtime
        if not self._terminal_state:
            return

        if (
            self._task_end_time_monotonic
            and (time.monotonic() - self._task_end_time_monotonic) > self.TASK_OVERTIME_THRESHOLD
        ):
            log.warning("Task success overtime reached; terminating process", ti_id=self.ti_id)
            self.kill(signal.SIGTERM, force=True)

    def _service_subprocess(self, max_wait_time: float, raise_on_timeout: bool = False):
        """
        Service subprocess events by processing socket activity and checking for process exit.

        This method:
        - Waits for activity on the registered file objects (via `self.selector.select`).
        - Processes any events triggered on these file objects.
        - Checks if the subprocess has exited during the wait.

        :param max_wait_time: Maximum time to block while waiting for events, in seconds.
        :param raise_on_timeout: If True, raise an exception if the subprocess does not exit within the timeout.
        """
        events = self.selector.select(timeout=max_wait_time)
        for key, _ in events:
            # Retrieve the handler responsible for processing this file object (e.g., stdout, stderr)
            socket_handler = key.data

            # Example of handler behavior:
            # If the subprocess writes "Hello, World!" to stdout:
            # - `socket_handler` reads and processes the message.
            # - If EOF is reached, the handler returns False to signal no more reads are expected.
            need_more = socket_handler(key.fileobj)

            # If the handler signals that the file object is no longer needed (EOF, closed, etc.)
            # unregister it from the selector to stop monitoring; `wait()` blocks until all selectors
            # are removed.
            if not need_more:
                self.selector.unregister(key.fileobj)
                key.fileobj.close()  # type: ignore[union-attr]

        # Check if the subprocess has exited
        self._check_subprocess_exit(raise_on_timeout=raise_on_timeout)

    def _check_subprocess_exit(self, raise_on_timeout: bool = False):
        """Check if the subprocess has exited."""
        if self._exit_code is None:
            try:
                self._exit_code = self._process.wait(timeout=0)
                log.debug("Task process exited", exit_code=self._exit_code)
            except psutil.TimeoutExpired:
                if raise_on_timeout:
                    raise
                pass

    def _send_heartbeat_if_needed(self):
        """Send a heartbeat to the client if heartbeat interval has passed."""
        # Respect the minimum interval between heartbeat attempts
        if (time.monotonic() - self._last_heartbeat_attempt) < MIN_HEARTBEAT_INTERVAL:
            return

        self._last_heartbeat_attempt = time.monotonic()
        try:
            self.client.task_instances.heartbeat(self.ti_id, pid=self._process.pid)
            # Update the last heartbeat time on success
            self._last_successful_heartbeat = time.monotonic()

            # Reset the counter on success
            self.failed_heartbeats = 0
        except ServerResponseError as e:
            if e.response.status_code in {HTTPStatus.NOT_FOUND, HTTPStatus.CONFLICT}:
                log.error(
                    "Server indicated the task shouldn't be running anymore",
                    detail=e.detail,
                    status_code=e.response.status_code,
                )
                self.kill(signal.SIGTERM, force=True)
            else:
                # If we get any other error, we'll just log it and try again next time
                self._handle_heartbeat_failures()
        except Exception:
            self._handle_heartbeat_failures()

    def _handle_heartbeat_failures(self):
        """Increment the failed heartbeats counter and kill the process if too many failures."""
        self.failed_heartbeats += 1
        log.warning(
            "Failed to send heartbeat. Will be retried",
            failed_heartbeats=self.failed_heartbeats,
            ti_id=self.ti_id,
            max_retries=MAX_FAILED_HEARTBEATS,
            exc_info=True,
        )
        # If we've failed to heartbeat too many times, kill the process
        if self.failed_heartbeats >= MAX_FAILED_HEARTBEATS:
            log.error(
                "Too many failed heartbeats; terminating process", failed_heartbeats=self.failed_heartbeats
            )
            self.kill(signal.SIGTERM, force=True)

    @property
    def final_state(self):
        """
        The final state of the TaskInstance.

        By default, this will be derived from the exit code of the task
        (0=success, failed otherwise) but can be changed by the subprocess
        sending a TaskState message, as long as the process exits with 0

        Not valid before the process has finished.
        """
        if self._exit_code == 0:
            return self._terminal_state or TerminalTIState.SUCCESS
        return TerminalTIState.FAILED

    def __rich_repr__(self):
        yield "ti_id", self.ti_id
        yield "pid", self.pid
        # only include this if it's not the default (third argument)
        yield "exit_code", self._exit_code, None

    __rich_repr__.angular = True  # type: ignore[attr-defined]

    def __repr__(self) -> str:
        rep = f"<WatchedSubprocess ti_id={self.ti_id} pid={self.pid}"
        if self._exit_code is not None:
            rep += f" exit_code={self._exit_code}"
        return rep + " >"

    def handle_requests(self, log: FilteringBoundLogger) -> Generator[None, bytes, None]:
        """Handle incoming requests from the task process, respond with the appropriate data."""
        decoder = TypeAdapter[ToSupervisor](ToSupervisor)

        while True:
            line = yield

            try:
                msg = decoder.validate_json(line)
            except Exception:
                log.exception("Unable to decode message", line=line)
                continue

            resp = None
            if isinstance(msg, TaskState):
                self._terminal_state = msg.state
                self._task_end_time_monotonic = time.monotonic()
            elif isinstance(msg, GetConnection):
                conn = self.client.connections.get(msg.conn_id)
                resp = conn.model_dump_json(exclude_unset=True).encode()
            elif isinstance(msg, GetVariable):
                var = self.client.variables.get(msg.key)
                resp = var.model_dump_json(exclude_unset=True).encode()
            elif isinstance(msg, GetXCom):
                xcom = self.client.xcoms.get(msg.dag_id, msg.run_id, msg.task_id, msg.key, msg.map_index)
                resp = xcom.model_dump_json(exclude_unset=True).encode()
            elif isinstance(msg, DeferTask):
                self._terminal_state = IntermediateTIState.DEFERRED
                self.client.task_instances.defer(self.ti_id, msg)
<<<<<<< HEAD
                resp = None
            elif isinstance(msg, SetXCom):
                self.client.xcoms.set(msg.dag_id, msg.run_id, msg.task_id, msg.key, msg.value, msg.map_index)
                resp = None
=======
>>>>>>> c72adf40
            else:
                log.error("Unhandled request", msg=msg)
                continue

            if resp:
                self.stdin.write(resp + b"\n")


# Sockets, even the `.makefile()` function don't correctly do line buffering on reading. If a chunk is read
# and it doesn't contain a new line character, `.readline()` will just return the chunk as is.
#
# This returns a callback suitable for attaching to a `selector` that reads in to a buffer, and yields lines
# to a (sync) generator
def make_buffered_socket_reader(
    gen: Generator[None, bytes, None], buffer_size: int = 4096
) -> Callable[[socket], bool]:
    buffer = bytearray()  # This will hold our accumulated binary data
    read_buffer = bytearray(buffer_size)  # Temporary buffer for each read

    # We need to start up the generator to get it to the point it's at waiting on the yield
    next(gen)

    def cb(sock: socket):
        nonlocal buffer, read_buffer
        # Read up to `buffer_size` bytes of data from the socket
        n_received = sock.recv_into(read_buffer)

        if not n_received:
            # If no data is returned, the connection is closed. Return whatever is left in the buffer
            if len(buffer):
                gen.send(buffer)
            # Tell loop to close this selector
            return False

        buffer.extend(read_buffer[:n_received])

        # We could have read multiple lines in one go, yield them all
        while (newline_pos := buffer.find(b"\n")) != -1:
            line = buffer[: newline_pos + 1]
            gen.send(line)
            buffer = buffer[newline_pos + 1 :]  # Update the buffer with remaining data

        return True

    return cb


def process_log_messages_from_subprocess(log: FilteringBoundLogger) -> Generator[None, bytes, None]:
    from structlog.stdlib import NAME_TO_LEVEL

    while True:
        # Generator receive syntax, values are "sent" in  by the `make_buffered_socket_reader` and returned to
        # the yield.
        line = yield

        try:
            event = msgspec.json.decode(line)
        except Exception:
            log.exception("Malformed json log line", line=line)
            continue

        if ts := event.get("timestamp"):
            # We use msgspec to decode the timestamp as it does it orders of magnitude quicker than
            # datetime.strptime cn
            #
            # We remove the timezone info here, as the json encoding has `+00:00`, and since the log came
            # from a subprocess we know that the timezone of the log message is the same, so having some
            # messages include tz (from subprocess) but others not (ones from supervisor process) is
            # confusing.
            event["timestamp"] = msgspec.json.decode(f'"{ts}"', type=datetime).replace(tzinfo=None)

        if exc := event.pop("exception", None):
            # TODO: convert the dict back to a pretty stack trace
            event["error_detail"] = exc
        log.log(NAME_TO_LEVEL[event.pop("level")], event.pop("event", None), **event)


def forward_to_log(target_log: FilteringBoundLogger, level: int) -> Generator[None, bytes, None]:
    while True:
        buf = yield
        line = bytes(buf)
        # Strip off new line
        line = line.rstrip()
        try:
            msg = line.decode("utf-8", errors="replace")
            target_log.log(level, msg)
        except UnicodeDecodeError:
            msg = line.decode("ascii", errors="replace")
            target_log.log(level, msg)


def supervise(
    *,
    ti: TaskInstance,
    dag_path: str | os.PathLike[str],
    token: str,
    server: str | None = None,
    dry_run: bool = False,
    log_path: str | None = None,
    client: Client | None = None,
) -> int:
    """
    Run a single task execution to completion.

    :param ti: The task instance to run.
    :param dag_path: The file path to the DAG.
    :param token: Authentication token for the API client.
    :param server: Base URL of the API server.
    :param dry_run: If True, execute without actual task execution (simulate run).
    :param log_path: Path to write logs, if required.
    :param client: Optional preconfigured client for communication with the server (Mostly for tests).
    :return: Exit code of the process.
    """
    # One or the other
    if not client and ((not server) ^ dry_run):
        raise ValueError(f"Can only specify one of {server=} or {dry_run=}")

    if not dag_path:
        raise ValueError("dag_path is required")

    if (str_path := os.fspath(dag_path)).startswith("DAGS_FOLDER/"):
        from airflow.settings import DAGS_FOLDER

        dag_path = str_path.replace("DAGS_FOLDER/", DAGS_FOLDER + "/", 1)

    if not client:
        limits = httpx.Limits(max_keepalive_connections=1, max_connections=10)
        client = Client(base_url=server or "", limits=limits, dry_run=dry_run, token=token)

    start = time.monotonic()

    # TODO: Use logging providers to handle the chunked upload for us etc.
    logger: FilteringBoundLogger | None = None
    if log_path:
        # If we are told to write logs to a file, redirect the task logger to it.
        from airflow.sdk.log import init_log_file, logging_processors

        try:
            log_file = init_log_file(log_path)
        except OSError as e:
            log.warning("OSError while changing ownership of the log file. ", e)

        pretty_logs = False
        if pretty_logs:
            underlying_logger: WrappedLogger = structlog.WriteLogger(log_file.open("w", buffering=1))
        else:
            underlying_logger = structlog.BytesLogger(log_file.open("wb"))
        processors = logging_processors(enable_pretty_log=pretty_logs)[0]
        logger = structlog.wrap_logger(underlying_logger, processors=processors, logger_name="task").bind()

    process = WatchedSubprocess.start(dag_path, ti, client=client, logger=logger)

    exit_code = process.wait()
    end = time.monotonic()
    log.info("Task finished", exit_code=exit_code, duration=end - start, final_state=process.final_state)
    return exit_code<|MERGE_RESOLUTION|>--- conflicted
+++ resolved
@@ -670,13 +670,10 @@
             elif isinstance(msg, DeferTask):
                 self._terminal_state = IntermediateTIState.DEFERRED
                 self.client.task_instances.defer(self.ti_id, msg)
-<<<<<<< HEAD
                 resp = None
             elif isinstance(msg, SetXCom):
                 self.client.xcoms.set(msg.dag_id, msg.run_id, msg.task_id, msg.key, msg.value, msg.map_index)
                 resp = None
-=======
->>>>>>> c72adf40
             else:
                 log.error("Unhandled request", msg=msg)
                 continue
