--- conflicted
+++ resolved
@@ -18,15 +18,10 @@
 from __future__ import annotations
 
 import json
-<<<<<<< HEAD
-=======
 import logging
->>>>>>> 4b90edf5
-from contextlib import suppress
 from json import JSONDecodeError
 
 import attrs
-import structlog
 
 log = logging.getLogger(__name__)
 
@@ -62,56 +57,22 @@
 
     def get_hook(self): ...
 
-<<<<<<< HEAD
     def _get_extra_dejson(self, nested: bool = False) -> dict:
-=======
-    @property
-    def extra_dejson(self, nested: bool = False) -> dict:
->>>>>>> 4b90edf5
         """
         Deserialize extra property to JSON.
 
         :param nested: Determines whether nested structures are also deserialized into JSON (default False).
         """
-<<<<<<< HEAD
         extra = {}
-        log = structlog.get_logger(logger_name="task")
-=======
-        extra_json = {}
->>>>>>> 4b90edf5
-
         if self.extra:
             try:
-                if nested:
-                    for key, value in json.loads(self.extra).items():
-<<<<<<< HEAD
-                        extra[key] = value
-                        if isinstance(value, str):
-                            with suppress(JSONDecodeError):
-                                extra[key] = json.loads(value)
-                else:
-                    extra = json.loads(self.extra)
+                extra = json.loads(self.extra)
             except JSONDecodeError:
                 log.error("Failed to deserialize extra property `extra`, returning empty dictionary")
-        # Mask sensitive stuff here
+        # TODO: Mask sensitive keys from this list or revisit if it will be done in server
         return extra
 
     @property
     def extra_dejson(self) -> dict:
         """Property to provide the deserialized version of `extra`."""
-        return self._get_extra_dejson()
-=======
-                        extra_json[key] = value
-                        if isinstance(value, str):
-                            with suppress(JSONDecodeError):
-                                extra_json[key] = json.loads(value)
-                else:
-                    extra_json = json.loads(self.extra)
-            except JSONDecodeError:
-                log.exception("Failed parsing the json for conn_id %s", self.conn_id)
-
-            # TODO: Mask sensitive keys from this list
-            # mask_secret(extra)
-
-        return extra_json
->>>>>>> 4b90edf5
+        return self._get_extra_dejson()