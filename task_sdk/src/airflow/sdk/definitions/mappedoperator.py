#
# Licensed to the Apache Software Foundation (ASF) under one
# or more contributor license agreements.  See the NOTICE file
# distributed with this work for additional information
# regarding copyright ownership.  The ASF licenses this file
# to you under the Apache License, Version 2.0 (the
# "License"); you may not use this file except in compliance
# with the License.  You may obtain a copy of the License at
#
#   http://www.apache.org/licenses/LICENSE-2.0
#
# Unless required by applicable law or agreed to in writing,
# software distributed under the License is distributed on an
# "AS IS" BASIS, WITHOUT WARRANTIES OR CONDITIONS OF ANY
# KIND, either express or implied.  See the License for the
# specific language governing permissions and limitations
# under the License.
from __future__ import annotations

import contextlib
import copy
import warnings
from collections.abc import Collection, Iterable, Iterator, Mapping, Sequence
from typing import TYPE_CHECKING, Any, ClassVar, Union

import attrs
import methodtools

from airflow.models.abstractoperator import NotMapped
from airflow.models.expandinput import (
    DictOfListsExpandInput,
    ListOfDictsExpandInput,
    is_mappable,
)
from airflow.sdk.definitions._internal.abstractoperator import (
    DEFAULT_EXECUTOR,
    DEFAULT_IGNORE_FIRST_DEPENDS_ON_PAST,
    DEFAULT_OWNER,
    DEFAULT_POOL_NAME,
    DEFAULT_POOL_SLOTS,
    DEFAULT_PRIORITY_WEIGHT,
    DEFAULT_QUEUE,
    DEFAULT_RETRIES,
    DEFAULT_RETRY_DELAY,
    DEFAULT_TRIGGER_RULE,
    DEFAULT_WAIT_FOR_PAST_DEPENDS_BEFORE_SKIPPING,
    DEFAULT_WEIGHT_RULE,
    AbstractOperator,
)
from airflow.sdk.definitions._internal.types import NOTSET
from airflow.serialization.enums import DagAttributeTypes
from airflow.task.priority_strategy import PriorityWeightStrategy, validate_and_load_priority_weight_strategy
from airflow.triggers.base import StartTriggerArgs
from airflow.typing_compat import Literal
from airflow.utils.helpers import is_container, prevent_duplicates
from airflow.utils.task_instance_session import get_current_task_instance_session
from airflow.utils.xcom import XCOM_RETURN_KEY

if TYPE_CHECKING:
    import datetime

    import jinja2  # Slow import.
    import pendulum
    from sqlalchemy.orm.session import Session

    from airflow.models.abstractoperator import (
        TaskStateChangeCallback,
    )
    from airflow.models.baseoperatorlink import BaseOperatorLink
    from airflow.models.expandinput import (
        ExpandInput,
        OperatorExpandArgument,
        OperatorExpandKwargsArgument,
    )
<<<<<<< HEAD
    from airflow.models.iterableoperator import IterableOperator
    from airflow.models.param import ParamsDict
=======
>>>>>>> 9ef89acf
    from airflow.models.xcom_arg import XComArg
    from airflow.sdk.definitions.baseoperator import BaseOperator
    from airflow.sdk.definitions.dag import DAG
    from airflow.sdk.definitions.param import ParamsDict
    from airflow.sdk.types import Operator
    from airflow.ti_deps.deps.base_ti_dep import BaseTIDep
    from airflow.utils.context import Context
    from airflow.utils.operator_resources import Resources
    from airflow.utils.task_group import TaskGroup
    from airflow.utils.trigger_rule import TriggerRule

    TaskStateChangeCallbackAttrType = Union[None, TaskStateChangeCallback, list[TaskStateChangeCallback]]

ValidationSource = Union[Literal["expand"], Literal["iterate"], Literal["partial"]]


def validate_mapping_kwargs(op: type[BaseOperator], func: ValidationSource, value: dict[str, Any]) -> None:
    # use a dict so order of args is same as code order
    unknown_args = value.copy()
    for klass in op.mro():
        init = klass.__init__  # type: ignore[misc]
        try:
            param_names = init._BaseOperatorMeta__param_names
        except AttributeError:
            continue
        for name in param_names:
            value = unknown_args.pop(name, NOTSET)
            if func != "expand":
                continue
            if value is NOTSET:
                continue
            if is_mappable(value):
                continue
            type_name = type(value).__name__
            error = f"{op.__name__}.expand() got an unexpected type {type_name!r} for keyword argument {name}"
            raise ValueError(error)
        if not unknown_args:
            return  # If we have no args left to check: stop looking at the MRO chain.

    if len(unknown_args) == 1:
        error = f"an unexpected keyword argument {unknown_args.popitem()[0]!r}"
    else:
        names = ", ".join(repr(n) for n in unknown_args)
        error = f"unexpected keyword arguments {names}"
    raise TypeError(f"{op.__name__}.{func}() got {error}")


def ensure_xcomarg_return_value(arg: Any) -> None:
    from airflow.sdk.definitions.xcom_arg import XComArg

    if isinstance(arg, XComArg):
        for operator, key in arg.iter_references():
            if key != XCOM_RETURN_KEY:
                raise ValueError(f"cannot map over XCom with custom key {key!r} from {operator}")
    elif not is_container(arg):
        return
    elif isinstance(arg, Mapping):
        for v in arg.values():
            ensure_xcomarg_return_value(v)
    elif isinstance(arg, Iterable):
        for v in arg:
            ensure_xcomarg_return_value(v)


@attrs.define(kw_only=True, repr=False)
class OperatorPartial:
    """
    An "intermediate state" returned by ``BaseOperator.partial()``.

    This only exists at DAG-parsing time; the only intended usage is for the
    user to call ``.expand()`` on it at some point (usually in a method chain) to
    create a ``MappedOperator`` to add into the DAG.
    """

    operator_class: type[BaseOperator]
    kwargs: dict[str, Any]
    params: ParamsDict | dict

    _expand_called: bool = False  # Set when expand() is called to ease user debugging.

    def __attrs_post_init__(self):
        validate_mapping_kwargs(self.operator_class, "partial", self.kwargs)

    def __repr__(self) -> str:
        args = ", ".join(f"{k}={v!r}" for k, v in self.kwargs.items())
        return f"{self.operator_class.__name__}.partial({args})"

    def __del__(self):
        if not self._expand_called:
            try:
                task_id = repr(self.kwargs["task_id"])
            except KeyError:
                task_id = f"at {hex(id(self))}"
            warnings.warn(f"Task {task_id} was never mapped!", category=UserWarning, stacklevel=1)

    def expand(self, **mapped_kwargs: OperatorExpandArgument) -> MappedOperator:
        if not mapped_kwargs:
            raise TypeError("no arguments to expand against")
        validate_mapping_kwargs(self.operator_class, "expand", mapped_kwargs)
        prevent_duplicates(self.kwargs, mapped_kwargs, fail_reason="unmappable or already specified")
        # Since the input is already checked at parse time, we can set strict
        # to False to skip the checks on execution.
        return self._expand(DictOfListsExpandInput(mapped_kwargs), strict=False)

    def expand_kwargs(self, kwargs: OperatorExpandKwargsArgument, *, strict: bool = True) -> MappedOperator:
        from airflow.models.xcom_arg import XComArg

        if isinstance(kwargs, Sequence):
            for item in kwargs:
                if not isinstance(item, (XComArg, Mapping)):
                    raise TypeError(f"expected XComArg or list[dict], not {type(kwargs).__name__}")
        elif not isinstance(kwargs, XComArg):
            raise TypeError(f"expected XComArg or list[dict], not {type(kwargs).__name__}")
        return self._expand(ListOfDictsExpandInput(kwargs), strict=strict)

    def _expand(self, expand_input: ExpandInput, *, strict: bool) -> MappedOperator:
        from airflow.operators.empty import EmptyOperator
        from airflow.sensors.base import BaseSensorOperator

        self._expand_called = True
        ensure_xcomarg_return_value(expand_input.value)

        partial_kwargs = self.kwargs.copy()
        task_id = partial_kwargs.pop("task_id")
        dag = partial_kwargs.pop("dag")
        task_group = partial_kwargs.pop("task_group")
        start_date = partial_kwargs.pop("start_date", None)
        end_date = partial_kwargs.pop("end_date", None)

        try:
            operator_name = self.operator_class.custom_operator_name  # type: ignore
        except AttributeError:
            operator_name = self.operator_class.__name__

        op = MappedOperator(
            operator_class=self.operator_class,
            expand_input=expand_input,
            partial_kwargs=partial_kwargs,
            task_id=task_id,
            params=self.params,
            operator_extra_links=self.operator_class.operator_extra_links,
            template_ext=self.operator_class.template_ext,
            template_fields=self.operator_class.template_fields,
            template_fields_renderers=self.operator_class.template_fields_renderers,
            ui_color=self.operator_class.ui_color,
            ui_fgcolor=self.operator_class.ui_fgcolor,
            is_empty=issubclass(self.operator_class, EmptyOperator),
            is_sensor=issubclass(self.operator_class, BaseSensorOperator),
            task_module=self.operator_class.__module__,
            task_type=self.operator_class.__name__,
            operator_name=operator_name,
            dag=dag,
            task_group=task_group,
            start_date=start_date,
            end_date=end_date,
            disallow_kwargs_override=strict,
            # For classic operators, this points to expand_input because kwargs
            # to BaseOperator.expand() contribute to operator arguments.
            expand_input_attr="expand_input",
            # TODO: Move these to task SDK's BaseOperator and remove getattr
            start_trigger_args=getattr(self.operator_class, "start_trigger_args", None),
            start_from_trigger=bool(getattr(self.operator_class, "start_from_trigger", False)),
        )
        return op

    def iterate(self, **mapped_kwargs: OperatorExpandArgument) -> IterableOperator:
        if not mapped_kwargs:
            raise TypeError("no arguments to expand against")
        validate_mapping_kwargs(self.operator_class, "iterate", mapped_kwargs)
        prevent_duplicates(self.kwargs, mapped_kwargs, fail_reason="unmappable or already specified")
        return self._iterate(DictOfListsExpandInput(mapped_kwargs))

    def iterate_kwargs(self, kwargs: OperatorExpandKwargsArgument) -> IterableOperator:
        if isinstance(kwargs, Sequence):
            for item in kwargs:
                if not isinstance(item, (XComArg, Mapping)):
                    raise TypeError(f"expected XComArg or list[dict], not {type(kwargs).__name__}")
        elif not isinstance(kwargs, XComArg):
            raise TypeError(f"expected XComArg or list[dict], not {type(kwargs).__name__}")
        return self._iterate(ListOfDictsExpandInput(kwargs))

    def _iterate(self, expand_input) -> IterableOperator:
        from airflow.models.iterableoperator import IterableOperator

        ensure_xcomarg_return_value(expand_input.value)
        kwargs = {}
        for parameter_name in BaseOperator._comps:
            parameter_value = self.kwargs.get(parameter_name)
            if parameter_value:
                kwargs[parameter_name] = parameter_value
        # We don't retry the whole stream operator, we retry the individual tasks
        kwargs["retries"] = 0
        # We don't want to time out the whole stream operator, we only time out the individual tasks
        kwargs["timeout"] = kwargs.pop("execution_timeout", None)
        kwargs["max_active_tis_per_dag"] = self.kwargs.get("max_active_tis_per_dag")

        return IterableOperator(
            **kwargs,
            operator_class=self.operator_class,
            expand_input=expand_input,
            partial_kwargs=self.kwargs,
        )


@attrs.define(
    kw_only=True,
    # Disable custom __getstate__ and __setstate__ generation since it interacts
    # badly with Airflow's DAG serialization and pickling. When a mapped task is
    # deserialized, subclasses are coerced into MappedOperator, but when it goes
    # through DAG pickling, all attributes defined in the subclasses are dropped
    # by attrs's custom state management. Since attrs does not do anything too
    # special here (the logic is only important for slots=True), we use Python's
    # built-in implementation, which works (as proven by good old BaseOperator).
    getstate_setstate=False,
)
class MappedOperator(AbstractOperator):
    """Object representing a mapped operator in a DAG."""

    # This attribute serves double purpose. For a "normal" operator instance
    # loaded from DAG, this holds the underlying non-mapped operator class that
    # can be used to create an unmapped operator for execution. For an operator
    # recreated from a serialized DAG, however, this holds the serialized data
    # that can be used to unmap this into a SerializedBaseOperator.
    operator_class: type[BaseOperator] | dict[str, Any]

    _is_mapped: bool = attrs.field(init=False, default=True)

    expand_input: ExpandInput
    partial_kwargs: dict[str, Any]

    # Needed for serialization.
    task_id: str
    params: ParamsDict | dict
    deps: frozenset[BaseTIDep] = attrs.field(init=False)
    operator_extra_links: Collection[BaseOperatorLink]
    template_ext: Sequence[str]
    template_fields: Collection[str]
    template_fields_renderers: dict[str, str]
    ui_color: str
    ui_fgcolor: str
    _is_empty: bool = attrs.field(alias="is_empty")
    _is_sensor: bool = attrs.field(alias="is_sensor", default=False)
    _task_module: str
    _task_type: str
    _operator_name: str
    start_trigger_args: StartTriggerArgs | None
    start_from_trigger: bool
    _needs_expansion: bool = True

    dag: DAG | None
    task_group: TaskGroup | None
    start_date: pendulum.DateTime | None
    end_date: pendulum.DateTime | None
    upstream_task_ids: set[str] = attrs.field(factory=set, init=False)
    downstream_task_ids: set[str] = attrs.field(factory=set, init=False)

    _disallow_kwargs_override: bool
    """Whether execution fails if ``expand_input`` has duplicates to ``partial_kwargs``.

    If *False*, values from ``expand_input`` under duplicate keys override those
    under corresponding keys in ``partial_kwargs``.
    """

    _expand_input_attr: str
    """Where to get kwargs to calculate expansion length against.

    This should be a name to call ``getattr()`` on.
    """

    supports_lineage: bool = False

    HIDE_ATTRS_FROM_UI: ClassVar[frozenset[str]] = AbstractOperator.HIDE_ATTRS_FROM_UI | frozenset(
        ("parse_time_mapped_ti_count", "operator_class", "start_trigger_args", "start_from_trigger")
    )

    @deps.default
    def _deps(self):
        from airflow.models.baseoperator import BaseOperator

        return BaseOperator.deps

    def __hash__(self):
        return id(self)

    def __repr__(self):
        return f"<Mapped({self._task_type}): {self.task_id}>"

    def __attrs_post_init__(self):
        from airflow.models.xcom_arg import XComArg

        if self.get_closest_mapped_task_group() is not None:
            raise NotImplementedError("operator expansion in an expanded task group is not yet supported")

        if self.task_group:
            self.task_group.add(self)
        if self.dag:
            self.dag.add_task(self)
        XComArg.apply_upstream_relationship(self, self.expand_input.value)
        for k, v in self.partial_kwargs.items():
            if k in self.template_fields:
                XComArg.apply_upstream_relationship(self, v)

    @methodtools.lru_cache(maxsize=None)
    @classmethod
    def get_serialized_fields(cls):
        # Not using 'cls' here since we only want to serialize base fields.
        return (frozenset(attrs.fields_dict(MappedOperator)) | {"task_type"}) - {
            "_task_type",
            "dag",
            "deps",
            "expand_input",  # This is needed to be able to accept XComArg.
            "task_group",
            "upstream_task_ids",
            "supports_lineage",
            "_is_setup",
            "_is_teardown",
            "_on_failure_fail_dagrun",
        }

    @property
    def task_type(self) -> str:
        """Implementing Operator."""
        return self._task_type

    @property
    def operator_name(self) -> str:
        return self._operator_name

    @property
    def inherits_from_empty_operator(self) -> bool:
        """Implementing Operator."""
        return self._is_empty

    @property
    def roots(self) -> Sequence[AbstractOperator]:
        """Implementing DAGNode."""
        return [self]

    @property
    def leaves(self) -> Sequence[AbstractOperator]:
        """Implementing DAGNode."""
        return [self]

    @property
    def task_display_name(self) -> str:
        return self.partial_kwargs.get("task_display_name") or self.task_id

    @property
    def owner(self) -> str:  # type: ignore[override]
        return self.partial_kwargs.get("owner", DEFAULT_OWNER)

    @property
    def email(self) -> None | str | Iterable[str]:
        return self.partial_kwargs.get("email")

    @property
    def map_index_template(self) -> None | str:
        return self.partial_kwargs.get("map_index_template")

    @map_index_template.setter
    def map_index_template(self, value: str | None) -> None:
        self.partial_kwargs["map_index_template"] = value

    @property
    def trigger_rule(self) -> TriggerRule:
        return self.partial_kwargs.get("trigger_rule", DEFAULT_TRIGGER_RULE)

    @trigger_rule.setter
    def trigger_rule(self, value):
        self.partial_kwargs["trigger_rule"] = value

    @property
    def is_setup(self) -> bool:
        return bool(self.partial_kwargs.get("is_setup"))

    @is_setup.setter
    def is_setup(self, value: bool) -> None:
        self.partial_kwargs["is_setup"] = value

    @property
    def is_teardown(self) -> bool:
        return bool(self.partial_kwargs.get("is_teardown"))

    @is_teardown.setter
    def is_teardown(self, value: bool) -> None:
        self.partial_kwargs["is_teardown"] = value

    @property
    def depends_on_past(self) -> bool:
        return bool(self.partial_kwargs.get("depends_on_past"))

    @depends_on_past.setter
    def depends_on_past(self, value: bool) -> None:
        self.partial_kwargs["depends_on_past"] = value

    @property
    def ignore_first_depends_on_past(self) -> bool:
        value = self.partial_kwargs.get("ignore_first_depends_on_past", DEFAULT_IGNORE_FIRST_DEPENDS_ON_PAST)
        return bool(value)

    @ignore_first_depends_on_past.setter
    def ignore_first_depends_on_past(self, value: bool) -> None:
        self.partial_kwargs["ignore_first_depends_on_past"] = value

    @property
    def wait_for_past_depends_before_skipping(self) -> bool:
        value = self.partial_kwargs.get(
            "wait_for_past_depends_before_skipping", DEFAULT_WAIT_FOR_PAST_DEPENDS_BEFORE_SKIPPING
        )
        return bool(value)

    @wait_for_past_depends_before_skipping.setter
    def wait_for_past_depends_before_skipping(self, value: bool) -> None:
        self.partial_kwargs["wait_for_past_depends_before_skipping"] = value

    @property
    def wait_for_downstream(self) -> bool:
        return bool(self.partial_kwargs.get("wait_for_downstream"))

    @wait_for_downstream.setter
    def wait_for_downstream(self, value: bool) -> None:
        self.partial_kwargs["wait_for_downstream"] = value

    @property
    def retries(self) -> int:
        return self.partial_kwargs.get("retries", DEFAULT_RETRIES)

    @retries.setter
    def retries(self, value: int) -> None:
        self.partial_kwargs["retries"] = value

    @property
    def queue(self) -> str:
        return self.partial_kwargs.get("queue", DEFAULT_QUEUE)

    @queue.setter
    def queue(self, value: str) -> None:
        self.partial_kwargs["queue"] = value

    @property
    def pool(self) -> str:
        return self.partial_kwargs.get("pool", DEFAULT_POOL_NAME)

    @pool.setter
    def pool(self, value: str) -> None:
        self.partial_kwargs["pool"] = value

    @property
    def pool_slots(self) -> int:
        return self.partial_kwargs.get("pool_slots", DEFAULT_POOL_SLOTS)

    @pool_slots.setter
    def pool_slots(self, value: int) -> None:
        self.partial_kwargs["pool_slots"] = value

    @property
    def execution_timeout(self) -> datetime.timedelta | None:
        return self.partial_kwargs.get("execution_timeout")

    @execution_timeout.setter
    def execution_timeout(self, value: datetime.timedelta | None) -> None:
        self.partial_kwargs["execution_timeout"] = value

    @property
    def max_retry_delay(self) -> datetime.timedelta | None:
        return self.partial_kwargs.get("max_retry_delay")

    @max_retry_delay.setter
    def max_retry_delay(self, value: datetime.timedelta | None) -> None:
        self.partial_kwargs["max_retry_delay"] = value

    @property
    def retry_delay(self) -> datetime.timedelta:
        return self.partial_kwargs.get("retry_delay", DEFAULT_RETRY_DELAY)

    @retry_delay.setter
    def retry_delay(self, value: datetime.timedelta) -> None:
        self.partial_kwargs["retry_delay"] = value

    @property
    def retry_exponential_backoff(self) -> bool:
        return bool(self.partial_kwargs.get("retry_exponential_backoff"))

    @retry_exponential_backoff.setter
    def retry_exponential_backoff(self, value: bool) -> None:
        self.partial_kwargs["retry_exponential_backoff"] = value

    @property
    def priority_weight(self) -> int:  # type: ignore[override]
        return self.partial_kwargs.get("priority_weight", DEFAULT_PRIORITY_WEIGHT)

    @priority_weight.setter
    def priority_weight(self, value: int) -> None:
        self.partial_kwargs["priority_weight"] = value

    @property
    def weight_rule(self) -> PriorityWeightStrategy:  # type: ignore[override]
        return validate_and_load_priority_weight_strategy(
            self.partial_kwargs.get("weight_rule", DEFAULT_WEIGHT_RULE)
        )

    @weight_rule.setter
    def weight_rule(self, value: str | PriorityWeightStrategy) -> None:
        self.partial_kwargs["weight_rule"] = validate_and_load_priority_weight_strategy(value)

    @property
    def max_active_tis_per_dag(self) -> int | None:
        return self.partial_kwargs.get("max_active_tis_per_dag")

    @max_active_tis_per_dag.setter
    def max_active_tis_per_dag(self, value: int | None) -> None:
        self.partial_kwargs["max_active_tis_per_dag"] = value

    @property
    def max_active_tis_per_dagrun(self) -> int | None:
        return self.partial_kwargs.get("max_active_tis_per_dagrun")

    @max_active_tis_per_dagrun.setter
    def max_active_tis_per_dagrun(self, value: int | None) -> None:
        self.partial_kwargs["max_active_tis_per_dagrun"] = value

    @property
    def resources(self) -> Resources | None:
        return self.partial_kwargs.get("resources")

    @property
    def on_execute_callback(self) -> TaskStateChangeCallbackAttrType:
        return self.partial_kwargs.get("on_execute_callback")

    @on_execute_callback.setter
    def on_execute_callback(self, value: TaskStateChangeCallbackAttrType) -> None:
        self.partial_kwargs["on_execute_callback"] = value

    @property
    def on_failure_callback(self) -> TaskStateChangeCallbackAttrType:
        return self.partial_kwargs.get("on_failure_callback")

    @on_failure_callback.setter
    def on_failure_callback(self, value: TaskStateChangeCallbackAttrType) -> None:
        self.partial_kwargs["on_failure_callback"] = value

    @property
    def on_retry_callback(self) -> TaskStateChangeCallbackAttrType:
        return self.partial_kwargs.get("on_retry_callback")

    @on_retry_callback.setter
    def on_retry_callback(self, value: TaskStateChangeCallbackAttrType) -> None:
        self.partial_kwargs["on_retry_callback"] = value

    @property
    def on_success_callback(self) -> TaskStateChangeCallbackAttrType:
        return self.partial_kwargs.get("on_success_callback")

    @on_success_callback.setter
    def on_success_callback(self, value: TaskStateChangeCallbackAttrType) -> None:
        self.partial_kwargs["on_success_callback"] = value

    @property
    def on_skipped_callback(self) -> TaskStateChangeCallbackAttrType:
        return self.partial_kwargs.get("on_skipped_callback")

    @on_skipped_callback.setter
    def on_skipped_callback(self, value: TaskStateChangeCallbackAttrType) -> None:
        self.partial_kwargs["on_skipped_callback"] = value

    @property
    def run_as_user(self) -> str | None:
        return self.partial_kwargs.get("run_as_user")

    @property
    def executor(self) -> str | None:
        return self.partial_kwargs.get("executor", DEFAULT_EXECUTOR)

    @property
    def executor_config(self) -> dict:
        return self.partial_kwargs.get("executor_config", {})

    @property  # type: ignore[override]
    def inlets(self) -> list[Any]:  # type: ignore[override]
        return self.partial_kwargs.get("inlets", [])

    @inlets.setter
    def inlets(self, value: list[Any]) -> None:  # type: ignore[override]
        self.partial_kwargs["inlets"] = value

    @property  # type: ignore[override]
    def outlets(self) -> list[Any]:  # type: ignore[override]
        return self.partial_kwargs.get("outlets", [])

    @outlets.setter
    def outlets(self, value: list[Any]) -> None:  # type: ignore[override]
        self.partial_kwargs["outlets"] = value

    @property
    def doc(self) -> str | None:
        return self.partial_kwargs.get("doc")

    @property
    def doc_md(self) -> str | None:
        return self.partial_kwargs.get("doc_md")

    @property
    def doc_json(self) -> str | None:
        return self.partial_kwargs.get("doc_json")

    @property
    def doc_yaml(self) -> str | None:
        return self.partial_kwargs.get("doc_yaml")

    @property
    def doc_rst(self) -> str | None:
        return self.partial_kwargs.get("doc_rst")

    @property
    def allow_nested_operators(self) -> bool:
        return bool(self.partial_kwargs.get("allow_nested_operators"))

    def get_dag(self) -> DAG | None:
        """Implement Operator."""
        return self.dag

    @property
    def output(self) -> XComArg:
        """Return reference to XCom pushed by current operator."""
        from airflow.models.xcom_arg import XComArg

        return XComArg(operator=self)

    def serialize_for_task_group(self) -> tuple[DagAttributeTypes, Any]:
        """Implement DAGNode."""
        return DagAttributeTypes.OP, self.task_id

    def _expand_mapped_kwargs(
        self, context: Mapping[str, Any], session: Session, *, include_xcom: bool
    ) -> tuple[Mapping[str, Any], set[int]]:
        """
        Get the kwargs to create the unmapped operator.

        This exists because taskflow operators expand against op_kwargs, not the
        entire operator kwargs dict.
        """
        return self._get_specified_expand_input().resolve(context, session, include_xcom=include_xcom)

    def _get_unmap_kwargs(self, mapped_kwargs: Mapping[str, Any], *, strict: bool) -> dict[str, Any]:
        """
        Get init kwargs to unmap the underlying operator class.

        :param mapped_kwargs: The dict returned by ``_expand_mapped_kwargs``.
        """
        if strict:
            prevent_duplicates(
                self.partial_kwargs,
                mapped_kwargs,
                fail_reason="unmappable or already specified",
            )

        # If params appears in the mapped kwargs, we need to merge it into the
        # partial params, overriding existing keys.
        params = copy.copy(self.params)
        with contextlib.suppress(KeyError):
            params.update(mapped_kwargs["params"])

        # Ordering is significant; mapped kwargs should override partial ones,
        # and the specially handled params should be respected.
        return {
            "task_id": self.task_id,
            "dag": self.dag,
            "task_group": self.task_group,
            "start_date": self.start_date,
            "end_date": self.end_date,
            **self.partial_kwargs,
            **mapped_kwargs,
            "params": params,
        }

    def expand_start_from_trigger(self, *, context: Context, session: Session) -> bool:
        """
        Get the start_from_trigger value of the current abstract operator.

        MappedOperator uses this to unmap start_from_trigger to decide whether to start the task
        execution directly from triggerer.

        :meta private:
        """
        # start_from_trigger only makes sense when start_trigger_args exists.
        if not self.start_trigger_args:
            return False

        mapped_kwargs, _ = self._expand_mapped_kwargs(context, session, include_xcom=False)
        if self._disallow_kwargs_override:
            prevent_duplicates(
                self.partial_kwargs,
                mapped_kwargs,
                fail_reason="unmappable or already specified",
            )

        # Ordering is significant; mapped kwargs should override partial ones.
        return mapped_kwargs.get(
            "start_from_trigger", self.partial_kwargs.get("start_from_trigger", self.start_from_trigger)
        )

    def expand_start_trigger_args(self, *, context: Context, session: Session) -> StartTriggerArgs | None:
        """
        Get the kwargs to create the unmapped start_trigger_args.

        This method is for allowing mapped operator to start execution from triggerer.
        """
        if not self.start_trigger_args:
            return None

        mapped_kwargs, _ = self._expand_mapped_kwargs(context, session, include_xcom=False)
        if self._disallow_kwargs_override:
            prevent_duplicates(
                self.partial_kwargs,
                mapped_kwargs,
                fail_reason="unmappable or already specified",
            )

        # Ordering is significant; mapped kwargs should override partial ones.
        trigger_kwargs = mapped_kwargs.get(
            "trigger_kwargs",
            self.partial_kwargs.get("trigger_kwargs", self.start_trigger_args.trigger_kwargs),
        )
        next_kwargs = mapped_kwargs.get(
            "next_kwargs",
            self.partial_kwargs.get("next_kwargs", self.start_trigger_args.next_kwargs),
        )
        timeout = mapped_kwargs.get(
            "trigger_timeout", self.partial_kwargs.get("trigger_timeout", self.start_trigger_args.timeout)
        )
        return StartTriggerArgs(
            trigger_cls=self.start_trigger_args.trigger_cls,
            trigger_kwargs=trigger_kwargs,
            next_method=self.start_trigger_args.next_method,
            next_kwargs=next_kwargs,
            timeout=timeout,
        )

    def unmap(self, resolve: None | Mapping[str, Any] | tuple[Context, Session]) -> BaseOperator:
        """
        Get the "normal" Operator after applying the current mapping.

        The *resolve* argument is only used if ``operator_class`` is a real
        class, i.e. if this operator is not serialized. If ``operator_class`` is
        not a class (i.e. this DAG has been deserialized), this returns a
        SerializedBaseOperator that "looks like" the actual unmapping result.

        If *resolve* is a two-tuple (context, session), the information is used
        to resolve the mapped arguments into init arguments. If it is a mapping,
        no resolving happens, the mapping directly provides those init arguments
        resolved from mapped kwargs.

        :meta private:
        """
        if isinstance(self.operator_class, type):
            if isinstance(resolve, Mapping):
                kwargs = resolve
            elif resolve is not None:
                kwargs, _ = self._expand_mapped_kwargs(*resolve, include_xcom=True)
            else:
                raise RuntimeError("cannot unmap a non-serialized operator without context")
            kwargs = self._get_unmap_kwargs(kwargs, strict=self._disallow_kwargs_override)
            is_setup = kwargs.pop("is_setup", False)
            is_teardown = kwargs.pop("is_teardown", False)
            on_failure_fail_dagrun = kwargs.pop("on_failure_fail_dagrun", False)
            op = self.operator_class(**kwargs, _airflow_from_mapped=True)
            # We need to overwrite task_id here because BaseOperator further
            # mangles the task_id based on the task hierarchy (namely, group_id
            # is prepended, and '__N' appended to deduplicate). This is hacky,
            # but better than duplicating the whole mangling logic.
            op.task_id = self.task_id
            op.is_setup = is_setup
            op.is_teardown = is_teardown
            op.on_failure_fail_dagrun = on_failure_fail_dagrun
            return op

        # TODO: TaskSDK: This probably doesn't need to live in definition time as the next section of code is
        # for unmapping a deserialized DAG -- i.e. in the scheduler.

        # After a mapped operator is serialized, there's no real way to actually
        # unmap it since we've lost access to the underlying operator class.
        # This tries its best to simply "forward" all the attributes on this
        # mapped operator to a new SerializedBaseOperator instance.
        from airflow.serialization.serialized_objects import SerializedBaseOperator

        op = SerializedBaseOperator(task_id=self.task_id, params=self.params, _airflow_from_mapped=True)
        for partial_attr, value in self.partial_kwargs.items():
            setattr(op, partial_attr, value)
        SerializedBaseOperator.populate_operator(op, self.operator_class)
        if self.dag is not None:  # For Mypy; we only serialize tasks in a DAG so the check always satisfies.
            SerializedBaseOperator.set_task_dag_references(op, self.dag)  # type: ignore[arg-type]
        return op

    def _get_specified_expand_input(self) -> ExpandInput:
        """Input received from the expand call on the operator."""
        return getattr(self, self._expand_input_attr)

    def prepare_for_execution(self) -> MappedOperator:
        # Since a mapped operator cannot be used for execution, and an unmapped
        # BaseOperator needs to be created later (see render_template_fields),
        # we don't need to create a copy of the MappedOperator here.
        return self

    def iter_mapped_dependencies(self) -> Iterator[Operator]:
        """Upstream dependencies that provide XComs used by this task for task mapping."""
        from airflow.models.xcom_arg import XComArg

        for operator, _ in XComArg.iter_xcom_references(self._get_specified_expand_input()):
            yield operator

    @methodtools.lru_cache(maxsize=None)
    def get_parse_time_mapped_ti_count(self) -> int:
        current_count = self._get_specified_expand_input().get_parse_time_mapped_ti_count()
        try:
            # The use of `methodtools` interferes with the zero-arg super
            parent_count = super(MappedOperator, self).get_parse_time_mapped_ti_count()  # noqa: UP008
        except NotMapped:
            return current_count
        return parent_count * current_count

    def render_template_fields(
        self,
        context: Context,
        jinja_env: jinja2.Environment | None = None,
    ) -> None:
        """
        Template all attributes listed in *self.template_fields*.

        This updates *context* to reference the map-expanded task and relevant
        information, without modifying the mapped operator. The expanded task
        in *context* is then rendered in-place.

        :param context: Context dict with values to apply on content.
        :param jinja_env: Jinja environment to use for rendering.
        """
        from airflow.utils.context import context_update_for_unmapped

        if not jinja_env:
            jinja_env = self.get_template_env()

        # We retrieve the session here, stored by _run_raw_task in set_current_task_session
        # context manager - we cannot pass the session via @provide_session because the signature
        # of render_template_fields is defined by BaseOperator and there are already many subclasses
        # overriding it, so changing the signature is not an option. However render_template_fields is
        # always executed within "_run_raw_task" so we make sure that _run_raw_task uses the
        # set_current_task_session context manager to store the session in the current task.
        session = get_current_task_instance_session()

        mapped_kwargs, seen_oids = self._expand_mapped_kwargs(context, session, include_xcom=True)
        unmapped_task = self.unmap(mapped_kwargs)
        # TODO: Task-SDK: remove arg-type ignore once Kaxil's PR lands
        context_update_for_unmapped(context, unmapped_task)  # type: ignore[arg-type]

        # Since the operators that extend `BaseOperator` are not subclasses of
        # `MappedOperator`, we need to call `_do_render_template_fields` from
        # the unmapped task in order to call the operator method when we override
        # it to customize the parsing of nested fields.
        unmapped_task._do_render_template_fields(
            parent=unmapped_task,
            template_fields=self.template_fields,
            context=context,
            jinja_env=jinja_env,
            seen_oids=seen_oids,
        )<|MERGE_RESOLUTION|>--- conflicted
+++ resolved
@@ -72,11 +72,6 @@
         OperatorExpandArgument,
         OperatorExpandKwargsArgument,
     )
-<<<<<<< HEAD
-    from airflow.models.iterableoperator import IterableOperator
-    from airflow.models.param import ParamsDict
-=======
->>>>>>> 9ef89acf
     from airflow.models.xcom_arg import XComArg
     from airflow.sdk.definitions.baseoperator import BaseOperator
     from airflow.sdk.definitions.dag import DAG
