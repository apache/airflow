--- conflicted
+++ resolved
@@ -34,7 +34,6 @@
 
 import attrs
 
-from airflow.exceptions import TaskDeferralError
 from airflow.sdk.definitions._internal.abstractoperator import (
     DEFAULT_IGNORE_FIRST_DEPENDS_ON_PAST,
     DEFAULT_OWNER,
@@ -1464,9 +1463,53 @@
             jinja_env = self.get_template_env()
         self._do_render_template_fields(self, self.template_fields, context, jinja_env, set())
 
-<<<<<<< HEAD
+    def defer(
+        self,
+        *,
+        trigger: BaseTrigger,
+        method_name: str,
+        kwargs: dict[str, Any] | None = None,
+        timeout: timedelta | int | float | None = None,
+    ) -> NoReturn:
+        """
+        Mark this Operator "deferred", suspending its execution until the provided trigger fires an event.
+
+        This is achieved by raising a special exception (TaskDeferred)
+        which is caught in the main _execute_task wrapper. Triggers can send execution back to task or end
+        the task instance directly. If the trigger will end the task instance itself, ``method_name`` should
+        be None; otherwise, provide the name of the method that should be used when resuming execution in
+        the task.
+        """
+        from airflow.exceptions import TaskDeferred
+
+        raise TaskDeferred(trigger=trigger, method_name=method_name, kwargs=kwargs, timeout=timeout)
+
+    def resume_execution(self, next_method: str, next_kwargs: dict[str, Any] | None, context: Context):
+        """Entrypoint method called by the Task Runner (instead of execute) when this task is resumed."""
+        from airflow.exceptions import TaskDeferralError, TaskDeferralTimeout
+
+        if next_kwargs is None:
+            next_kwargs = {}
+        # __fail__ is a special signal value for next_method that indicates
+        # this task was scheduled specifically to fail.
+
+        if next_method == TRIGGER_FAIL_REPR:
+            next_kwargs = next_kwargs or {}
+            traceback = next_kwargs.get("traceback")
+            if traceback is not None:
+                self.log.error("Trigger failed:\n%s", "\n".join(traceback))
+            if (error := next_kwargs.get("error", "Unknown")) == TriggerFailureReason.TRIGGER_TIMEOUT:
+                raise TaskDeferralTimeout(error)
+            else:
+                raise TaskDeferralError(error)
+        # Grab the callable off the Operator/Task and add in any kwargs
+        execute_callable = getattr(self, next_method)
+        return execute_callable(context, **next_kwargs)
+
     @classmethod
     def next_callable(cls, operator, next_method, next_kwargs) -> Callable[..., Any]:
+        from airflow.exceptions import TaskDeferralError
+
         """Get the next callable from given operator."""
         # __fail__ is a special signal value for next_method that indicates
         # this task was scheduled specifically to fail.
@@ -1480,48 +1523,4 @@
         execute_callable = getattr(operator, next_method)
         if next_kwargs:
             execute_callable = partial(execute_callable, **next_kwargs)
-        return execute_callable
-=======
-    def defer(
-        self,
-        *,
-        trigger: BaseTrigger,
-        method_name: str,
-        kwargs: dict[str, Any] | None = None,
-        timeout: timedelta | int | float | None = None,
-    ) -> NoReturn:
-        """
-        Mark this Operator "deferred", suspending its execution until the provided trigger fires an event.
-
-        This is achieved by raising a special exception (TaskDeferred)
-        which is caught in the main _execute_task wrapper. Triggers can send execution back to task or end
-        the task instance directly. If the trigger will end the task instance itself, ``method_name`` should
-        be None; otherwise, provide the name of the method that should be used when resuming execution in
-        the task.
-        """
-        from airflow.exceptions import TaskDeferred
-
-        raise TaskDeferred(trigger=trigger, method_name=method_name, kwargs=kwargs, timeout=timeout)
-
-    def resume_execution(self, next_method: str, next_kwargs: dict[str, Any] | None, context: Context):
-        """Entrypoint method called by the Task Runner (instead of execute) when this task is resumed."""
-        from airflow.exceptions import TaskDeferralError, TaskDeferralTimeout
-
-        if next_kwargs is None:
-            next_kwargs = {}
-        # __fail__ is a special signal value for next_method that indicates
-        # this task was scheduled specifically to fail.
-
-        if next_method == TRIGGER_FAIL_REPR:
-            next_kwargs = next_kwargs or {}
-            traceback = next_kwargs.get("traceback")
-            if traceback is not None:
-                self.log.error("Trigger failed:\n%s", "\n".join(traceback))
-            if (error := next_kwargs.get("error", "Unknown")) == TriggerFailureReason.TRIGGER_TIMEOUT:
-                raise TaskDeferralTimeout(error)
-            else:
-                raise TaskDeferralError(error)
-        # Grab the callable off the Operator/Task and add in any kwargs
-        execute_callable = getattr(self, next_method)
-        return execute_callable(context, **next_kwargs)
->>>>>>> 87a3db98
+        return execute_callable