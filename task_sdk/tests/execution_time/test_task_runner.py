--- conflicted
+++ resolved
@@ -26,20 +26,10 @@
 import pytest
 from uuid6 import uuid7
 
-<<<<<<< HEAD
-from airflow.exceptions import AirflowRescheduleException, AirflowSkipException
-=======
-from airflow.exceptions import AirflowFailException, AirflowSensorTimeout, AirflowSkipException
->>>>>>> d6d5f300
+from airflow.exceptions import AirflowSkipException
 from airflow.sdk import DAG, BaseOperator
-from airflow.sdk.api.datamodels._generated import IntermediateTIState, TaskInstance, TerminalTIState
-from airflow.sdk.execution_time.comms import (
-    DeferTask,
-    RescheduleTask,
-    SetRenderedFields,
-    StartupDetails,
-    TaskState,
-)
+from airflow.sdk.api.datamodels._generated import TaskInstance, TerminalTIState
+from airflow.sdk.execution_time.comms import DeferTask, SetRenderedFields, StartupDetails, TaskState
 from airflow.sdk.execution_time.task_runner import CommsDecoder, RuntimeTaskInstance, parse, run, startup
 from airflow.utils import timezone
 
@@ -343,86 +333,6 @@
         )
 
 
-<<<<<<< HEAD
-def test_run_basic_up_for_reschedule(time_machine, mocked_parse, make_ti_context):
-    """Test running a basic task that raised reschedule exception."""
-    from airflow.providers.standard.operators.python import PythonOperator
-
-    task = PythonOperator(
-        task_id="reschedule",
-        python_callable=lambda: (_ for _ in ()).throw(
-            AirflowRescheduleException(reschedule_date=timezone.datetime(2025, 1, 1)),
-        ),
-    )
-
-    what = StartupDetails(
-        ti=TaskInstance(
-            id=uuid7(), task_id="reschedule", dag_id="basic_reschedule", run_id="c", try_number=1
-        ),
-=======
-@pytest.mark.parametrize(
-    ["dag_id", "task_id", "fail_with_exception"],
-    [
-        pytest.param(
-            "basic_failed", "fail-exception", AirflowFailException("Oops. Failing by AirflowFailException!")
-        ),
-        pytest.param(
-            "basic_failed2",
-            "sensor-timeout-exception",
-            AirflowSensorTimeout("Oops. Failing by AirflowSensorTimeout!"),
-        ),
-    ],
-)
-def test_run_basic_failed(time_machine, mocked_parse, dag_id, task_id, fail_with_exception, make_ti_context):
-    """Test running a basic task that marks itself as failed by raising exception."""
-
-    class CustomOperator(BaseOperator):
-        def __init__(self, e, *args, **kwargs):
-            super().__init__(*args, **kwargs)
-            self.e = e
-
-        def execute(self, context):
-            print(f"raising exception {self.e}")
-            raise self.e
-
-    task = CustomOperator(task_id=task_id, e=fail_with_exception)
-
-    what = StartupDetails(
-        ti=TaskInstance(id=uuid7(), task_id=task_id, dag_id=dag_id, run_id="c", try_number=1),
->>>>>>> d6d5f300
-        file="",
-        requests_fd=0,
-        ti_context=make_ti_context(),
-    )
-
-<<<<<<< HEAD
-    ti = mocked_parse(what, "basic_reschedule", task)
-=======
-    ti = mocked_parse(what, dag_id, task)
->>>>>>> d6d5f300
-
-    instant = timezone.datetime(2024, 12, 3, 10, 0)
-    time_machine.move_to(instant, tick=False)
-
-    with mock.patch(
-        "airflow.sdk.execution_time.task_runner.SUPERVISOR_COMMS", create=True
-    ) as mock_supervisor_comms:
-        run(ti, log=mock.MagicMock())
-
-        mock_supervisor_comms.send_request.assert_called_once_with(
-<<<<<<< HEAD
-            msg=RescheduleTask(
-                state=IntermediateTIState.UP_FOR_RESCHEDULE,
-                end_date=instant,
-                reschedule_date=timezone.datetime(2025, 1, 1),
-            ),
-            log=mock.ANY,
-=======
-            msg=TaskState(state=TerminalTIState.FAILED, end_date=instant), log=mock.ANY
->>>>>>> d6d5f300
-        )
-
-
 class TestRuntimeTaskInstance:
     def test_get_context_without_ti_context_from_server(self, mocked_parse, make_ti_context):
         """Test get_template_context without ti_context_from_server."""
