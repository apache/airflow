# Licensed to the Apache Software Foundation (ASF) under one
# or more contributor license agreements.  See the NOTICE file
# distributed with this work for additional information
# regarding copyright ownership.  The ASF licenses this file
# to you under the Apache License, Version 2.0 (the
# "License"); you may not use this file except in compliance
# with the License.  You may obtain a copy of the License at
#
#   http://www.apache.org/licenses/LICENSE-2.0
#
# Unless required by applicable law or agreed to in writing,
# software distributed under the License is distributed on an
# "AS IS" BASIS, WITHOUT WARRANTIES OR CONDITIONS OF ANY
# KIND, either express or implied.  See the License for the
# specific language governing permissions and limitations
# under the License.

from __future__ import annotations

import uuid
from datetime import timedelta
from pathlib import Path
from socket import socketpair
from unittest import mock

import pytest
from uuid6 import uuid7

from airflow.exceptions import (
    AirflowException,
    AirflowFailException,
    AirflowSensorTimeout,
    AirflowSkipException,
    AirflowTaskTerminated,
)
from airflow.sdk import DAG, BaseOperator, Connection
from airflow.sdk.api.datamodels._generated import TaskInstance, TerminalTIState
from airflow.sdk.definitions.variable import Variable
from airflow.sdk.execution_time.comms import (
    ConnectionResult,
    DeferTask,
    GetConnection,
    GetVariable,
    SetRenderedFields,
    StartupDetails,
    TaskState,
    VariableResult,
)
from airflow.sdk.execution_time.context import ConnectionAccessor, VariableAccessor
from airflow.sdk.execution_time.task_runner import (
    CommsDecoder,
    RuntimeTaskInstance,
    _push_xcom_if_needed,
    parse,
    run,
    startup,
)
from airflow.utils import timezone


def get_inline_dag(dag_id: str, task: BaseOperator) -> DAG:
    """Creates an inline dag and returns it based on dag_id and task."""
    dag = DAG(dag_id=dag_id, start_date=timezone.datetime(2024, 12, 3))
    task.dag = dag

    return dag


@pytest.fixture
def mocked_parse(spy_agency):
    """
    Fixture to set up an inline DAG and use it in a stubbed `parse` function. Use this fixture if you
    want to isolate and test `parse` or `run` logic without having to define a DAG file.

    This fixture returns a helper function `set_dag` that:
    1. Creates an in line DAG with the given `dag_id` and `task` (limited to one task)
    2. Constructs a `RuntimeTaskInstance` based on the provided `StartupDetails` and task.
    3. Stubs the `parse` function using `spy_agency`, to return the mocked `RuntimeTaskInstance`.

    After adding the fixture in your test function signature, you can use it like this ::

            mocked_parse(
                StartupDetails(
                    ti=TaskInstance(id=uuid7(), task_id="hello", dag_id="super_basic_run", run_id="c", try_number=1),
                    file="",
                    requests_fd=0,
                ),
                "example_dag_id",
                CustomOperator(task_id="hello"),
            )
    """

    def set_dag(what: StartupDetails, dag_id: str, task: BaseOperator) -> RuntimeTaskInstance:
        dag = get_inline_dag(dag_id, task)
        t = dag.task_dict[task.task_id]
        ti = RuntimeTaskInstance.model_construct(**what.ti.model_dump(exclude_unset=True), task=t)
        spy_agency.spy_on(parse, call_fake=lambda _: ti)
        return ti

    return set_dag


class CustomOperator(BaseOperator):
    def execute(self, context):
        task_id = context["task_instance"].task_id
        print(f"Hello World {task_id}!")


class TestCommsDecoder:
    """Test the communication between the subprocess and the "supervisor"."""

    @pytest.mark.usefixtures("disable_capturing")
    def test_recv_StartupDetails(self):
        r, w = socketpair()
        # Create a valid FD for the decoder to open
        _, w2 = socketpair()

        w.makefile("wb").write(
            b'{"type":"StartupDetails", "ti": {'
            b'"id": "4d828a62-a417-4936-a7a6-2b3fabacecab", "task_id": "a", "try_number": 1, "run_id": "b", "dag_id": "c" }, '
            b'"ti_context":{"dag_run":{"dag_id":"c","run_id":"b","logical_date":"2024-12-01T01:00:00Z",'
            b'"data_interval_start":"2024-12-01T00:00:00Z","data_interval_end":"2024-12-01T01:00:00Z",'
            b'"start_date":"2024-12-01T01:00:00Z","end_date":null,"run_type":"manual","conf":null},'
            b'"variables":null,"connections":null},"file": "/dev/null", "requests_fd": '
            + str(w2.fileno()).encode("ascii")
            + b"}\n"
        )

        decoder = CommsDecoder(input=r.makefile("r"))

        msg = decoder.get_message()
        assert isinstance(msg, StartupDetails)
        assert msg.ti.id == uuid.UUID("4d828a62-a417-4936-a7a6-2b3fabacecab")
        assert msg.ti.task_id == "a"
        assert msg.ti.dag_id == "c"
        assert msg.file == "/dev/null"

        # Since this was a StartupDetails message, the decoder should open the other socket
        assert decoder.request_socket is not None
        assert decoder.request_socket.writable()
        assert decoder.request_socket.fileno() == w2.fileno()


def test_parse(test_dags_dir: Path, make_ti_context):
    """Test that checks parsing of a basic dag with an un-mocked parse."""
    what = StartupDetails(
        ti=TaskInstance(id=uuid7(), task_id="a", dag_id="super_basic", run_id="c", try_number=1),
        file=str(test_dags_dir / "super_basic.py"),
        requests_fd=0,
        ti_context=make_ti_context(),
    )

    ti = parse(what)

    assert ti.task
    assert ti.task.dag
    assert isinstance(ti.task, BaseOperator)
    assert isinstance(ti.task.dag, DAG)


def test_run_basic(time_machine, mocked_parse, make_ti_context, spy_agency, mock_supervisor_comms):
    """Test running a basic task."""
    what = StartupDetails(
        ti=TaskInstance(id=uuid7(), task_id="hello", dag_id="super_basic_run", run_id="c", try_number=1),
        file="",
        requests_fd=0,
        ti_context=make_ti_context(),
    )

    instant = timezone.datetime(2024, 12, 3, 10, 0)
    time_machine.move_to(instant, tick=False)

    ti = mocked_parse(what, "super_basic_run", CustomOperator(task_id="hello"))

    # Ensure that task is locked for execution
    spy_agency.spy_on(ti.task.prepare_for_execution)
    assert not ti.task._lock_for_execution

    run(ti, log=mock.MagicMock())

    spy_agency.assert_spy_called(ti.task.prepare_for_execution)
    assert ti.task._lock_for_execution

    mock_supervisor_comms.send_request.assert_called_once_with(
        msg=TaskState(state=TerminalTIState.SUCCESS, end_date=instant), log=mock.ANY
    )


def test_run_deferred_basic(time_machine, mocked_parse, make_ti_context, mock_supervisor_comms):
    """Test that a task can transition to a deferred state."""
    import datetime

    from airflow.providers.standard.sensors.date_time import DateTimeSensorAsync

    # Use the time machine to set the current time
    instant = timezone.datetime(2024, 11, 22)
    task = DateTimeSensorAsync(
        task_id="async",
        target_time=str(instant + datetime.timedelta(seconds=3)),
        poke_interval=60,
        timeout=600,
    )
    time_machine.move_to(instant, tick=False)
    what = StartupDetails(
        ti=TaskInstance(id=uuid7(), task_id="async", dag_id="basic_deferred_run", run_id="c", try_number=1),
        file="",
        requests_fd=0,
        ti_context=make_ti_context(),
    )

    # Expected DeferTask
    expected_defer_task = DeferTask(
        state="deferred",
        classpath="airflow.providers.standard.triggers.temporal.DateTimeTrigger",
        trigger_kwargs={
            "end_from_trigger": False,
            "moment": instant + timedelta(seconds=3),
        },
        next_method="execute_complete",
        trigger_timeout=None,
    )

    # Run the task
    ti = mocked_parse(what, "basic_deferred_run", task)
    run(ti, log=mock.MagicMock())

    # send_request will only be called when the TaskDeferred exception is raised
    mock_supervisor_comms.send_request.assert_called_once_with(msg=expected_defer_task, log=mock.ANY)


def test_run_basic_skipped(time_machine, mocked_parse, make_ti_context, mock_supervisor_comms):
    """Test running a basic task that marks itself skipped."""
    from airflow.providers.standard.operators.python import PythonOperator

    task = PythonOperator(
        task_id="skip",
        python_callable=lambda: (_ for _ in ()).throw(
            AirflowSkipException("This task is being skipped intentionally."),
        ),
    )

    what = StartupDetails(
        ti=TaskInstance(id=uuid7(), task_id="skip", dag_id="basic_skipped", run_id="c", try_number=1),
        file="",
        requests_fd=0,
        ti_context=make_ti_context(),
    )

    ti = mocked_parse(what, "basic_skipped", task)

    instant = timezone.datetime(2024, 12, 3, 10, 0)
    time_machine.move_to(instant, tick=False)

    run(ti, log=mock.MagicMock())

    mock_supervisor_comms.send_request.assert_called_once_with(
        msg=TaskState(state=TerminalTIState.SKIPPED, end_date=instant), log=mock.ANY
    )


def test_run_raises_base_exception(time_machine, mocked_parse, make_ti_context, mock_supervisor_comms):
    """Test running a basic task that raises a base exception which should send fail_with_retry state."""
    from airflow.providers.standard.operators.python import PythonOperator

    task = PythonOperator(
        task_id="zero_division_error",
        python_callable=lambda: 1 / 0,
    )

    what = StartupDetails(
        ti=TaskInstance(
            id=uuid7(),
            task_id="zero_division_error",
            dag_id="basic_dag_base_exception",
            run_id="c",
            try_number=1,
        ),
        file="",
        requests_fd=0,
        ti_context=make_ti_context(),
    )

    ti = mocked_parse(what, "basic_dag_base_exception", task)

    instant = timezone.datetime(2024, 12, 3, 10, 0)
    time_machine.move_to(instant, tick=False)

    run(ti, log=mock.MagicMock())

    mock_supervisor_comms.send_request.assert_called_once_with(
        msg=TaskState(
            state=TerminalTIState.FAILED,
            end_date=instant,
        ),
        log=mock.ANY,
    )


def test_run_raises_system_exit(time_machine, mocked_parse, make_ti_context, mock_supervisor_comms):
    """Test running a basic task that exits with SystemExit exception."""
    from airflow.providers.standard.operators.python import PythonOperator

    task = PythonOperator(
        task_id="system_exit_task",
        python_callable=lambda: exit(10),
    )

    what = StartupDetails(
        ti=TaskInstance(
            id=uuid7(),
            task_id="system_exit_task",
            dag_id="basic_dag_system_exit",
            run_id="c",
            try_number=1,
        ),
        file="",
        requests_fd=0,
        ti_context=make_ti_context(),
    )

    ti = mocked_parse(what, "basic_dag_system_exit", task)

    instant = timezone.datetime(2024, 12, 3, 10, 0)
    time_machine.move_to(instant, tick=False)

    run(ti, log=mock.MagicMock())

    mock_supervisor_comms.send_request.assert_called_once_with(
        msg=TaskState(
            state=TerminalTIState.FAILED,
            end_date=instant,
        ),
        log=mock.ANY,
    )


def test_run_raises_airflow_exception(time_machine, mocked_parse, make_ti_context, mock_supervisor_comms):
    """Test running a basic task that exits with AirflowException."""
    from airflow.providers.standard.operators.python import PythonOperator

    task = PythonOperator(
        task_id="af_exception_task",
        python_callable=lambda: (_ for _ in ()).throw(
            AirflowException("Oops! I am failing with AirflowException!"),
        ),
    )

    what = StartupDetails(
        ti=TaskInstance(
            id=uuid7(),
            task_id="af_exception_task",
            dag_id="basic_dag_af_exception",
            run_id="c",
            try_number=1,
        ),
        file="",
        requests_fd=0,
        ti_context=make_ti_context(),
    )

    ti = mocked_parse(what, "basic_dag_af_exception", task)

    instant = timezone.datetime(2024, 12, 3, 10, 0)
    time_machine.move_to(instant, tick=False)

    run(ti, log=mock.MagicMock())

    mock_supervisor_comms.send_request.assert_called_once_with(
        msg=TaskState(
            state=TerminalTIState.FAILED,
            end_date=instant,
        ),
        log=mock.ANY,
    )


def test_run_task_timeout(time_machine, mocked_parse, make_ti_context, mock_supervisor_comms):
    """Test running a basic task that times out."""
    from time import sleep

    from airflow.providers.standard.operators.python import PythonOperator

    task = PythonOperator(
        task_id="sleep",
        execution_timeout=timedelta(milliseconds=10),
        python_callable=lambda: sleep(2),
    )

    what = StartupDetails(
        ti=TaskInstance(
            id=uuid7(),
            task_id="sleep",
            dag_id="basic_dag_time_out",
            run_id="c",
            try_number=1,
        ),
        file="",
        requests_fd=0,
        ti_context=make_ti_context(),
    )

    ti = mocked_parse(what, "basic_dag_time_out", task)

    instant = timezone.datetime(2024, 12, 3, 10, 0)
    time_machine.move_to(instant, tick=False)

    run(ti, log=mock.MagicMock())

    # this state can only be reached if the try block passed down the exception to handler of AirflowTaskTimeout
    mock_supervisor_comms.send_request.assert_called_once_with(
        msg=TaskState(
            state=TerminalTIState.FAILED,
            end_date=instant,
        ),
        log=mock.ANY,
    )


def test_startup_basic_templated_dag(mocked_parse, make_ti_context, mock_supervisor_comms):
    """Test running a DAG with templated task."""
    from airflow.providers.standard.operators.bash import BashOperator

    task = BashOperator(
        task_id="templated_task",
        bash_command="echo 'Logical date is {{ logical_date }}'",
    )

    what = StartupDetails(
        ti=TaskInstance(
            id=uuid7(), task_id="templated_task", dag_id="basic_templated_dag", run_id="c", try_number=1
        ),
        file="",
        requests_fd=0,
        ti_context=make_ti_context(),
    )
    mocked_parse(what, "basic_templated_dag", task)

    mock_supervisor_comms.get_message.return_value = what
    startup()

    mock_supervisor_comms.send_request.assert_called_once_with(
        msg=SetRenderedFields(
            rendered_fields={
                "bash_command": "echo 'Logical date is {{ logical_date }}'",
                "cwd": None,
                "env": None,
            }
        ),
        log=mock.ANY,
    )


@pytest.mark.parametrize(
    ["task_params", "expected_rendered_fields"],
    [
        pytest.param(
            {"op_args": [], "op_kwargs": {}, "templates_dict": None},
            {"op_args": [], "op_kwargs": {}, "templates_dict": None},
            id="no_templates",
        ),
        pytest.param(
            {
                "op_args": ["arg1", "arg2", 1, 2, 3.75, {"key": "value"}],
                "op_kwargs": {"key1": "value1", "key2": 99.0, "key3": {"nested_key": "nested_value"}},
            },
            {
                "op_args": ["arg1", "arg2", 1, 2, 3.75, {"key": "value"}],
                "op_kwargs": {"key1": "value1", "key2": 99.0, "key3": {"nested_key": "nested_value"}},
            },
            id="mixed_types",
        ),
        pytest.param(
            {"my_tup": (1, 2), "my_set": {1, 2, 3}},
            {"my_tup": "(1, 2)", "my_set": "{1, 2, 3}"},
            id="tuples_and_sets",
        ),
    ],
)
def test_startup_and_run_dag_with_templated_fields(
    mocked_parse, task_params, expected_rendered_fields, make_ti_context, time_machine, mock_supervisor_comms
):
    """Test startup of a DAG with various templated fields."""

    class CustomOperator(BaseOperator):
        template_fields = tuple(task_params.keys())

        def __init__(self, *args, **kwargs):
            super().__init__(*args, **kwargs)
            for key, value in task_params.items():
                setattr(self, key, value)

        def execute(self, context):
            for key in self.template_fields:
                print(key, getattr(self, key))

    task = CustomOperator(task_id="templated_task")

    what = StartupDetails(
        ti=TaskInstance(id=uuid7(), task_id="templated_task", dag_id="basic_dag", run_id="c", try_number=1),
        file="",
        requests_fd=0,
        ti_context=make_ti_context(),
    )
    ti = mocked_parse(what, "basic_dag", task)

    instant = timezone.datetime(2024, 12, 3, 10, 0)
    time_machine.move_to(instant, tick=False)

    mock_supervisor_comms.get_message.return_value = what

    startup()
    run(ti, log=mock.MagicMock())
    expected_calls = [
        mock.call.send_request(
            msg=SetRenderedFields(rendered_fields=expected_rendered_fields),
            log=mock.ANY,
        ),
        mock.call.send_request(
            msg=TaskState(end_date=instant, state=TerminalTIState.SUCCESS),
            log=mock.ANY,
        ),
    ]
    mock_supervisor_comms.assert_has_calls(expected_calls)


@pytest.mark.parametrize(
    ["dag_id", "task_id", "fail_with_exception"],
    [
        pytest.param(
            "basic_failed", "fail-exception", AirflowFailException("Oops. Failing by AirflowFailException!")
        ),
        pytest.param(
            "basic_failed2",
            "sensor-timeout-exception",
            AirflowSensorTimeout("Oops. Failing by AirflowSensorTimeout!"),
        ),
        pytest.param(
            "basic_failed3",
            "task-terminated-exception",
            AirflowTaskTerminated("Oops. Failing by AirflowTaskTerminated!"),
        ),
    ],
)
def test_run_basic_failed(
    time_machine, mocked_parse, dag_id, task_id, fail_with_exception, make_ti_context, mock_supervisor_comms
):
    """Test running a basic task that marks itself as failed by raising exception."""

    class CustomOperator(BaseOperator):
        def __init__(self, e, *args, **kwargs):
            super().__init__(*args, **kwargs)
            self.e = e

        def execute(self, context):
            print(f"raising exception {self.e}")
            raise self.e

    task = CustomOperator(task_id=task_id, e=fail_with_exception)

    what = StartupDetails(
        ti=TaskInstance(id=uuid7(), task_id=task_id, dag_id=dag_id, run_id="c", try_number=1),
        file="",
        requests_fd=0,
        ti_context=make_ti_context(),
    )

    ti = mocked_parse(what, dag_id, task)

    instant = timezone.datetime(2024, 12, 3, 10, 0)
    time_machine.move_to(instant, tick=False)

    run(ti, log=mock.MagicMock())

    mock_supervisor_comms.send_request.assert_called_once_with(
        msg=TaskState(state=TerminalTIState.FAIL_WITHOUT_RETRY, end_date=instant), log=mock.ANY
    )


class TestRuntimeTaskInstance:
    def test_get_context_without_ti_context_from_server(self, mocked_parse, make_ti_context):
        """Test get_template_context without ti_context_from_server."""

        task = BaseOperator(task_id="hello")

        ti_id = uuid7()
        ti = TaskInstance(
            id=ti_id, task_id=task.task_id, dag_id="basic_task", run_id="test_run", try_number=1
        )

        what = StartupDetails(ti=ti, file="", requests_fd=0, ti_context=make_ti_context())
        runtime_ti = mocked_parse(what, ti.dag_id, task)
        context = runtime_ti.get_template_context()

        # Verify the context keys and values
        assert context == {
            "var": {
                "json": VariableAccessor(deserialize_json=True),
                "value": VariableAccessor(deserialize_json=False),
            },
            "conn": ConnectionAccessor(),
            "dag": runtime_ti.task.dag,
            "inlets": task.inlets,
            "map_index_template": task.map_index_template,
            "outlets": task.outlets,
            "run_id": "test_run",
            "task": task,
            "task_instance": runtime_ti,
            "ti": runtime_ti,
        }

    def test_get_context_with_ti_context_from_server(self, mocked_parse, make_ti_context):
        """Test the context keys are added when sent from API server (mocked)"""
        from airflow.utils import timezone

        ti = TaskInstance(id=uuid7(), task_id="hello", dag_id="basic_task", run_id="test_run", try_number=1)

        task = BaseOperator(task_id=ti.task_id)

        ti_context = make_ti_context(dag_id=ti.dag_id, run_id=ti.run_id)
        what = StartupDetails(ti=ti, file="", requests_fd=0, ti_context=ti_context)

        runtime_ti = mocked_parse(what, ti.dag_id, task)

        # Assume the context is sent from the API server
        # `task_sdk/tests/api/test_client.py::test_task_instance_start` checks the context is received
        # from the API server
        runtime_ti._ti_context_from_server = ti_context
        dr = ti_context.dag_run

        context = runtime_ti.get_template_context()

        assert context == {
            "var": {
                "json": VariableAccessor(deserialize_json=True),
                "value": VariableAccessor(deserialize_json=False),
            },
            "conn": ConnectionAccessor(),
            "dag": runtime_ti.task.dag,
            "inlets": task.inlets,
            "map_index_template": task.map_index_template,
            "outlets": task.outlets,
            "run_id": "test_run",
            "task": task,
            "task_instance": runtime_ti,
            "ti": runtime_ti,
            "dag_run": dr,
            "data_interval_end": timezone.datetime(2024, 12, 1, 1, 0, 0),
            "data_interval_start": timezone.datetime(2024, 12, 1, 0, 0, 0),
            "logical_date": timezone.datetime(2024, 12, 1, 1, 0, 0),
            "ds": "2024-12-01",
            "ds_nodash": "20241201",
            "task_instance_key_str": "basic_task__hello__20241201",
            "ts": "2024-12-01T01:00:00+00:00",
            "ts_nodash": "20241201T010000",
            "ts_nodash_with_tz": "20241201T010000+0000",
        }

    def test_get_connection_from_context(self, mocked_parse, make_ti_context, mock_supervisor_comms):
        """Test that the connection is fetched from the API server via the Supervisor lazily when accessed"""

        task = BaseOperator(task_id="hello")

        ti_id = uuid7()
        ti = TaskInstance(
            id=ti_id, task_id=task.task_id, dag_id="basic_task", run_id="test_run", try_number=1
        )
        conn = ConnectionResult(
            conn_id="test_conn",
            conn_type="mysql",
            host="mysql",
            schema="airflow",
            login="root",
            password="password",
            port=1234,
            extra='{"extra_key": "extra_value"}',
        )

        what = StartupDetails(ti=ti, file="", requests_fd=0, ti_context=make_ti_context())
        runtime_ti = mocked_parse(what, ti.dag_id, task)
        mock_supervisor_comms.get_message.return_value = conn

        context = runtime_ti.get_template_context()

        # Assert that the connection is not fetched from the API server yet!
        # The connection should be only fetched connection is accessed
        mock_supervisor_comms.send_request.assert_not_called()
        mock_supervisor_comms.get_message.assert_not_called()

        # Access the connection from the context
        conn_from_context = context["conn"].test_conn

        mock_supervisor_comms.send_request.assert_called_once_with(
            log=mock.ANY, msg=GetConnection(conn_id="test_conn")
        )
        mock_supervisor_comms.get_message.assert_called_once_with()

        assert conn_from_context == Connection(
            conn_id="test_conn",
            conn_type="mysql",
            description=None,
            host="mysql",
            schema="airflow",
            login="root",
            password="password",
            port=1234,
            extra='{"extra_key": "extra_value"}',
        )

<<<<<<< HEAD
        # Try and access the extra_dejson for conn
        dejson_from_conn = conn_from_context.extra_dejson
        assert dejson_from_conn == {"extra_key": "extra_value"}

        # Try and access inner keys of dejson
        assert conn_from_context.extra_dejson["extra_key"] == "extra_value"
=======
    @pytest.mark.parametrize(
        ["accessor_type", "var_value", "expected_value"],
        [
            pytest.param("value", "test_value", "test_value"),
            pytest.param(
                "json",
                '{\r\n  "key1": "value1",\r\n  "key2": "value2",\r\n  "enabled": true,\r\n  "threshold": 42\r\n}',
                {"key1": "value1", "key2": "value2", "enabled": True, "threshold": 42},
            ),
        ],
    )
    def test_get_variable_from_context(
        self, mocked_parse, make_ti_context, mock_supervisor_comms, accessor_type, var_value, expected_value
    ):
        """Test that the variable is fetched from the API server via the Supervisor lazily when accessed"""

        task = BaseOperator(task_id="hello")

        ti_id = uuid7()
        ti = TaskInstance(
            id=ti_id, task_id=task.task_id, dag_id="basic_task", run_id="test_run", try_number=1
        )
        var = VariableResult(key="test_key", value=var_value)

        what = StartupDetails(ti=ti, file="", requests_fd=0, ti_context=make_ti_context())
        runtime_ti = mocked_parse(what, ti.dag_id, task)
        mock_supervisor_comms.get_message.return_value = var

        context = runtime_ti.get_template_context()

        # Assert that the variable is not fetched from the API server yet!
        # The variable should be only fetched connection is accessed
        mock_supervisor_comms.send_request.assert_not_called()
        mock_supervisor_comms.get_message.assert_not_called()

        # Access the variable from the context
        var_from_context = context["var"][accessor_type].test_key

        mock_supervisor_comms.send_request.assert_called_once_with(
            log=mock.ANY, msg=GetVariable(key="test_key")
        )
        mock_supervisor_comms.get_message.assert_called_once_with()

        assert var_from_context == Variable(key="test_key", value=expected_value)
>>>>>>> a6da8df0


class TestXComAfterTaskExecution:
    @pytest.mark.parametrize(
        ["do_xcom_push", "should_push_xcom", "expected_xcom_value"],
        [
            pytest.param(False, False, None, id="do_xcom_push_false"),
            pytest.param(True, True, "Hello World!", id="do_xcom_push_true"),
        ],
    )
    def test_xcom_push_flag(
        self,
        mocked_parse,
        make_ti_context,
        mock_supervisor_comms,
        spy_agency,
        do_xcom_push: bool,
        should_push_xcom: bool,
        expected_xcom_value,
    ):
        """Test that the do_xcom_push flag controls whether the task pushes to XCom."""

        class CustomOperator(BaseOperator):
            def execute(self, context):
                return "Hello World!"

        task = CustomOperator(task_id="hello", do_xcom_push=do_xcom_push)

        ti = TaskInstance(
            id=uuid7(), task_id=task.task_id, dag_id="xcom_push_flag", run_id="test_run", try_number=1
        )

        what = StartupDetails(ti=ti, file="", requests_fd=0, ti_context=make_ti_context())
        runtime_ti = mocked_parse(what, ti.dag_id, task)

        spy_agency.spy_on(_push_xcom_if_needed, call_original=True)
        spy_agency.spy_on(runtime_ti.xcom_push, call_original=False)

        run(runtime_ti, log=mock.MagicMock())

        spy_agency.assert_spy_called(_push_xcom_if_needed)

        if should_push_xcom:
            spy_agency.assert_spy_called_with(runtime_ti.xcom_push, "return_value", expected_xcom_value)
        else:
            spy_agency.assert_spy_not_called(runtime_ti.xcom_push)

    def test_xcom_with_multiple_outputs(self, mocked_parse, spy_agency):
        """Test that the task pushes to XCom when multiple outputs are returned."""
        result = {"key1": "value1", "key2": "value2"}

        class CustomOperator(BaseOperator):
            def execute(self, context):
                return result

        task = CustomOperator(
            task_id="test_xcom_push_with_multiple_outputs", do_xcom_push=True, multiple_outputs=True
        )
        dag = get_inline_dag(dag_id="test_dag", task=task)
        ti = TaskInstance(
            id=uuid7(), task_id=task.task_id, dag_id=dag.dag_id, run_id="test_run", try_number=1
        )

        runtime_ti = RuntimeTaskInstance.model_construct(**ti.model_dump(exclude_unset=True), task=task)

        spy_agency.spy_on(runtime_ti.xcom_push, call_original=False)
        _push_xcom_if_needed(result=result, ti=runtime_ti)

        expected_calls = [
            ("key1", "value1"),
            ("key2", "value2"),
            ("return_value", result),
        ]
        spy_agency.assert_spy_call_count(runtime_ti.xcom_push, len(expected_calls))
        for key, value in expected_calls:
            spy_agency.assert_spy_called_with(runtime_ti.xcom_push, key, value)

    def test_xcom_with_multiple_outputs_and_no_mapping_result(self, mocked_parse, spy_agency):
        """Test that error is raised when multiple outputs are returned without mapping."""
        result = "value1"

        class CustomOperator(BaseOperator):
            def execute(self, context):
                return result

        task = CustomOperator(
            task_id="test_xcom_push_with_multiple_outputs", do_xcom_push=True, multiple_outputs=True
        )
        dag = get_inline_dag(dag_id="test_dag", task=task)
        ti = TaskInstance(
            id=uuid7(), task_id=task.task_id, dag_id=dag.dag_id, run_id="test_run", try_number=1
        )

        runtime_ti = RuntimeTaskInstance.model_construct(**ti.model_dump(exclude_unset=True), task=task)

        spy_agency.spy_on(runtime_ti.xcom_push, call_original=False)
        with pytest.raises(
            TypeError,
            match=f"Returned output was type {type(result)} expected dictionary for multiple_outputs",
        ):
            _push_xcom_if_needed(result=result, ti=runtime_ti)

    def test_xcom_with_multiple_outputs_and_key_is_not_string(self, mocked_parse, spy_agency):
        """Test that error is raised when multiple outputs are returned and key isn't string."""
        result = {2: "value1", "key2": "value2"}

        class CustomOperator(BaseOperator):
            def execute(self, context):
                return result

        task = CustomOperator(
            task_id="test_xcom_push_with_multiple_outputs", do_xcom_push=True, multiple_outputs=True
        )
        dag = get_inline_dag(dag_id="test_dag", task=task)
        ti = TaskInstance(
            id=uuid7(), task_id=task.task_id, dag_id=dag.dag_id, run_id="test_run", try_number=1
        )

        runtime_ti = RuntimeTaskInstance.model_construct(**ti.model_dump(exclude_unset=True), task=task)

        spy_agency.spy_on(runtime_ti.xcom_push, call_original=False)

        with pytest.raises(TypeError) as exc_info:
            _push_xcom_if_needed(result=result, ti=runtime_ti)

        assert str(exc_info.value) == (
            f"Returned dictionary keys must be strings when using multiple_outputs, found 2 ({int}) instead"
        )<|MERGE_RESOLUTION|>--- conflicted
+++ resolved
@@ -706,14 +706,13 @@
             extra='{"extra_key": "extra_value"}',
         )
 
-<<<<<<< HEAD
         # Try and access the extra_dejson for conn
         dejson_from_conn = conn_from_context.extra_dejson
         assert dejson_from_conn == {"extra_key": "extra_value"}
 
         # Try and access inner keys of dejson
         assert conn_from_context.extra_dejson["extra_key"] == "extra_value"
-=======
+
     @pytest.mark.parametrize(
         ["accessor_type", "var_value", "expected_value"],
         [
@@ -758,7 +757,6 @@
         mock_supervisor_comms.get_message.assert_called_once_with()
 
         assert var_from_context == Variable(key="test_key", value=expected_value)
->>>>>>> a6da8df0
 
 
 class TestXComAfterTaskExecution:
