<!--
 Licensed to the Apache Software Foundation (ASF) under one
 or more contributor license agreements.  See the NOTICE file
 distributed with this work for additional information
 regarding copyright ownership.  The ASF licenses this file
 to you under the Apache License, Version 2.0 (the
 "License"); you may not use this file except in compliance
 with the License.  You may obtain a copy of the License at
<<<<<<< HEAD

   http://www.apache.org/licenses/LICENSE-2.0

 Unless required by applicable law or agreed to in writing,
 software distributed under the License is distributed on an
 "AS IS" BASIS, WITHOUT WARRANTIES OR CONDITIONS OF ANY
 KIND, either express or implied.  See the License for the
 specific language governing permissions and limitations
 under the License.
 -->

README.md<!--
Licensed to the Apache Software Foundation (ASF) under one
or more contributor license agreements.  See the NOTICE file
distributed with this work for additional information
regarding copyright ownership.  The ASF licenses this file
to you under the Apache License, Version 2.0 (the
"License"); you may not use this file except in compliance
with the License.  You may obtain a copy of the License at

http://www.apache.org/licenses/LICENSE-2.0

Unless required by applicable law or agreed to in writing,
software distributed under the License is distributed on an
"AS IS" BASIS, WITHOUT WARRANTIES OR CONDITIONS OF ANY
KIND, either express or implied.  See the License for the
specific language governing permissions and limitations
under the License.
-->
<!-- START doctoc generated TOC please keep comment here to allow auto update -->
<!-- DON'T EDIT THIS SECTION, INSTEAD RE-RUN doctoc TO UPDATE -->
**Table of contents**

- [Apache Airflow source releases](#apache-airflow-source-releases)
  - [Apache Airflow Package](#apache-airflow-package)
- [Prerequisites for the release manager preparing the release](#prerequisites-for-the-release-manager-preparing-the-release)
  - [Upload Public keys to id.apache.org](#upload-public-keys-to-idapacheorg)
  - [Configure PyPI uploads](#configure-pypi-uploads)
  - [Hardware used to prepare and verify the packages](#hardware-used-to-prepare-and-verify-the-packages)

<!-- END doctoc generated TOC please keep comment here to allow auto update -->

# Apache Airflow source releases

The Apache Airflow releases are one of the two types:

* Releases of the Apache Airflow package
* Releases of the Backport Providers Packages
=======

   http://www.apache.org/licenses/LICENSE-2.0

 Unless required by applicable law or agreed to in writing,
 software distributed under the License is distributed on an
 "AS IS" BASIS, WITHOUT WARRANTIES OR CONDITIONS OF ANY
 KIND, either express or implied.  See the License for the
 specific language governing permissions and limitations
 under the License.
-->
<!-- START doctoc generated TOC please keep comment here to allow auto update -->
<!-- DON'T EDIT THIS SECTION, INSTEAD RE-RUN doctoc TO UPDATE -->
**Table of contents**

- [Apache Airflow source releases](#apache-airflow-source-releases)
  - [Apache Airflow Package](#apache-airflow-package)
  - [Provider packages](#provider-packages)
- [Prerequisites for the release manager preparing the release](#prerequisites-for-the-release-manager-preparing-the-release)
  - [Upload Public keys to id.apache.org](#upload-public-keys-to-idapacheorg)
  - [Configure PyPI uploads](#configure-pypi-uploads)
  - [Hardware used to prepare and verify the packages](#hardware-used-to-prepare-and-verify-the-packages)

<!-- END doctoc generated TOC please keep comment here to allow auto update -->

# Apache Airflow source releases

The Apache Airflow releases are one of the two types:

* Releases of the Apache Airflow package
* Releases of the Providers Packages
>>>>>>> d25854dd

## Apache Airflow Package

This package contains sources that allow the user building fully-functional Apache Airflow 2.0 package.
They contain sources for:

<<<<<<< HEAD
* "apache-airflow" python package that installs "airflow" Python package and includes
  all the assets required to release the webserver UI coming with Apache Airflow
* Dockerfile and corresponding scripts that build and use an official DockerImage
* Breeze development environment that helps with building images and testing locally
  apache airflow built from sources

In the future (Airflow 2.0) this package will be split into separate "core" and "providers" packages that
will be distributed separately, following the mechanisms introduced in Backport Package Providers. We also
plan to release the official Helm Chart sources that will allow the user to install Apache Airflow
=======
 * "apache-airflow" python package that installs "airflow" Python package and includes
   all the assets required to release the webserver UI coming with Apache Airflow
 * Dockerfile and corresponding scripts that build and use an official DockerImage
 * Breeze development environment that helps with building images and testing locally
   apache airflow built from sources
 * Provider packages - containing Airflow's providers - separate package per each service Airflow integrates
   with.

We also plan to release the official Helm Chart sources that will allow the user to install Apache Airflow
>>>>>>> d25854dd
via helm 3.0 chart in a distributed fashion.

The Source releases are the only "official" Apache Software Foundation releases, and they are distributed
via [Official Apache Download sources](https://downloads.apache.org/)

Following source releases Apache Airflow release manager also distributes convenience packages:

* PyPI packages released via https://pypi.org/project/apache-airflow/
* Docker Images released via https://hub.docker.com/repository/docker/apache/airflow

Those convenience packages are not "official releases" of Apache Airflow, but the users who
cannot or do not want to build the packages themselves can use them as a convenient way of installing
Apache Airflow, however they are not considered as "official source releases". You can read more
details about it in the [ASF Release Policy](http://www.apache.org/legal/release-policy.html).

Detailed instruction of releasing Provider Packages can be found in the
[README_RELEASE_AIRFLOW.md](README_RELEASE_AIRFLOW.md)
<<<<<<< HEAD

# Prerequisites for the release manager preparing the release

The person acting as release manager has to fulfill certain pre-requisites. More details and FAQs are
available in the [ASF Release Policy](http://www.apache.org/legal/release-policy.html) but here some important
pre-requisites are listed below. Note that release manager does not have to be a PMC - it is enough
to be committer to assume the release manager role, but there are final steps in the process (uploading
final releases to SVN) that can only be done by PMC member. If needed, the release manager
can ask PMC to perform that final step of release.

## Upload Public keys to id.apache.org

Make sure your public key is on id.apache.org and in KEYS. You will need to sign the release artifacts
with your pgp key. After you have created a key, make sure you:

=======

## Provider packages

The Provider packages are packages (per provider) that make it possible to easily install Hooks,
Operators, Sensors, and Secrets for different providers (external services used by Airflow).

Once you release the packages, you can simply install them with:

```
pip install apache-airflow-providers-<PROVIDER>[<EXTRAS>]
```

Where `<PROVIDER>` is the provider id and `<EXTRAS>` are optional extra packages to install.
You can find the provider packages dependencies and extras in the README.md files in each provider
package (in `airflow/providers/<PROVIDER>` folder) as well as in the PyPI installation page.

The sources released in SVN allow to build all the provider packages by the user, following the
instructions and scripts provided. Those are also "official_source releases" as described in the
[ASF Release Policy](http://www.apache.org/legal/release-policy.html) and they are available
via [Official Apache Download for providers](https://downloads.apache.org/airflow/providers/).

The full provider's list can be found here:
[Provider Packages Reference](https://s.apache.org/airflow-docs)

There are also convenience packages released as "apache-airflow-providers"separately in PyPI.
[PyPI query for providers](https://pypi.org/search/?q=apache-airflow-providers)

We also have legacy backport providers available for Airflow 1.10.* series:
[Official Apache Download for backport-providers](https://downloads.apache.org/airflow/backport-providers/)

And available in PyPI:
[PyPI query for backport providers](https://pypi.org/search/?q=apache-airflow-backport-providers).

Note that Backport Providers for Airflow 1.10.* series are not released any more. The last release
of Backport Providers was done  on March 17, 2021.

Detailed instruction of releasing Provider Packages can be found in the
[README_RELEASE_PROVIDER_PACKAGES.md](README_RELEASE_PROVIDER_PACKAGES.md)

# Prerequisites for the release manager preparing the release

The person acting as release manager has to fulfill certain pre-requisites. More details and FAQs are
available in the [ASF Release Policy](http://www.apache.org/legal/release-policy.html) but here some important
pre-requisites are listed below. Note that release manager does not have to be a PMC - it is enough
to be committer to assume the release manager role, but there are final steps in the process (uploading
final releases to SVN) that can only be done by PMC member. If needed, the release manager
can ask PMC to perform that final step of release.

## Upload Public keys to id.apache.org

Make sure your public key is on id.apache.org and in KEYS. You will need to sign the release artifacts
with your pgp key. After you have created a key, make sure you:

>>>>>>> d25854dd
- Add your GPG pub key to https://dist.apache.org/repos/dist/release/airflow/KEYS , follow the instructions at the top of that file. Upload your GPG public key to https://pgp.mit.edu
- Add your key fingerprint to https://id.apache.org/ (login with your apache credentials, paste your fingerprint into the pgp fingerprint field and hit save).

```shell script
# Create PGP Key
gpg --gen-key

# Checkout ASF dist repo
svn checkout https://dist.apache.org/repos/dist/release/airflow
cd airflow


# Add your GPG pub key to KEYS file. Replace "Kaxil Naik" with your name
(gpg --list-sigs "Kaxil Naik" && gpg --armor --export "Kaxil Naik" ) >> KEYS


# Commit the changes
svn commit -m "Add PGP keys of Airflow developers"
```

See this for more detail on creating keys and what is required for signing releases.
<<<<<<< HEAD

http://www.apache.org/dev/release-signing.html#basic-facts

## Configure PyPI uploads

In order to not reveal your password in plain text, it's best if you create and configure API Upload tokens.
You can add and copy the tokens here:

* [Test PyPI](https://test.pypi.org/manage/account/token/)
* [Prod PyPI](https://pypi.org/manage/account/token/)


Create a `~/.pypirc` file:

=======

http://www.apache.org/dev/release-signing.html#basic-facts

## Configure PyPI uploads

In order to not reveal your password in plain text, it's best if you create and configure API Upload tokens.
You can add and copy the tokens here:

* [Test PyPI](https://test.pypi.org/manage/account/token/)
* [Prod PyPI](https://pypi.org/manage/account/token/)


Create a `~/.pypirc` file:

>>>>>>> d25854dd
```ini
[distutils]
index-servers =
  pypi
  pypitest

[pypi]
username=__token__
password=<API Upload Token>

[pypitest]
repository=https://test.pypi.org/legacy/
username=__token__
password=<API Upload Token>
```

Set proper permissions for the pypirc file:

```shell script
chmod 600 ~/.pypirc
```

- Install [twine](https://pypi.org/project/twine/) if you do not have it already (it can be done
  in a separate virtual environment).

```shell script
pip install twine
```

(more details [here](https://peterdowns.com/posts/first-time-with-pypi.html).)

- Set proper permissions for the pypirc file:
<<<<<<< HEAD
  `$ chmod 600 ~/.pypirc`
=======
`$ chmod 600 ~/.pypirc`
>>>>>>> d25854dd


## Hardware used to prepare and verify the packages

The best way to prepare and verify the releases is to prepare them on a hardware owned and controlled
by the committer acting as release manager. While strictly speaking, releases must only be verified
on hardware owned and controlled by the committer, for practical reasons it's best if the packages are
prepared using such hardware. More information can be found in this
[FAQ](http://www.apache.org/legal/release-policy.html#owned-controlled-hardware)<|MERGE_RESOLUTION|>--- conflicted
+++ resolved
@@ -6,56 +6,6 @@
  to you under the Apache License, Version 2.0 (the
  "License"); you may not use this file except in compliance
  with the License.  You may obtain a copy of the License at
-<<<<<<< HEAD
-
-   http://www.apache.org/licenses/LICENSE-2.0
-
- Unless required by applicable law or agreed to in writing,
- software distributed under the License is distributed on an
- "AS IS" BASIS, WITHOUT WARRANTIES OR CONDITIONS OF ANY
- KIND, either express or implied.  See the License for the
- specific language governing permissions and limitations
- under the License.
- -->
-
-README.md<!--
-Licensed to the Apache Software Foundation (ASF) under one
-or more contributor license agreements.  See the NOTICE file
-distributed with this work for additional information
-regarding copyright ownership.  The ASF licenses this file
-to you under the Apache License, Version 2.0 (the
-"License"); you may not use this file except in compliance
-with the License.  You may obtain a copy of the License at
-
-http://www.apache.org/licenses/LICENSE-2.0
-
-Unless required by applicable law or agreed to in writing,
-software distributed under the License is distributed on an
-"AS IS" BASIS, WITHOUT WARRANTIES OR CONDITIONS OF ANY
-KIND, either express or implied.  See the License for the
-specific language governing permissions and limitations
-under the License.
--->
-<!-- START doctoc generated TOC please keep comment here to allow auto update -->
-<!-- DON'T EDIT THIS SECTION, INSTEAD RE-RUN doctoc TO UPDATE -->
-**Table of contents**
-
-- [Apache Airflow source releases](#apache-airflow-source-releases)
-  - [Apache Airflow Package](#apache-airflow-package)
-- [Prerequisites for the release manager preparing the release](#prerequisites-for-the-release-manager-preparing-the-release)
-  - [Upload Public keys to id.apache.org](#upload-public-keys-to-idapacheorg)
-  - [Configure PyPI uploads](#configure-pypi-uploads)
-  - [Hardware used to prepare and verify the packages](#hardware-used-to-prepare-and-verify-the-packages)
-
-<!-- END doctoc generated TOC please keep comment here to allow auto update -->
-
-# Apache Airflow source releases
-
-The Apache Airflow releases are one of the two types:
-
-* Releases of the Apache Airflow package
-* Releases of the Backport Providers Packages
-=======
 
    http://www.apache.org/licenses/LICENSE-2.0
 
@@ -86,24 +36,12 @@
 
 * Releases of the Apache Airflow package
 * Releases of the Providers Packages
->>>>>>> d25854dd
 
 ## Apache Airflow Package
 
 This package contains sources that allow the user building fully-functional Apache Airflow 2.0 package.
 They contain sources for:
 
-<<<<<<< HEAD
-* "apache-airflow" python package that installs "airflow" Python package and includes
-  all the assets required to release the webserver UI coming with Apache Airflow
-* Dockerfile and corresponding scripts that build and use an official DockerImage
-* Breeze development environment that helps with building images and testing locally
-  apache airflow built from sources
-
-In the future (Airflow 2.0) this package will be split into separate "core" and "providers" packages that
-will be distributed separately, following the mechanisms introduced in Backport Package Providers. We also
-plan to release the official Helm Chart sources that will allow the user to install Apache Airflow
-=======
  * "apache-airflow" python package that installs "airflow" Python package and includes
    all the assets required to release the webserver UI coming with Apache Airflow
  * Dockerfile and corresponding scripts that build and use an official DockerImage
@@ -113,7 +51,6 @@
    with.
 
 We also plan to release the official Helm Chart sources that will allow the user to install Apache Airflow
->>>>>>> d25854dd
 via helm 3.0 chart in a distributed fashion.
 
 The Source releases are the only "official" Apache Software Foundation releases, and they are distributed
@@ -131,7 +68,44 @@
 
 Detailed instruction of releasing Provider Packages can be found in the
 [README_RELEASE_AIRFLOW.md](README_RELEASE_AIRFLOW.md)
-<<<<<<< HEAD
+
+## Provider packages
+
+The Provider packages are packages (per provider) that make it possible to easily install Hooks,
+Operators, Sensors, and Secrets for different providers (external services used by Airflow).
+
+Once you release the packages, you can simply install them with:
+
+```
+pip install apache-airflow-providers-<PROVIDER>[<EXTRAS>]
+```
+
+Where `<PROVIDER>` is the provider id and `<EXTRAS>` are optional extra packages to install.
+You can find the provider packages dependencies and extras in the README.md files in each provider
+package (in `airflow/providers/<PROVIDER>` folder) as well as in the PyPI installation page.
+
+The sources released in SVN allow to build all the provider packages by the user, following the
+instructions and scripts provided. Those are also "official_source releases" as described in the
+[ASF Release Policy](http://www.apache.org/legal/release-policy.html) and they are available
+via [Official Apache Download for providers](https://downloads.apache.org/airflow/providers/).
+
+The full provider's list can be found here:
+[Provider Packages Reference](https://s.apache.org/airflow-docs)
+
+There are also convenience packages released as "apache-airflow-providers"separately in PyPI.
+[PyPI query for providers](https://pypi.org/search/?q=apache-airflow-providers)
+
+We also have legacy backport providers available for Airflow 1.10.* series:
+[Official Apache Download for backport-providers](https://downloads.apache.org/airflow/backport-providers/)
+
+And available in PyPI:
+[PyPI query for backport providers](https://pypi.org/search/?q=apache-airflow-backport-providers).
+
+Note that Backport Providers for Airflow 1.10.* series are not released any more. The last release
+of Backport Providers was done  on March 17, 2021.
+
+Detailed instruction of releasing Provider Packages can be found in the
+[README_RELEASE_PROVIDER_PACKAGES.md](README_RELEASE_PROVIDER_PACKAGES.md)
 
 # Prerequisites for the release manager preparing the release
 
@@ -147,61 +121,6 @@
 Make sure your public key is on id.apache.org and in KEYS. You will need to sign the release artifacts
 with your pgp key. After you have created a key, make sure you:
 
-=======
-
-## Provider packages
-
-The Provider packages are packages (per provider) that make it possible to easily install Hooks,
-Operators, Sensors, and Secrets for different providers (external services used by Airflow).
-
-Once you release the packages, you can simply install them with:
-
-```
-pip install apache-airflow-providers-<PROVIDER>[<EXTRAS>]
-```
-
-Where `<PROVIDER>` is the provider id and `<EXTRAS>` are optional extra packages to install.
-You can find the provider packages dependencies and extras in the README.md files in each provider
-package (in `airflow/providers/<PROVIDER>` folder) as well as in the PyPI installation page.
-
-The sources released in SVN allow to build all the provider packages by the user, following the
-instructions and scripts provided. Those are also "official_source releases" as described in the
-[ASF Release Policy](http://www.apache.org/legal/release-policy.html) and they are available
-via [Official Apache Download for providers](https://downloads.apache.org/airflow/providers/).
-
-The full provider's list can be found here:
-[Provider Packages Reference](https://s.apache.org/airflow-docs)
-
-There are also convenience packages released as "apache-airflow-providers"separately in PyPI.
-[PyPI query for providers](https://pypi.org/search/?q=apache-airflow-providers)
-
-We also have legacy backport providers available for Airflow 1.10.* series:
-[Official Apache Download for backport-providers](https://downloads.apache.org/airflow/backport-providers/)
-
-And available in PyPI:
-[PyPI query for backport providers](https://pypi.org/search/?q=apache-airflow-backport-providers).
-
-Note that Backport Providers for Airflow 1.10.* series are not released any more. The last release
-of Backport Providers was done  on March 17, 2021.
-
-Detailed instruction of releasing Provider Packages can be found in the
-[README_RELEASE_PROVIDER_PACKAGES.md](README_RELEASE_PROVIDER_PACKAGES.md)
-
-# Prerequisites for the release manager preparing the release
-
-The person acting as release manager has to fulfill certain pre-requisites. More details and FAQs are
-available in the [ASF Release Policy](http://www.apache.org/legal/release-policy.html) but here some important
-pre-requisites are listed below. Note that release manager does not have to be a PMC - it is enough
-to be committer to assume the release manager role, but there are final steps in the process (uploading
-final releases to SVN) that can only be done by PMC member. If needed, the release manager
-can ask PMC to perform that final step of release.
-
-## Upload Public keys to id.apache.org
-
-Make sure your public key is on id.apache.org and in KEYS. You will need to sign the release artifacts
-with your pgp key. After you have created a key, make sure you:
-
->>>>>>> d25854dd
 - Add your GPG pub key to https://dist.apache.org/repos/dist/release/airflow/KEYS , follow the instructions at the top of that file. Upload your GPG public key to https://pgp.mit.edu
 - Add your key fingerprint to https://id.apache.org/ (login with your apache credentials, paste your fingerprint into the pgp fingerprint field and hit save).
 
@@ -223,7 +142,6 @@
 ```
 
 See this for more detail on creating keys and what is required for signing releases.
-<<<<<<< HEAD
 
 http://www.apache.org/dev/release-signing.html#basic-facts
 
@@ -238,22 +156,6 @@
 
 Create a `~/.pypirc` file:
 
-=======
-
-http://www.apache.org/dev/release-signing.html#basic-facts
-
-## Configure PyPI uploads
-
-In order to not reveal your password in plain text, it's best if you create and configure API Upload tokens.
-You can add and copy the tokens here:
-
-* [Test PyPI](https://test.pypi.org/manage/account/token/)
-* [Prod PyPI](https://pypi.org/manage/account/token/)
-
-
-Create a `~/.pypirc` file:
-
->>>>>>> d25854dd
 ```ini
 [distutils]
 index-servers =
@@ -286,11 +188,7 @@
 (more details [here](https://peterdowns.com/posts/first-time-with-pypi.html).)
 
 - Set proper permissions for the pypirc file:
-<<<<<<< HEAD
-  `$ chmod 600 ~/.pypirc`
-=======
 `$ chmod 600 ~/.pypirc`
->>>>>>> d25854dd
 
 
 ## Hardware used to prepare and verify the packages
