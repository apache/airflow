--- conflicted
+++ resolved
@@ -60,13 +60,10 @@
     "hi": MOST_COMMON_PLURAL_SUFFIXES,
     "hu": MOST_COMMON_PLURAL_SUFFIXES,
     "ko": ["_other"],
-<<<<<<< HEAD
-    "zh-CN": ["_other"],
-=======
     "nl": MOST_COMMON_PLURAL_SUFFIXES,
     "pl": ["_one", "_few", "_many", "_other"],
     "tr": MOST_COMMON_PLURAL_SUFFIXES,
->>>>>>> 7ef251d0
+    "zh-CN": ["_other"],
     "zh-TW": ["_other"],
 }
 
