#!/usr/bin/env python3
# Licensed to the Apache Software Foundation (ASF) under one
# or more contributor license agreements.  See the NOTICE file
# distributed with this work for additional information
# regarding copyright ownership.  The ASF licenses this file
# to you under the Apache License, Version 2.0 (the
# "License"); you may not use this file except in compliance
# with the License.  You may obtain a copy of the License at
#
#   http://www.apache.org/licenses/LICENSE-2.0
#
# Unless required by applicable law or agreed to in writing,
# software distributed under the License is distributed on an
# "AS IS" BASIS, WITHOUT WARRANTIES OR CONDITIONS OF ANY
# KIND, either express or implied.  See the License for the
# specific language governing permissions and limitations
# under the License.

# /// script
# requires-python = ">=3.10"
# dependencies = [
#   "rich>=13.6.0",
#   "rich-click",
# ]
# ///
from __future__ import annotations

import json
import os
import sys
from collections import defaultdict
from pathlib import Path
from typing import Any, NamedTuple

import rich_click as click
from rich import print
from rich.console import Console
from rich.panel import Panel
from rich.table import Table

click.rich_click.MAX_WIDTH = 120
click.rich_click.USE_RICH_MARKUP = True

LOCALES_DIR = (
    Path(__file__).parents[2] / "airflow-core" / "src" / "airflow" / "ui" / "public" / "i18n" / "locales"
)

MOST_COMMON_PLURAL_SUFFIXES = ["_one", "_other"]
# Plural suffixes per language (expand as needed). The actual suffixes depend on the language
# And can be vastly different in some languages (e.g. Arabic has 6 forms, Polish has 4 forms)
# You can check the rules for your language at https://jsfiddle.net/6bpxsgd4
PLURAL_SUFFIXES = {
<<<<<<< HEAD
    "en": ["_one", "_other"],
    "pl": ["_one", "_few", "_many", "_other"],
    "de": ["_one", "_other"],
    "fr": ["_one", "_other"],
    "it": ["_zero", "_one", "_many", "_other"],
    "nl": ["_one", "_other"],
=======
>>>>>>> 270db070
    "ar": ["_zero", "_one", "_two", "_few", "_many", "_other"],
    "ca": MOST_COMMON_PLURAL_SUFFIXES,
    "de": MOST_COMMON_PLURAL_SUFFIXES,
    "en": MOST_COMMON_PLURAL_SUFFIXES,
    "es": ["_one", "_many", "_other"],
    "fr": ["_one", "_many", "_other"],
    "he": ["_one", "_two", "_other"],
    "hi": MOST_COMMON_PLURAL_SUFFIXES,
    "hu": MOST_COMMON_PLURAL_SUFFIXES,
    "ko": ["_other"],
    "nl": MOST_COMMON_PLURAL_SUFFIXES,
    "pl": ["_one", "_few", "_many", "_other"],
    "tr": MOST_COMMON_PLURAL_SUFFIXES,
    "zh-CN": ["_other"],
    "zh-TW": ["_other"],
}


class LocaleSummary(NamedTuple):
    """
    Summary of missing and extra translation keys for a file, per locale.

    Attributes:
        missing_keys: A dictionary mapping locale codes to lists of missing translation keys.
        extra_keys: A dictionary mapping locale codes to lists of extra translation keys.
    """

    missing_keys: dict[str, list[str]]
    extra_keys: dict[str, list[str]]


class LocaleFiles(NamedTuple):
    """
    Represents a locale and its list of translation files.

    Attributes:
        locale: The locale code (e.g., 'en', 'pl').
        files: A list of translation file names for the locale.
    """

    locale: str
    files: list[str]


class LocaleKeySet(NamedTuple):
    """
    Represents a locale and its set of translation keys for a file (or None if file missing).

    Attributes:
        locale: The locale code (e.g., 'en', 'pl').
        keys: A set of translation keys for the file, or None if the file is missing for this locale.
    """

    locale: str
    keys: set[str] | None


def get_plural_base(key: str, suffixes: list[str]) -> str | None:
    for suffix in suffixes:
        if key.endswith(suffix):
            return key[: -len(suffix)]
    return None


def expand_plural_keys(keys: set[str], lang: str, console: Console) -> set[str]:
    """
    For a set of keys, expand all plural bases to include all required suffixes for the language.
    """
    suffixes = PLURAL_SUFFIXES.get(lang)
    if not suffixes:
        console.print(
            f"\n[red]Error: No plural suffixes defined for language '{lang}'[/red].\n"
            f'[bright_blue]Most languages use ["_one", "_other"] array for suffixes, '
            f"but you can check and play your language at https://jsfiddle.net/6bpxsgd4\n"
        )
        sys.exit(1)
    base_to_suffixes: dict[str, set[str]] = {}
    for key in keys:
        base = get_plural_base(key, suffixes)
        if base:
            base_to_suffixes.setdefault(base, set()).add(key[len(base) :])
    expanded = set(keys)
    for base in base_to_suffixes.keys():
        for suffix in suffixes:
            expanded.add(base + suffix)
    return expanded


def get_locale_files() -> list[LocaleFiles]:
    return [
        LocaleFiles(
            locale=locale_dir.name, files=[f.name for f in locale_dir.iterdir() if f.suffix == ".json"]
        )
        for locale_dir in LOCALES_DIR.iterdir()
        if locale_dir.is_dir()
    ]


def load_json(filepath: Path) -> Any:
    return json.loads(filepath.read_text(encoding="utf-8"))


def flatten_keys(d: dict, prefix: str = "") -> list[str]:
    keys: list[str] = []
    for k, v in d.items():
        full_key = f"{prefix}.{k}" if prefix else k
        if isinstance(v, dict):
            keys.extend(flatten_keys(v, full_key))
        else:
            keys.append(full_key)
    return keys


def compare_keys(
    locale_files: list[LocaleFiles],
    console,
) -> tuple[dict[str, LocaleSummary], dict[str, dict[str, int]]]:
    """
    Compare all non-English locales with English locale only.

    Returns a tuple:
      - summary dict: filename -> LocaleSummary(missing, extra)
      - missing_counts dict: filename -> {locale: count_of_missing_keys}
    """
    all_files: set[str] = set()
    for lf in locale_files:
        all_files.update(lf.files)
    summary: dict[str, LocaleSummary] = {}
    missing_counts: dict[str, dict[str, int]] = {}
    for filename in all_files:
        key_sets: list[LocaleKeySet] = []
        for lf in locale_files:
            keys = set()
            if filename in lf.files:
                path = LOCALES_DIR / lf.locale / filename
                try:
                    data = load_json(path)
                    keys = set(flatten_keys(data))
                except Exception as e:
                    print(f"Error loading {path}: {e}")
            key_sets.append(LocaleKeySet(locale=lf.locale, keys=keys))
        keys_by_locale = {ks.locale: ks.keys for ks in key_sets}
        en_keys = keys_by_locale.get("en", set()) or set()
        # Expand English keys for all required plural forms in each language
        expanded_en_keys = {
            lang: expand_plural_keys(en_keys, lang, console) for lang in keys_by_locale.keys()
        }
        missing_keys: dict[str, list[str]] = {}
        extra_keys: dict[str, list[str]] = {}
        missing_counts[filename] = {}
        for ks in key_sets:
            if ks.locale == "en":
                continue
            required_keys = expanded_en_keys.get(ks.locale, en_keys)
            if ks.keys is None:
                missing_keys[ks.locale] = list(required_keys)
                extra_keys[ks.locale] = []
                missing_counts[filename][ks.locale] = len(required_keys)
            else:
                missing = list(required_keys - ks.keys)
                missing_keys[ks.locale] = missing
                extra_keys[ks.locale] = list(ks.keys - required_keys)
                missing_counts[filename][ks.locale] = len(missing)
        summary[filename] = LocaleSummary(missing_keys=missing_keys, extra_keys=extra_keys)
    return summary, missing_counts


def print_locale_file_table(
    locale_files: list[LocaleFiles], console: Console, language: str | None = None
) -> None:
    if language and language == "en":
        return
    console.print("[bold underline]Locales and their files:[/bold underline]", style="cyan")
    table = Table(show_header=True, header_style="bold magenta")
    table.add_column("Locale")
    table.add_column("Files")
    filtered = sorted(
        locale_files if language is None else [lf for lf in locale_files if lf.locale in (language, "en")]
    )
    for lf in filtered:
        table.add_row(lf.locale, ", ".join(lf.files))
    console.print(table)


def print_file_set_differences(
    locale_files: list[LocaleFiles], console: Console, language: str | None = None
) -> bool:
    if language and language == "en":
        return False
    filtered = (
        locale_files if language is None else [lf for lf in locale_files if lf.locale in (language, "en")]
    )
    all_file_sets = {lf.locale: set(lf.files) for lf in filtered}
    file_sets: list[set[str]] = list(all_file_sets.values())
    found_difference = False
    en_files = set(all_file_sets["en"])
    if len(file_sets) > 1 and any(file_sets[0] != fs for fs in file_sets[1:]):
        found_difference = True
        console.print("[bold red]Error: Locales have different set of translation files![/bold red]")
        all_locales_sorted = sorted(all_file_sets.keys())
        for locale in all_locales_sorted:
            files_missing = sorted(en_files - all_file_sets[locale])
            if files_missing:
                console.print(
                    f"[yellow]{locale:<6}[/yellow] Missing {len(files_missing):>2}: {files_missing} "
                )
            files_extra = sorted(all_file_sets[locale] - en_files)
            if files_extra:
                console.print(f"[red]{locale:<6}[/red] Extra   {len(files_extra):>2}: {files_extra} ")
    return found_difference


def print_language_summary(
    locale_files: list[LocaleFiles], summary: dict[str, LocaleSummary], console: Console
) -> bool:
    found_difference = False
    missing_in_en: dict[str, dict[str, set[str]]] = {}
    for lf in sorted(locale_files):
        locale = lf.locale
        file_missing: dict[str, list[str]] = {}
        file_extra: dict[str, list[str]] = {}
        for filename, diff in sorted(summary.items()):
            missing_keys = diff.missing_keys.get(locale, [])
            extra_keys = diff.extra_keys.get(locale, [])
            if missing_keys:
                file_missing[filename] = missing_keys
            if extra_keys:
                file_extra[filename] = extra_keys
                if locale != "en":
                    for k in extra_keys:
                        missing_in_en.setdefault(filename, {}).setdefault(k, set()).add(locale)
        if file_missing or file_extra:
            if locale == "en":
                continue
            console.print(Panel(f"[bold yellow]{locale}[/bold yellow]", style="blue"))
            if file_missing:
                found_difference = True
                console.print("[red]  Missing keys (need to be added):[/red]")
                for filename, keys in file_missing.items():
                    console.print(f"    [magenta]{filename}[/magenta]:")
                    for k in keys:
                        console.print(f"      [yellow]{k}[/yellow]")
            if file_extra:
                found_difference = True
                console.print("[red]  Extra keys (need to be removed/updated):[/red]")
                for filename, keys in file_extra.items():
                    console.print(f"    [magenta]{filename}[/magenta]:")
                    for k in keys:
                        console.print(f"      [yellow]{k}[/yellow]")
    return found_difference


def get_outdated_entries_for_language(
    summary: dict[str, LocaleSummary], language: str
) -> dict[str, list[str]]:
    """Return a dict of filename -> list of outdated/old keys for the given language (present in other languages, missing in the given language)."""
    outdated: dict[str, list[str]] = {}
    for filename, diff in summary.items():
        missing = diff.missing_keys.get(language, [])
        if missing:
            outdated[filename] = list(missing)
    return outdated


def count_todos(obj) -> int:
    """Count TODO: translate entries in a dict or list."""
    if isinstance(obj, dict):
        return sum(count_todos(v) for v in obj.values())
    if isinstance(obj, list):
        return sum(count_todos(v) for v in obj)
    if isinstance(obj, str) and obj.strip().startswith("TODO: translate"):
        return 1
    return 0


def print_translation_progress(console, locale_files, missing_counts, summary):
    tables = defaultdict(lambda: Table(show_lines=True))
    all_files = set()
    coverage_per_language = {}  # Collect total coverage per language
    for lf in locale_files:
        all_files.update(lf.files)

    has_todos = False

    for lf in sorted(locale_files):
        lang = lf.locale
        if lang == "en":
            continue
        table = tables[lang]
        table.title = f"Translation Progress: {lang}"
        table.add_column("File", style="bold cyan")
        table.add_column("Missing", style="red")
        table.add_column("Extra", style="yellow")
        table.add_column("TODOs", style="magenta")
        table.add_column("Translated", style="green")
        table.add_column("Total", style="bold")
        table.add_column("Coverage", style="bold")
        table.add_column("Completed", style="bold")
        total_missing = 0
        total_extra = 0
        total_todos = 0
        total_translated = 0
        total_total = 0
        for filename in sorted(all_files):
            file_path = Path(LOCALES_DIR / lang / filename)
            # Always get total from English version
            en_path = Path(LOCALES_DIR / "en" / filename)
            if en_path.exists():
                with open(en_path) as f:
                    en_data = json.load(f)
                file_total = sum(1 for _ in flatten_keys(en_data))
            else:
                file_total = 0
            if file_path.exists():
                with open(file_path) as f:
                    data = json.load(f)
                file_missing = missing_counts.get(filename, {}).get(lang, 0)
                file_extra = len(summary.get(filename, LocaleSummary({}, {})).extra_keys.get(lang, []))

                file_todos = count_todos(data)
                if file_todos > 0:
                    has_todos = True
                file_translated = file_total - file_missing
                # Coverage: translated / total
                file_coverage_percent = 100 * file_translated / file_total if file_total else 100
                # Complete percent: (translated - todos) / translated
                file_actual_translated = file_translated - file_todos
                complete_percent = 100 * file_actual_translated / file_translated if file_translated else 100
                style = (
                    "bold green"
                    if file_missing == 0 and file_extra == 0 and file_todos == 0
                    else (
                        "yellow" if file_missing < file_total or file_extra > 0 or file_todos > 0 else "red"
                    )
                )
            else:
                file_missing = file_total
                file_extra = len(summary.get(filename, LocaleSummary({}, {})).extra_keys.get(lang, []))
                file_todos = 0
                file_translated = 0
                file_actual_translated = 0
                file_coverage_percent = 0
                complete_percent = 0
                style = "red"
            table.add_row(
                f"[bold reverse]{filename}[/bold reverse]",
                str(file_missing),
                str(file_extra),
                str(file_todos),
                str(file_translated),
                str(file_total),
                f"{file_coverage_percent:.1f}%",
                f"{complete_percent:.1f}%",
                style=style,
            )
            total_missing += file_missing
            total_extra += file_extra
            total_todos += file_todos
            total_translated += file_translated
            total_total += file_total

        # check missing translation files
        en_root = LOCALES_DIR / "en"
        if diffs := set(os.listdir(en_root)) - set(all_files):
            for diff in diffs:
                with open(en_root / diff) as f:
                    en_data = json.load(f)
                file_total = sum(1 for _ in flatten_keys(en_data))
                table.add_row(diff, str(file_total), "0", str(file_total), "0", "0%", "0%", "0%", style="red")

        # Calculate totals for this language
        total_coverage_percent = 100 * total_translated / total_total if total_total else 100
        total_actual_translated = total_translated - total_todos
        total_complete_percent = 100 * total_actual_translated / total_translated if total_translated else 100

        coverage_per_language[lang] = total_coverage_percent
        table.add_row(
            "All files",
            str(total_missing),
            str(total_extra),
            str(total_todos),
            str(total_translated),
            str(total_total),
            f"{total_coverage_percent:.1f}%",
            f"{total_complete_percent:.1f}%",
            style="red" if total_complete_percent < 100 else "bold green",
        )

    for _lang, table in tables.items():
        console.print(table)

    return has_todos, coverage_per_language


@click.command()
@click.option(
    "--language", "-l", default=None, help="Show summary for a single language (e.g. en, de, pl, etc.)"
)
@click.option(
    "--add-missing",
    is_flag=True,
    default=False,
    help="Add missing translations for the selected language, prefixed with 'TODO: translate:'.",
)
def cli(language: str | None = None, add_missing: bool = False):
    if add_missing:
        if not language:
            raise ValueError("--language is required when passing --add_missing")
        locale_path = LOCALES_DIR / language
        locale_path.mkdir(exist_ok=True)
    locale_files = get_locale_files()
    console = Console(force_terminal=True, color_system="auto")
    print_locale_file_table(locale_files, console, language)
    found_difference = print_file_set_differences(locale_files, console, language)
    summary, missing_counts = compare_keys(locale_files, console)
    console.print("\n[bold underline]Summary of differences by language:[/bold underline]", style="cyan")
    if language:
        locales = [lf.locale for lf in locale_files]
        if language not in locales:
            console.print(f"[red]Language '{language}' not found among locales: {', '.join(locales)}[/red]")
            sys.exit(2)
        if language == "en":
            console.print("[bold red]Cannot check completeness for English language![/bold red]")
            sys.exit(2)
        else:
            filtered_summary = {}
            for filename, diff in summary.items():
                filtered_summary[filename] = LocaleSummary(
                    missing_keys={language: diff.missing_keys.get(language, [])},
                    extra_keys={language: diff.extra_keys.get(language, [])},
                )
            lang_diff = print_language_summary(
                [lf for lf in locale_files if lf.locale == language], filtered_summary, console
            )
            found_difference = found_difference or lang_diff
            if add_missing:
                add_missing_translations(language, filtered_summary, console)
    else:
        lang_diff = print_language_summary(locale_files, summary, console)
        found_difference = found_difference or lang_diff
    has_todos, coverage_per_language = print_translation_progress(
        console,
        [lf for lf in locale_files if language is None or lf.locale == language],
        missing_counts,
        summary,
    )
    if not found_difference and not has_todos:
        console.print("\n[green]All translations are complete![/green]\n\n")
    else:
        console.print("\n[red]Some translations are not complete![/red]\n\n")
        # Print summary of total coverage per language
        if coverage_per_language:
            summary_table = Table(show_header=True, header_style="bold magenta")
            summary_table.title = "Total Coverage per Language"
            summary_table.add_column("Language", style="cyan")
            summary_table.add_column("Coverage", style="green")
            for lang, coverage in sorted(coverage_per_language.items()):
                if coverage >= 95:
                    coverage_str = f"[bold green]{coverage:.1f}%[/bold green]"
                elif coverage > 80:
                    coverage_str = f"[bold yellow]{coverage:.1f}%[/bold yellow]"
                else:
                    coverage_str = f"[red]{coverage:.1f}%[/red]"
                summary_table.add_row(lang, coverage_str)
            console.print(summary_table)


def add_missing_translations(language: str, summary: dict[str, LocaleSummary], console: Console):
    """
    Add missing translations for the selected language.

    It does it by copying them from English and prefixing with 'TODO: translate:'.
    Ensures all required plural forms for the language are added.
    """
    suffixes = PLURAL_SUFFIXES.get(language, ["_one", "_other"])
    for filename, diff in summary.items():
        missing_keys = set(diff.missing_keys.get(language, []))
        if not missing_keys:
            continue
        en_path = LOCALES_DIR / "en" / filename
        lang_path = LOCALES_DIR / language / filename
        try:
            en_data = load_json(en_path)
        except Exception as e:
            console.print(f"[red]Failed to load English file {en_path}: {e}[/red]")
            continue
        try:
            lang_data = load_json(lang_path)
        except Exception as e:
            console.print(f"[yellow]Failed to load {language} file {language}: {e}[/yellow]")
            lang_data = {}  # Start with an empty dict if the file doesn't exist

        # Helper to recursively add missing keys, including plural forms
        def add_keys(src, dst, prefix=""):
            for k, v in src.items():
                full_key = f"{prefix}.{k}" if prefix else k
                base = get_plural_base(full_key, suffixes)
                if base and any(full_key == base + s for s in suffixes):
                    # Add all plural forms at the current level (not nested)
                    for suffix in suffixes:
                        plural_key = base + suffix
                        key_name = plural_key.split(".")[-1]
                        if plural_key in missing_keys:
                            if isinstance(v, dict):
                                dst[key_name] = {}
                                add_keys(v, dst[key_name], plural_key)
                            else:
                                dst[key_name] = f"TODO: translate: {v}"
                    continue
                if full_key in missing_keys:
                    if isinstance(v, dict):
                        dst[k] = {}
                        add_keys(v, dst[k], full_key)
                    else:
                        dst[k] = f"TODO: translate: {v}"
                else:
                    if isinstance(v, dict):
                        if k not in dst or not isinstance(dst[k], dict):
                            dst[k] = {}
                        add_keys(v, dst[k], full_key)

        add_keys(en_data, lang_data)

        def natural_key_sort(obj):
            if isinstance(obj, dict):
                return {k: natural_key_sort(obj[k]) for k in sorted(obj, key=lambda x: (x.lower(), x))}
            return obj

        lang_data = natural_key_sort(lang_data)
        lang_path.parent.mkdir(parents=True, exist_ok=True)
        with open(lang_path, "w", encoding="utf-8") as f:
            json.dump(lang_data, f, ensure_ascii=False, indent=2)
            f.write("\n")  # Ensure newline at the end of the file
        console.print(f"[green]Added missing translations to {lang_path}[/green]")


if __name__ == "__main__":
    cli()<|MERGE_RESOLUTION|>--- conflicted
+++ resolved
@@ -50,15 +50,6 @@
 # And can be vastly different in some languages (e.g. Arabic has 6 forms, Polish has 4 forms)
 # You can check the rules for your language at https://jsfiddle.net/6bpxsgd4
 PLURAL_SUFFIXES = {
-<<<<<<< HEAD
-    "en": ["_one", "_other"],
-    "pl": ["_one", "_few", "_many", "_other"],
-    "de": ["_one", "_other"],
-    "fr": ["_one", "_other"],
-    "it": ["_zero", "_one", "_many", "_other"],
-    "nl": ["_one", "_other"],
-=======
->>>>>>> 270db070
     "ar": ["_zero", "_one", "_two", "_few", "_many", "_other"],
     "ca": MOST_COMMON_PLURAL_SUFFIXES,
     "de": MOST_COMMON_PLURAL_SUFFIXES,
@@ -68,6 +59,7 @@
     "he": ["_one", "_two", "_other"],
     "hi": MOST_COMMON_PLURAL_SUFFIXES,
     "hu": MOST_COMMON_PLURAL_SUFFIXES,
+    "it": ["_zero", "_one", "_many", "_other"],
     "ko": ["_other"],
     "nl": MOST_COMMON_PLURAL_SUFFIXES,
     "pl": ["_one", "_few", "_many", "_other"],
