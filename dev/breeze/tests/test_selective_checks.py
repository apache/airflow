--- conflicted
+++ resolved
@@ -165,17 +165,9 @@
                     "docs-build": "true",
                     "skip-pre-commits": "identity,mypy-airflow,mypy-dev,mypy-docs,mypy-providers,mypy-task-sdk",
                     "upgrade-to-newer-dependencies": "false",
-<<<<<<< HEAD
-                    "core-test-types-list-as-string": "API Always",
-                    "providers-test-types-list-as-string": "Providers[common.compat,databricks,edge,fab]",
-                    "individual-providers-test-types-list-as-string": "Providers[common.compat] Providers[databricks] Providers[edge] Providers[fab]",
-                    "testable-core-integrations": "['celery', 'kerberos']",
-                    "testable-providers-integrations": "['cassandra', 'drill', 'gremlin', 'kafka', 'mongo', 'pinot', 'qdrant', 'redis', 'trino', 'ydb']",
-=======
                     "core-test-types-list-as-string": ALL_CI_SELECTIVE_TEST_TYPES,
                     "providers-test-types-list-as-string": ALL_PROVIDERS_SELECTIVE_TEST_TYPES,
                     "individual-providers-test-types-list-as-string": LIST_OF_ALL_PROVIDER_TESTS,
->>>>>>> da42a6df
                     "needs-mypy": "true",
                     "mypy-checks": "['mypy-airflow', 'mypy-providers', 'mypy-docs', 'mypy-dev', 'mypy-task-sdk']",
                 },
