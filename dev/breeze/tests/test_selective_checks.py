# Licensed to the Apache Software Foundation (ASF) under one
# or more contributor license agreements.  See the NOTICE file
# distributed with this work for additional information
# regarding copyright ownership.  The ASF licenses this file
# to you under the Apache License, Version 2.0 (the
# "License"); you may not use this file except in compliance
# with the License.  You may obtain a copy of the License at
#
#   http://www.apache.org/licenses/LICENSE-2.0
#
# Unless required by applicable law or agreed to in writing,
# software distributed under the License is distributed on an
# "AS IS" BASIS, WITHOUT WARRANTIES OR CONDITIONS OF ANY
# KIND, either express or implied.  See the License for the
# specific language governing permissions and limitations
# under the License.
from __future__ import annotations

import json
import re
from typing import Any

import pytest
from rich.console import Console

from airflow_breeze.global_constants import (
    COMMITTERS,
    DEFAULT_PYTHON_MAJOR_MINOR_VERSION,
    PROVIDERS_COMPATIBILITY_TESTS_MATRIX,
    GithubEvents,
)
from airflow_breeze.utils.functools_cache import clearable_cache
from airflow_breeze.utils.packages import get_available_packages
from airflow_breeze.utils.selective_checks import (
    ALL_CI_SELECTIVE_TEST_TYPES,
    ALL_PROVIDERS_SELECTIVE_TEST_TYPES,
    SelectiveChecks,
)

ANSI_COLORS_MATCHER = re.compile(r"(?:\x1B[@-_]|[\x80-\x9F])[0-?]*[ -/]*[@-~]")


ALL_DOCS_SELECTED_FOR_BUILD = ""
ALL_PROVIDERS_AFFECTED = ""
LIST_OF_ALL_PROVIDER_TESTS = " ".join(
    f"Providers[{provider}]" for provider in get_available_packages(include_not_ready=True)
)


# commit that is neutral - allows to keep pyproject.toml-changing PRS neutral for unit tests
NEUTRAL_COMMIT = "938f0c1f3cc4cbe867123ee8aa9f290f9f18100a"

# for is_legacy_ui_api_labeled tests
LEGACY_UI_LABEL = "legacy ui"
LEGACY_API_LABEL = "legacy api"


def escape_ansi_colors(line):
    return ANSI_COLORS_MATCHER.sub("", line)


@clearable_cache
def get_rich_console() -> Console:
    return Console(color_system="truecolor", force_terminal=True)


def print_in_color(s: Any = ""):
    get_rich_console().print(s)


def assert_outputs_are_printed(expected_outputs: dict[str, str], stderr: str):
    escaped_stderr = escape_ansi_colors(stderr)
    received_output_as_dict = dict(line.split("=", 1) for line in escaped_stderr.splitlines() if "=" in line)
    for expected_key, expected_value in expected_outputs.items():
        if expected_value is None:
            if expected_key in received_output_as_dict:
                print_in_color(f"\n[red]ERROR: The '{expected_key}' should not be present in:[/]")
                print_in_color(received_output_as_dict)
                print_in_color("\n")
                assert expected_key is not None

        else:
            received_value = received_output_as_dict.get(expected_key)
            if received_value != expected_value:
                if received_value is not None:
                    print_in_color(f"\n[red]ERROR: The key '{expected_key}' has unexpected value:")
                    print(received_value)
                    print_in_color("Expected value:\n")
                    print(expected_value)
                    print_in_color("\nOutput received:")
                    print_in_color(received_output_as_dict)
                    print_in_color()
                    assert received_value == expected_value, f"Correct value for {expected_key!r}"
                else:
                    print_in_color(
                        f"\n[red]ERROR: The key '{expected_key}' missing but "
                        f"it is expected. Expected value:"
                    )
                    print_in_color(expected_value)
                    print_in_color("\nOutput received:")
                    print(received_output_as_dict)
                    print_in_color()
                    print(received_output_as_dict)
                    print_in_color()
                    assert received_value is not None


@pytest.mark.parametrize(
    "files, expected_outputs,",
    [
        (
            pytest.param(
                ("INTHEWILD.md",),
                {
                    "selected-providers-list-as-string": None,
                    "all-python-versions": "['3.9']",
                    "all-python-versions-list-as-string": "3.9",
                    "python-versions": "['3.9']",
                    "python-versions-list-as-string": "3.9",
                    "ci-image-build": "false",
                    "needs-helm-tests": "false",
                    "run-tests": "false",
                    "run-amazon-tests": "false",
                    "docs-build": "false",
                    "skip-pre-commits": "check-provider-yaml-valid,flynt,identity,lint-helm-chart,mypy-airflow,mypy-dev,"
                    "mypy-docs,mypy-providers,mypy-task-sdk,ts-compile-format-lint-ui,ts-compile-format-lint-www",
                    "upgrade-to-newer-dependencies": "false",
                    "core-test-types-list-as-string": None,
                    "providers-test-types-list-as-string": None,
                    "individual-providers-test-types-list-as-string": None,
                    "needs-mypy": "false",
                    "mypy-checks": "[]",
                },
                id="No tests on simple change",
            )
        ),
        (
            pytest.param(
                ("pyproject.toml",),
                {
                    "ci-image-build": "true",
                },
                id="CI image build and when pyproject.toml change",
            )
        ),
        (
            pytest.param(
                ("airflow/api/file.py",),
                {
                    "selected-providers-list-as-string": "common.compat fab",
                    "all-python-versions": "['3.9']",
                    "all-python-versions-list-as-string": "3.9",
                    "python-versions": "['3.9']",
                    "python-versions-list-as-string": "3.9",
                    "ci-image-build": "true",
                    "prod-image-build": "false",
                    "needs-helm-tests": "false",
                    "run-tests": "true",
                    "run-amazon-tests": "false",
                    "docs-build": "true",
                    "skip-pre-commits": "check-provider-yaml-valid,identity,lint-helm-chart,mypy-airflow,mypy-dev,"
                    "mypy-docs,mypy-providers,mypy-task-sdk,ts-compile-format-lint-ui,ts-compile-format-lint-www",
                    "upgrade-to-newer-dependencies": "false",
                    "core-test-types-list-as-string": "API Always",
                    "providers-test-types-list-as-string": "Providers[common.compat,fab]",
                    "individual-providers-test-types-list-as-string": "Providers[common.compat] Providers[fab]",
                    "testable-core-integrations": "['celery', 'kerberos']",
                    "testable-providers-integrations": "['cassandra', 'drill', 'kafka', 'mongo', 'pinot', 'qdrant', 'redis', 'trino', 'ydb']",
                    "needs-mypy": "true",
                    "mypy-checks": "['mypy-airflow']",
                },
                id="Only API tests and DOCS and common.compat, FAB providers should run",
            )
        ),
        (
            pytest.param(
                ("airflow/api_fastapi/file.py",),
                {
                    "all-python-versions": "['3.9']",
                    "all-python-versions-list-as-string": "3.9",
                    "python-versions": "['3.9']",
                    "python-versions-list-as-string": "3.9",
                    "ci-image-build": "true",
                    "prod-image-build": "false",
                    "needs-helm-tests": "false",
                    "run-tests": "true",
                    "run-amazon-tests": "false",
                    "docs-build": "true",
                    "skip-pre-commits": "check-provider-yaml-valid,identity,lint-helm-chart,mypy-airflow,mypy-dev,"
                    "mypy-docs,mypy-providers,mypy-task-sdk,ts-compile-format-lint-ui,ts-compile-format-lint-www",
                    "upgrade-to-newer-dependencies": "false",
                    "core-test-types-list-as-string": "API Always",
                    "providers-test-types-list-as-string": "",
                    "individual-providers-test-types-list-as-string": "",
                    "needs-mypy": "true",
                    "mypy-checks": "['mypy-airflow']",
                },
                id="Only API tests and DOCS should run (no provider tests) when only ui api changed",
            )
        ),
        (
            pytest.param(
                ("tests/api/file.py",),
                {
                    "all-python-versions": "['3.9']",
                    "all-python-versions-list-as-string": "3.9",
                    "python-versions": "['3.9']",
                    "python-versions-list-as-string": "3.9",
                    "ci-image-build": "true",
                    "prod-image-build": "false",
                    "needs-helm-tests": "false",
                    "run-tests": "true",
                    "run-amazon-tests": "false",
                    "docs-build": "false",
                    "skip-pre-commits": "check-provider-yaml-valid,identity,lint-helm-chart,mypy-airflow,mypy-dev,"
                    "mypy-docs,mypy-providers,mypy-task-sdk,ts-compile-format-lint-ui,ts-compile-format-lint-www",
                    "upgrade-to-newer-dependencies": "false",
                    "core-test-types-list-as-string": "API Always",
                    "providers-test-types-list-as-string": "",
                    "individual-providers-test-types-list-as-string": "",
                    "needs-mypy": "true",
                    "mypy-checks": "['mypy-airflow']",
                },
                id="Only API tests should run (no provider tests) and no DOCs build when only test API files changed",
            )
        ),
        (
            pytest.param(
                ("airflow/operators/file.py",),
                {
                    "selected-providers-list-as-string": None,
                    "all-python-versions": "['3.9']",
                    "all-python-versions-list-as-string": "3.9",
                    "python-versions": "['3.9']",
                    "python-versions-list-as-string": "3.9",
                    "ci-image-build": "true",
                    "prod-image-build": "false",
                    "needs-helm-tests": "false",
                    "run-tests": "true",
                    "run-amazon-tests": "false",
                    "docs-build": "true",
                    "skip-pre-commits": "check-provider-yaml-valid,identity,lint-helm-chart,mypy-airflow,mypy-dev,"
                    "mypy-docs,mypy-providers,mypy-task-sdk,ts-compile-format-lint-ui,ts-compile-format-lint-www",
                    "upgrade-to-newer-dependencies": "false",
                    "core-test-types-list-as-string": "Always Operators",
                    "providers-test-types-list-as-string": "",
                    "individual-providers-test-types-list-as-string": "",
                    "needs-mypy": "true",
                    "mypy-checks": "['mypy-airflow']",
                },
                id="Only Operator tests and DOCS should run",
            )
        ),
        (
            pytest.param(
                ("providers/standard/src/airflow/providers/standard/operators/python.py",),
                {
                    "selected-providers-list-as-string": None,
                    "all-python-versions": "['3.9']",
                    "all-python-versions-list-as-string": "3.9",
                    "python-versions": "['3.9']",
                    "python-versions-list-as-string": "3.9",
                    "ci-image-build": "true",
                    "prod-image-build": "false",
                    "needs-helm-tests": "false",
                    "run-tests": "true",
                    "run-amazon-tests": "false",
                    "docs-build": "true",
                    "skip-pre-commits": "identity,lint-helm-chart,mypy-airflow,mypy-dev,"
                    "mypy-docs,mypy-providers,mypy-task-sdk,ts-compile-format-lint-ui,ts-compile-format-lint-www",
                    "upgrade-to-newer-dependencies": "false",
                    "core-test-types-list-as-string": "Always",
                    "providers-test-types-list-as-string": "Providers[common.compat] Providers[standard]",
                    "individual-providers-test-types-list-as-string": "Providers[common.compat] Providers[standard]",
                    "needs-mypy": "true",
                    "mypy-checks": "['mypy-providers']",
                },
                id="Only Python tests",
            )
        ),
        (
            pytest.param(
                ("airflow/serialization/python.py",),
                {
                    "selected-providers-list-as-string": None,
                    "all-python-versions": "['3.9']",
                    "all-python-versions-list-as-string": "3.9",
                    "python-versions": "['3.9']",
                    "python-versions-list-as-string": "3.9",
                    "ci-image-build": "true",
                    "prod-image-build": "false",
                    "needs-helm-tests": "false",
                    "run-tests": "true",
                    "run-amazon-tests": "false",
                    "docs-build": "true",
                    "skip-pre-commits": "check-provider-yaml-valid,identity,lint-helm-chart,mypy-airflow,mypy-dev,"
                    "mypy-docs,mypy-providers,mypy-task-sdk,ts-compile-format-lint-ui,ts-compile-format-lint-www",
                    "upgrade-to-newer-dependencies": "false",
                    "core-test-types-list-as-string": "Always Serialization",
                    "providers-test-types-list-as-string": "",
                    "individual-providers-test-types-list-as-string": "",
                    "needs-mypy": "true",
                    "mypy-checks": "['mypy-airflow']",
                },
                id="Only Serialization tests",
            )
        ),
        (
            pytest.param(
                (
                    "airflow/api/file.py",
                    "providers/tests/postgres/file.py",
                ),
                {
                    "selected-providers-list-as-string": "amazon common.compat common.sql fab google openlineage "
                    "pgvector postgres",
                    "all-python-versions": "['3.9']",
                    "all-python-versions-list-as-string": "3.9",
                    "python-versions": "['3.9']",
                    "python-versions-list-as-string": "3.9",
                    "ci-image-build": "true",
                    "prod-image-build": "false",
                    "needs-helm-tests": "false",
                    "run-tests": "true",
                    "run-amazon-tests": "true",
                    "docs-build": "true",
                    "skip-pre-commits": "identity,lint-helm-chart,mypy-airflow,mypy-dev,mypy-docs,mypy-providers,mypy-task-sdk,"
                    "ts-compile-format-lint-ui,ts-compile-format-lint-www",
                    "upgrade-to-newer-dependencies": "false",
                    "core-test-types-list-as-string": "API Always",
                    "providers-test-types-list-as-string": "Providers[amazon] "
                    "Providers[common.compat,common.sql,fab,openlineage,pgvector,postgres] Providers[google]",
                    "individual-providers-test-types-list-as-string": "Providers[amazon] Providers[common.compat] Providers[common.sql] "
                    "Providers[fab] Providers[google] Providers[openlineage] Providers[pgvector] "
                    "Providers[postgres]",
                    "needs-mypy": "true",
                    "mypy-checks": "['mypy-airflow', 'mypy-providers']",
                },
                id="API and providers tests and docs should run",
            )
        ),
        (
            pytest.param(
                ("providers/tests/apache/beam/file.py",),
                {
                    "selected-providers-list-as-string": "common.compat google",
                    "all-python-versions": "['3.9']",
                    "all-python-versions-list-as-string": "3.9",
                    "python-versions": "['3.9']",
                    "python-versions-list-as-string": "3.9",
                    "ci-image-build": "true",
                    "prod-image-build": "false",
                    "needs-helm-tests": "false",
                    "run-tests": "true",
                    "run-amazon-tests": "false",
                    "docs-build": "false",
                    "skip-pre-commits": (
                        "identity,lint-helm-chart,mypy-airflow,mypy-dev,mypy-docs"
                        ",mypy-providers,mypy-task-sdk,ts-compile-format-lint-ui,ts-compile-format-lint-www"
                    ),
                    "run-kubernetes-tests": "false",
                    "upgrade-to-newer-dependencies": "false",
                    "core-test-types-list-as-string": "Always",
                    "providers-test-types-list-as-string": "Providers[common.compat] Providers[google]",
                    "individual-providers-test-types-list-as-string": "Providers[common.compat] Providers[google]",
                    "needs-mypy": "true",
                    "mypy-checks": "['mypy-providers']",
                },
                id="Selected Providers and docs should run",
            )
        ),
        (
            pytest.param(
                ("providers/tests/system/apache/beam/file.py",),
                {
                    "selected-providers-list-as-string": "common.compat google",
                    "all-python-versions": "['3.9']",
                    "all-python-versions-list-as-string": "3.9",
                    "python-versions": "['3.9']",
                    "python-versions-list-as-string": "3.9",
                    "ci-image-build": "true",
                    "prod-image-build": "false",
                    "needs-helm-tests": "false",
                    "run-tests": "true",
                    "run-amazon-tests": "false",
                    "docs-build": "false",
                    "skip-pre-commits": (
                        "identity,lint-helm-chart,mypy-airflow,mypy-dev,mypy-docs"
                        ",mypy-providers,mypy-task-sdk,ts-compile-format-lint-ui,ts-compile-format-lint-www"
                    ),
                    "run-kubernetes-tests": "false",
                    "upgrade-to-newer-dependencies": "false",
                    "core-test-types-list-as-string": "Always",
                    "providers-test-types-list-as-string": "Providers[common.compat] Providers[google]",
                    "individual-providers-test-types-list-as-string": "Providers[common.compat] Providers[google]",
                    "needs-mypy": "true",
                    "mypy-checks": "['mypy-providers']",
                    "skip-providers-tests": "false",
                },
                id="Selected Providers and docs should run when system tests are modified",
            )
        ),
        (
            pytest.param(
                ("providers/tests/system/apache/beam/file.py", "providers/tests/apache/beam/file.py"),
                {
                    "selected-providers-list-as-string": "common.compat google",
                    "all-python-versions": "['3.9']",
                    "all-python-versions-list-as-string": "3.9",
                    "python-versions": "['3.9']",
                    "python-versions-list-as-string": "3.9",
                    "ci-image-build": "true",
                    "prod-image-build": "false",
                    "needs-helm-tests": "false",
                    "run-tests": "true",
                    "run-amazon-tests": "false",
                    "docs-build": "false",
                    "skip-pre-commits": (
                        "identity,lint-helm-chart,mypy-airflow,mypy-dev,mypy-docs"
                        ",mypy-providers,mypy-task-sdk,ts-compile-format-lint-ui,ts-compile-format-lint-www"
                    ),
                    "run-kubernetes-tests": "false",
                    "upgrade-to-newer-dependencies": "false",
                    "core-test-types-list-as-string": "Always",
                    "providers-test-types-list-as-string": "Providers[common.compat] Providers[google]",
                    "individual-providers-test-types-list-as-string": "Providers[common.compat] Providers[google]",
                    "needs-mypy": "true",
                    "mypy-checks": "['mypy-providers']",
                    "skip-providers-tests": "false",
                },
                id="Selected Providers and docs should run when both system tests and tests are modified",
            )
        ),
        (
            pytest.param(
                (
<<<<<<< HEAD
                    "providers/tests/system/zendesk/file.py",
                    "providers/tests/zendesk/file.py",
                ),
                {
                    "selected-providers-list-as-string": "common.compat google zendesk",
=======
                    "providers/tests/system/apache/beam/file.py",
                    "providers/tests/apache/beam/file.py",
                ),
                {
                    "selected-providers-list-as-string": "apache.beam common.compat google",
>>>>>>> 1b965d95
                    "all-python-versions": "['3.9']",
                    "all-python-versions-list-as-string": "3.9",
                    "python-versions": "['3.9']",
                    "python-versions-list-as-string": "3.9",
                    "ci-image-build": "true",
                    "prod-image-build": "false",
                    "needs-helm-tests": "false",
                    "run-tests": "true",
                    "run-amazon-tests": "false",
                    "docs-build": "false",
                    "skip-pre-commits": (
                        "identity,lint-helm-chart,mypy-airflow,mypy-dev,mypy-docs"
                        ",mypy-providers,mypy-task-sdk,ts-compile-format-lint-ui,ts-compile-format-lint-www"
                    ),
                    "run-kubernetes-tests": "false",
                    "upgrade-to-newer-dependencies": "false",
                    "core-test-types-list-as-string": "Always",
<<<<<<< HEAD
                    "providers-test-types-list-as-string": "Providers[common.compat,zendesk] Providers[google]",
                    "individual-providers-test-types-list-as-string": "Providers[common.compat] Providers[google] Providers[zendesk]",
=======
                    "providers-test-types-list-as-string": "Providers[apache.beam,common.compat] Providers[google]",
                    "individual-providers-test-types-list-as-string": "Providers[apache.beam] Providers[common.compat] Providers[google]",
>>>>>>> 1b965d95
                    "needs-mypy": "true",
                    "mypy-checks": "['mypy-providers']",
                    "skip-providers-tests": "false",
                },
                id="Selected Providers and docs should run when both system tests and tests are modified for more than one provider",
            )
        ),
        (
            pytest.param(
                ("docs/file.rst",),
                {
                    "selected-providers-list-as-string": None,
                    "all-python-versions": "['3.9']",
                    "all-python-versions-list-as-string": "3.9",
                    "python-versions": "['3.9']",
                    "python-versions-list-as-string": "3.9",
                    "ci-image-build": "true",
                    "prod-image-build": "false",
                    "needs-helm-tests": "false",
                    "run-tests": "false",
                    "run-amazon-tests": "false",
                    "docs-build": "true",
                    "skip-pre-commits": "check-provider-yaml-valid,flynt,identity,lint-helm-chart,mypy-airflow,mypy-dev,"
                    "mypy-docs,mypy-providers,mypy-task-sdk,ts-compile-format-lint-ui,ts-compile-format-lint-www",
                    "run-kubernetes-tests": "false",
                    "upgrade-to-newer-dependencies": "false",
                    "core-test-types-list-as-string": None,
                    "providers-test-types-list-as-string": None,
                    "needs-mypy": "false",
                    "mypy-checks": "[]",
                },
                id="Only docs builds should run - no tests needed",
            )
        ),
        (
            pytest.param(
                ("task_sdk/src/airflow/sdk/random.py",),
                {
                    "all-python-versions": "['3.9']",
                    "all-python-versions-list-as-string": "3.9",
                    "python-versions": "['3.9']",
                    "python-versions-list-as-string": "3.9",
                    "ci-image-build": "true",
                    "prod-image-build": "false",
                    "needs-api-tests": "false",
                    "needs-helm-tests": "false",
                    "run-kubernetes-tests": "false",
                    "run-tests": "true",
                    "run-task-sdk-tests": "true",
                    "docs-build": "true",
                    "full-tests-needed": "false",
                    "skip-pre-commits": (
                        "check-provider-yaml-valid,identity,lint-helm-chart"
                        ",mypy-airflow,mypy-dev,mypy-docs,mypy-providers,mypy-task-sdk"
                        ",ts-compile-format-lint-ui,ts-compile-format-lint-www"
                    ),
                    "skip-providers-tests": "false",
                    "upgrade-to-newer-dependencies": "false",
                    "core-test-types-list-as-string": (
                        "API Always CLI Core Operators Other Serialization WWW"
                    ),
                    "providers-test-types-list-as-string": "Providers[-amazon,google,standard] Providers[amazon] Providers[google] Providers[standard]",
                    "needs-mypy": "true",
                    "mypy-checks": "['mypy-providers', 'mypy-task-sdk']",
                },
                id="Task SDK source file changed - Task SDK, Core and provider tests should run",
            )
        ),
        (
            pytest.param(
                (
                    "chart/aaaa.txt",
                    "providers/tests/postgres/file.py",
                ),
                {
                    "selected-providers-list-as-string": "amazon common.sql google openlineage "
                    "pgvector postgres",
                    "all-python-versions": "['3.9']",
                    "all-python-versions-list-as-string": "3.9",
                    "python-versions": "['3.9']",
                    "python-versions-list-as-string": "3.9",
                    "ci-image-build": "true",
                    "prod-image-build": "true",
                    "needs-helm-tests": "true",
                    "run-tests": "true",
                    "run-amazon-tests": "true",
                    "docs-build": "true",
                    "skip-pre-commits": "identity,mypy-airflow,mypy-dev,mypy-docs,mypy-providers,mypy-task-sdk,"
                    "ts-compile-format-lint-ui,ts-compile-format-lint-www",
                    "run-kubernetes-tests": "true",
                    "upgrade-to-newer-dependencies": "false",
                    "core-test-types-list-as-string": "Always",
                    "providers-test-types-list-as-string": "Providers[amazon] "
                    "Providers[common.sql,openlineage,pgvector,postgres] Providers[google]",
                    "needs-mypy": "true",
                    "mypy-checks": "['mypy-providers']",
                },
                id="Helm tests, providers (both upstream and downstream),"
                "kubernetes tests and docs should run",
            )
        ),
        (
            pytest.param(
                (
                    "INTHEWILD.md",
                    "chart/aaaa.txt",
                    "providers/tests/http/file.py",
                ),
                {
                    "selected-providers-list-as-string": "amazon apache.livy "
                    "dbt.cloud dingding discord http",
                    "all-python-versions": "['3.9']",
                    "all-python-versions-list-as-string": "3.9",
                    "python-versions": "['3.9']",
                    "python-versions-list-as-string": "3.9",
                    "ci-image-build": "true",
                    "prod-image-build": "true",
                    "needs-helm-tests": "true",
                    "run-tests": "true",
                    "run-amazon-tests": "true",
                    "docs-build": "true",
                    "skip-pre-commits": "identity,mypy-airflow,mypy-dev,mypy-docs,mypy-providers,mypy-task-sdk,"
                    "ts-compile-format-lint-ui,ts-compile-format-lint-www",
                    "run-kubernetes-tests": "true",
                    "upgrade-to-newer-dependencies": "false",
                    "core-test-types-list-as-string": "Always",
                    "providers-test-types-list-as-string": "Providers[amazon] Providers[apache.livy,dbt.cloud,dingding,discord,http]",
                    "individual-providers-test-types-list-as-string": "Providers[amazon] "
                    "Providers[apache.livy] Providers[dbt.cloud] "
                    "Providers[dingding] Providers[discord] Providers[http]",
                    "needs-mypy": "true",
                    "mypy-checks": "['mypy-providers']",
                },
                id="Helm tests, http and all relevant providers, kubernetes tests and "
                "docs should run even if unimportant files were added",
            )
        ),
        (
            pytest.param(
                (
                    "INTHEWILD.md",
                    "chart/aaaa.txt",
                    "providers/airbyte/tests/file.py",
                ),
                {
                    "selected-providers-list-as-string": "airbyte",
                    "all-python-versions": "['3.9']",
                    "all-python-versions-list-as-string": "3.9",
                    "python-versions": "['3.9']",
                    "python-versions-list-as-string": "3.9",
                    "ci-image-build": "true",
                    "prod-image-build": "true",
                    "needs-helm-tests": "true",
                    "run-tests": "true",
                    "run-amazon-tests": "false",
                    "docs-build": "true",
                    "skip-pre-commits": "identity,mypy-airflow,mypy-dev,mypy-docs,mypy-providers,mypy-task-sdk,"
                    "ts-compile-format-lint-ui,ts-compile-format-lint-www",
                    "run-kubernetes-tests": "true",
                    "upgrade-to-newer-dependencies": "false",
                    "core-test-types-list-as-string": "Always",
                    "providers-test-types-list-as-string": "Providers[airbyte]",
                    "needs-mypy": "true",
                    "mypy-checks": "['mypy-providers']",
                },
                id="Helm tests, airbyte providers, kubernetes tests and "
                "docs should run even if unimportant files were added",
            )
        ),
        (
            pytest.param(
                (
                    "INTHEWILD.md",
                    "chart/aaaa.txt",
                    "foo/other.py",
                ),
                {
                    "selected-providers-list-as-string": None,
                    "all-python-versions": "['3.9']",
                    "all-python-versions-list-as-string": "3.9",
                    "python-versions": "['3.9']",
                    "python-versions-list-as-string": "3.9",
                    "ci-image-build": "true",
                    "prod-image-build": "true",
                    "needs-helm-tests": "true",
                    "run-tests": "true",
                    "docs-build": "true",
                    "skip-pre-commits": "check-provider-yaml-valid,identity,mypy-airflow,mypy-dev,"
                    "mypy-docs,mypy-providers,mypy-task-sdk,ts-compile-format-lint-ui,ts-compile-format-lint-www",
                    "run-amazon-tests": "false",
                    "run-kubernetes-tests": "true",
                    "upgrade-to-newer-dependencies": "false",
                    "core-test-types-list-as-string": "Always",
                    "providers-test-types-list-as-string": "",
                    "needs-mypy": "false",
                    "mypy-checks": "[]",
                },
                id="Docs should run even if unimportant files were added and prod image "
                "should be build for chart changes",
            )
        ),
        (
            pytest.param(
                ("generated/provider_dependencies.json",),
                {
                    "selected-providers-list-as-string": ALL_PROVIDERS_AFFECTED,
                    "all-python-versions": "['3.9', '3.10', '3.11', '3.12']",
                    "all-python-versions-list-as-string": "3.9 3.10 3.11 3.12",
                    "python-versions": "['3.9', '3.10', '3.11', '3.12']",
                    "python-versions-list-as-string": "3.9 3.10 3.11 3.12",
                    "ci-image-build": "true",
                    "prod-image-build": "true",
                    "needs-helm-tests": "true",
                    "run-tests": "true",
                    "run-amazon-tests": "true",
                    "docs-build": "true",
                    "full-tests-needed": "true",
                    "skip-pre-commits": "identity,mypy-airflow,mypy-dev,mypy-docs,mypy-providers,mypy-task-sdk",
                    "upgrade-to-newer-dependencies": "true",
                    "core-test-types-list-as-string": ALL_CI_SELECTIVE_TEST_TYPES,
                    "providers-test-types-list-as-string": ALL_PROVIDERS_SELECTIVE_TEST_TYPES,
                    "needs-mypy": "true",
                    "mypy-checks": "['mypy-airflow', 'mypy-providers', 'mypy-docs', 'mypy-dev', 'mypy-task-sdk']",
                },
                id="Everything should run - including all providers and upgrading to "
                "newer requirements as pyproject.toml changed and all Python versions",
            )
        ),
        (
            pytest.param(
                ("generated/provider_dependencies.json",),
                {
                    "selected-providers-list-as-string": ALL_PROVIDERS_AFFECTED,
                    "all-python-versions": "['3.9', '3.10', '3.11', '3.12']",
                    "all-python-versions-list-as-string": "3.9 3.10 3.11 3.12",
                    "python-versions": "['3.9', '3.10', '3.11', '3.12']",
                    "python-versions-list-as-string": "3.9 3.10 3.11 3.12",
                    "ci-image-build": "true",
                    "prod-image-build": "true",
                    "needs-helm-tests": "true",
                    "run-tests": "true",
                    "run-amazon-tests": "true",
                    "docs-build": "true",
                    "full-tests-needed": "true",
                    "skip-pre-commits": "identity,mypy-airflow,mypy-dev,mypy-docs,mypy-providers,mypy-task-sdk",
                    "upgrade-to-newer-dependencies": "true",
                    "core-test-types-list-as-string": ALL_CI_SELECTIVE_TEST_TYPES,
                    "providers-test-types-list-as-string": ALL_PROVIDERS_SELECTIVE_TEST_TYPES,
                    "needs-mypy": "true",
                    "mypy-checks": "['mypy-airflow', 'mypy-providers', 'mypy-docs', 'mypy-dev', 'mypy-task-sdk']",
                },
                id="Everything should run and upgrading to newer requirements as dependencies change",
            )
        ),
        pytest.param(
            ("providers/src/airflow/providers/amazon/__init__.py",),
            {
                "selected-providers-list-as-string": "amazon apache.hive cncf.kubernetes "
                "common.compat common.sql exasol ftp google http imap microsoft.azure "
                "mongo mysql openlineage postgres salesforce ssh teradata",
                "all-python-versions": "['3.9']",
                "all-python-versions-list-as-string": "3.9",
                "python-versions": "['3.9']",
                "python-versions-list-as-string": "3.9",
                "ci-image-build": "true",
                "prod-image-build": "false",
                "needs-helm-tests": "false",
                "run-tests": "true",
                "docs-build": "true",
                "skip-pre-commits": "identity,lint-helm-chart,mypy-airflow,mypy-dev,mypy-docs,mypy-providers,mypy-task-sdk,"
                "ts-compile-format-lint-ui,ts-compile-format-lint-www",
                "run-kubernetes-tests": "false",
                "upgrade-to-newer-dependencies": "false",
                "run-amazon-tests": "true",
                "core-test-types-list-as-string": "Always",
                "providers-test-types-list-as-string": "Providers[amazon] Providers[apache.hive,cncf.kubernetes,common.compat,common.sql,exasol,ftp,http,imap,microsoft.azure,mongo,mysql,openlineage,postgres,salesforce,ssh,teradata] Providers[google]",
                "needs-mypy": "true",
                "mypy-checks": "['mypy-providers']",
            },
            id="Providers tests run including amazon tests if amazon provider files changed",
        ),
        pytest.param(
            ("providers/airbyte/tests/airbyte/__init__.py",),
            {
                "selected-providers-list-as-string": "airbyte",
                "all-python-versions": "['3.9']",
                "all-python-versions-list-as-string": "3.9",
                "python-versions": "['3.9']",
                "python-versions-list-as-string": "3.9",
                "ci-image-build": "true",
                "prod-image-build": "false",
                "needs-helm-tests": "false",
                "run-tests": "true",
                "run-amazon-tests": "false",
                "docs-build": "false",
                "skip-pre-commits": "identity,lint-helm-chart,mypy-airflow,mypy-dev,mypy-docs,mypy-providers,mypy-task-sdk,"
                "ts-compile-format-lint-ui,ts-compile-format-lint-www",
                "run-kubernetes-tests": "false",
                "upgrade-to-newer-dependencies": "false",
                "core-test-types-list-as-string": "Always",
                "providers-test-types-list-as-string": "Providers[airbyte]",
                "needs-mypy": "true",
                "mypy-checks": "['mypy-providers']",
            },
            id="Providers tests run without amazon tests if no amazon file changed",
        ),
        pytest.param(
            ("providers/src/airflow/providers/amazon/file.py",),
            {
                "selected-providers-list-as-string": "amazon apache.hive cncf.kubernetes "
                "common.compat common.sql exasol ftp google http imap microsoft.azure "
                "mongo mysql openlineage postgres salesforce ssh teradata",
                "all-python-versions": "['3.9']",
                "all-python-versions-list-as-string": "3.9",
                "python-versions": "['3.9']",
                "python-versions-list-as-string": "3.9",
                "ci-image-build": "true",
                "prod-image-build": "false",
                "needs-helm-tests": "false",
                "run-tests": "true",
                "run-amazon-tests": "true",
                "docs-build": "true",
                "skip-pre-commits": "identity,lint-helm-chart,mypy-airflow,mypy-dev,mypy-docs,mypy-providers,mypy-task-sdk,"
                "ts-compile-format-lint-ui,ts-compile-format-lint-www",
                "run-kubernetes-tests": "false",
                "upgrade-to-newer-dependencies": "false",
                "core-test-types-list-as-string": "Always",
                "providers-test-types-list-as-string": "Providers[amazon] Providers[apache.hive,cncf.kubernetes,common.compat,common.sql,exasol,ftp,http,imap,microsoft.azure,mongo,mysql,openlineage,postgres,salesforce,ssh,teradata] Providers[google]",
                "needs-mypy": "true",
                "mypy-checks": "['mypy-providers']",
            },
            id="Providers tests run including amazon tests if amazon provider files changed",
        ),
        pytest.param(
            (
                "tests/always/test_project_structure.py",
                "providers/tests/common/io/operators/__init__.py",
                "providers/tests/common/io/operators/test_file_transfer.py",
            ),
            {
                "selected-providers-list-as-string": "common.compat common.io openlineage",
                "all-python-versions": "['3.9']",
                "all-python-versions-list-as-string": "3.9",
                "python-versions": "['3.9']",
                "python-versions-list-as-string": "3.9",
                "ci-image-build": "true",
                "prod-image-build": "false",
                "needs-helm-tests": "false",
                "run-tests": "true",
                "run-amazon-tests": "false",
                "docs-build": "false",
                "run-kubernetes-tests": "false",
                "skip-pre-commits": "identity,lint-helm-chart,mypy-airflow,mypy-dev,mypy-docs,mypy-providers,mypy-task-sdk,"
                "ts-compile-format-lint-ui,ts-compile-format-lint-www",
                "upgrade-to-newer-dependencies": "false",
                "core-test-types-list-as-string": "Always",
                "providers-test-types-list-as-string": "Providers[common.compat,common.io,openlineage]",
                "needs-mypy": "true",
                "mypy-checks": "['mypy-airflow', 'mypy-providers']",
            },
            id="Only Always and common providers tests should run when only common.io and tests/always changed",
        ),
        pytest.param(
            ("providers/standard/src/airflow/providers/standard/operators/bash.py",),
            {
                "selected-providers-list-as-string": "common.compat standard",
                "all-python-versions": "['3.9']",
                "all-python-versions-list-as-string": "3.9",
                "python-versions": "['3.9']",
                "python-versions-list-as-string": "3.9",
                "ci-image-build": "true",
                "prod-image-build": "false",
                "needs-helm-tests": "false",
                "run-tests": "true",
                "run-amazon-tests": "false",
                "docs-build": "true",
                "run-kubernetes-tests": "false",
                "skip-pre-commits": "identity,lint-helm-chart,mypy-airflow,mypy-dev,mypy-docs,mypy-providers,mypy-task-sdk,"
                "ts-compile-format-lint-ui,ts-compile-format-lint-www",
                "upgrade-to-newer-dependencies": "false",
                "core-test-types-list-as-string": "Always Core Serialization",
                "providers-test-types-list-as-string": "Providers[common.compat] Providers[standard]",
                "needs-mypy": "true",
                "mypy-checks": "['mypy-providers']",
            },
            id="Providers standard tests and Serialization tests to run when airflow bash.py changed",
        ),
        pytest.param(
            ("providers/standard/src/airflow/providers/standard/operators/bash.py",),
            {
                "selected-providers-list-as-string": None,
                "all-python-versions": "['3.9']",
                "all-python-versions-list-as-string": "3.9",
                "python-versions": "['3.9']",
                "python-versions-list-as-string": "3.9",
                "ci-image-build": "true",
                "prod-image-build": "false",
                "needs-helm-tests": "false",
                "run-tests": "true",
                "run-amazon-tests": "false",
                "docs-build": "true",
                "run-kubernetes-tests": "false",
                "skip-pre-commits": "identity,lint-helm-chart,mypy-airflow,mypy-dev,mypy-docs,mypy-providers,mypy-task-sdk,"
                "ts-compile-format-lint-ui,ts-compile-format-lint-www",
                "upgrade-to-newer-dependencies": "false",
                "core-test-types-list-as-string": "Always Core Serialization",
                "providers-test-types-list-as-string": "Providers[common.compat] Providers[standard]",
                "needs-mypy": "true",
                "mypy-checks": "['mypy-providers']",
            },
            id="Force Core and Serialization tests to run when tests bash changed",
        ),
        (
            pytest.param(
                ("tests/utils/test_cli_util.py",),
                {
                    "selected-providers-list-as-string": ALL_PROVIDERS_AFFECTED,
                    "all-python-versions": "['3.9']",
                    "all-python-versions-list-as-string": "3.9",
                    "python-versions": "['3.9']",
                    "python-versions-list-as-string": "3.9",
                    "ci-image-build": "true",
                    "prod-image-build": "true",
                    "needs-helm-tests": "true",
                    "run-tests": "true",
                    "run-amazon-tests": "true",
                    "docs-build": "true",
                    "full-tests-needed": "true",
                    "skip-pre-commits": "identity,mypy-airflow,mypy-dev,mypy-docs,mypy-providers,mypy-task-sdk",
                    "upgrade-to-newer-dependencies": "false",
                    "core-test-types-list-as-string": ALL_CI_SELECTIVE_TEST_TYPES,
                    "providers-test-types-list-as-string": ALL_PROVIDERS_SELECTIVE_TEST_TYPES,
                    "needs-mypy": "true",
                    "mypy-checks": "['mypy-airflow', 'mypy-providers', 'mypy-docs', 'mypy-dev', 'mypy-task-sdk']",
                },
                id="All tests should be run when tests/utils/ change",
            )
        ),
        (
            pytest.param(
                ("tests_common/__init__.py",),
                {
                    "selected-providers-list-as-string": ALL_PROVIDERS_AFFECTED,
                    "all-python-versions": "['3.9']",
                    "all-python-versions-list-as-string": "3.9",
                    "python-versions": "['3.9']",
                    "python-versions-list-as-string": "3.9",
                    "ci-image-build": "true",
                    "prod-image-build": "true",
                    "needs-helm-tests": "true",
                    "run-tests": "true",
                    "run-amazon-tests": "true",
                    "docs-build": "true",
                    "full-tests-needed": "true",
                    "skip-pre-commits": "identity,mypy-airflow,mypy-dev,mypy-docs,mypy-providers,mypy-task-sdk",
                    "upgrade-to-newer-dependencies": "false",
                    "core-test-types-list-as-string": ALL_CI_SELECTIVE_TEST_TYPES,
                    "providers-test-types-list-as-string": ALL_PROVIDERS_SELECTIVE_TEST_TYPES,
                    "testable-core-integrations": "['celery', 'kerberos']",
                    "testable-providers-integrations": "['cassandra', 'drill', 'kafka', 'mongo', 'pinot', 'qdrant', 'redis', 'trino', 'ydb']",
                    "needs-mypy": "true",
                    "mypy-checks": "['mypy-airflow', 'mypy-providers', 'mypy-docs', 'mypy-dev', 'mypy-task-sdk']",
                },
                id="All tests should be run when tests_common/ change",
            )
        ),
        (
            pytest.param(
                ("airflow/ui/src/index.tsx",),
                {
                    "selected-providers-list-as-string": None,
                    "all-python-versions": "['3.9']",
                    "all-python-versions-list-as-string": "3.9",
                    "python-versions": "['3.9']",
                    "python-versions-list-as-string": "3.9",
                    "ci-image-build": "false",
                    "prod-image-build": "false",
                    "needs-helm-tests": "false",
                    "run-tests": "false",
                    "run-amazon-tests": "false",
                    "docs-build": "false",
                    "full-tests-needed": "false",
                    "skip-pre-commits": "check-provider-yaml-valid,flynt,identity,lint-helm-chart,mypy-airflow,mypy-dev,mypy-docs,mypy-providers,mypy-task-sdk,ts-compile-format-lint-www",
                    "upgrade-to-newer-dependencies": "false",
                    "needs-mypy": "false",
                    "mypy-checks": "[]",
                    "run-ui-tests": "true",
                    "only-new-ui-files": "true",
                },
                id="Run only ui tests for PR with new UI only changes.",
            )
        ),
    ],
)
def test_expected_output_pull_request_main(
    files: tuple[str, ...],
    expected_outputs: dict[str, str],
):
    stderr = SelectiveChecks(
        files=files,
        commit_ref=NEUTRAL_COMMIT,
        github_event=GithubEvents.PULL_REQUEST,
        pr_labels=(),
        default_branch="main",
    )
    assert_outputs_are_printed(expected_outputs, str(stderr))


@pytest.mark.parametrize(
    "files, commit_ref, expected_outputs",
    [
        (
            pytest.param(
                ("pyproject.toml",),
                "2bc8e175b3a4cc84fe33e687f1a00d2a49563090",
                {
                    "full-tests-needed": "false",
                    "all-versions": "false",
                },
                id="No full tests needed / all versions when pyproject.toml changes in insignificant way",
            )
        ),
        (
            pytest.param(
                ("pyproject.toml",),
                "c381fdaff42bbda480eee70fb15c5b26a2a3a77d",
                {
                    "full-tests-needed": "true",
                    "all-versions": "true",
                },
                id="Full tests needed / all versions  when build-system changes in pyproject.toml",
            )
        ),
    ],
)
def test_full_test_needed_when_pyproject_toml_changes(
    files: tuple[str, ...], commit_ref: str, expected_outputs: dict[str, str]
):
    stderr = SelectiveChecks(
        files=files,
        github_event=GithubEvents.PULL_REQUEST,
        commit_ref=commit_ref,
        default_branch="main",
    )
    assert_outputs_are_printed(expected_outputs, str(stderr))


def test_hatch_build_py_changes():
    stderr = SelectiveChecks(
        files=("hatch_build.py",),
        github_event=GithubEvents.PULL_REQUEST,
        default_branch="main",
    )
    assert_outputs_are_printed(
        {
            "full-tests-needed": "true",
            "all-versions": "true",
        },
        str(stderr),
    )


def test_excluded_providers():
    stderr = SelectiveChecks(
        files=(),
        github_event=GithubEvents.PULL_REQUEST,
        default_branch="main",
    )
    assert_outputs_are_printed(
        {
            "excluded-providers-as-string": json.dumps({"3.9": ["cloudant"]}),
        },
        str(stderr),
    )


@pytest.mark.parametrize(
    "files, expected_outputs",
    [
        (
            pytest.param(
                ("scripts/ci/pre_commit/file.sh",),
                {
                    "full-tests-needed": "false",
                },
                id="No full tests needed when pre-commit scripts change",
            )
        ),
        (
            pytest.param(
                ("scripts/docker-compose/test.yml",),
                {
                    "full-tests-needed": "true",
                },
                id="Full tests needed when docker-compose changes",
            )
        ),
        (
            pytest.param(
                ("scripts/ci/kubernetes/some_file.txt",),
                {
                    "full-tests-needed": "true",
                },
                id="Full tests needed when ci/kubernetes changes",
            )
        ),
        (
            pytest.param(
                ("scripts/in_container/script.sh",),
                {
                    "full-tests-needed": "true",
                },
                id="Full tests needed when in_container script changes",
            )
        ),
    ],
)
def test_full_test_needed_when_scripts_changes(files: tuple[str, ...], expected_outputs: dict[str, str]):
    stderr = SelectiveChecks(
        files=files,
        github_event=GithubEvents.PULL_REQUEST,
        commit_ref=NEUTRAL_COMMIT,
        default_branch="main",
    )
    assert_outputs_are_printed(expected_outputs, str(stderr))


@pytest.mark.parametrize(
    "files, pr_labels, default_branch, expected_outputs,",
    [
        (
            pytest.param(
                ("INTHEWILD.md",),
                ("full tests needed", "all versions"),
                "main",
                {
                    "selected-providers-list-as-string": ALL_PROVIDERS_AFFECTED,
                    "all-versions": "true",
                    "all-python-versions": "['3.9', '3.10', '3.11', '3.12']",
                    "all-python-versions-list-as-string": "3.9 3.10 3.11 3.12",
                    "mysql-versions": "['8.0', '8.4']",
                    "postgres-versions": "['13', '14', '15', '16', '17']",
                    "python-versions": "['3.9', '3.10', '3.11', '3.12']",
                    "python-versions-list-as-string": "3.9 3.10 3.11 3.12",
                    "kubernetes-versions": "['v1.28.15', 'v1.29.12', 'v1.30.8', 'v1.31.4', 'v1.32.0']",
                    "kubernetes-versions-list-as-string": "v1.28.15 v1.29.12 v1.30.8 v1.31.4 v1.32.0",
                    "kubernetes-combos-list-as-string": "3.9-v1.28.15 3.10-v1.29.12 3.11-v1.30.8 3.12-v1.31.4 3.9-v1.32.0",
                    "ci-image-build": "true",
                    "prod-image-build": "true",
                    "run-tests": "true",
                    "skip-providers-tests": "false",
                    "test-groups": "['core', 'providers']",
                    "docs-build": "true",
                    "docs-list-as-string": ALL_DOCS_SELECTED_FOR_BUILD,
                    "full-tests-needed": "true",
                    "skip-pre-commits": "identity,mypy-airflow,mypy-dev,mypy-docs,mypy-providers,mypy-task-sdk",
                    "upgrade-to-newer-dependencies": "false",
                    "core-test-types-list-as-string": ALL_CI_SELECTIVE_TEST_TYPES,
                    "providers-test-types-list-as-string": ALL_PROVIDERS_SELECTIVE_TEST_TYPES,
                    "needs-mypy": "true",
                    "mypy-checks": "['mypy-airflow', 'mypy-providers', 'mypy-docs', 'mypy-dev', 'mypy-task-sdk']",
                },
                id="Everything should run including all providers when full tests are needed, "
                "and all versions are required.",
            )
        ),
        (
            pytest.param(
                ("INTHEWILD.md",),
                ("full tests needed", "default versions only"),
                "main",
                {
                    "selected-providers-list-as-string": ALL_PROVIDERS_AFFECTED,
                    "all-python-versions": "['3.9']",
                    "all-python-versions-list-as-string": "3.9",
                    "all-versions": "false",
                    "mysql-versions": "['8.0']",
                    "postgres-versions": "['13']",
                    "python-versions": "['3.9']",
                    "python-versions-list-as-string": "3.9",
                    "kubernetes-versions": "['v1.28.15']",
                    "kubernetes-versions-list-as-string": "v1.28.15",
                    "kubernetes-combos-list-as-string": "3.9-v1.28.15",
                    "ci-image-build": "true",
                    "prod-image-build": "true",
                    "run-tests": "true",
                    "skip-providers-tests": "false",
                    "test-groups": "['core', 'providers']",
                    "docs-build": "true",
                    "docs-list-as-string": ALL_DOCS_SELECTED_FOR_BUILD,
                    "full-tests-needed": "true",
                    "skip-pre-commits": "identity,mypy-airflow,mypy-dev,mypy-docs,mypy-providers,mypy-task-sdk",
                    "upgrade-to-newer-dependencies": "false",
                    "core-test-types-list-as-string": ALL_CI_SELECTIVE_TEST_TYPES,
                    "providers-test-types-list-as-string": ALL_PROVIDERS_SELECTIVE_TEST_TYPES,
                    "needs-mypy": "true",
                    "mypy-checks": "['mypy-airflow', 'mypy-providers', 'mypy-docs', 'mypy-dev', 'mypy-task-sdk']",
                },
                id="Everything should run including all providers when full tests are needed "
                "but with single python and kubernetes if `default versions only` label is set",
            )
        ),
        (
            pytest.param(
                ("INTHEWILD.md",),
                ("full tests needed",),
                "main",
                {
                    "selected-providers-list-as-string": ALL_PROVIDERS_AFFECTED,
                    "all-python-versions": "['3.9']",
                    "all-python-versions-list-as-string": "3.9",
                    "all-versions": "false",
                    "mysql-versions": "['8.0']",
                    "postgres-versions": "['13']",
                    "python-versions": "['3.9']",
                    "python-versions-list-as-string": "3.9",
                    "kubernetes-versions": "['v1.28.15']",
                    "kubernetes-versions-list-as-string": "v1.28.15",
                    "kubernetes-combos-list-as-string": "3.9-v1.28.15",
                    "ci-image-build": "true",
                    "prod-image-build": "true",
                    "run-tests": "true",
                    "skip-providers-tests": "false",
                    "test-groups": "['core', 'providers']",
                    "docs-build": "true",
                    "docs-list-as-string": ALL_DOCS_SELECTED_FOR_BUILD,
                    "full-tests-needed": "true",
                    "skip-pre-commits": "identity,mypy-airflow,mypy-dev,mypy-docs,mypy-providers,mypy-task-sdk",
                    "upgrade-to-newer-dependencies": "false",
                    "core-test-types-list-as-string": ALL_CI_SELECTIVE_TEST_TYPES,
                    "providers-test-types-list-as-string": ALL_PROVIDERS_SELECTIVE_TEST_TYPES,
                    "needs-mypy": "true",
                    "mypy-checks": "['mypy-airflow', 'mypy-providers', 'mypy-docs', 'mypy-dev', 'mypy-task-sdk']",
                },
                id="Everything should run including all providers when full tests are needed "
                "but with single python and kubernetes if no version label is set",
            )
        ),
        (
            pytest.param(
                ("INTHEWILD.md",),
                ("full tests needed", "latest versions only"),
                "main",
                {
                    "selected-providers-list-as-string": ALL_PROVIDERS_AFFECTED,
                    "all-python-versions": "['3.12']",
                    "all-python-versions-list-as-string": "3.12",
                    "all-versions": "false",
                    "default-python-version": "3.12",
                    "mysql-versions": "['8.4']",
                    "postgres-versions": "['17']",
                    "python-versions": "['3.12']",
                    "python-versions-list-as-string": "3.12",
                    "kubernetes-versions": "['v1.32.0']",
                    "kubernetes-versions-list-as-string": "v1.32.0",
                    "kubernetes-combos-list-as-string": "3.12-v1.32.0",
                    "ci-image-build": "true",
                    "prod-image-build": "true",
                    "run-tests": "true",
                    "skip-providers-tests": "false",
                    "test-groups": "['core', 'providers']",
                    "docs-build": "true",
                    "docs-list-as-string": ALL_DOCS_SELECTED_FOR_BUILD,
                    "full-tests-needed": "true",
                    "skip-pre-commits": "identity,mypy-airflow,mypy-dev,mypy-docs,mypy-providers,mypy-task-sdk",
                    "upgrade-to-newer-dependencies": "false",
                    "core-test-types-list-as-string": ALL_CI_SELECTIVE_TEST_TYPES,
                    "providers-test-types-list-as-string": ALL_PROVIDERS_SELECTIVE_TEST_TYPES,
                    "needs-mypy": "true",
                    "mypy-checks": "['mypy-airflow', 'mypy-providers', 'mypy-docs', 'mypy-dev', 'mypy-task-sdk']",
                },
                id="Everything should run including all providers when full tests are needed "
                "but with single python and kubernetes if `latest versions only` label is set",
            )
        ),
        (
            pytest.param(
                ("INTHEWILD.md",),
                (
                    "another label",
                    "full tests needed",
                ),
                "main",
                {
                    "selected-providers-list-as-string": ALL_PROVIDERS_AFFECTED,
                    "all-python-versions": "['3.9']",
                    "all-python-versions-list-as-string": "3.9",
                    "all-versions": "false",
                    "python-versions": "['3.9']",
                    "python-versions-list-as-string": "3.9",
                    "kubernetes-versions": "['v1.28.15']",
                    "kubernetes-versions-list-as-string": "v1.28.15",
                    "kubernetes-combos-list-as-string": "3.9-v1.28.15",
                    "ci-image-build": "true",
                    "prod-image-build": "true",
                    "run-tests": "true",
                    "skip-providers-tests": "false",
                    "test-groups": "['core', 'providers']",
                    "docs-build": "true",
                    "docs-list-as-string": ALL_DOCS_SELECTED_FOR_BUILD,
                    "full-tests-needed": "true",
                    "skip-pre-commits": "identity,mypy-airflow,mypy-dev,mypy-docs,mypy-providers,mypy-task-sdk",
                    "upgrade-to-newer-dependencies": "false",
                    "core-test-types-list-as-string": ALL_CI_SELECTIVE_TEST_TYPES,
                    "providers-test-types-list-as-string": ALL_PROVIDERS_SELECTIVE_TEST_TYPES,
                    "needs-mypy": "true",
                    "mypy-checks": "['mypy-airflow', 'mypy-providers', 'mypy-docs', 'mypy-dev', 'mypy-task-sdk']",
                },
                id="Everything should run including full providers when full "
                "tests are needed even with different label set as well",
            )
        ),
        (
            pytest.param(
                (),
                ("full tests needed",),
                "main",
                {
                    "selected-providers-list-as-string": ALL_PROVIDERS_AFFECTED,
                    "all-python-versions": "['3.9']",
                    "all-python-versions-list-as-string": "3.9",
                    "all-versions": "false",
                    "python-versions": "['3.9']",
                    "python-versions-list-as-string": "3.9",
                    "kubernetes-versions": "['v1.28.15']",
                    "kubernetes-versions-list-as-string": "v1.28.15",
                    "kubernetes-combos-list-as-string": "3.9-v1.28.15",
                    "ci-image-build": "true",
                    "prod-image-build": "true",
                    "run-tests": "true",
                    "skip-providers-tests": "false",
                    "test-groups": "['core', 'providers']",
                    "docs-build": "true",
                    "docs-list-as-string": ALL_DOCS_SELECTED_FOR_BUILD,
                    "full-tests-needed": "true",
                    "skip-pre-commits": "identity,mypy-airflow,mypy-dev,mypy-docs,mypy-providers,mypy-task-sdk",
                    "upgrade-to-newer-dependencies": "false",
                    "core-test-types-list-as-string": ALL_CI_SELECTIVE_TEST_TYPES,
                    "providers-test-types-list-as-string": ALL_PROVIDERS_SELECTIVE_TEST_TYPES,
                    "individual-providers-test-types-list-as-string": LIST_OF_ALL_PROVIDER_TESTS,
                    "needs-mypy": "true",
                    "mypy-checks": "['mypy-airflow', 'mypy-providers', 'mypy-docs', 'mypy-dev', 'mypy-task-sdk']",
                },
                id="Everything should run including full providers when "
                "full tests are needed even if no files are changed",
            )
        ),
        (
            pytest.param(
                ("INTHEWILD.md", "providers/tests/asana.py"),
                ("full tests needed",),
                "v2-7-stable",
                {
                    "all-python-versions": "['3.9']",
                    "all-python-versions-list-as-string": "3.9",
                    "python-versions": "['3.9']",
                    "python-versions-list-as-string": "3.9",
                    "all-versions": "false",
                    "ci-image-build": "true",
                    "prod-image-build": "true",
                    "run-tests": "true",
                    "skip-providers-tests": "true",
                    "test-groups": "['core']",
                    "docs-build": "true",
                    "docs-list-as-string": "apache-airflow docker-stack",
                    "full-tests-needed": "true",
                    "skip-pre-commits": "check-airflow-provider-compatibility,check-extra-packages-references,check-provider-yaml-valid,identity,lint-helm-chart,mypy-airflow,mypy-dev,mypy-docs,mypy-providers,mypy-task-sdk,validate-operators-init",
                    "upgrade-to-newer-dependencies": "false",
                    "core-test-types-list-as-string": "API Always CLI Core Operators Other "
                    "Serialization WWW",
                    "needs-mypy": "true",
                    "mypy-checks": "['mypy-airflow', 'mypy-docs', 'mypy-dev', 'mypy-task-sdk']",
                },
                id="Everything should run except Providers and lint pre-commit "
                "when full tests are needed for non-main branch",
            )
        ),
    ],
)
def test_expected_output_full_tests_needed(
    files: tuple[str, ...],
    pr_labels: tuple[str, ...],
    default_branch: str,
    expected_outputs: dict[str, str],
):
    stderr = SelectiveChecks(
        files=files,
        commit_ref=NEUTRAL_COMMIT,
        github_event=GithubEvents.PULL_REQUEST,
        pr_labels=pr_labels,
        default_branch=default_branch,
    )
    assert_outputs_are_printed(expected_outputs, str(stderr))


@pytest.mark.parametrize(
    "files, expected_outputs,",
    [
        pytest.param(
            ("INTHEWILD.md",),
            {
                "selected-providers-list-as-string": None,
                "all-python-versions": "['3.9']",
                "all-python-versions-list-as-string": "3.9",
                "ci-image-build": "false",
                "needs-helm-tests": "false",
                "run-tests": "false",
                "skip-providers-tests": "true",
                "test-groups": "[]",
                "docs-build": "false",
                "docs-list-as-string": None,
                "full-tests-needed": "false",
                "upgrade-to-newer-dependencies": "false",
                "core-test-types-list-as-string": None,
                "needs-mypy": "false",
                "mypy-checks": "[]",
            },
            id="Nothing should run if only non-important files changed",
        ),
        pytest.param(
            (
                "chart/aaaa.txt",
                "providers/tests/google/file.py",
            ),
            {
                "all-python-versions": "['3.9']",
                "all-python-versions-list-as-string": "3.9",
                "needs-helm-tests": "false",
                "ci-image-build": "true",
                "prod-image-build": "true",
                "run-tests": "true",
                "skip-providers-tests": "true",
                "test-groups": "['core']",
                "docs-build": "true",
                "docs-list-as-string": "apache-airflow docker-stack",
                "full-tests-needed": "false",
                "run-kubernetes-tests": "true",
                "upgrade-to-newer-dependencies": "false",
                "core-test-types-list-as-string": "Always",
                "needs-mypy": "false",
                "mypy-checks": "[]",
            },
            id="No Helm tests, No providers no lint charts, should run if "
            "only chart/providers changed in non-main but PROD image should be built",
        ),
        pytest.param(
            (
                "airflow/cli/test.py",
                "chart/aaaa.txt",
                "providers/tests/google/file.py",
            ),
            {
                "all-python-versions": "['3.9']",
                "all-python-versions-list-as-string": "3.9",
                "ci-image-build": "true",
                "prod-image-build": "true",
                "needs-helm-tests": "false",
                "run-tests": "true",
                "skip-providers-tests": "true",
                "test-groups": "['core']",
                "docs-build": "true",
                "docs-list-as-string": "apache-airflow docker-stack",
                "full-tests-needed": "false",
                "run-kubernetes-tests": "true",
                "upgrade-to-newer-dependencies": "false",
                "core-test-types-list-as-string": "Always CLI",
                "needs-mypy": "true",
                "mypy-checks": "['mypy-airflow']",
            },
            id="Only CLI tests and Kubernetes tests should run if cli/chart files changed in non-main branch",
        ),
        pytest.param(
            (
                "airflow/file.py",
                "providers/tests/google/file.py",
            ),
            {
                "all-python-versions": "['3.9']",
                "all-python-versions-list-as-string": "3.9",
                "ci-image-build": "true",
                "prod-image-build": "false",
                "needs-helm-tests": "false",
                "run-tests": "true",
                "skip-providers-tests": "true",
                "test-groups": "['core']",
                "docs-build": "true",
                "docs-list-as-string": "apache-airflow docker-stack",
                "full-tests-needed": "false",
                "run-kubernetes-tests": "false",
                "upgrade-to-newer-dependencies": "false",
                "core-test-types-list-as-string": "API Always CLI Core Operators Other Serialization WWW",
                "needs-mypy": "true",
                "mypy-checks": "['mypy-airflow']",
            },
            id="All tests except Providers and helm lint pre-commit "
            "should run if core file changed in non-main branch",
        ),
    ],
)
def test_expected_output_pull_request_v2_7(
    files: tuple[str, ...],
    expected_outputs: dict[str, str],
):
    stderr = SelectiveChecks(
        files=files,
        commit_ref=NEUTRAL_COMMIT,
        github_event=GithubEvents.PULL_REQUEST,
        pr_labels=(),
        default_branch="v2-7-stable",
    )
    assert_outputs_are_printed(expected_outputs, str(stderr))


@pytest.mark.parametrize(
    "files, pr_labels, default_branch, expected_outputs,",
    [
        pytest.param(
            ("INTHEWILD.md",),
            (),
            "main",
            {
                "selected-providers-list-as-string": ALL_PROVIDERS_AFFECTED,
                "all-python-versions": "['3.9', '3.10', '3.11', '3.12']",
                "all-python-versions-list-as-string": "3.9 3.10 3.11 3.12",
                "ci-image-build": "true",
                "prod-image-build": "true",
                "needs-helm-tests": "true",
                "run-tests": "true",
                "docs-build": "true",
                "docs-list-as-string": ALL_DOCS_SELECTED_FOR_BUILD,
                "skip-pre-commits": "identity,mypy-airflow,mypy-dev,mypy-docs,mypy-providers,mypy-task-sdk",
                "upgrade-to-newer-dependencies": "true",
                "core-test-types-list-as-string": ALL_CI_SELECTIVE_TEST_TYPES,
                "needs-mypy": "true",
                "mypy-checks": "['mypy-airflow', 'mypy-providers', 'mypy-docs', 'mypy-dev', 'mypy-task-sdk']",
            },
            id="All tests run on push even if unimportant file changed",
        ),
        pytest.param(
            ("INTHEWILD.md",),
            (),
            "v2-3-stable",
            {
                "all-python-versions": "['3.9', '3.10', '3.11', '3.12']",
                "all-python-versions-list-as-string": "3.9 3.10 3.11 3.12",
                "ci-image-build": "true",
                "prod-image-build": "true",
                "needs-helm-tests": "false",
                "run-tests": "true",
                "docs-build": "true",
                "skip-pre-commits": "check-airflow-provider-compatibility,check-extra-packages-references,check-provider-yaml-valid,identity,lint-helm-chart,mypy-airflow,mypy-dev,mypy-docs,mypy-providers,mypy-task-sdk,validate-operators-init",
                "docs-list-as-string": "apache-airflow docker-stack",
                "upgrade-to-newer-dependencies": "true",
                "core-test-types-list-as-string": "API Always CLI Core Operators Other Serialization WWW",
                "needs-mypy": "true",
                "mypy-checks": "['mypy-airflow', 'mypy-docs', 'mypy-dev', 'mypy-task-sdk']",
            },
            id="All tests except Providers and Helm run on push"
            " even if unimportant file changed in non-main branch",
        ),
        pytest.param(
            ("airflow/api.py",),
            (),
            "main",
            {
                "selected-providers-list-as-string": ALL_PROVIDERS_AFFECTED,
                "all-python-versions": "['3.9', '3.10', '3.11', '3.12']",
                "all-python-versions-list-as-string": "3.9 3.10 3.11 3.12",
                "ci-image-build": "true",
                "prod-image-build": "true",
                "needs-helm-tests": "true",
                "run-tests": "true",
                "docs-build": "true",
                "skip-pre-commits": "identity,mypy-airflow,mypy-dev,mypy-docs,mypy-providers,mypy-task-sdk",
                "docs-list-as-string": ALL_DOCS_SELECTED_FOR_BUILD,
                "upgrade-to-newer-dependencies": "true",
                "core-test-types-list-as-string": ALL_CI_SELECTIVE_TEST_TYPES,
                "needs-mypy": "true",
                "mypy-checks": "['mypy-airflow', 'mypy-providers', 'mypy-docs', 'mypy-dev', 'mypy-task-sdk']",
            },
            id="All tests run on push if core file changed",
        ),
    ],
)
def test_expected_output_push(
    files: tuple[str, ...],
    pr_labels: tuple[str, ...],
    default_branch: str,
    expected_outputs: dict[str, str],
):
    stderr = SelectiveChecks(
        files=files,
        commit_ref=NEUTRAL_COMMIT,
        github_event=GithubEvents.PUSH,
        pr_labels=pr_labels,
        default_branch=default_branch,
    )
    assert_outputs_are_printed(expected_outputs, str(stderr))


@pytest.mark.parametrize(
    "files, expected_outputs,",
    [
        pytest.param(
            ("INTHEWILD.md",),
            {
                "selected-providers-list-as-string": None,
                "all-python-versions": "['3.9']",
                "all-python-versions-list-as-string": "3.9",
                "ci-image-build": "false",
                "needs-helm-tests": "false",
                "run-tests": "false",
                "skip-providers-tests": "true",
                "test-groups": "[]",
                "docs-build": "false",
                "docs-list-as-string": None,
                "upgrade-to-newer-dependencies": "false",
                "skip-pre-commits": "check-provider-yaml-valid,flynt,identity,lint-helm-chart,"
                "mypy-airflow,mypy-dev,mypy-docs,mypy-providers,mypy-task-sdk,ts-compile-format-lint-ui,ts-compile-format-lint-www",
                "core-test-types-list-as-string": None,
                "needs-mypy": "false",
                "mypy-checks": "[]",
            },
            id="Nothing should run if only non-important files changed",
        ),
        pytest.param(
            ("tests/system/any_file.py",),
            {
                "selected-providers-list-as-string": None,
                "all-python-versions": "['3.9']",
                "all-python-versions-list-as-string": "3.9",
                "ci-image-build": "true",
                "prod-image-build": "false",
                "needs-helm-tests": "false",
                "run-tests": "true",
                "skip-providers-tests": "true",
                "test-groups": "['core']",
                "docs-build": "true",
                "docs-list-as-string": ALL_DOCS_SELECTED_FOR_BUILD,
                "skip-pre-commits": "check-provider-yaml-valid,identity,lint-helm-chart,mypy-airflow,mypy-dev,mypy-docs,mypy-providers,mypy-task-sdk,"
                "ts-compile-format-lint-ui,ts-compile-format-lint-www",
                "upgrade-to-newer-dependencies": "false",
                "core-test-types-list-as-string": "Always",
                "needs-mypy": "true",
                "mypy-checks": "['mypy-airflow']",
            },
            id="Only Always and docs build should run if only system tests changed",
        ),
        pytest.param(
            (
                "airflow/cli/test.py",
                "chart/aaaa.txt",
                "providers/tests/google/file.py",
            ),
            {
                "selected-providers-list-as-string": "amazon apache.beam apache.cassandra "
                "cncf.kubernetes common.compat common.sql "
                "facebook google hashicorp microsoft.azure microsoft.mssql mysql "
                "openlineage oracle postgres presto salesforce samba sftp ssh trino",
                "all-python-versions": "['3.9']",
                "all-python-versions-list-as-string": "3.9",
                "ci-image-build": "true",
                "prod-image-build": "true",
                "needs-helm-tests": "true",
                "run-tests": "true",
                "skip-providers-tests": "false",
                "test-groups": "['core', 'providers']",
                "docs-build": "true",
                "docs-list-as-string": "apache-airflow helm-chart amazon apache.beam apache.cassandra "
                "cncf.kubernetes common.compat common.sql facebook google hashicorp microsoft.azure "
                "microsoft.mssql mysql openlineage oracle postgres "
                "presto salesforce samba sftp ssh trino",
                "skip-pre-commits": "identity,mypy-airflow,mypy-dev,mypy-docs,mypy-providers,mypy-task-sdk,ts-compile-format-lint-ui,ts-compile-format-lint-www",
                "run-kubernetes-tests": "true",
                "upgrade-to-newer-dependencies": "false",
                "core-test-types-list-as-string": "Always CLI",
                "providers-test-types-list-as-string": "Providers[amazon] Providers[apache.beam,apache.cassandra,cncf.kubernetes,common.compat,common.sql,facebook,"
                "hashicorp,microsoft.azure,microsoft.mssql,mysql,openlineage,oracle,postgres,presto,"
                "salesforce,samba,sftp,ssh,trino] Providers[google]",
                "needs-mypy": "true",
                "mypy-checks": "['mypy-airflow', 'mypy-providers']",
            },
            id="CLI tests and Google-related provider tests should run if cli/chart files changed but "
            "prod image should be build too and k8s tests too",
        ),
        pytest.param(
            (
                "airflow/cli/file.py",
                "airflow/operators/file.py",
                "airflow/www/file.py",
                "airflow/api/file.py",
            ),
            {
                "selected-providers-list-as-string": "common.compat fab",
                "all-python-versions": "['3.9']",
                "all-python-versions-list-as-string": "3.9",
                "ci-image-build": "true",
                "prod-image-build": "false",
                "needs-helm-tests": "false",
                "run-tests": "true",
                "skip-providers-tests": "false",
                "test-groups": "['core', 'providers']",
                "docs-build": "true",
                "docs-list-as-string": "apache-airflow common.compat fab",
                "skip-pre-commits": "check-provider-yaml-valid,identity,lint-helm-chart,mypy-airflow,mypy-dev,mypy-docs,mypy-providers,mypy-task-sdk,"
                "ts-compile-format-lint-ui,ts-compile-format-lint-www",
                "run-kubernetes-tests": "false",
                "upgrade-to-newer-dependencies": "false",
                "core-test-types-list-as-string": "API Always CLI Operators WWW",
                "providers-test-types-list-as-string": "Providers[common.compat,fab]",
                "needs-mypy": "true",
                "mypy-checks": "['mypy-airflow']",
            },
            id="No providers tests except common.compat fab should run if only CLI/API/Operators/WWW file changed",
        ),
        pytest.param(
            ("airflow/models/test.py",),
            {
                "all-python-versions": "['3.9']",
                "all-python-versions-list-as-string": "3.9",
                "ci-image-build": "true",
                "prod-image-build": "false",
                "needs-helm-tests": "false",
                "run-tests": "true",
                "skip-providers-tests": "true",
                "test-groups": "['core']",
                "docs-build": "true",
                "docs-list-as-string": "apache-airflow",
                "skip-pre-commits": "check-provider-yaml-valid,identity,lint-helm-chart,mypy-airflow,mypy-dev,mypy-docs,mypy-providers,mypy-task-sdk,"
                "ts-compile-format-lint-ui,ts-compile-format-lint-www",
                "run-kubernetes-tests": "false",
                "upgrade-to-newer-dependencies": "false",
                "core-test-types-list-as-string": ALL_CI_SELECTIVE_TEST_TYPES,
                "needs-mypy": "true",
                "mypy-checks": "['mypy-airflow']",
            },
            id="Tests for all airflow core types except providers should run if model file changed",
        ),
        pytest.param(
            ("airflow/file.py",),
            {
                "all-python-versions": "['3.9']",
                "all-python-versions-list-as-string": "3.9",
                "ci-image-build": "true",
                "prod-image-build": "false",
                "needs-helm-tests": "false",
                "run-tests": "true",
                "skip-providers-tests": "true",
                "test-groups": "['core']",
                "docs-build": "true",
                "docs-list-as-string": "apache-airflow",
                "skip-pre-commits": "check-provider-yaml-valid,identity,lint-helm-chart,mypy-airflow,mypy-dev,mypy-docs,mypy-providers,mypy-task-sdk,"
                "ts-compile-format-lint-ui,ts-compile-format-lint-www",
                "run-kubernetes-tests": "false",
                "upgrade-to-newer-dependencies": "false",
                "core-test-types-list-as-string": ALL_CI_SELECTIVE_TEST_TYPES,
                "needs-mypy": "true",
                "mypy-checks": "['mypy-airflow']",
            },
            id="Tests for all airflow core types except providers should run if "
            "any other than API/WWW/CLI/Operators file changed.",
        ),
        pytest.param(
            ("airflow/api_fastapi/core_api/openapi/v1-generated.yaml",),
            {
                "selected-providers-list-as-string": None,
                "all-python-versions": "['3.9']",
                "all-python-versions-list-as-string": "3.9",
                "ci-image-build": "true",
                "needs-helm-tests": "false",
                "run-tests": "true",
                "skip-providers-tests": "true",
                "test-groups": "['core']",
                "docs-build": "false",
                "docs-list-as-string": None,
                "upgrade-to-newer-dependencies": "false",
                "skip-pre-commits": "check-provider-yaml-valid,flynt,identity,lint-helm-chart,"
                "mypy-airflow,mypy-dev,mypy-docs,mypy-providers,mypy-task-sdk,ts-compile-format-lint-www",
                "core-test-types-list-as-string": None,
                "needs-mypy": "false",
                "mypy-checks": "[]",
            },
            id="pre commit ts-compile-format-lint should not be ignored if openapi spec changed.",
        ),
        pytest.param(
            (
                "airflow/assets/",
                "airflow/models/assets/",
                "task_sdk/src/airflow/sdk/definitions/asset/",
                "airflow/datasets/",
            ),
            {
                "selected-providers-list-as-string": "amazon common.compat common.io common.sql dbt.cloud ftp google microsoft.mssql mysql openlineage postgres sftp snowflake trino",
                "all-python-versions": "['3.9']",
                "all-python-versions-list-as-string": "3.9",
                "ci-image-build": "true",
                "prod-image-build": "false",
                "needs-helm-tests": "false",
                "run-tests": "true",
                "skip-providers-tests": "false",
                "test-groups": "['core', 'providers']",
                "docs-build": "true",
                "docs-list-as-string": "apache-airflow amazon common.compat common.io common.sql dbt.cloud ftp google microsoft.mssql mysql openlineage postgres sftp snowflake trino",
                "skip-pre-commits": "check-provider-yaml-valid,flynt,identity,lint-helm-chart,mypy-airflow,mypy-dev,mypy-docs,mypy-providers,mypy-task-sdk,"
                "ts-compile-format-lint-ui,ts-compile-format-lint-www",
                "run-kubernetes-tests": "false",
                "upgrade-to-newer-dependencies": "false",
                "core-test-types-list-as-string": "API Always CLI Core Operators Other Serialization WWW",
                "providers-test-types-list-as-string": "Providers[amazon] Providers[common.compat,common.io,common.sql,dbt.cloud,ftp,microsoft.mssql,mysql,openlineage,postgres,sftp,snowflake,trino] Providers[google]",
                "needs-mypy": "false",
                "mypy-checks": "[]",
            },
            id="Trigger openlineage and related providers tests when Assets files changed",
        ),
    ],
)
def test_expected_output_pull_request_target(
    files: tuple[str, ...],
    expected_outputs: dict[str, str],
):
    stderr = SelectiveChecks(
        files=files,
        commit_ref=NEUTRAL_COMMIT,
        github_event=GithubEvents.PULL_REQUEST_TARGET,
        pr_labels=(),
        default_branch="main",
    )
    assert_outputs_are_printed(expected_outputs, str(stderr))


@pytest.mark.parametrize(
    "github_event",
    [
        GithubEvents.PUSH,
        GithubEvents.PULL_REQUEST,
        GithubEvents.PULL_REQUEST_TARGET,
        GithubEvents.PULL_REQUEST_WORKFLOW,
        GithubEvents.SCHEDULE,
    ],
)
def test_no_commit_provided_trigger_full_build_for_any_event_type(github_event):
    stderr = SelectiveChecks(
        files=(),
        commit_ref="",
        github_event=github_event,
        pr_labels=(),
        default_branch="main",
    )
    assert_outputs_are_printed(
        {
            "all-python-versions": "['3.9', '3.10', '3.11', '3.12']",
            "all-python-versions-list-as-string": "3.9 3.10 3.11 3.12",
            "ci-image-build": "true",
            "prod-image-build": "true",
            "needs-helm-tests": "true",
            "run-tests": "true",
            "docs-build": "true",
            "skip-pre-commits": "identity,mypy-airflow,mypy-dev,mypy-docs,mypy-providers,mypy-task-sdk",
            "upgrade-to-newer-dependencies": (
                "true" if github_event in [GithubEvents.PUSH, GithubEvents.SCHEDULE] else "false"
            ),
            "core-test-types-list-as-string": ALL_CI_SELECTIVE_TEST_TYPES,
            "needs-mypy": "true",
            "mypy-checks": "['mypy-airflow', 'mypy-providers', 'mypy-docs', 'mypy-dev', 'mypy-task-sdk']",
        },
        str(stderr),
    )


@pytest.mark.parametrize(
    "github_event",
    [
        GithubEvents.PUSH,
        GithubEvents.SCHEDULE,
    ],
)
def test_files_provided_trigger_full_build_for_any_event_type(github_event):
    stderr = SelectiveChecks(
        files=("airflow/ui/src/pages/Run/Details.tsx", "airflow/ui/src/router.tsx"),
        commit_ref="",
        github_event=github_event,
        pr_labels=(),
        default_branch="main",
    )
    assert_outputs_are_printed(
        {
            "all-python-versions": "['3.9', '3.10', '3.11', '3.12']",
            "all-python-versions-list-as-string": "3.9 3.10 3.11 3.12",
            "ci-image-build": "true",
            "prod-image-build": "true",
            "needs-helm-tests": "true",
            "run-tests": "true",
            "docs-build": "true",
            "skip-pre-commits": "identity,mypy-airflow,mypy-dev,mypy-docs,mypy-providers,mypy-task-sdk",
            "upgrade-to-newer-dependencies": (
                "true" if github_event in [GithubEvents.PUSH, GithubEvents.SCHEDULE] else "false"
            ),
            "core-test-types-list-as-string": ALL_CI_SELECTIVE_TEST_TYPES,
            "needs-mypy": "true",
            "mypy-checks": "['mypy-airflow', 'mypy-providers', 'mypy-docs', 'mypy-dev', 'mypy-task-sdk']",
        },
        str(stderr),
    )


@pytest.mark.parametrize(
    "files, expected_outputs, pr_labels, commit_ref",
    [
        pytest.param(
            ("airflow/models/dag.py",),
            {
                "upgrade-to-newer-dependencies": "false",
            },
            (),
            None,
            id="Regular source changed",
        ),
        pytest.param(
            ("pyproject.toml",),
            {
                "upgrade-to-newer-dependencies": "false",
            },
            (),
            # In this commit only ruff configuration changed
            "2bc8e175b3a4cc84fe33e687f1a00d2a49563090",
            id="pyproject.toml changed but no dependency change",
        ),
        pytest.param(
            ("providers/src/airflow/providers/microsoft/azure/provider.yaml",),
            {
                "upgrade-to-newer-dependencies": "false",
            },
            (),
            None,
            id="Provider.yaml changed",
        ),
        pytest.param(
            ("generated/provider_dependencies.json",),
            {
                "upgrade-to-newer-dependencies": "true",
            },
            (),
            "None",
            id="Generated provider_dependencies changed",
        ),
        pytest.param(
            ("airflow/models/dag.py",),
            {
                "upgrade-to-newer-dependencies": "true",
            },
            ("upgrade to newer dependencies",),
            None,
            id="Regular source changed",
        ),
    ],
)
def test_upgrade_to_newer_dependencies(
    files: tuple[str, ...],
    expected_outputs: dict[str, str],
    pr_labels: tuple[str, ...],
    commit_ref: str | None,
):
    stderr = SelectiveChecks(
        files=files,
        commit_ref=commit_ref,
        github_event=GithubEvents.PULL_REQUEST,
        default_branch="main",
        pr_labels=pr_labels,
    )
    assert_outputs_are_printed(expected_outputs, str(stderr))


@pytest.mark.parametrize(
    "files, expected_outputs,",
    [
        pytest.param(
            ("docs/apache-airflow-providers-google/docs.rst",),
            {
                "docs-list-as-string": "amazon apache.beam apache.cassandra "
                "cncf.kubernetes common.compat common.sql facebook google hashicorp "
                "microsoft.azure microsoft.mssql mysql openlineage oracle "
                "postgres presto salesforce samba sftp ssh trino",
            },
            id="Google provider docs changed",
        ),
        pytest.param(
            ("providers/common/sql/src/airflow/providers/common/sql/common_sql_python.py",),
            {
                "docs-list-as-string": "amazon apache.drill apache.druid apache.hive "
                "apache.impala apache.pinot common.sql databricks elasticsearch "
                "exasol google jdbc microsoft.mssql mysql odbc openlineage "
                "oracle pgvector postgres presto slack snowflake sqlite teradata trino vertica ydb",
            },
            id="Common SQL provider package python files changed",
        ),
        pytest.param(
            ("docs/apache-airflow-providers-airbyte/docs.rst",),
            {
                "docs-list-as-string": "airbyte",
            },
            id="Airbyte provider docs changed",
        ),
        pytest.param(
            ("docs/apache-airflow-providers-airbyte/docs.rst", "docs/apache-airflow/docs.rst"),
            {
                "docs-list-as-string": "apache-airflow airbyte",
            },
            id="Airbyte provider and airflow core docs changed",
        ),
        pytest.param(
            (
                "docs/apache-airflow-providers-airbyte/docs.rst",
                "docs/apache-airflow/docs.rst",
                "docs/apache-airflow-providers/docs.rst",
            ),
            {
                "docs-list-as-string": "apache-airflow apache-airflow-providers airbyte",
            },
            id="Airbyte provider and airflow core and common provider docs changed",
        ),
        pytest.param(
            ("docs/apache-airflow/docs.rst",),
            {
                "docs-list-as-string": "apache-airflow",
            },
            id="Only Airflow docs changed",
        ),
        pytest.param(
            ("providers/celery/src/airflow/providers/celery/file.py",),
            {"docs-list-as-string": "celery cncf.kubernetes"},
            id="Celery python files changed",
        ),
        pytest.param(
            ("docs/conf.py",),
            {
                "docs-list-as-string": ALL_DOCS_SELECTED_FOR_BUILD,
            },
            id="Docs conf.py changed",
        ),
        pytest.param(
            ("airflow/test.py",),
            {
                "docs-list-as-string": "apache-airflow",
            },
            id="Core files changed. Apache-Airflow docs should also be built",
        ),
        pytest.param(
            ("docs/docker-stack/test.rst",),
            {"docs-list-as-string": "docker-stack"},
            id="Docker stack files changed. No provider docs to build",
        ),
        pytest.param(
            ("airflow/test.py", "chart/airflow/values.yaml"),
            {
                "docs-list-as-string": "apache-airflow helm-chart",
            },
            id="Core files and helm chart files changed. Apache Airflow and helm chart docs to build",
        ),
        pytest.param(
            ("chart/airflow/values.yaml",),
            {
                "docs-list-as-string": "helm-chart",
            },
            id="Helm chart files changed. No provider, airflow docs to build",
        ),
        pytest.param(
            ("docs/helm-chart/airflow/values.yaml",),
            {
                "docs-list-as-string": "helm-chart",
            },
            id="Docs helm chart files changed. No provider, airflow docs to build",
        ),
    ],
)
def test_docs_filter(files: tuple[str, ...], expected_outputs: dict[str, str]):
    stderr = SelectiveChecks(
        files=files,
        commit_ref=NEUTRAL_COMMIT,
        github_event=GithubEvents.PULL_REQUEST,
        pr_labels=(),
        default_branch="main",
    )
    assert_outputs_are_printed(expected_outputs, str(stderr))


@pytest.mark.parametrize(
    "files, expected_outputs,",
    [
        pytest.param(
            ("helm_tests/random_helm_test.py",),
            {
                "ci-image-build": "true",
                "prod-image-build": "true",
                "needs-helm-tests": "true",
            },
            id="Only helm test files changed",
        )
    ],
)
def test_helm_tests_trigger_ci_build(files: tuple[str, ...], expected_outputs: dict[str, str]):
    stderr = SelectiveChecks(
        files=files,
        commit_ref=NEUTRAL_COMMIT,
        github_event=GithubEvents.PULL_REQUEST,
        pr_labels=(),
        default_branch="main",
    )
    assert_outputs_are_printed(expected_outputs, str(stderr))


@pytest.mark.parametrize(
    (
        "github_event, github_actor, github_repository, pr_labels, "
        "github_context_dict, runs_on_as_json_default, runs_on_as_docs_build, is_self_hosted_runner, "
        "is_airflow_runner, is_amd_runner, is_arm_runner, is_vm_runner, is_k8s_runner, exception"
    ),
    [
        pytest.param(
            GithubEvents.PUSH,
            "user",
            "apache/airflow",
            (),
            dict(),
            '["ubuntu-22.04"]',
            '["ubuntu-22.04"]',
            "false",
            "false",
            # "true",
            # "true",
            "true",
            "false",
            # TODO: revert it when we fix self-hosted runners
            "false",
            # "true",
            "false",
            False,
            id="Push event",
        ),
        pytest.param(
            GithubEvents.PUSH,
            "user",
            "private/airflow",
            (),
            dict(),
            '["ubuntu-22.04"]',
            '["ubuntu-22.04"]',
            "false",
            "false",
            "true",
            "false",
            "false",
            "false",
            False,
            id="Push event for private repo",
        ),
        pytest.param(
            GithubEvents.PULL_REQUEST,
            "user",
            "apache/airflow",
            (),
            dict(),
            '["ubuntu-22.04"]',
            '["ubuntu-22.04"]',
            "false",
            "false",
            "true",
            "false",
            "false",
            "false",
            False,
            id="Pull request",
        ),
        pytest.param(
            GithubEvents.PULL_REQUEST,
            "user",
            "private/airflow",
            (),
            dict(),
            '["ubuntu-22.04"]',
            '["ubuntu-22.04"]',
            "false",
            "false",
            "true",
            "false",
            "false",
            "false",
            False,
            id="Pull request private repo",
        ),
        pytest.param(
            GithubEvents.PULL_REQUEST,
            COMMITTERS[0],
            "apache/airflow",
            (),
            dict(),
            '["ubuntu-22.04"]',
            '["ubuntu-22.04"]',
            "false",
            "false",
            "true",
            "false",
            "false",
            "false",
            False,
            id="Pull request committer",
        ),
        pytest.param(
            GithubEvents.PULL_REQUEST,
            COMMITTERS[0],
            "apache/airflow",
            (),
            dict(event=dict(pull_request=dict(user=dict(login="user")))),
            '["ubuntu-22.04"]',
            '["ubuntu-22.04"]',
            "false",
            "false",
            "true",
            "false",
            "false",
            "false",
            False,
            id="Pull request committer pr non-committer",
        ),
        pytest.param(
            GithubEvents.PULL_REQUEST,
            COMMITTERS[0],
            "private/airflow",
            (),
            dict(),
            '["ubuntu-22.04"]',
            '["ubuntu-22.04"]',
            "false",
            "false",
            "true",
            "false",
            "false",
            "false",
            False,
            id="Pull request private repo committer",
        ),
        pytest.param(
            GithubEvents.PULL_REQUEST_TARGET,
            "user",
            "apache/airflow",
            (),
            dict(),
            '["ubuntu-22.04"]',
            '["ubuntu-22.04"]',
            "false",
            "false",
            "true",
            "false",
            "false",
            "false",
            False,
            id="Pull request target",
        ),
        pytest.param(
            GithubEvents.PULL_REQUEST_TARGET,
            "user",
            "private/airflow",
            (),
            dict(),
            '["ubuntu-22.04"]',
            '["ubuntu-22.04"]',
            "false",
            "false",
            "true",
            "false",
            "false",
            "false",
            False,
            id="Pull request target private repo",
        ),
        pytest.param(
            GithubEvents.PULL_REQUEST_TARGET,
            COMMITTERS[0],
            "apache/airflow",
            [],
            dict(),
            '["ubuntu-22.04"]',
            '["ubuntu-22.04"]',
            "false",
            "false",
            "true",
            "false",
            "false",
            "false",
            False,
            id="Pull request target committer",
        ),
        pytest.param(
            GithubEvents.PULL_REQUEST,
            COMMITTERS[0],
            "apache/airflow",
            (),
            dict(event=dict(pull_request=dict(user=dict(login="user")))),
            '["ubuntu-22.04"]',
            '["ubuntu-22.04"]',
            "false",
            "false",
            "true",
            "false",
            "false",
            "false",
            False,
            id="Pull request target committer pr non-committer",
        ),
        pytest.param(
            GithubEvents.PULL_REQUEST_TARGET,
            COMMITTERS[0],
            "private/airflow",
            (),
            dict(),
            '["ubuntu-22.04"]',
            '["ubuntu-22.04"]',
            "false",
            "false",
            "true",
            "false",
            "false",
            "false",
            False,
            id="Pull request targe private repo committer",
        ),
        pytest.param(
            GithubEvents.PULL_REQUEST,
            "user",
            "apache/airflow",
            ("use self-hosted runners",),
            dict(),
            '["ubuntu-22.04"]',
            '["ubuntu-22.04"]',
            "false",
            "false",
            "true",
            "false",
            "false",
            "false",
            True,
            id="Pull request by non committer with 'use self-hosted runners' label.",
        ),
        pytest.param(
            GithubEvents.PULL_REQUEST,
            COMMITTERS[0],
            "apache/airflow",
            ("use public runners",),
            dict(),
            '["ubuntu-22.04"]',
            '["ubuntu-22.04"]',
            "false",
            "false",
            "true",
            "false",
            "false",
            "false",
            False,
            id="Pull request by committer with 'use public runners' label.",
        ),
    ],
)
def test_runs_on(
    github_event: GithubEvents,
    github_actor: str,
    github_repository: str,
    pr_labels: tuple[str, ...],
    github_context_dict: dict[str, Any],
    runs_on_as_json_default: str,
    runs_on_as_docs_build: str,
    is_self_hosted_runner: str,
    is_airflow_runner: str,
    is_amd_runner: str,
    is_arm_runner: str,
    is_vm_runner: str,
    is_k8s_runner: str,
    exception: bool,
):
    def get_output() -> str:
        return str(
            SelectiveChecks(
                files=(),
                commit_ref="",
                github_repository=github_repository,
                github_event=github_event,
                github_actor=github_actor,
                github_context_dict=github_context_dict,
                pr_labels=pr_labels,
                default_branch="main",
            )
        )

    if exception:
        with pytest.raises(SystemExit):
            get_output()
    else:
        stderr = get_output()
        assert_outputs_are_printed({"runs-on-as-json-default": runs_on_as_json_default}, str(stderr))
        assert_outputs_are_printed({"runs-on-as-json-docs-build": runs_on_as_docs_build}, str(stderr))
        assert_outputs_are_printed({"is-self-hosted-runner": is_self_hosted_runner}, str(stderr))
        assert_outputs_are_printed({"is-airflow-runner": is_airflow_runner}, str(stderr))
        assert_outputs_are_printed({"is-amd-runner": is_amd_runner}, str(stderr))
        assert_outputs_are_printed({"is-arm-runner": is_arm_runner}, str(stderr))
        assert_outputs_are_printed({"is-vm-runner": is_vm_runner}, str(stderr))
        assert_outputs_are_printed({"is-k8s-runner": is_k8s_runner}, str(stderr))


@pytest.mark.parametrize(
    "files, has_migrations",
    [
        pytest.param(
            ("airflow/test.py",),
            False,
            id="No migrations",
        ),
        pytest.param(
            ("airflow/migrations/test_sql", "airflow/test.py"),
            True,
            id="With migrations",
        ),
    ],
)
def test_has_migrations(files: tuple[str, ...], has_migrations: bool):
    stderr = str(
        SelectiveChecks(
            files=files,
            commit_ref=NEUTRAL_COMMIT,
            github_event=GithubEvents.PULL_REQUEST,
            default_branch="main",
        )
    )
    assert_outputs_are_printed({"has-migrations": str(has_migrations).lower()}, str(stderr))


@pytest.mark.parametrize(
    "labels, expected_outputs,",
    [
        pytest.param(
            (),
            {
                "providers-compatibility-tests-matrix": json.dumps(
                    [
                        check
                        for check in PROVIDERS_COMPATIBILITY_TESTS_MATRIX
                        if check["python-version"] == DEFAULT_PYTHON_MAJOR_MINOR_VERSION
                    ]
                ),
            },
            id="Regular tests",
        ),
        pytest.param(
            ("all versions",),
            {"providers-compatibility-tests-matrix": json.dumps(PROVIDERS_COMPATIBILITY_TESTS_MATRIX)},
            id="full tests",
        ),
    ],
)
def test_provider_compatibility_checks(labels: tuple[str, ...], expected_outputs: dict[str, str]):
    stderr = SelectiveChecks(
        files=(),
        commit_ref=NEUTRAL_COMMIT,
        github_event=GithubEvents.PULL_REQUEST,
        pr_labels=labels,
        default_branch="main",
    )
    assert_outputs_are_printed(expected_outputs, str(stderr))


@pytest.mark.parametrize(
    "files, expected_outputs, default_branch, pr_labels",
    [
        pytest.param(
            ("README.md",),
            {
                "needs-mypy": "false",
                "mypy-checks": "[]",
            },
            "main",
            (),
            id="No mypy checks on non-python files",
        ),
        pytest.param(
            ("airflow/cli/file.py",),
            {
                "needs-mypy": "true",
                "mypy-checks": "['mypy-airflow']",
            },
            "main",
            (),
            id="Airflow mypy checks on airflow regular files",
        ),
        pytest.param(
            ("airflow/models/file.py",),
            {
                "needs-mypy": "true",
                "mypy-checks": "['mypy-airflow']",
            },
            "main",
            (),
            id="Airflow mypy checks on airflow files with model changes.",
        ),
        pytest.param(
            ("providers/src/airflow/providers/a_file.py",),
            {
                "needs-mypy": "true",
                "mypy-checks": "['mypy-providers']",
            },
            "main",
            (),
            id="Airflow mypy checks on provider files",
        ),
        pytest.param(
            ("task_sdk/src/airflow/sdk/a_file.py",),
            {
                "needs-mypy": "true",
                "mypy-checks": "['mypy-providers', 'mypy-task-sdk']",
            },
            "main",
            (),
            id="Airflow mypy checks on Task SDK files (implies providers)",
        ),
        pytest.param(
            ("docs/a_file.py",),
            {
                "needs-mypy": "true",
                "mypy-checks": "['mypy-docs']",
            },
            "main",
            (),
            id="Doc checks on doc files",
        ),
        pytest.param(
            ("dev/a_package/a_file.py",),
            {
                "needs-mypy": "true",
                "mypy-checks": "['mypy-airflow', 'mypy-providers', 'mypy-docs', 'mypy-dev', 'mypy-task-sdk']",
            },
            "main",
            (),
            id="All mypy checks on def files changed (full tests needed are implicit)",
        ),
        pytest.param(
            ("readme.md",),
            {
                "needs-mypy": "true",
                "mypy-checks": "['mypy-airflow', 'mypy-providers', 'mypy-docs', 'mypy-dev', 'mypy-task-sdk']",
            },
            "main",
            ("full tests needed",),
            id="All mypy checks on full tests needed",
        ),
    ],
)
def test_mypy_matches(
    files: tuple[str, ...], expected_outputs: dict[str, str], default_branch: str, pr_labels: tuple[str, ...]
):
    stderr = SelectiveChecks(
        files=files,
        commit_ref=NEUTRAL_COMMIT,
        default_branch=default_branch,
        github_event=GithubEvents.PULL_REQUEST,
        pr_labels=pr_labels,
    )
    assert_outputs_are_printed(expected_outputs, str(stderr))


@pytest.mark.parametrize(
    "files, expected_outputs, github_actor, pr_labels",
    [
        pytest.param(
            ("README.md",),
            {
                "is-committer-build": "false",
                "runs-on-as-json-default": '["ubuntu-22.04"]',
            },
            "",
            (),
            id="Regular pr",
        ),
        pytest.param(
            ("README.md",),
            {
                "is-committer-build": "true",
                "runs-on-as-json-default": '["ubuntu-22.04"]',
            },
            "potiuk",
            (),
            id="Committer regular PR",
        ),
        pytest.param(
            ("README.md",),
            {
                "is-committer-build": "false",
                "runs-on-as-json-default": '["ubuntu-22.04"]',
            },
            "potiuk",
            ("non committer build",),
            id="Committer regular PR - forcing non-committer build",
        ),
        pytest.param(
            ("README.md",),
            {
                "docker-cache": "disabled",
                "disable-airflow-repo-cache": "true",
            },
            "potiuk",
            ("disable image cache",),
            id="Disabled cache",
        ),
        pytest.param(
            ("README.md",),
            {
                "docker-cache": "registry",
                "disable-airflow-repo-cache": "false",
            },
            "potiuk",
            (),
            id="Standard cache",
        ),
    ],
)
def test_pr_labels(
    files: tuple[str, ...], expected_outputs: dict[str, str], github_actor: str, pr_labels: tuple[str, ...]
):
    stderr = SelectiveChecks(
        files=files,
        commit_ref=NEUTRAL_COMMIT,
        default_branch="main",
        github_actor=github_actor,
        github_event=GithubEvents.PULL_REQUEST,
        pr_labels=pr_labels,
    )
    assert_outputs_are_printed(expected_outputs, str(stderr))


@pytest.mark.parametrize(
    "files, pr_labels, github_event, expected_label",
    [
        pytest.param(
            ("airflow/www/package.json",),
            (),
            GithubEvents.PULL_REQUEST,
            LEGACY_UI_LABEL,
            id="Legacy UI file without label",
        ),
        pytest.param(
            ("airflow/api_connexion/endpoints/health_endpoint.py", "airflow/www/package.json"),
            (LEGACY_UI_LABEL,),
            GithubEvents.PULL_REQUEST,
            LEGACY_API_LABEL,
            id="Legacy API and UI files without one of the labels API missing",
        ),
        pytest.param(
            ("airflow/api_connexion/endpoints/health_endpoint.py",),
            (),
            GithubEvents.PULL_REQUEST,
            LEGACY_API_LABEL,
            id="Legacy API file without label",
        ),
        pytest.param(
            ("airflow/api_connexion/endpoints/health_endpoint.py", "airflow/www/package.json"),
            (LEGACY_API_LABEL,),
            GithubEvents.PULL_REQUEST,
            LEGACY_UI_LABEL,
            id="Legacy API and UI files without one of the labels UI missing",
        ),
    ],
)
def test_is_legacy_ui_api_labeled_should_fail(
    files: tuple[str, ...], pr_labels: tuple[str, ...], github_event: GithubEvents, expected_label: str
):
    try:
        stdout = SelectiveChecks(
            files=files,
            commit_ref=NEUTRAL_COMMIT,
            github_event=github_event,
            pr_labels=pr_labels,
            default_branch="main",
        )
    except SystemExit:
        assert (
            f"[error]Please ask maintainer to assign the '{expected_label}' label to the PR in order to continue"
            in escape_ansi_colors(str(stdout))
        )


@pytest.mark.parametrize(
    "files, pr_labels, github_event, expected_label",
    [
        pytest.param(
            ("airflow/www/package.json",),
            (LEGACY_UI_LABEL,),
            GithubEvents.PULL_REQUEST,
            LEGACY_UI_LABEL,
            id="Legacy UI file with label",
        ),
        pytest.param(
            ("airflow/api_connexion/endpoints/health_endpoint.py",),
            (LEGACY_API_LABEL,),
            GithubEvents.PULL_REQUEST,
            LEGACY_API_LABEL,
            id="Legacy API file with label",
        ),
        pytest.param(
            ("airflow/api_connexion/endpoints/health_endpoint.py",),
            (),
            GithubEvents.SCHEDULE,
            LEGACY_API_LABEL,
            id="Legacy API file in canary schedule",
        ),
        pytest.param(
            ("airflow/www/package.json",),
            (LEGACY_UI_LABEL,),
            GithubEvents.SCHEDULE,
            LEGACY_API_LABEL,
            id="Legacy UI file in canary schedule",
        ),
        pytest.param(
            ("airflow/api_connexion/endpoints/health_endpoint.py",),
            (LEGACY_API_LABEL,),
            GithubEvents.PUSH,
            LEGACY_API_LABEL,
            id="Legacy API file in canary push",
        ),
        pytest.param(
            ("airflow/www/package.json",),
            (LEGACY_UI_LABEL,),
            GithubEvents.PUSH,
            LEGACY_UI_LABEL,
            id="Legacy UI file in canary push",
        ),
    ],
)
def test_is_legacy_ui_api_labeled_should_not_fail(
    files: tuple[str, ...], pr_labels: tuple[str, ...], github_event: GithubEvents, expected_label: str
):
    stdout = SelectiveChecks(
        files=files,
        commit_ref=NEUTRAL_COMMIT,
        github_event=github_event,
        pr_labels=pr_labels,
        default_branch="main",
    )
    assert (
        f"[error]Please ask maintainer to assign the '{expected_label}' label to the PR in order to continue"
        not in escape_ansi_colors(str(stdout))
    )<|MERGE_RESOLUTION|>--- conflicted
+++ resolved
@@ -341,7 +341,6 @@
         ),
         (
             pytest.param(
-                ("providers/tests/apache/beam/file.py",),
                 {
                     "selected-providers-list-as-string": "common.compat google",
                     "all-python-versions": "['3.9']",
@@ -371,7 +370,6 @@
         ),
         (
             pytest.param(
-                ("providers/tests/system/apache/beam/file.py",),
                 {
                     "selected-providers-list-as-string": "common.compat google",
                     "all-python-versions": "['3.9']",
@@ -402,7 +400,6 @@
         ),
         (
             pytest.param(
-                ("providers/tests/system/apache/beam/file.py", "providers/tests/apache/beam/file.py"),
                 {
                     "selected-providers-list-as-string": "common.compat google",
                     "all-python-versions": "['3.9']",
@@ -433,20 +430,8 @@
         ),
         (
             pytest.param(
-                (
-<<<<<<< HEAD
-                    "providers/tests/system/zendesk/file.py",
-                    "providers/tests/zendesk/file.py",
-                ),
-                {
-                    "selected-providers-list-as-string": "common.compat google zendesk",
-=======
-                    "providers/tests/system/apache/beam/file.py",
-                    "providers/tests/apache/beam/file.py",
-                ),
-                {
-                    "selected-providers-list-as-string": "apache.beam common.compat google",
->>>>>>> 1b965d95
+                {
+                    "selected-providers-list-as-string": "common.compat google",
                     "all-python-versions": "['3.9']",
                     "all-python-versions-list-as-string": "3.9",
                     "python-versions": "['3.9']",
@@ -464,13 +449,8 @@
                     "run-kubernetes-tests": "false",
                     "upgrade-to-newer-dependencies": "false",
                     "core-test-types-list-as-string": "Always",
-<<<<<<< HEAD
-                    "providers-test-types-list-as-string": "Providers[common.compat,zendesk] Providers[google]",
-                    "individual-providers-test-types-list-as-string": "Providers[common.compat] Providers[google] Providers[zendesk]",
-=======
-                    "providers-test-types-list-as-string": "Providers[apache.beam,common.compat] Providers[google]",
-                    "individual-providers-test-types-list-as-string": "Providers[apache.beam] Providers[common.compat] Providers[google]",
->>>>>>> 1b965d95
+                    "providers-test-types-list-as-string": "Providers[common.compat] Providers[google]",
+                    "individual-providers-test-types-list-as-string": "Providers[common.compat] Providers[google]",
                     "needs-mypy": "true",
                     "mypy-checks": "['mypy-providers']",
                     "skip-providers-tests": "false",
@@ -1626,7 +1606,7 @@
                 "providers/tests/google/file.py",
             ),
             {
-                "selected-providers-list-as-string": "amazon apache.beam apache.cassandra "
+                "selected-providers-list-as-string": "amazon apache.cassandra "
                 "cncf.kubernetes common.compat common.sql "
                 "facebook google hashicorp microsoft.azure microsoft.mssql mysql "
                 "openlineage oracle postgres presto salesforce samba sftp ssh trino",
@@ -1639,7 +1619,7 @@
                 "skip-providers-tests": "false",
                 "test-groups": "['core', 'providers']",
                 "docs-build": "true",
-                "docs-list-as-string": "apache-airflow helm-chart amazon apache.beam apache.cassandra "
+                "docs-list-as-string": "apache-airflow helm-chart amazon apache.cassandra "
                 "cncf.kubernetes common.compat common.sql facebook google hashicorp microsoft.azure "
                 "microsoft.mssql mysql openlineage oracle postgres "
                 "presto salesforce samba sftp ssh trino",
@@ -1647,7 +1627,7 @@
                 "run-kubernetes-tests": "true",
                 "upgrade-to-newer-dependencies": "false",
                 "core-test-types-list-as-string": "Always CLI",
-                "providers-test-types-list-as-string": "Providers[amazon] Providers[apache.beam,apache.cassandra,cncf.kubernetes,common.compat,common.sql,facebook,"
+                "providers-test-types-list-as-string": "Providers[amazon] Providers[apache.cassandra,cncf.kubernetes,common.compat,common.sql,facebook,"
                 "hashicorp,microsoft.azure,microsoft.mssql,mysql,openlineage,oracle,postgres,presto,"
                 "salesforce,samba,sftp,ssh,trino] Providers[google]",
                 "needs-mypy": "true",
@@ -1949,7 +1929,7 @@
         pytest.param(
             ("docs/apache-airflow-providers-google/docs.rst",),
             {
-                "docs-list-as-string": "amazon apache.beam apache.cassandra "
+                "docs-list-as-string": "amazon apache.cassandra "
                 "cncf.kubernetes common.compat common.sql facebook google hashicorp "
                 "microsoft.azure microsoft.mssql mysql openlineage oracle "
                 "postgres presto salesforce samba sftp ssh trino",
