# Licensed to the Apache Software Foundation (ASF) under one
# or more contributor license agreements.  See the NOTICE file
# distributed with this work for additional information
# regarding copyright ownership.  The ASF licenses this file
# to you under the Apache License, Version 2.0 (the
# "License"); you may not use this file except in compliance
# with the License.  You may obtain a copy of the License at
#
#   http://www.apache.org/licenses/LICENSE-2.0
#
# Unless required by applicable law or agreed to in writing,
# software distributed under the License is distributed on an
# "AS IS" BASIS, WITHOUT WARRANTIES OR CONDITIONS OF ANY
# KIND, either express or implied.  See the License for the
# specific language governing permissions and limitations
# under the License.
from __future__ import annotations

import json
import re
from typing import Any
from unittest.mock import Mock, patch

import pytest
from rich.console import Console

from airflow_breeze.global_constants import (
    ALLOWED_KUBERNETES_VERSIONS,
    ALLOWED_PYTHON_MAJOR_MINOR_VERSIONS,
    DEFAULT_KUBERNETES_VERSION,
    DEFAULT_PYTHON_MAJOR_MINOR_VERSION,
    NUMBER_OF_LOW_DEP_SLICES,
    PROVIDERS_COMPATIBILITY_TESTS_MATRIX,
    PUBLIC_AMD_RUNNERS,
    GithubEvents,
)
from airflow_breeze.utils.functools_cache import clearable_cache
from airflow_breeze.utils.packages import get_available_distributions
from airflow_breeze.utils.path_utils import AIRFLOW_ROOT_PATH
from airflow_breeze.utils.selective_checks import (
    ALL_CI_SELECTIVE_TEST_TYPES,
    SelectiveChecks,
    _get_test_list_as_json,
    _split_list,
)

ANSI_COLORS_MATCHER = re.compile(r"(?:\x1B[@-_]|[\x80-\x9F])[0-?]*[ -/]*[@-~]")

ALL_DOCS_SELECTED_FOR_BUILD = ""
ALL_PROVIDERS_AFFECTED = ""

ALL_KUBERNETES_VERSIONS_AS_STRING = " ".join(ALLOWED_KUBERNETES_VERSIONS)
ALL_KUBERNETES_VERSIONS_AS_LIST = "[" + ", ".join([f"'{v}'" for v in ALLOWED_KUBERNETES_VERSIONS]) + "]"
ALL_PYTHON_VERSIONS_AS_STRING = " ".join(ALLOWED_PYTHON_MAJOR_MINOR_VERSIONS)
ALL_PYTHON_VERSIONS_AS_LIST = "[" + ", ".join([f"'{v}'" for v in ALLOWED_PYTHON_MAJOR_MINOR_VERSIONS]) + "]"

PYTHON_K8S_COMBO_LENGTH = max(len(ALLOWED_PYTHON_MAJOR_MINOR_VERSIONS), len(ALLOWED_KUBERNETES_VERSIONS))
PYTHON_VERSIONS_MAX = (ALLOWED_PYTHON_MAJOR_MINOR_VERSIONS * 2)[:PYTHON_K8S_COMBO_LENGTH]
KUBERNETES_VERSIONS_MAX = (ALLOWED_KUBERNETES_VERSIONS * 2)[:PYTHON_K8S_COMBO_LENGTH]

ZIP_PYTHON_AND_KUBERNETES_VERSIONS_AS_STRING = " ".join(
    [f"{t[0]}-{t[1]}" for t in zip(PYTHON_VERSIONS_MAX, KUBERNETES_VERSIONS_MAX)]
)
ZIP_PYTHON_AND_KUBERNETES_VERSIONS_AS_LIST = (
    "[" + ", ".join([f"'{t[0]}-{t[1]}'" for t in zip(PYTHON_VERSIONS_MAX, KUBERNETES_VERSIONS_MAX)]) + "]"
)


ALL_CI_SELECTIVE_TEST_TYPES_AS_JSON = json.dumps(
    [
        {"description": "API...Serialization", "test_types": ALL_CI_SELECTIVE_TEST_TYPES},
    ]
)

ALL_PROVIDERS_SELECTIVE_TEST_TYPES_AS_JSON = json.dumps(
    [
        {
            "description": "-amazon,celer...standard",
            "test_types": "Providers[-amazon,celery,google,standard] "
            "Providers[amazon] Providers[celery] Providers[google] Providers[standard]",
        }
    ]
)

LIST_OF_ALL_PROVIDER_TESTS = [
    f"Providers[{provider}]" for provider in get_available_distributions(include_not_ready=True)
]

LIST_OF_ALL_PROVIDER_TESTS_AS_JSON = json.dumps(
    _get_test_list_as_json(_split_list(sorted(LIST_OF_ALL_PROVIDER_TESTS), 5))
)

ALL_MYPY_CHECKS_ARRAY = [
    "mypy-airflow-core",
    "mypy-providers",
    "mypy-dev",
    "mypy-task-sdk",
    "mypy-devel-common",
    "mypy-airflow-ctl",
]

ALL_MYPY_CHECKS = str(ALL_MYPY_CHECKS_ARRAY)

ALL_MYPY_CHECKS_EXCEPT_PROVIDERS = str(
    [check for check in ALL_MYPY_CHECKS_ARRAY if check != "mypy-providers"]
)

ALL_SKIPPED_COMMITS_ON_NO_CI_IMAGE = (
    "check-provider-yaml-valid,flynt,identity,lint-helm-chart,"
    "ts-compile-lint-simple-auth-manager-ui,ts-compile-lint-ui"
)

ALL_SKIPPED_COMMITS_BY_DEFAULT_ON_ALL_TESTS_NEEDED = "identity"

ALL_SKIPPED_COMMITS_IF_NO_UI = "identity,ts-compile-lint-simple-auth-manager-ui,ts-compile-lint-ui"
ALL_SKIPPED_COMMITS_IF_NO_HELM_TESTS = "identity,lint-helm-chart"

ALL_SKIPPED_COMMITS_IF_NO_UI_AND_HELM_TESTS = (
    "identity,lint-helm-chart,ts-compile-lint-simple-auth-manager-ui,ts-compile-lint-ui"
)

ALL_SKIPPED_COMMITS_IF_NO_PROVIDERS_AND_UI = (
    "check-provider-yaml-valid,identity,ts-compile-lint-simple-auth-manager-ui,ts-compile-lint-ui"
)

ALL_SKIPPED_COMMITS_IF_NO_PROVIDERS = (
    "check-provider-yaml-valid,identity,lint-helm-chart,"
    "ts-compile-lint-simple-auth-manager-ui,ts-compile-lint-ui"
)


ALL_SKIPPED_COMMITS_IF_NO_PROVIDERS_UI_AND_HELM_TESTS = (
    "check-provider-yaml-valid,identity,lint-helm-chart,"
    "ts-compile-lint-simple-auth-manager-ui,ts-compile-lint-ui"
)

ALL_SKIPPED_COMMITS_IF_NO_CODE_PROVIDERS_AND_HELM_TESTS = (
    "check-provider-yaml-valid,flynt,identity,lint-helm-chart"
)

ALL_SKIPPED_COMMITS_IF_NOT_IMPORTANT_FILES_CHANGED = (
    "check-provider-yaml-valid,flynt,identity,lint-helm-chart,"
    "ts-compile-lint-simple-auth-manager-ui,ts-compile-lint-ui"
)


All_SKIPPED_COMMITS_IF_NON_MAIN_BRANCH = (
    "check-airflow-provider-compatibility,check-airflow-providers-bug-report-template,"
    "check-extra-packages-references,check-provider-yaml-valid,"
    "compile-fab-assets,generate-openapi-spec-fab,identity,"
    "lint-helm-chart,validate-operators-init"
)


# commit that is neutral - allows to keep pyproject.toml-changing PRS neutral for unit tests
NEUTRAL_COMMIT = "938f0c1f3cc4cbe867123ee8aa9f290f9f18100a"


def escape_ansi_colors(line):
    return ANSI_COLORS_MATCHER.sub("", line)


@clearable_cache
def get_rich_console() -> Console:
    return Console(color_system="truecolor", force_terminal=True)


def print_in_color(s: Any = ""):
    get_rich_console().print(s)


def get_outputs_from_stderr(stderr: str) -> dict[str, str]:
    escaped_stderr = escape_ansi_colors(stderr)
    return dict(line.split("=", 1) for line in escaped_stderr.splitlines() if "=" in line)


def assert_outputs_are_printed(expected_outputs: dict[str, str], stderr: str):
    received_output_as_dict = get_outputs_from_stderr(stderr)
    for expected_key, expected_value in expected_outputs.items():
        if expected_value is None:
            if expected_key in received_output_as_dict:
                print_in_color(f"\n[red]ERROR: The '{expected_key}' should not be present in:[/]")
                print_in_color(received_output_as_dict)
                print_in_color("\n")
                assert expected_key is not None

        else:
            received_value = received_output_as_dict.get(expected_key)
            if received_value != expected_value:
                if received_value is not None:
                    print_in_color(f"\n[red]ERROR: The key '{expected_key}' has unexpected value:")
                    print(
                        received_value,
                    )
                    print_in_color("Expected value:\n")
                    print(expected_value)
                    print_in_color("\nOutput received:")
                    print_in_color(received_output_as_dict)
                    print_in_color()
                    assert received_value == expected_value, f"Correct value for {expected_key!r}"
                else:
                    print_in_color(
                        f"\n[red]ERROR: The key '{expected_key}' missing but it is expected. Expected value:"
                    )
                    print_in_color(expected_value)
                    print_in_color("\nOutput received:")
                    print(received_output_as_dict)
                    print_in_color()
                    print(received_output_as_dict)
                    print_in_color()
                    assert received_value is not None


@pytest.mark.parametrize(
    "files, expected_outputs,",
    [
        (
            pytest.param(
                ("INTHEWILD.md",),
                {
                    "selected-providers-list-as-string": None,
                    "all-python-versions": f"['{DEFAULT_PYTHON_MAJOR_MINOR_VERSION}']",
                    "all-python-versions-list-as-string": DEFAULT_PYTHON_MAJOR_MINOR_VERSION,
                    "python-versions": f"['{DEFAULT_PYTHON_MAJOR_MINOR_VERSION}']",
                    "python-versions-list-as-string": DEFAULT_PYTHON_MAJOR_MINOR_VERSION,
                    "ci-image-build": "false",
                    "run-helm-tests": "false",
                    "run-unit-tests": "false",
                    "run-amazon-tests": "false",
                    "docs-build": "false",
                    "skip-prek-hooks": ALL_SKIPPED_COMMITS_ON_NO_CI_IMAGE,
                    "upgrade-to-newer-dependencies": "false",
                    "core-test-types-list-as-strings-in-json": None,
                    "providers-test-types-list-as-strings-in-json": None,
                    "individual-providers-test-types-list-as-strings-in-json": None,
                    "run-mypy": "false",
                    "mypy-checks": "[]",
                },
                id="No tests on simple change",
            )
        ),
        (
            pytest.param(
                ("pyproject.toml",),
                {
                    "ci-image-build": "true",
                },
                id="CI image build and when pyproject.toml change",
            )
        ),
        (
            pytest.param(
                ("airflow-core/src/airflow/api/file.py",),
                {
                    "selected-providers-list-as-string": "",
                    "all-python-versions": f"['{DEFAULT_PYTHON_MAJOR_MINOR_VERSION}']",
                    "all-python-versions-list-as-string": DEFAULT_PYTHON_MAJOR_MINOR_VERSION,
                    "python-versions": f"['{DEFAULT_PYTHON_MAJOR_MINOR_VERSION}']",
                    "python-versions-list-as-string": DEFAULT_PYTHON_MAJOR_MINOR_VERSION,
                    "ci-image-build": "true",
                    "prod-image-build": "true",
                    "run-helm-tests": "true",
                    "run-unit-tests": "true",
                    "docs-build": "true",
                    "skip-prek-hooks": ALL_SKIPPED_COMMITS_BY_DEFAULT_ON_ALL_TESTS_NEEDED,
                    "upgrade-to-newer-dependencies": "false",
                    "core-test-types-list-as-strings-in-json": ALL_CI_SELECTIVE_TEST_TYPES_AS_JSON,
                    "providers-test-types-list-as-strings-in-json": ALL_PROVIDERS_SELECTIVE_TEST_TYPES_AS_JSON,
                    "individual-providers-test-types-list-as-strings-in-json": LIST_OF_ALL_PROVIDER_TESTS_AS_JSON,
                    "run-mypy": "true",
                    "mypy-checks": ALL_MYPY_CHECKS,
                },
                id="All tests should be run when API file changed",
            )
        ),
        (
            pytest.param(
                ("airflow-core/src/airflow/api_fastapi/file.py",),
                {
                    "all-python-versions": f"['{DEFAULT_PYTHON_MAJOR_MINOR_VERSION}']",
                    "all-python-versions-list-as-string": DEFAULT_PYTHON_MAJOR_MINOR_VERSION,
                    "python-versions": f"['{DEFAULT_PYTHON_MAJOR_MINOR_VERSION}']",
                    "python-versions-list-as-string": DEFAULT_PYTHON_MAJOR_MINOR_VERSION,
                    "ci-image-build": "true",
                    "prod-image-build": "true",
                    "run-helm-tests": "true",
                    "run-unit-tests": "true",
                    "run-amazon-tests": "true",
                    "docs-build": "true",
                    "skip-prek-hooks": ALL_SKIPPED_COMMITS_BY_DEFAULT_ON_ALL_TESTS_NEEDED,
                    "upgrade-to-newer-dependencies": "false",
                    "core-test-types-list-as-strings-in-json": ALL_CI_SELECTIVE_TEST_TYPES_AS_JSON,
                    "providers-test-types-list-as-strings-in-json": ALL_PROVIDERS_SELECTIVE_TEST_TYPES_AS_JSON,
                    "individual-providers-test-types-list-as-strings-in-json": LIST_OF_ALL_PROVIDER_TESTS_AS_JSON,
                    "run-mypy": "true",
                    "mypy-checks": ALL_MYPY_CHECKS,
                },
                id="All tests should be run when fastapi files change",
            )
        ),
        (
            pytest.param(
                ("airflow-core/tests/unit/api/file.py",),
                {
                    "all-python-versions": f"['{DEFAULT_PYTHON_MAJOR_MINOR_VERSION}']",
                    "all-python-versions-list-as-string": DEFAULT_PYTHON_MAJOR_MINOR_VERSION,
                    "python-versions": f"['{DEFAULT_PYTHON_MAJOR_MINOR_VERSION}']",
                    "python-versions-list-as-string": DEFAULT_PYTHON_MAJOR_MINOR_VERSION,
                    "ci-image-build": "true",
                    "prod-image-build": "true",
                    "run-helm-tests": "true",
                    "run-unit-tests": "true",
                    "run-amazon-tests": "true",
                    "docs-build": "true",
                    "skip-prek-hooks": ALL_SKIPPED_COMMITS_BY_DEFAULT_ON_ALL_TESTS_NEEDED,
                    "upgrade-to-newer-dependencies": "false",
                    "core-test-types-list-as-strings-in-json": ALL_CI_SELECTIVE_TEST_TYPES_AS_JSON,
                    "providers-test-types-list-as-strings-in-json": ALL_PROVIDERS_SELECTIVE_TEST_TYPES_AS_JSON,
                    "individual-providers-test-types-list-as-strings-in-json": LIST_OF_ALL_PROVIDER_TESTS_AS_JSON,
                    "run-mypy": "true",
                    "mypy-checks": ALL_MYPY_CHECKS,
                },
                id="All tests should run when API test files change",
            )
        ),
        (
            pytest.param(
                ("airflow-core/src/airflow/serialization/python.py",),
                {
                    "selected-providers-list-as-string": None,
                    "all-python-versions": f"['{DEFAULT_PYTHON_MAJOR_MINOR_VERSION}']",
                    "all-python-versions-list-as-string": DEFAULT_PYTHON_MAJOR_MINOR_VERSION,
                    "python-versions": f"['{DEFAULT_PYTHON_MAJOR_MINOR_VERSION}']",
                    "python-versions-list-as-string": DEFAULT_PYTHON_MAJOR_MINOR_VERSION,
                    "ci-image-build": "true",
                    "prod-image-build": "false",
                    "run-helm-tests": "false",
                    "run-unit-tests": "true",
                    "run-amazon-tests": "false",
                    "docs-build": "true",
                    "skip-prek-hooks": ALL_SKIPPED_COMMITS_IF_NO_PROVIDERS_UI_AND_HELM_TESTS,
                    "upgrade-to-newer-dependencies": "false",
                    "core-test-types-list-as-strings-in-json": json.dumps(
                        [{"description": "Always...Serialization", "test_types": "Always Core Serialization"}]
                    ),
                    "providers-test-types-list-as-strings-in-json": None,
                    "individual-providers-test-types-list-as-strings-in-json": None,
                    "run-mypy": "true",
                    "mypy-checks": "['mypy-airflow-core']",
                    "skip-providers-tests": "true",
                },
                id="Only Serialization tests",
            )
        ),
        (
            pytest.param(
                (
                    "airflow-core/src/airflow/api/file.py",
                    "providers/postgres/tests/unit/postgres/file.py",
                ),
                {
                    "selected-providers-list-as-string": "",
                    "all-python-versions": f"['{DEFAULT_PYTHON_MAJOR_MINOR_VERSION}']",
                    "all-python-versions-list-as-string": DEFAULT_PYTHON_MAJOR_MINOR_VERSION,
                    "python-versions": f"['{DEFAULT_PYTHON_MAJOR_MINOR_VERSION}']",
                    "python-versions-list-as-string": DEFAULT_PYTHON_MAJOR_MINOR_VERSION,
                    "ci-image-build": "true",
                    "prod-image-build": "true",
                    "run-helm-tests": "true",
                    "run-unit-tests": "true",
                    "run-amazon-tests": "true",
                    "docs-build": "true",
                    "skip-prek-hooks": ALL_SKIPPED_COMMITS_BY_DEFAULT_ON_ALL_TESTS_NEEDED,
                    "upgrade-to-newer-dependencies": "false",
                    "core-test-types-list-as-strings-in-json": ALL_CI_SELECTIVE_TEST_TYPES_AS_JSON,
                    "providers-test-types-list-as-strings-in-json": ALL_PROVIDERS_SELECTIVE_TEST_TYPES_AS_JSON,
                    "individual-providers-test-types-list-as-strings-in-json": LIST_OF_ALL_PROVIDER_TESTS_AS_JSON,
                    "run-mypy": "true",
                    "mypy-checks": ALL_MYPY_CHECKS,
                },
                id="All tests and docs should run on API change",
            )
        ),
        (
            pytest.param(
                ("providers/apache/beam/tests/unit/apache/beam/file.py",),
                {
                    "selected-providers-list-as-string": "apache.beam common.compat google",
                    "all-python-versions": f"['{DEFAULT_PYTHON_MAJOR_MINOR_VERSION}']",
                    "all-python-versions-list-as-string": DEFAULT_PYTHON_MAJOR_MINOR_VERSION,
                    "python-versions": f"['{DEFAULT_PYTHON_MAJOR_MINOR_VERSION}']",
                    "python-versions-list-as-string": DEFAULT_PYTHON_MAJOR_MINOR_VERSION,
                    "ci-image-build": "true",
                    "prod-image-build": "false",
                    "run-helm-tests": "false",
                    "run-unit-tests": "true",
                    "run-amazon-tests": "false",
                    "docs-build": "true",
                    "skip-prek-hooks": ALL_SKIPPED_COMMITS_IF_NO_UI_AND_HELM_TESTS,
                    "run-kubernetes-tests": "false",
                    "upgrade-to-newer-dependencies": "false",
                    "core-test-types-list-as-strings-in-json": json.dumps(
                        [{"description": "Always", "test_types": "Always"}]
                    ),
                    "providers-test-types-list-as-strings-in-json": json.dumps(
                        [
                            {
                                "description": "apache.beam,c...google",
                                "test_types": "Providers[apache.beam,common.compat] Providers[google]",
                            }
                        ]
                    ),
                    "individual-providers-test-types-list-as-strings-in-json": json.dumps(
                        [
                            {
                                "description": "apache.beam...google",
                                "test_types": "Providers[apache.beam] "
                                "Providers[common.compat] Providers[google]",
                            }
                        ]
                    ),
                    "run-mypy": "true",
                    "mypy-checks": "['mypy-providers']",
                },
                id="Selected Providers and docs should run",
            )
        ),
        (
            pytest.param(
                ("providers/apache/beam/tests/unit/apache/beam/file.py",),
                {
                    "selected-providers-list-as-string": "apache.beam common.compat google",
                    "all-python-versions": f"['{DEFAULT_PYTHON_MAJOR_MINOR_VERSION}']",
                    "all-python-versions-list-as-string": DEFAULT_PYTHON_MAJOR_MINOR_VERSION,
                    "python-versions": f"['{DEFAULT_PYTHON_MAJOR_MINOR_VERSION}']",
                    "python-versions-list-as-string": DEFAULT_PYTHON_MAJOR_MINOR_VERSION,
                    "ci-image-build": "true",
                    "prod-image-build": "false",
                    "run-helm-tests": "false",
                    "run-unit-tests": "true",
                    "run-amazon-tests": "false",
                    "docs-build": "true",
                    "skip-prek-hooks": ALL_SKIPPED_COMMITS_IF_NO_UI_AND_HELM_TESTS,
                    "run-kubernetes-tests": "false",
                    "upgrade-to-newer-dependencies": "false",
                    "core-test-types-list-as-strings-in-json": json.dumps(
                        [{"description": "Always", "test_types": "Always"}]
                    ),
                    "providers-test-types-list-as-strings-in-json": json.dumps(
                        [
                            {
                                "description": "apache.beam,c...google",
                                "test_types": "Providers[apache.beam,common.compat] Providers[google]",
                            }
                        ]
                    ),
                    "individual-providers-test-types-list-as-strings-in-json": json.dumps(
                        [
                            {
                                "description": "apache.beam...google",
                                "test_types": "Providers[apache.beam] "
                                "Providers[common.compat] Providers[google]",
                            }
                        ]
                    ),
                    "run-mypy": "true",
                    "mypy-checks": "['mypy-providers']",
                    "skip-providers-tests": "false",
                },
                id="Selected Providers and docs should run when system tests are modified",
            )
        ),
        (
            pytest.param(
                (
                    "providers/apache/beam/tests/system/apache/beam/file.py",
                    "providers/apache/beam/tests/unit/apache/beam/file.py",
                ),
                {
                    "selected-providers-list-as-string": "apache.beam common.compat google",
                    "all-python-versions": f"['{DEFAULT_PYTHON_MAJOR_MINOR_VERSION}']",
                    "all-python-versions-list-as-string": DEFAULT_PYTHON_MAJOR_MINOR_VERSION,
                    "python-versions": f"['{DEFAULT_PYTHON_MAJOR_MINOR_VERSION}']",
                    "python-versions-list-as-string": DEFAULT_PYTHON_MAJOR_MINOR_VERSION,
                    "ci-image-build": "true",
                    "prod-image-build": "false",
                    "run-helm-tests": "false",
                    "run-unit-tests": "true",
                    "run-amazon-tests": "false",
                    "docs-build": "true",
                    "skip-prek-hooks": ALL_SKIPPED_COMMITS_IF_NO_UI_AND_HELM_TESTS,
                    "run-kubernetes-tests": "false",
                    "upgrade-to-newer-dependencies": "false",
                    "core-test-types-list-as-strings-in-json": json.dumps(
                        [{"description": "Always", "test_types": "Always"}]
                    ),
                    "providers-test-types-list-as-strings-in-json": json.dumps(
                        [
                            {
                                "description": "apache.beam,c...google",
                                "test_types": "Providers[apache.beam,common.compat] Providers[google]",
                            }
                        ]
                    ),
                    "individual-providers-test-types-list-as-strings-in-json": json.dumps(
                        [
                            {
                                "description": "apache.beam...google",
                                "test_types": "Providers[apache.beam] "
                                "Providers[common.compat] Providers[google]",
                            }
                        ]
                    ),
                    "run-mypy": "true",
                    "mypy-checks": "['mypy-providers']",
                    "skip-providers-tests": "false",
                },
                id="Selected Providers and docs should run when both system tests and tests are modified",
            )
        ),
        (
            pytest.param(
                (
                    "providers/apache/beam/tests/system/apache/beam/file.py",
                    "providers/apache/beam/tests/unit/apache/beam/file.py",
                ),
                {
                    "selected-providers-list-as-string": "apache.beam common.compat google",
                    "all-python-versions": f"['{DEFAULT_PYTHON_MAJOR_MINOR_VERSION}']",
                    "all-python-versions-list-as-string": DEFAULT_PYTHON_MAJOR_MINOR_VERSION,
                    "python-versions": f"['{DEFAULT_PYTHON_MAJOR_MINOR_VERSION}']",
                    "python-versions-list-as-string": DEFAULT_PYTHON_MAJOR_MINOR_VERSION,
                    "ci-image-build": "true",
                    "prod-image-build": "false",
                    "run-helm-tests": "false",
                    "run-unit-tests": "true",
                    "run-amazon-tests": "false",
                    "docs-build": "true",
                    "skip-prek-hooks": ALL_SKIPPED_COMMITS_IF_NO_UI_AND_HELM_TESTS,
                    "run-kubernetes-tests": "false",
                    "upgrade-to-newer-dependencies": "false",
                    "core-test-types-list-as-strings-in-json": json.dumps(
                        [{"description": "Always", "test_types": "Always"}]
                    ),
                    "providers-test-types-list-as-strings-in-json": json.dumps(
                        [
                            {
                                "description": "apache.beam,c...google",
                                "test_types": "Providers[apache.beam,common.compat] Providers[google]",
                            }
                        ]
                    ),
                    "individual-providers-test-types-list-as-strings-in-json": json.dumps(
                        [
                            {
                                "description": "apache.beam...google",
                                "test_types": "Providers[apache.beam] "
                                "Providers[common.compat] Providers[google]",
                            }
                        ]
                    ),
                    "run-mypy": "true",
                    "mypy-checks": "['mypy-providers']",
                    "skip-providers-tests": "false",
                },
                id="Selected Providers and docs should run when both system "
                "tests and tests are modified for more than one provider",
            )
        ),
        (
            pytest.param(
                ("docs/file.rst",),
                {
                    "selected-providers-list-as-string": None,
                    "all-python-versions": f"['{DEFAULT_PYTHON_MAJOR_MINOR_VERSION}']",
                    "all-python-versions-list-as-string": DEFAULT_PYTHON_MAJOR_MINOR_VERSION,
                    "python-versions": f"['{DEFAULT_PYTHON_MAJOR_MINOR_VERSION}']",
                    "python-versions-list-as-string": DEFAULT_PYTHON_MAJOR_MINOR_VERSION,
                    "ci-image-build": "true",
                    "prod-image-build": "false",
                    "run-helm-tests": "false",
                    "run-unit-tests": "false",
                    "run-amazon-tests": "false",
                    "docs-build": "true",
                    "skip-prek-hooks": ALL_SKIPPED_COMMITS_ON_NO_CI_IMAGE,
                    "run-kubernetes-tests": "false",
                    "upgrade-to-newer-dependencies": "false",
                    "core-test-types-list-as-strings-in-json": None,
                    "providers-test-types-list-as-strings-in-json": None,
                    "run-mypy": "false",
                    "mypy-checks": "[]",
                },
                id="Only docs builds should run - no tests needed",
            )
        ),
        (
            pytest.param(
                ("task-sdk/src/airflow/sdk/random.py",),
                {
                    "all-python-versions": f"['{DEFAULT_PYTHON_MAJOR_MINOR_VERSION}']",
                    "all-python-versions-list-as-string": DEFAULT_PYTHON_MAJOR_MINOR_VERSION,
                    "python-versions": f"['{DEFAULT_PYTHON_MAJOR_MINOR_VERSION}']",
                    "python-versions-list-as-string": DEFAULT_PYTHON_MAJOR_MINOR_VERSION,
                    "ci-image-build": "true",
                    "prod-image-build": "false",
                    "run-api-tests": "false",
                    "run-helm-tests": "false",
                    "run-kubernetes-tests": "false",
                    "run-unit-tests": "true",
                    "run-task-sdk-tests": "true",
                    "docs-build": "true",
                    "full-tests-needed": "false",
                    "skip-prek-hooks": ALL_SKIPPED_COMMITS_IF_NO_PROVIDERS_UI_AND_HELM_TESTS,
                    "skip-providers-tests": "false",
                    "upgrade-to-newer-dependencies": "false",
                    "core-test-types-list-as-strings-in-json": ALL_CI_SELECTIVE_TEST_TYPES_AS_JSON,
                    "providers-test-types-list-as-strings-in-json": ALL_PROVIDERS_SELECTIVE_TEST_TYPES_AS_JSON,
                    "run-mypy": "true",
                    "mypy-checks": "['mypy-providers', 'mypy-task-sdk']",
                },
                id="Task SDK source file changed - Task SDK, Core and provider tests should run",
            )
        ),
        (
            pytest.param(
                (
                    "chart/aaaa.txt",
                    "providers/postgres/tests/unit/postgres/file.py",
                ),
                {
                    "selected-providers-list-as-string": "amazon common.compat common.sql google "
                    "microsoft.azure openlineage pgvector postgres",
                    "all-python-versions": f"['{DEFAULT_PYTHON_MAJOR_MINOR_VERSION}']",
                    "all-python-versions-list-as-string": DEFAULT_PYTHON_MAJOR_MINOR_VERSION,
                    "python-versions": f"['{DEFAULT_PYTHON_MAJOR_MINOR_VERSION}']",
                    "python-versions-list-as-string": DEFAULT_PYTHON_MAJOR_MINOR_VERSION,
                    "ci-image-build": "true",
                    "prod-image-build": "true",
                    "run-helm-tests": "true",
                    "run-unit-tests": "true",
                    "run-amazon-tests": "true",
                    "docs-build": "true",
                    "skip-prek-hooks": ALL_SKIPPED_COMMITS_IF_NO_UI,
                    "run-kubernetes-tests": "true",
                    "upgrade-to-newer-dependencies": "false",
                    "core-test-types-list-as-strings-in-json": json.dumps(
                        [{"description": "Always", "test_types": "Always"}]
                    ),
                    "providers-test-types-list-as-strings-in-json": json.dumps(
                        [
                            {
                                "description": "amazon...google",
                                "test_types": "Providers[amazon] "
                                "Providers[common.compat,common.sql,microsoft.azure,openlineage,pgvector,postgres] "
                                "Providers[google]",
                            }
                        ]
                    ),
                    "run-mypy": "true",
                    "mypy-checks": "['mypy-providers']",
                },
                id="Helm tests, providers (both upstream and downstream),"
                "kubernetes tests and docs should run",
            )
        ),
        (
            pytest.param(
                (
                    "INTHEWILD.md",
                    "chart/aaaa.txt",
                    "providers/http/tests/file.py",
                ),
                {
                    "selected-providers-list-as-string": "amazon apache.livy atlassian.jira common.compat dbt.cloud dingding discord google http pagerduty",
                    "all-python-versions": f"['{DEFAULT_PYTHON_MAJOR_MINOR_VERSION}']",
                    "all-python-versions-list-as-string": DEFAULT_PYTHON_MAJOR_MINOR_VERSION,
                    "python-versions": f"['{DEFAULT_PYTHON_MAJOR_MINOR_VERSION}']",
                    "python-versions-list-as-string": DEFAULT_PYTHON_MAJOR_MINOR_VERSION,
                    "ci-image-build": "true",
                    "prod-image-build": "true",
                    "run-helm-tests": "true",
                    "run-unit-tests": "true",
                    "run-amazon-tests": "true",
                    "docs-build": "true",
                    "skip-prek-hooks": ALL_SKIPPED_COMMITS_IF_NO_UI,
                    "run-kubernetes-tests": "true",
                    "upgrade-to-newer-dependencies": "false",
                    "core-test-types-list-as-strings-in-json": json.dumps(
                        [{"description": "Always", "test_types": "Always"}]
                    ),
                    "providers-test-types-list-as-strings-in-json": json.dumps(
                        [
                            {
                                "description": "amazon...google",
                                "test_types": "Providers[amazon] Providers[apache.livy,atlassian.jira,common.compat,dbt.cloud,dingding,discord,http,pagerduty] Providers[google]",
                            }
                        ]
                    ),
                    "individual-providers-test-types-list-as-strings-in-json": json.dumps(
                        [
                            {
                                "description": "amazon...apache.livy",
                                "test_types": "Providers[amazon] Providers[apache.livy]",
                            },
                            {
                                "description": "atlassian.jir...common.compat",
                                "test_types": "Providers[atlassian.jira] Providers[common.compat]",
                            },
                            {
                                "description": "dbt.cloud...dingding",
                                "test_types": "Providers[dbt.cloud] Providers[dingding]",
                            },
                            {
                                "description": "discord...google",
                                "test_types": "Providers[discord] Providers[google]",
                            },
                            {
                                "description": "http...pagerduty",
                                "test_types": "Providers[http] Providers[pagerduty]",
                            },
                        ]
                    ),
                    "run-mypy": "true",
                    "mypy-checks": "['mypy-providers']",
                },
                id="Helm tests, http and all relevant providers, kubernetes tests and "
                "docs should run even if unimportant files were added",
            )
        ),
        (
            pytest.param(
                (
                    "INTHEWILD.md",
                    "chart/aaaa.txt",
                    "providers/airbyte/tests/file.py",
                ),
                {
                    "selected-providers-list-as-string": "airbyte common.compat",
                    "all-python-versions": f"['{DEFAULT_PYTHON_MAJOR_MINOR_VERSION}']",
                    "all-python-versions-list-as-string": DEFAULT_PYTHON_MAJOR_MINOR_VERSION,
                    "python-versions": f"['{DEFAULT_PYTHON_MAJOR_MINOR_VERSION}']",
                    "python-versions-list-as-string": DEFAULT_PYTHON_MAJOR_MINOR_VERSION,
                    "ci-image-build": "true",
                    "prod-image-build": "true",
                    "run-helm-tests": "true",
                    "run-unit-tests": "true",
                    "run-amazon-tests": "false",
                    "docs-build": "true",
                    "skip-prek-hooks": ALL_SKIPPED_COMMITS_IF_NO_UI,
                    "run-kubernetes-tests": "true",
                    "upgrade-to-newer-dependencies": "false",
                    "core-test-types-list-as-strings-in-json": json.dumps(
                        [{"description": "Always", "test_types": "Always"}]
                    ),
                    "providers-test-types-list-as-strings-in-json": json.dumps(
                        [
                            {
                                "description": "airbyte,common.compat",
                                "test_types": "Providers[airbyte,common.compat]",
                            }
                        ]
                    ),
                },
                id="Helm tests, airbyte providers, kubernetes tests and "
                "docs should run even if unimportant files were added",
            )
        ),
        (
            pytest.param(
                (
                    "INTHEWILD.md",
                    "chart/aaaa.txt",
                    "foo/other.py",
                ),
                {
                    "selected-providers-list-as-string": None,
                    "all-python-versions": f"['{DEFAULT_PYTHON_MAJOR_MINOR_VERSION}']",
                    "all-python-versions-list-as-string": DEFAULT_PYTHON_MAJOR_MINOR_VERSION,
                    "python-versions": f"['{DEFAULT_PYTHON_MAJOR_MINOR_VERSION}']",
                    "python-versions-list-as-string": DEFAULT_PYTHON_MAJOR_MINOR_VERSION,
                    "ci-image-build": "true",
                    "prod-image-build": "true",
                    "run-helm-tests": "true",
                    "run-unit-tests": "true",
                    "docs-build": "true",
                    "skip-prek-hooks": ALL_SKIPPED_COMMITS_IF_NO_PROVIDERS_AND_UI,
                    "run-amazon-tests": "false",
                    "run-kubernetes-tests": "true",
                    "upgrade-to-newer-dependencies": "false",
                    "core-test-types-list-as-strings-in-json": json.dumps(
                        [{"description": "Always", "test_types": "Always"}]
                    ),
                    "providers-test-types-list-as-strings-in-json": None,
                    "run-mypy": "false",
                    "mypy-checks": "[]",
                },
                id="Docs should run even if unimportant files were added and prod image "
                "should be build for chart changes",
            )
        ),
        (
            pytest.param(
                ("pyproject.toml",),
                {
                    "selected-providers-list-as-string": ALL_PROVIDERS_AFFECTED,
                    "all-python-versions": ALL_PYTHON_VERSIONS_AS_LIST,
                    "all-python-versions-list-as-string": ALL_PYTHON_VERSIONS_AS_STRING,
                    "python-versions": ALL_PYTHON_VERSIONS_AS_LIST,
                    "python-versions-list-as-string": ALL_PYTHON_VERSIONS_AS_STRING,
                    "ci-image-build": "true",
                    "prod-image-build": "true",
                    "run-helm-tests": "true",
                    "run-unit-tests": "true",
                    "run-amazon-tests": "true",
                    "docs-build": "true",
                    "full-tests-needed": "true",
                    "skip-prek-hooks": ALL_SKIPPED_COMMITS_BY_DEFAULT_ON_ALL_TESTS_NEEDED,
                    "upgrade-to-newer-dependencies": "true",
                    "core-test-types-list-as-strings-in-json": ALL_CI_SELECTIVE_TEST_TYPES_AS_JSON,
                    "providers-test-types-list-as-strings-in-json": ALL_PROVIDERS_SELECTIVE_TEST_TYPES_AS_JSON,
                    "run-mypy": "true",
                    "mypy-checks": ALL_MYPY_CHECKS,
                },
                id="Everything should run and upgrading to newer requirements as dependencies change",
            )
        ),
        pytest.param(
            ("providers/amazon/src/airflow/providers/amazon/provider.yaml",),
            {
                "selected-providers-list-as-string": "amazon apache.hive cncf.kubernetes "
                "common.compat common.messaging common.sql exasol ftp google http imap microsoft.azure "
                "mongo mysql openlineage postgres salesforce ssh teradata",
                "all-python-versions": f"['{DEFAULT_PYTHON_MAJOR_MINOR_VERSION}']",
                "all-python-versions-list-as-string": DEFAULT_PYTHON_MAJOR_MINOR_VERSION,
                "python-versions": f"['{DEFAULT_PYTHON_MAJOR_MINOR_VERSION}']",
                "python-versions-list-as-string": DEFAULT_PYTHON_MAJOR_MINOR_VERSION,
                "ci-image-build": "true",
                "prod-image-build": "false",
                "run-helm-tests": "false",
                "run-unit-tests": "true",
                "docs-build": "true",
                # no python files changed so flynt should not run
                "skip-prek-hooks": "flynt," + ALL_SKIPPED_COMMITS_IF_NO_UI_AND_HELM_TESTS,
                "run-kubernetes-tests": "false",
                "upgrade-to-newer-dependencies": "false",
                "run-amazon-tests": "true",
                "core-test-types-list-as-strings-in-json": json.dumps(
                    [{"description": "Always", "test_types": "Always"}]
                ),
                "providers-test-types-list-as-strings-in-json": json.dumps(
                    [
                        {
                            "description": "amazon...google",
                            "test_types": "Providers[amazon] Providers[apache.hive,cncf.kubernetes,"
                            "common.compat,common.messaging,common.sql,exasol,ftp,http,imap,"
                            "microsoft.azure,mongo,mysql,openlineage,postgres,salesforce,ssh,teradata] "
                            "Providers[google]",
                        }
                    ]
                ),
                "run-mypy": "true",
                "mypy-checks": "['mypy-providers']",
            },
            id="Providers tests run including amazon tests if only amazon provider.yaml files changed",
        ),
        pytest.param(
            ("providers/airbyte/tests/airbyte/__init__.py",),
            {
                "selected-providers-list-as-string": "airbyte common.compat",
                "all-python-versions": f"['{DEFAULT_PYTHON_MAJOR_MINOR_VERSION}']",
                "all-python-versions-list-as-string": DEFAULT_PYTHON_MAJOR_MINOR_VERSION,
                "python-versions": f"['{DEFAULT_PYTHON_MAJOR_MINOR_VERSION}']",
                "python-versions-list-as-string": DEFAULT_PYTHON_MAJOR_MINOR_VERSION,
                "ci-image-build": "true",
                "prod-image-build": "false",
                "run-helm-tests": "false",
                "run-unit-tests": "true",
                "run-amazon-tests": "false",
                "docs-build": "true",
                "skip-prek-hooks": ALL_SKIPPED_COMMITS_IF_NO_UI_AND_HELM_TESTS,
                "run-kubernetes-tests": "false",
                "upgrade-to-newer-dependencies": "false",
                "core-test-types-list-as-strings-in-json": json.dumps(
                    [{"description": "Always", "test_types": "Always"}]
                ),
                "providers-test-types-list-as-strings-in-json": json.dumps(
                    [
                        {
                            "description": "airbyte,common.compat",
                            "test_types": "Providers[airbyte,common.compat]",
                        }
                    ]
                ),
                "run-mypy": "true",
                "mypy-checks": "['mypy-providers']",
            },
            id="Providers tests run without amazon tests if no amazon file changed",
        ),
        pytest.param(
            ("providers/amazon/src/airflow/providers/amazon/file.py",),
            {
                "selected-providers-list-as-string": "amazon apache.hive cncf.kubernetes "
                "common.compat common.messaging common.sql exasol ftp google http imap microsoft.azure "
                "mongo mysql openlineage postgres salesforce ssh teradata",
                "all-python-versions": f"['{DEFAULT_PYTHON_MAJOR_MINOR_VERSION}']",
                "all-python-versions-list-as-string": DEFAULT_PYTHON_MAJOR_MINOR_VERSION,
                "python-versions": f"['{DEFAULT_PYTHON_MAJOR_MINOR_VERSION}']",
                "python-versions-list-as-string": DEFAULT_PYTHON_MAJOR_MINOR_VERSION,
                "ci-image-build": "true",
                "prod-image-build": "false",
                "run-helm-tests": "false",
                "run-unit-tests": "true",
                "run-amazon-tests": "true",
                "docs-build": "true",
                "skip-prek-hooks": ALL_SKIPPED_COMMITS_IF_NO_UI_AND_HELM_TESTS,
                "run-kubernetes-tests": "false",
                "upgrade-to-newer-dependencies": "false",
                "core-test-types-list-as-strings-in-json": json.dumps(
                    [{"description": "Always", "test_types": "Always"}]
                ),
                "providers-test-types-list-as-strings-in-json": json.dumps(
                    [
                        {
                            "description": "amazon...google",
                            "test_types": "Providers[amazon] Providers[apache.hive,cncf.kubernetes,"
                            "common.compat,common.messaging,common.sql,exasol,ftp,http,imap,"
                            "microsoft.azure,mongo,mysql,openlineage,postgres,salesforce,ssh,teradata] "
                            "Providers[google]",
                        }
                    ]
                ),
                "run-mypy": "true",
                "mypy-checks": "['mypy-providers']",
            },
            id="Providers tests run including amazon tests if amazon provider files changed",
        ),
        pytest.param(
            (
                "airflow-core/tests/unit/always/test_project_structure.py",
                "providers/common/io/tests/operators/__init__.py",
                "providers/common/io/tests/operators/test_file_transfer.py",
            ),
            {
                "selected-providers-list-as-string": "common.compat common.io openlineage",
                "all-python-versions": f"['{DEFAULT_PYTHON_MAJOR_MINOR_VERSION}']",
                "all-python-versions-list-as-string": DEFAULT_PYTHON_MAJOR_MINOR_VERSION,
                "python-versions": f"['{DEFAULT_PYTHON_MAJOR_MINOR_VERSION}']",
                "python-versions-list-as-string": DEFAULT_PYTHON_MAJOR_MINOR_VERSION,
                "ci-image-build": "true",
                "prod-image-build": "false",
                "run-helm-tests": "false",
                "run-unit-tests": "true",
                "run-amazon-tests": "false",
                "docs-build": "true",
                "run-kubernetes-tests": "false",
                "skip-prek-hooks": ALL_SKIPPED_COMMITS_IF_NO_UI_AND_HELM_TESTS,
                "upgrade-to-newer-dependencies": "false",
                "core-test-types-list-as-strings-in-json": json.dumps(
                    [{"description": "Always", "test_types": "Always"}]
                ),
                "providers-test-types-list-as-strings-in-json": json.dumps(
                    [
                        {
                            "description": "common.compat,common.io,openl",
                            "test_types": "Providers[common.compat,common.io,openlineage]",
                        }
                    ]
                ),
                "run-mypy": "true",
                "mypy-checks": "['mypy-airflow-core', 'mypy-providers']",
            },
            id="Only Always and common providers tests should run when only common.io and tests/always changed",
        ),
        pytest.param(
            ("providers/standard/src/airflow/providers/standard/operators/bash.py",),
            {
                "all-python-versions": f"['{DEFAULT_PYTHON_MAJOR_MINOR_VERSION}']",
                "all-python-versions-list-as-string": DEFAULT_PYTHON_MAJOR_MINOR_VERSION,
                "python-versions": f"['{DEFAULT_PYTHON_MAJOR_MINOR_VERSION}']",
                "python-versions-list-as-string": DEFAULT_PYTHON_MAJOR_MINOR_VERSION,
                "ci-image-build": "true",
                "prod-image-build": "true",
                "run-helm-tests": "true",
                "run-unit-tests": "true",
                "run-amazon-tests": "true",
                "docs-build": "true",
                "run-kubernetes-tests": "true",
                "skip-prek-hooks": ALL_SKIPPED_COMMITS_BY_DEFAULT_ON_ALL_TESTS_NEEDED,
                "upgrade-to-newer-dependencies": "false",
                "core-test-types-list-as-strings-in-json": ALL_CI_SELECTIVE_TEST_TYPES_AS_JSON,
                "providers-test-types-list-as-strings-in-json": ALL_PROVIDERS_SELECTIVE_TEST_TYPES_AS_JSON,
                "run-mypy": "true",
                "mypy-checks": ALL_MYPY_CHECKS,
            },
            id="All tests to run when standard operator changed",
        ),
        (
            pytest.param(
                ("airflow-core/tests/unit/utils/test_cli_util.py",),
                {
                    "selected-providers-list-as-string": ALL_PROVIDERS_AFFECTED,
                    "all-python-versions": f"['{DEFAULT_PYTHON_MAJOR_MINOR_VERSION}']",
                    "all-python-versions-list-as-string": DEFAULT_PYTHON_MAJOR_MINOR_VERSION,
                    "python-versions": f"['{DEFAULT_PYTHON_MAJOR_MINOR_VERSION}']",
                    "python-versions-list-as-string": DEFAULT_PYTHON_MAJOR_MINOR_VERSION,
                    "ci-image-build": "true",
                    "prod-image-build": "true",
                    "run-helm-tests": "true",
                    "run-unit-tests": "true",
                    "run-amazon-tests": "true",
                    "docs-build": "true",
                    "full-tests-needed": "true",
                    "skip-prek-hooks": ALL_SKIPPED_COMMITS_BY_DEFAULT_ON_ALL_TESTS_NEEDED,
                    "upgrade-to-newer-dependencies": "false",
                    "core-test-types-list-as-strings-in-json": ALL_CI_SELECTIVE_TEST_TYPES_AS_JSON,
                    "providers-test-types-list-as-strings-in-json": ALL_PROVIDERS_SELECTIVE_TEST_TYPES_AS_JSON,
                    "run-mypy": "true",
                    "mypy-checks": ALL_MYPY_CHECKS,
                },
                id="All tests should be run when tests/utils/ change",
            )
        ),
        (
            pytest.param(
                ("devel-common/src/tests_common/test_utils/__init__.py",),
                {
                    "selected-providers-list-as-string": ALL_PROVIDERS_AFFECTED,
                    "all-python-versions": f"['{DEFAULT_PYTHON_MAJOR_MINOR_VERSION}']",
                    "all-python-versions-list-as-string": DEFAULT_PYTHON_MAJOR_MINOR_VERSION,
                    "python-versions": f"['{DEFAULT_PYTHON_MAJOR_MINOR_VERSION}']",
                    "python-versions-list-as-string": DEFAULT_PYTHON_MAJOR_MINOR_VERSION,
                    "ci-image-build": "true",
                    "prod-image-build": "true",
                    "run-helm-tests": "true",
                    "run-unit-tests": "true",
                    "run-amazon-tests": "true",
                    "docs-build": "true",
                    "full-tests-needed": "true",
                    "skip-prek-hooks": ALL_SKIPPED_COMMITS_BY_DEFAULT_ON_ALL_TESTS_NEEDED,
                    "upgrade-to-newer-dependencies": "false",
                    "core-test-types-list-as-strings-in-json": ALL_CI_SELECTIVE_TEST_TYPES_AS_JSON,
                    "providers-test-types-list-as-strings-in-json": ALL_PROVIDERS_SELECTIVE_TEST_TYPES_AS_JSON,
                    "testable-core-integrations": "['kerberos', 'redis']",
                    "testable-providers-integrations": "['celery', 'cassandra', 'drill', 'tinkerpop', 'kafka', "
                    "'mongo', 'pinot', 'qdrant', 'redis', 'trino', 'ydb']",
                    "run-mypy": "true",
                    "mypy-checks": ALL_MYPY_CHECKS,
                },
                id="All tests should be run when devel-common/ change",
            )
        ),
        (
            pytest.param(
                ("airflow-core/src/airflow/ui/src/index.tsx",),
                {
                    "selected-providers-list-as-string": None,
                    "all-python-versions": f"['{DEFAULT_PYTHON_MAJOR_MINOR_VERSION}']",
                    "all-python-versions-list-as-string": DEFAULT_PYTHON_MAJOR_MINOR_VERSION,
                    "python-versions": f"['{DEFAULT_PYTHON_MAJOR_MINOR_VERSION}']",
                    "python-versions-list-as-string": DEFAULT_PYTHON_MAJOR_MINOR_VERSION,
                    "ci-image-build": "true",
                    "prod-image-build": "false",
                    "docs-build": "false",
                    "full-tests-needed": "false",
                    "skip-prek-hooks": ALL_SKIPPED_COMMITS_IF_NO_CODE_PROVIDERS_AND_HELM_TESTS,
                    "upgrade-to-newer-dependencies": "false",
                    "run-mypy": "false",
                    "mypy-checks": "[]",
                    "run-helm-tests": "false",
                    "run-ui-tests": "true",
                    "run-unit-tests": "false",
                    "run-go-sdk-tests": "false",
                    "run-airflow-ctl-tests": "false",
                    "run-amazon-tests": "false",
                },
                id="Run only ui tests for PR with new UI only changes.",
            )
        ),
        pytest.param(
            ("RELEASE_NOTES.rst",),
            {
                "selected-providers-list-as-string": None,
                "all-python-versions": f"['{DEFAULT_PYTHON_MAJOR_MINOR_VERSION}']",
                "all-python-versions-list-as-string": DEFAULT_PYTHON_MAJOR_MINOR_VERSION,
                "python-versions": f"['{DEFAULT_PYTHON_MAJOR_MINOR_VERSION}']",
                "python-versions-list-as-string": DEFAULT_PYTHON_MAJOR_MINOR_VERSION,
                "ci-image-build": "true",
                "run-helm-tests": "false",
                "run-unit-tests": "false",
                "run-amazon-tests": "false",
                "docs-build": "true",
                "skip-prek-hooks": ALL_SKIPPED_COMMITS_ON_NO_CI_IMAGE,
                "upgrade-to-newer-dependencies": "false",
                "core-test-types-list-as-strings-in-json": None,
                "providers-test-types-list-as-strings-in-json": None,
                "individual-providers-test-types-list-as-strings-in-json": None,
                "run-mypy": "false",
                "mypy-checks": "[]",
            },
            id="Run docs-build for RELEASE_NOTES.rst",
        ),
        pytest.param(
            ("chart/RELEASE_NOTES.rst",),
            {
                "selected-providers-list-as-string": None,
                "all-python-versions": f"['{DEFAULT_PYTHON_MAJOR_MINOR_VERSION}']",
                "all-python-versions-list-as-string": DEFAULT_PYTHON_MAJOR_MINOR_VERSION,
                "python-versions": f"['{DEFAULT_PYTHON_MAJOR_MINOR_VERSION}']",
                "python-versions-list-as-string": DEFAULT_PYTHON_MAJOR_MINOR_VERSION,
                "ci-image-build": "true",
                "run-helm-tests": "true",
                "run-unit-tests": "true",
                "run-amazon-tests": "false",
                "docs-build": "true",
                "skip-prek-hooks": "check-provider-yaml-valid,flynt,identity,ts-compile-lint-simple-auth-manager-ui,ts-compile-lint-ui",
                "upgrade-to-newer-dependencies": "false",
                "core-test-types-list-as-strings-in-json": None,
                "providers-test-types-list-as-strings-in-json": None,
                "individual-providers-test-types-list-as-strings-in-json": None,
                "run-mypy": "false",
                "mypy-checks": "[]",
            },
            id="Run docs-build for chart/RELEASE_NOTES.rst",
        ),
        pytest.param(
            (".github/SECURITY.md",),
            {
                "selected-providers-list-as-string": None,
                "all-python-versions": f"['{DEFAULT_PYTHON_MAJOR_MINOR_VERSION}']",
                "all-python-versions-list-as-string": DEFAULT_PYTHON_MAJOR_MINOR_VERSION,
                "python-versions": f"['{DEFAULT_PYTHON_MAJOR_MINOR_VERSION}']",
                "python-versions-list-as-string": DEFAULT_PYTHON_MAJOR_MINOR_VERSION,
                "ci-image-build": "true",
                "run-helm-tests": "false",
                "run-unit-tests": "false",
                "run-amazon-tests": "false",
                "docs-build": "true",
                "skip-prek-hooks": ALL_SKIPPED_COMMITS_ON_NO_CI_IMAGE,
                "upgrade-to-newer-dependencies": "false",
                "core-test-types-list-as-strings-in-json": None,
                "providers-test-types-list-as-strings-in-json": None,
                "individual-providers-test-types-list-as-strings-in-json": None,
                "run-mypy": "false",
                "mypy-checks": "[]",
            },
            id="Run docs-build for SECURITY.md",
        ),
        pytest.param(
            ("go-sdk/sdk/variable.go",),
            {"run-go-sdk-tests": "true"},
            id="Run go tests for go-sdk",
        ),
        (
            pytest.param(
                ("devel-common/pyproject.toml",),
                {
                    "run-mypy": "true",
                    "mypy-checks": ALL_MYPY_CHECKS,
                },
                id="All mypy checks should run when devel-common/pyproject.toml changes",
            )
        ),
    ],
)
def test_expected_output_pull_request_main(
    files: tuple[str, ...],
    expected_outputs: dict[str, str],
):
    stderr = SelectiveChecks(
        files=files,
        commit_ref=NEUTRAL_COMMIT,
        github_event=GithubEvents.PULL_REQUEST,
        pr_labels=tuple(),
        default_branch="main",
    )
    assert_outputs_are_printed(expected_outputs, str(stderr))


@pytest.mark.skipif(
    not (AIRFLOW_ROOT_PATH / ".git").exists(),
    reason="This test should not run if .git folder is missing (for example by default in breeze container)",
)
@pytest.mark.parametrize(
    "files, commit_ref, expected_outputs",
    [
        (
            pytest.param(
                ("pyproject.toml",),
                "c381fdaff42bbda480eee70fb15c5b26a2a3a77d",
                {
                    "full-tests-needed": "true",
                    "all-versions": "true",
                },
                id="Full tests needed / all versions  when build-system changes in pyproject.toml",
            )
        ),
    ],
)
def test_full_test_needed_when_pyproject_toml_changes(
    files: tuple[str, ...], commit_ref: str, expected_outputs: dict[str, str]
):
    stderr = SelectiveChecks(
        files=files,
        github_event=GithubEvents.PULL_REQUEST,
        commit_ref=commit_ref,
        default_branch="main",
    )
    assert_outputs_are_printed(expected_outputs, str(stderr))


def test_list_splitting():
    stderr = SelectiveChecks(
        pr_labels=("full tests needed",),
        default_branch="main",
    )
    output_dict = get_outputs_from_stderr(str(stderr))
    individual_providers_test_types_list_as_string = json.loads(
        output_dict["individual-providers-test-types-list-as-strings-in-json"]
    )
    all_providers_in_sub_lists = [
        list_of_types["test_types"].split(" ")
        for list_of_types in individual_providers_test_types_list_as_string
    ]
    assert len(all_providers_in_sub_lists) == NUMBER_OF_LOW_DEP_SLICES
    assert sum([len(list_of_types) for list_of_types in all_providers_in_sub_lists]) == len(
        LIST_OF_ALL_PROVIDER_TESTS
    )


def test_excluded_providers():
    stderr = SelectiveChecks(
        files=(),
        github_event=GithubEvents.PULL_REQUEST,
        default_branch="main",
    )
    assert_outputs_are_printed(
        {
            "excluded-providers-as-string": json.dumps(
                {
                    "3.13": ["apache.beam", "apache.kafka", "fab", "yandex", "ydb"],
                }
            ),
        },
        str(stderr),
    )


@pytest.mark.parametrize(
    "files, expected_outputs",
    [
        (
            pytest.param(
                ("scripts/ci/prek/file.sh",),
                {
                    "full-tests-needed": "false",
                },
                id="No full tests needed when prek scripts change",
            )
        ),
        (
            pytest.param(
                ("scripts/docker-compose/test.yml",),
                {
                    "full-tests-needed": "true",
                },
                id="Full tests needed when docker-compose changes",
            )
        ),
        (
            pytest.param(
                ("scripts/ci/kubernetes/some_file.txt",),
                {
                    "full-tests-needed": "true",
                },
                id="Full tests needed when ci/kubernetes changes",
            )
        ),
        (
            pytest.param(
                ("scripts/in_container/script.sh",),
                {
                    "full-tests-needed": "true",
                },
                id="Full tests needed when in_container script changes",
            )
        ),
    ],
)
def test_full_test_needed_when_scripts_changes(files: tuple[str, ...], expected_outputs: dict[str, str]):
    stderr = SelectiveChecks(
        files=files,
        github_event=GithubEvents.PULL_REQUEST,
        commit_ref=NEUTRAL_COMMIT,
        default_branch="main",
    )
    assert_outputs_are_printed(expected_outputs, str(stderr))


@pytest.mark.parametrize(
    "files, pr_labels, default_branch, expected_outputs,",
    [
        (
            pytest.param(
                ("providers/git/src/airflow/providers/git/test_file.py",),
                (),
                "main",
                {
                    "selected-providers-list-as-string": ALL_PROVIDERS_AFFECTED,
                    "all-python-versions": f"['{DEFAULT_PYTHON_MAJOR_MINOR_VERSION}']",
                    "all-python-versions-list-as-string": DEFAULT_PYTHON_MAJOR_MINOR_VERSION,
                    "all-versions": "false",
                    "mysql-versions": "['8.0']",
                    "postgres-versions": "['13']",
                    "python-versions": f"['{DEFAULT_PYTHON_MAJOR_MINOR_VERSION}']",
                    "python-versions-list-as-string": DEFAULT_PYTHON_MAJOR_MINOR_VERSION,
                    "kubernetes-versions": f"['{DEFAULT_KUBERNETES_VERSION}']",
                    "kubernetes-versions-list-as-string": DEFAULT_KUBERNETES_VERSION,
                    "kubernetes-combos-list-as-string": f"{DEFAULT_PYTHON_MAJOR_MINOR_VERSION}-{DEFAULT_KUBERNETES_VERSION}",
                    "ci-image-build": "true",
                    "prod-image-build": "true",
                    "run-unit-tests": "true",
                    "skip-providers-tests": "false",
                    "docs-build": "true",
                    "docs-list-as-string": ALL_DOCS_SELECTED_FOR_BUILD,
                    "full-tests-needed": "true",
                    "skip-prek-hooks": ALL_SKIPPED_COMMITS_BY_DEFAULT_ON_ALL_TESTS_NEEDED,
                    "upgrade-to-newer-dependencies": "false",
                    "core-test-types-list-as-strings-in-json": ALL_CI_SELECTIVE_TEST_TYPES_AS_JSON,
                    "providers-test-types-list-as-strings-in-json": ALL_PROVIDERS_SELECTIVE_TEST_TYPES_AS_JSON,
                    "run-mypy": "true",
                    "mypy-checks": ALL_MYPY_CHECKS,
                },
                id="Everything should run including all providers when git provider is changed"
                "(special case for now)",
            )
        ),
        (
            pytest.param(
                ("INTHEWILD.md",),
                ("full tests needed", "all versions"),
                "main",
                {
                    "selected-providers-list-as-string": ALL_PROVIDERS_AFFECTED,
                    "all-versions": "true",
                    "all-python-versions": ALL_PYTHON_VERSIONS_AS_LIST,
                    "all-python-versions-list-as-string": ALL_PYTHON_VERSIONS_AS_STRING,
                    "mysql-versions": "['8.0', '8.4']",
                    "postgres-versions": "['13', '14', '15', '16', '17']",
                    "python-versions": ALL_PYTHON_VERSIONS_AS_LIST,
                    "python-versions-list-as-string": ALL_PYTHON_VERSIONS_AS_STRING,
                    "kubernetes-versions": ALL_KUBERNETES_VERSIONS_AS_LIST,
                    "kubernetes-versions-list-as-string": ALL_KUBERNETES_VERSIONS_AS_STRING,
                    "kubernetes-combos-list-as-string": ZIP_PYTHON_AND_KUBERNETES_VERSIONS_AS_STRING,
                    "ci-image-build": "true",
                    "prod-image-build": "true",
                    "run-unit-tests": "true",
                    "skip-providers-tests": "false",
                    "docs-build": "true",
                    "docs-list-as-string": ALL_DOCS_SELECTED_FOR_BUILD,
                    "full-tests-needed": "true",
                    "skip-prek-hooks": ALL_SKIPPED_COMMITS_BY_DEFAULT_ON_ALL_TESTS_NEEDED,
                    "upgrade-to-newer-dependencies": "false",
                    "core-test-types-list-as-strings-in-json": ALL_CI_SELECTIVE_TEST_TYPES_AS_JSON,
                    "providers-test-types-list-as-strings-in-json": ALL_PROVIDERS_SELECTIVE_TEST_TYPES_AS_JSON,
                    "run-mypy": "true",
                    "mypy-checks": ALL_MYPY_CHECKS,
                },
                id="Everything should run including all providers when full tests are needed, "
                "and all versions are required.",
            )
        ),
        (
            pytest.param(
                ("INTHEWILD.md",),
                ("full tests needed", "default versions only"),
                "main",
                {
                    "selected-providers-list-as-string": ALL_PROVIDERS_AFFECTED,
                    "all-python-versions": f"['{DEFAULT_PYTHON_MAJOR_MINOR_VERSION}']",
                    "all-python-versions-list-as-string": DEFAULT_PYTHON_MAJOR_MINOR_VERSION,
                    "all-versions": "false",
                    "mysql-versions": "['8.0']",
                    "postgres-versions": "['13']",
                    "python-versions": f"['{DEFAULT_PYTHON_MAJOR_MINOR_VERSION}']",
                    "python-versions-list-as-string": DEFAULT_PYTHON_MAJOR_MINOR_VERSION,
                    "kubernetes-versions": f"['{DEFAULT_KUBERNETES_VERSION}']",
                    "kubernetes-versions-list-as-string": DEFAULT_KUBERNETES_VERSION,
                    "kubernetes-combos-list-as-string": f"{DEFAULT_PYTHON_MAJOR_MINOR_VERSION}-{DEFAULT_KUBERNETES_VERSION}",
                    "ci-image-build": "true",
                    "prod-image-build": "true",
                    "run-unit-tests": "true",
                    "skip-providers-tests": "false",
                    "docs-build": "true",
                    "docs-list-as-string": ALL_DOCS_SELECTED_FOR_BUILD,
                    "full-tests-needed": "true",
                    "skip-prek-hooks": ALL_SKIPPED_COMMITS_BY_DEFAULT_ON_ALL_TESTS_NEEDED,
                    "upgrade-to-newer-dependencies": "false",
                    "core-test-types-list-as-strings-in-json": ALL_CI_SELECTIVE_TEST_TYPES_AS_JSON,
                    "providers-test-types-list-as-strings-in-json": ALL_PROVIDERS_SELECTIVE_TEST_TYPES_AS_JSON,
                    "run-mypy": "true",
                    "mypy-checks": ALL_MYPY_CHECKS,
                },
                id="Everything should run including all providers when full tests are needed "
                "but with single python and kubernetes if `default versions only` label is set",
            )
        ),
        (
            pytest.param(
                ("INTHEWILD.md",),
                ("full tests needed",),
                "main",
                {
                    "selected-providers-list-as-string": ALL_PROVIDERS_AFFECTED,
                    "all-python-versions": f"['{DEFAULT_PYTHON_MAJOR_MINOR_VERSION}']",
                    "all-python-versions-list-as-string": DEFAULT_PYTHON_MAJOR_MINOR_VERSION,
                    "all-versions": "false",
                    "mysql-versions": "['8.0']",
                    "postgres-versions": "['13']",
                    "python-versions": f"['{DEFAULT_PYTHON_MAJOR_MINOR_VERSION}']",
                    "python-versions-list-as-string": DEFAULT_PYTHON_MAJOR_MINOR_VERSION,
                    "kubernetes-versions": f"['{DEFAULT_KUBERNETES_VERSION}']",
                    "kubernetes-versions-list-as-string": DEFAULT_KUBERNETES_VERSION,
                    "kubernetes-combos-list-as-string": f"{DEFAULT_PYTHON_MAJOR_MINOR_VERSION}-{DEFAULT_KUBERNETES_VERSION}",
                    "ci-image-build": "true",
                    "prod-image-build": "true",
                    "run-unit-tests": "true",
                    "skip-providers-tests": "false",
                    "docs-build": "true",
                    "docs-list-as-string": ALL_DOCS_SELECTED_FOR_BUILD,
                    "full-tests-needed": "true",
                    "skip-prek-hooks": ALL_SKIPPED_COMMITS_BY_DEFAULT_ON_ALL_TESTS_NEEDED,
                    "upgrade-to-newer-dependencies": "false",
                    "core-test-types-list-as-strings-in-json": ALL_CI_SELECTIVE_TEST_TYPES_AS_JSON,
                    "providers-test-types-list-as-strings-in-json": ALL_PROVIDERS_SELECTIVE_TEST_TYPES_AS_JSON,
                    "run-mypy": "true",
                    "mypy-checks": ALL_MYPY_CHECKS,
                },
                id="Everything should run including all providers when full tests are needed "
                "but with single python and kubernetes if no version label is set",
            )
        ),
        (
            pytest.param(
                ("INTHEWILD.md",),
                ("full tests needed", "latest versions only"),
                "main",
                {
                    "selected-providers-list-as-string": ALL_PROVIDERS_AFFECTED,
                    "all-python-versions": f"['{ALLOWED_PYTHON_MAJOR_MINOR_VERSIONS[-1]}']",
                    "all-python-versions-list-as-string": f"{ALLOWED_PYTHON_MAJOR_MINOR_VERSIONS[-1]}",
                    "all-versions": "false",
                    "default-python-version": f"{ALLOWED_PYTHON_MAJOR_MINOR_VERSIONS[-1]}",
                    "mysql-versions": "['8.4']",
                    "postgres-versions": "['17']",
                    "python-versions": f"['{ALLOWED_PYTHON_MAJOR_MINOR_VERSIONS[-1]}']",
                    "python-versions-list-as-string": f"{ALLOWED_PYTHON_MAJOR_MINOR_VERSIONS[-1]}",
                    "kubernetes-versions": f"['{ALLOWED_KUBERNETES_VERSIONS[-1]}']",
                    "kubernetes-versions-list-as-string": f"{ALLOWED_KUBERNETES_VERSIONS[-1]}",
                    "kubernetes-combos-list-as-string": f"{ALLOWED_PYTHON_MAJOR_MINOR_VERSIONS[-1]}-{ALLOWED_KUBERNETES_VERSIONS[-1]}",
                    "ci-image-build": "true",
                    "prod-image-build": "true",
                    "run-unit-tests": "true",
                    "skip-providers-tests": "false",
                    "docs-build": "true",
                    "docs-list-as-string": ALL_DOCS_SELECTED_FOR_BUILD,
                    "full-tests-needed": "true",
                    "skip-prek-hooks": ALL_SKIPPED_COMMITS_BY_DEFAULT_ON_ALL_TESTS_NEEDED,
                    "upgrade-to-newer-dependencies": "false",
                    "core-test-types-list-as-strings-in-json": ALL_CI_SELECTIVE_TEST_TYPES_AS_JSON,
                    "providers-test-types-list-as-strings-in-json": ALL_PROVIDERS_SELECTIVE_TEST_TYPES_AS_JSON,
                    "run-mypy": "true",
                    "mypy-checks": ALL_MYPY_CHECKS,
                },
                id="Everything should run including all providers when full tests are needed "
                "but with single python and kubernetes if `latest versions only` label is set",
            )
        ),
        (
            pytest.param(
                ("INTHEWILD.md",),
                (
                    "another label",
                    "full tests needed",
                ),
                "main",
                {
                    "selected-providers-list-as-string": ALL_PROVIDERS_AFFECTED,
                    "all-python-versions": f"['{DEFAULT_PYTHON_MAJOR_MINOR_VERSION}']",
                    "all-python-versions-list-as-string": DEFAULT_PYTHON_MAJOR_MINOR_VERSION,
                    "all-versions": "false",
                    "python-versions": f"['{DEFAULT_PYTHON_MAJOR_MINOR_VERSION}']",
                    "python-versions-list-as-string": DEFAULT_PYTHON_MAJOR_MINOR_VERSION,
                    "kubernetes-versions": f"['{DEFAULT_KUBERNETES_VERSION}']",
                    "kubernetes-versions-list-as-string": DEFAULT_KUBERNETES_VERSION,
                    "kubernetes-combos-list-as-string": f"{DEFAULT_PYTHON_MAJOR_MINOR_VERSION}-{DEFAULT_KUBERNETES_VERSION}",
                    "ci-image-build": "true",
                    "prod-image-build": "true",
                    "run-unit-tests": "true",
                    "skip-providers-tests": "false",
                    "docs-build": "true",
                    "docs-list-as-string": ALL_DOCS_SELECTED_FOR_BUILD,
                    "full-tests-needed": "true",
                    "skip-prek-hooks": ALL_SKIPPED_COMMITS_BY_DEFAULT_ON_ALL_TESTS_NEEDED,
                    "upgrade-to-newer-dependencies": "false",
                    "core-test-types-list-as-strings-in-json": ALL_CI_SELECTIVE_TEST_TYPES_AS_JSON,
                    "providers-test-types-list-as-strings-in-json": ALL_PROVIDERS_SELECTIVE_TEST_TYPES_AS_JSON,
                    "run-mypy": "true",
                    "mypy-checks": ALL_MYPY_CHECKS,
                },
                id="Everything should run including full providers when full "
                "tests are needed even with different label set as well",
            )
        ),
        (
            pytest.param(
                (),
                ("full tests needed",),
                "main",
                {
                    "selected-providers-list-as-string": ALL_PROVIDERS_AFFECTED,
                    "all-python-versions": f"['{DEFAULT_PYTHON_MAJOR_MINOR_VERSION}']",
                    "all-python-versions-list-as-string": DEFAULT_PYTHON_MAJOR_MINOR_VERSION,
                    "all-versions": "false",
                    "python-versions": f"['{DEFAULT_PYTHON_MAJOR_MINOR_VERSION}']",
                    "python-versions-list-as-string": DEFAULT_PYTHON_MAJOR_MINOR_VERSION,
                    "kubernetes-versions": f"['{DEFAULT_KUBERNETES_VERSION}']",
                    "kubernetes-versions-list-as-string": DEFAULT_KUBERNETES_VERSION,
                    "kubernetes-combos-list-as-string": f"{DEFAULT_PYTHON_MAJOR_MINOR_VERSION}-{DEFAULT_KUBERNETES_VERSION}",
                    "ci-image-build": "true",
                    "prod-image-build": "true",
                    "run-unit-tests": "true",
                    "skip-providers-tests": "false",
                    "docs-build": "true",
                    "docs-list-as-string": ALL_DOCS_SELECTED_FOR_BUILD,
                    "full-tests-needed": "true",
                    "skip-prek-hooks": ALL_SKIPPED_COMMITS_BY_DEFAULT_ON_ALL_TESTS_NEEDED,
                    "upgrade-to-newer-dependencies": "false",
                    "core-test-types-list-as-strings-in-json": ALL_CI_SELECTIVE_TEST_TYPES_AS_JSON,
                    "providers-test-types-list-as-strings-in-json": ALL_PROVIDERS_SELECTIVE_TEST_TYPES_AS_JSON,
                    "individual-providers-test-types-list-as-strings-in-json": LIST_OF_ALL_PROVIDER_TESTS_AS_JSON,
                    "run-mypy": "true",
                    "mypy-checks": ALL_MYPY_CHECKS,
                },
                id="Everything should run including full providers when "
                "full tests are needed even if no files are changed",
            )
        ),
        (
            pytest.param(
                ("INTHEWILD.md", "providers/asana/tests/asana.py"),
                ("full tests needed",),
                "v2-7-stable",
                {
                    "all-python-versions": f"['{DEFAULT_PYTHON_MAJOR_MINOR_VERSION}']",
                    "all-python-versions-list-as-string": DEFAULT_PYTHON_MAJOR_MINOR_VERSION,
                    "python-versions": f"['{DEFAULT_PYTHON_MAJOR_MINOR_VERSION}']",
                    "python-versions-list-as-string": DEFAULT_PYTHON_MAJOR_MINOR_VERSION,
                    "all-versions": "false",
                    "ci-image-build": "true",
                    "prod-image-build": "true",
                    "run-unit-tests": "true",
                    "skip-providers-tests": "true",
                    "docs-build": "true",
                    "docs-list-as-string": "apache-airflow docker-stack",
                    "full-tests-needed": "true",
                    "skip-prek-hooks": All_SKIPPED_COMMITS_IF_NON_MAIN_BRANCH,
                    "upgrade-to-newer-dependencies": "false",
                    "core-test-types-list-as-strings-in-json": ALL_CI_SELECTIVE_TEST_TYPES_AS_JSON,
                    "run-mypy": "true",
                    "mypy-checks": ALL_MYPY_CHECKS_EXCEPT_PROVIDERS,
                },
                id="Everything should run except Providers and lint prek "
                "when full tests are needed for non-main branch",
            )
        ),
    ],
)
def test_expected_output_full_tests_needed(
    files: tuple[str, ...],
    pr_labels: tuple[str, ...],
    default_branch: str,
    expected_outputs: dict[str, str],
):
    stderr = SelectiveChecks(
        files=files,
        commit_ref=NEUTRAL_COMMIT,
        github_event=GithubEvents.PULL_REQUEST,
        pr_labels=pr_labels,
        default_branch=default_branch,
    )
    assert_outputs_are_printed(expected_outputs, str(stderr))


@pytest.mark.parametrize(
    "files, expected_outputs,",
    [
        pytest.param(
            ("INTHEWILD.md",),
            {
                "selected-providers-list-as-string": None,
                "all-python-versions": f"['{DEFAULT_PYTHON_MAJOR_MINOR_VERSION}']",
                "all-python-versions-list-as-string": DEFAULT_PYTHON_MAJOR_MINOR_VERSION,
                "ci-image-build": "false",
                "run-helm-tests": "false",
                "run-unit-tests": "false",
                "skip-providers-tests": "true",
                "docs-build": "false",
                "docs-list-as-string": None,
                "full-tests-needed": "false",
                "upgrade-to-newer-dependencies": "false",
                "core-test-types-list-as-strings-in-json": None,
                "run-mypy": "false",
                "mypy-checks": "[]",
            },
            id="Nothing should run if only non-important files changed",
        ),
        pytest.param(
            (
                "chart/aaaa.txt",
                "providers/google/tests/unit/google/file.py",
            ),
            {
                "all-python-versions": f"['{DEFAULT_PYTHON_MAJOR_MINOR_VERSION}']",
                "all-python-versions-list-as-string": DEFAULT_PYTHON_MAJOR_MINOR_VERSION,
                "run-helm-tests": "false",
                "ci-image-build": "true",
                "prod-image-build": "true",
                "run-unit-tests": "true",
                "skip-providers-tests": "true",
                "docs-build": "true",
                "docs-list-as-string": "apache-airflow docker-stack",
                "full-tests-needed": "false",
                "run-kubernetes-tests": "true",
                "upgrade-to-newer-dependencies": "false",
                "core-test-types-list-as-strings-in-json": json.dumps(
                    [{"description": "Always", "test_types": "Always"}]
                ),
                "run-mypy": "false",
                "mypy-checks": "[]",
            },
            id="No Helm tests, No providers no lint charts, should run if "
            "only chart/providers changed in non-main but PROD image should be built",
        ),
        pytest.param(
            (
                "airflow-core/src/airflow/cli/test.py",
                "chart/aaaa.txt",
                "providers/google/tests/unit/google/file.py",
            ),
            {
                "all-python-versions": f"['{DEFAULT_PYTHON_MAJOR_MINOR_VERSION}']",
                "all-python-versions-list-as-string": DEFAULT_PYTHON_MAJOR_MINOR_VERSION,
                "ci-image-build": "true",
                "prod-image-build": "true",
                "run-helm-tests": "false",
                "run-unit-tests": "true",
                "skip-providers-tests": "true",
                "docs-build": "true",
                "docs-list-as-string": "apache-airflow docker-stack",
                "full-tests-needed": "false",
                "run-kubernetes-tests": "true",
                "upgrade-to-newer-dependencies": "false",
                "core-test-types-list-as-strings-in-json": json.dumps(
                    [{"description": "Always...CLI", "test_types": "Always CLI"}]
                ),
                "run-mypy": "true",
                "mypy-checks": "['mypy-airflow-core']",
            },
            id="Only CLI tests and Kubernetes tests should run if cli/chart files changed in non-main branch",
        ),
        pytest.param(
            (
                "airflow-core/src/airflow/file.py",
                "providers/google/tests/unit/google/file.py",
            ),
            {
                "all-python-versions": f"['{DEFAULT_PYTHON_MAJOR_MINOR_VERSION}']",
                "all-python-versions-list-as-string": DEFAULT_PYTHON_MAJOR_MINOR_VERSION,
                "ci-image-build": "true",
                "prod-image-build": "false",
                "run-helm-tests": "false",
                "run-unit-tests": "true",
                "skip-providers-tests": "true",
                "docs-build": "true",
                "docs-list-as-string": "apache-airflow docker-stack",
                "full-tests-needed": "false",
                "run-kubernetes-tests": "false",
                "upgrade-to-newer-dependencies": "false",
                "core-test-types-list-as-strings-in-json": ALL_CI_SELECTIVE_TEST_TYPES_AS_JSON,
                "run-mypy": "true",
                "mypy-checks": "['mypy-airflow-core']",
            },
            id="All tests except Providers and helm lint prek "
            "should run if core file changed in non-main branch",
        ),
    ],
)
def test_expected_output_pull_request_v2_7(
    files: tuple[str, ...],
    expected_outputs: dict[str, str],
):
    stderr = SelectiveChecks(
        files=files,
        commit_ref=NEUTRAL_COMMIT,
        github_event=GithubEvents.PULL_REQUEST,
        pr_labels=(),
        default_branch="v2-7-stable",
    )
    assert_outputs_are_printed(expected_outputs, str(stderr))


@pytest.mark.parametrize(
    "files, pr_labels, default_branch, expected_outputs,",
    [
        pytest.param(
            ("INTHEWILD.md",),
            (),
            "main",
            {
                "selected-providers-list-as-string": ALL_PROVIDERS_AFFECTED,
                "all-python-versions": ALL_PYTHON_VERSIONS_AS_LIST,
                "all-python-versions-list-as-string": ALL_PYTHON_VERSIONS_AS_STRING,
                "ci-image-build": "true",
                "prod-image-build": "true",
                "run-helm-tests": "true",
                "run-unit-tests": "true",
                "docs-build": "true",
                "docs-list-as-string": ALL_DOCS_SELECTED_FOR_BUILD,
                "skip-prek-hooks": ALL_SKIPPED_COMMITS_BY_DEFAULT_ON_ALL_TESTS_NEEDED,
                "upgrade-to-newer-dependencies": "true",
                "core-test-types-list-as-strings-in-json": ALL_CI_SELECTIVE_TEST_TYPES_AS_JSON,
                "run-mypy": "true",
                "mypy-checks": ALL_MYPY_CHECKS,
            },
            id="All tests run on push even if unimportant file changed",
        ),
        pytest.param(
            ("INTHEWILD.md",),
            (),
            "v2-3-stable",
            {
                "all-python-versions": ALL_PYTHON_VERSIONS_AS_LIST,
                "all-python-versions-list-as-string": ALL_PYTHON_VERSIONS_AS_STRING,
                "ci-image-build": "true",
                "prod-image-build": "true",
                "run-helm-tests": "false",
                "run-unit-tests": "true",
                "docs-build": "true",
                "skip-prek-hooks": All_SKIPPED_COMMITS_IF_NON_MAIN_BRANCH,
                "docs-list-as-string": "apache-airflow docker-stack",
                "upgrade-to-newer-dependencies": "true",
                "core-test-types-list-as-strings-in-json": ALL_CI_SELECTIVE_TEST_TYPES_AS_JSON,
                "run-mypy": "true",
                "mypy-checks": ALL_MYPY_CHECKS_EXCEPT_PROVIDERS,
            },
            id="All tests except Providers and Helm run on push"
            " even if unimportant file changed in non-main branch",
        ),
        pytest.param(
            ("airflow-core/src/airflow/api.py",),
            (),
            "main",
            {
                "selected-providers-list-as-string": ALL_PROVIDERS_AFFECTED,
                "all-python-versions": ALL_PYTHON_VERSIONS_AS_LIST,
                "all-python-versions-list-as-string": ALL_PYTHON_VERSIONS_AS_STRING,
                "ci-image-build": "true",
                "prod-image-build": "true",
                "run-helm-tests": "true",
                "run-unit-tests": "true",
                "docs-build": "true",
                "skip-prek-hooks": ALL_SKIPPED_COMMITS_BY_DEFAULT_ON_ALL_TESTS_NEEDED,
                "docs-list-as-string": ALL_DOCS_SELECTED_FOR_BUILD,
                "upgrade-to-newer-dependencies": "true",
                "core-test-types-list-as-strings-in-json": ALL_CI_SELECTIVE_TEST_TYPES_AS_JSON,
                "run-mypy": "true",
                "mypy-checks": ALL_MYPY_CHECKS,
            },
            id="All tests run on push if core file changed",
        ),
    ],
)
def test_expected_output_push(
    files: tuple[str, ...],
    pr_labels: tuple[str, ...],
    default_branch: str,
    expected_outputs: dict[str, str],
):
    stderr = SelectiveChecks(
        files=files,
        commit_ref=NEUTRAL_COMMIT,
        github_event=GithubEvents.PUSH,
        pr_labels=pr_labels,
        default_branch=default_branch,
    )
    assert_outputs_are_printed(expected_outputs, str(stderr))


@pytest.mark.parametrize(
    "files, expected_outputs,",
    [
        pytest.param(
            ("INTHEWILD.md",),
            {
                "selected-providers-list-as-string": None,
                "all-python-versions": f"['{DEFAULT_PYTHON_MAJOR_MINOR_VERSION}']",
                "all-python-versions-list-as-string": DEFAULT_PYTHON_MAJOR_MINOR_VERSION,
                "ci-image-build": "false",
                "run-helm-tests": "false",
                "run-unit-tests": "false",
                "skip-providers-tests": "true",
                "docs-build": "false",
                "docs-list-as-string": None,
                "upgrade-to-newer-dependencies": "false",
                "skip-prek-hooks": ALL_SKIPPED_COMMITS_IF_NOT_IMPORTANT_FILES_CHANGED,
                "core-test-types-list-as-strings-in-json": None,
                "run-mypy": "false",
                "mypy-checks": "[]",
            },
            id="Nothing should run if only non-important files changed",
        ),
        pytest.param(
            ("airflow-core/tests/system/any_file.py",),
            {
                "selected-providers-list-as-string": None,
                "all-python-versions": f"['{DEFAULT_PYTHON_MAJOR_MINOR_VERSION}']",
                "all-python-versions-list-as-string": DEFAULT_PYTHON_MAJOR_MINOR_VERSION,
                "ci-image-build": "true",
                "prod-image-build": "false",
                "run-helm-tests": "false",
                "run-unit-tests": "true",
                "skip-providers-tests": "true",
                "docs-build": "true",
                "docs-list-as-string": ALL_DOCS_SELECTED_FOR_BUILD,
                "skip-prek-hooks": ALL_SKIPPED_COMMITS_IF_NO_PROVIDERS,
                "upgrade-to-newer-dependencies": "false",
                "core-test-types-list-as-strings-in-json": json.dumps(
                    [{"description": "Always", "test_types": "Always"}]
                ),
                "run-mypy": "true",
                "mypy-checks": "['mypy-airflow-core']",
            },
            id="Only Always and docs build should run if only system tests changed",
        ),
        pytest.param(
            (
                "airflow-core/src/airflow/cli/test.py",
                "chart/aaaa.txt",
                "providers/google/tests/unit/google/file.py",
            ),
            {
                "selected-providers-list-as-string": "amazon apache.beam apache.cassandra apache.kafka "
                "cncf.kubernetes common.compat common.sql "
                "facebook google hashicorp http microsoft.azure microsoft.mssql mysql "
                "openlineage oracle postgres presto salesforce samba sftp ssh trino",
                "all-python-versions": f"['{DEFAULT_PYTHON_MAJOR_MINOR_VERSION}']",
                "all-python-versions-list-as-string": DEFAULT_PYTHON_MAJOR_MINOR_VERSION,
                "ci-image-build": "true",
                "prod-image-build": "true",
                "run-helm-tests": "true",
                "run-unit-tests": "true",
                "skip-providers-tests": "false",
                "docs-build": "true",
                "docs-list-as-string": "apache-airflow helm-chart amazon apache.beam apache.cassandra "
                "apache.kafka cncf.kubernetes common.compat common.sql facebook google hashicorp http microsoft.azure "
                "microsoft.mssql mysql openlineage oracle postgres "
                "presto salesforce samba sftp ssh trino",
                "skip-prek-hooks": ALL_SKIPPED_COMMITS_IF_NO_UI,
                "run-kubernetes-tests": "true",
                "upgrade-to-newer-dependencies": "false",
                "core-test-types-list-as-strings-in-json": json.dumps(
                    [{"description": "Always...CLI", "test_types": "Always CLI"}]
                ),
                "providers-test-types-list-as-strings-in-json": json.dumps(
                    [
                        {
                            "description": "amazon...google",
                            "test_types": "Providers[amazon] Providers[apache.beam,apache.cassandra,"
                            "apache.kafka,cncf.kubernetes,common.compat,common.sql,facebook,"
                            "hashicorp,http,microsoft.azure,microsoft.mssql,mysql,"
                            "openlineage,oracle,postgres,presto,salesforce,samba,sftp,ssh,trino] "
                            "Providers[google]",
                        }
                    ]
                ),
                "run-mypy": "true",
                "mypy-checks": "['mypy-airflow-core', 'mypy-providers']",
            },
            id="CLI tests and Google-related provider tests should run if cli/chart files changed but "
            "prod image should be build too and k8s tests too",
        ),
        pytest.param(
            ("airflow-core/src/airflow/models/test.py",),
            {
                "all-python-versions": f"['{DEFAULT_PYTHON_MAJOR_MINOR_VERSION}']",
                "all-python-versions-list-as-string": DEFAULT_PYTHON_MAJOR_MINOR_VERSION,
                "ci-image-build": "true",
                "prod-image-build": "false",
                "run-helm-tests": "false",
                "run-unit-tests": "true",
                "skip-providers-tests": "true",
                "docs-build": "true",
                "docs-list-as-string": "apache-airflow",
                "skip-prek-hooks": ALL_SKIPPED_COMMITS_IF_NO_PROVIDERS_UI_AND_HELM_TESTS,
                "run-kubernetes-tests": "false",
                "upgrade-to-newer-dependencies": "false",
                "core-test-types-list-as-strings-in-json": ALL_CI_SELECTIVE_TEST_TYPES_AS_JSON,
                "run-mypy": "true",
                "mypy-checks": "['mypy-airflow-core']",
            },
            id="Tests for all airflow core types except providers should run if model file changed",
        ),
        pytest.param(
            ("airflow-core/src/airflow/api_fastapi/core_api/openapi/v2-rest-api-generated.yaml",),
            {
                "selected-providers-list-as-string": "",
                "all-python-versions": f"['{DEFAULT_PYTHON_MAJOR_MINOR_VERSION}']",
                "all-python-versions-list-as-string": DEFAULT_PYTHON_MAJOR_MINOR_VERSION,
                "ci-image-build": "true",
                "run-helm-tests": "true",
                "run-unit-tests": "true",
                "skip-providers-tests": "false",
                "docs-build": "true",
                "docs-list-as-string": "",
                "upgrade-to-newer-dependencies": "false",
                "skip-prek-hooks": ALL_SKIPPED_COMMITS_BY_DEFAULT_ON_ALL_TESTS_NEEDED,
                "core-test-types-list-as-strings-in-json": ALL_CI_SELECTIVE_TEST_TYPES_AS_JSON,
                "run-mypy": "true",
                "mypy-checks": ALL_MYPY_CHECKS,
            },
            id="pre commit ts-compile-format-lint should not be ignored if openapi spec changed.",
        ),
        pytest.param(
            (
                "airflow-core/src/airflow/assets/",
                "airflow-core/src/airflow/models/assets/",
                "task-sdk/src/airflow/sdk/definitions/asset/",
                "airflow-core/src/airflow/datasets/",
            ),
            {
                "selected-providers-list-as-string": "amazon common.compat common.io common.sql "
                "databricks dbt.cloud ftp google microsoft.mssql mysql "
                "openlineage oracle postgres sftp snowflake trino",
                "all-python-versions": f"['{DEFAULT_PYTHON_MAJOR_MINOR_VERSION}']",
                "all-python-versions-list-as-string": DEFAULT_PYTHON_MAJOR_MINOR_VERSION,
                "ci-image-build": "true",
                "prod-image-build": "false",
                "run-helm-tests": "false",
                "run-unit-tests": "true",
                "skip-providers-tests": "false",
                "docs-build": "true",
                "docs-list-as-string": "apache-airflow task-sdk amazon common.compat common.io common.sql "
                "databricks dbt.cloud ftp google microsoft.mssql mysql "
                "openlineage oracle postgres sftp snowflake trino",
                "skip-prek-hooks": ALL_SKIPPED_COMMITS_ON_NO_CI_IMAGE,
                "run-kubernetes-tests": "false",
                "upgrade-to-newer-dependencies": "false",
                "core-test-types-list-as-strings-in-json": ALL_CI_SELECTIVE_TEST_TYPES_AS_JSON,
                "providers-test-types-list-as-strings-in-json": json.dumps(
                    [
                        {
                            "description": "amazon...google",
                            "test_types": "Providers[amazon] Providers[common.compat,common.io,common.sql,"
                            "databricks,dbt.cloud,ftp,microsoft.mssql,mysql,openlineage,oracle,"
                            "postgres,sftp,snowflake,trino] Providers[google]",
                        }
                    ]
                ),
                "run-mypy": "false",
                "mypy-checks": "[]",
            },
            id="Trigger openlineage and related providers tests when Assets files changed",
        ),
    ],
)
def test_expected_output_pull_request_target(
    files: tuple[str, ...],
    expected_outputs: dict[str, str],
):
    stderr = SelectiveChecks(
        files=files,
        commit_ref=NEUTRAL_COMMIT,
        github_event=GithubEvents.PULL_REQUEST_TARGET,
        pr_labels=(),
        default_branch="main",
    )
    assert_outputs_are_printed(expected_outputs, str(stderr))


@pytest.mark.parametrize(
    "github_event",
    [
        GithubEvents.PUSH,
        GithubEvents.PULL_REQUEST,
        GithubEvents.PULL_REQUEST_TARGET,
        GithubEvents.PULL_REQUEST_WORKFLOW,
        GithubEvents.SCHEDULE,
    ],
)
def test_no_commit_provided_trigger_full_build_for_any_event_type(github_event):
    stderr = SelectiveChecks(
        files=(),
        commit_ref="",
        github_event=github_event,
        pr_labels=(),
        default_branch="main",
    )
    assert_outputs_are_printed(
        {
            "all-python-versions": ALL_PYTHON_VERSIONS_AS_LIST,
            "all-python-versions-list-as-string": ALL_PYTHON_VERSIONS_AS_STRING,
            "ci-image-build": "true",
            "prod-image-build": "true",
            "run-helm-tests": "true",
            "run-unit-tests": "true",
            "docs-build": "true",
            "skip-prek-hooks": ALL_SKIPPED_COMMITS_BY_DEFAULT_ON_ALL_TESTS_NEEDED,
            "upgrade-to-newer-dependencies": (
                "true" if github_event in [GithubEvents.PUSH, GithubEvents.SCHEDULE] else "false"
            ),
            "core-test-types-list-as-strings-in-json": ALL_CI_SELECTIVE_TEST_TYPES_AS_JSON,
            "run-mypy": "true",
            "mypy-checks": ALL_MYPY_CHECKS,
        },
        str(stderr),
    )


@pytest.mark.parametrize(
    "github_event",
    [
        GithubEvents.PUSH,
        GithubEvents.SCHEDULE,
    ],
)
def test_files_provided_trigger_full_build_for_any_event_type(github_event):
    stderr = SelectiveChecks(
        files=(
            "airflow-core/src/airflow/ui/src/pages/Run/Details.tsx",
            "airflow-core/src/airflow/ui/src/router.tsx",
        ),
        commit_ref="",
        github_event=github_event,
        pr_labels=(),
        default_branch="main",
    )
    assert_outputs_are_printed(
        {
            "all-python-versions": ALL_PYTHON_VERSIONS_AS_LIST,
            "all-python-versions-list-as-string": ALL_PYTHON_VERSIONS_AS_STRING,
            "ci-image-build": "true",
            "prod-image-build": "true",
            "run-helm-tests": "true",
            "run-unit-tests": "true",
            "docs-build": "true",
            "skip-prek-hooks": ALL_SKIPPED_COMMITS_BY_DEFAULT_ON_ALL_TESTS_NEEDED,
            "upgrade-to-newer-dependencies": (
                "true" if github_event in [GithubEvents.PUSH, GithubEvents.SCHEDULE] else "false"
            ),
            "core-test-types-list-as-strings-in-json": ALL_CI_SELECTIVE_TEST_TYPES_AS_JSON,
            "run-mypy": "true",
            "mypy-checks": ALL_MYPY_CHECKS,
        },
        str(stderr),
    )


@pytest.mark.parametrize(
    "files, expected_outputs, pr_labels, commit_ref",
    [
        pytest.param(
            ("airflow-core/src/airflow/models/dag.py",),
            {
                "upgrade-to-newer-dependencies": "false",
            },
            (),
            None,
            id="Regular source changed",
        ),
        pytest.param(
            ("providers/microsoft/azure/src/airflow/providers/microsoft/azure/provider.yaml",),
            {
                "upgrade-to-newer-dependencies": "false",
            },
            (),
            None,
            id="Provider.yaml changed",
        ),
        pytest.param(
            ("airflow-core/src/airflow/models/dag.py",),
            {
                "upgrade-to-newer-dependencies": "true",
            },
            ("upgrade to newer dependencies",),
            None,
            id="Regular source changed",
        ),
    ],
)
def test_upgrade_to_newer_dependencies(
    files: tuple[str, ...],
    expected_outputs: dict[str, str],
    pr_labels: tuple[str, ...],
    commit_ref: str | None,
):
    stderr = SelectiveChecks(
        files=files,
        commit_ref=commit_ref,
        github_event=GithubEvents.PULL_REQUEST,
        default_branch="main",
        pr_labels=pr_labels,
    )
    assert_outputs_are_printed(expected_outputs, str(stderr))


@pytest.mark.parametrize(
    "files, expected_outputs,",
    [
        pytest.param(
            ("providers/google/docs/some_file.rst",),
            {
                "docs-list-as-string": "amazon apache.beam apache.cassandra apache.kafka "
                "cncf.kubernetes common.compat common.sql facebook google hashicorp http "
                "microsoft.azure microsoft.mssql mysql openlineage oracle "
                "postgres presto salesforce samba sftp ssh trino",
            },
            id="Google provider docs changed",
        ),
        pytest.param(
            ("providers/common/sql/src/airflow/providers/common/sql/common_sql_python.py",),
            {
<<<<<<< HEAD
                "docs-list-as-string": "amazon apache.arrow apache.drill apache.druid apache.hive "
                "apache.impala apache.pinot common.sql databricks elasticsearch "
=======
                "docs-list-as-string": "amazon apache.drill apache.druid apache.hive "
                "apache.impala apache.pinot common.compat common.sql databricks elasticsearch "
>>>>>>> 3b724582
                "exasol google jdbc microsoft.mssql mysql odbc openlineage "
                "oracle pgvector postgres presto slack snowflake sqlite teradata trino vertica ydb",
            },
            id="Common SQL provider package python files changed",
        ),
        pytest.param(
            ("providers/airbyte/docs/some_file.rst",),
            {
                "docs-list-as-string": "airbyte common.compat",
            },
            id="Airbyte provider docs changed",
        ),
        pytest.param(
            ("providers/airbyte/docs/some_file.rst", "airflow-core/docs/docs.rst"),
            {
                "docs-list-as-string": "apache-airflow airbyte common.compat",
            },
            id="Airbyte provider and airflow core docs changed",
        ),
        pytest.param(
            (
                "providers/airbyte/docs/some_file.rst",
                "airflow-core/docs/docs.rst",
                "providers-summary-docs/docs.rst",
            ),
            {
                "docs-list-as-string": "apache-airflow apache-airflow-providers airbyte common.compat",
            },
            id="Airbyte provider and airflow core and common provider docs changed",
        ),
        pytest.param(
            ("airflow-core/docs/docs.rst",),
            {
                "docs-list-as-string": "apache-airflow",
            },
            id="Only Airflow docs changed",
        ),
        pytest.param(
            ("providers/celery/src/airflow/providers/celery/file.py",),
            {"docs-list-as-string": "celery cncf.kubernetes common.compat"},
            id="Celery python files changed",
        ),
        pytest.param(
            ("docs/conf.py",),
            {
                "docs-list-as-string": ALL_DOCS_SELECTED_FOR_BUILD,
            },
            id="Docs conf.py changed",
        ),
        pytest.param(
            ("airflow-core/src/airflow/test.py",),
            {
                "docs-list-as-string": "apache-airflow",
            },
            id="Core files changed. Apache-Airflow docs should also be built",
        ),
        pytest.param(
            ("docker-stack-docs/test.rst",),
            {"docs-list-as-string": "docker-stack"},
            id="Docker stack files changed. No provider docs to build",
        ),
        pytest.param(
            ("airflow-core/src/airflow/test.py", "chart/airflow/values.yaml"),
            {
                "docs-list-as-string": "apache-airflow helm-chart",
            },
            id="Core files and helm chart files changed. Apache Airflow and helm chart docs to build",
        ),
        pytest.param(
            ("chart/airflow/values.yaml",),
            {
                "docs-list-as-string": "helm-chart",
            },
            id="Helm chart files changed. No provider, airflow docs to build",
        ),
        pytest.param(
            ("chart/docs/airflow/values.yaml",),
            {
                "docs-list-as-string": "helm-chart",
            },
            id="Docs helm chart files changed. No provider, airflow docs to build",
        ),
    ],
)
def test_docs_filter(files: tuple[str, ...], expected_outputs: dict[str, str]):
    stderr = SelectiveChecks(
        files=files,
        commit_ref=NEUTRAL_COMMIT,
        github_event=GithubEvents.PULL_REQUEST,
        pr_labels=(),
        default_branch="main",
    )
    assert_outputs_are_printed(expected_outputs, str(stderr))


@pytest.mark.parametrize(
    "files, expected_outputs,",
    [
        pytest.param(
            ("helm-tests/tests/helm_tests/random_helm_test.py",),
            {
                "ci-image-build": "true",
                "prod-image-build": "true",
                "run-helm-tests": "true",
            },
            id="Only helm test files changed",
        )
    ],
)
def test_helm_tests_trigger_ci_build(files: tuple[str, ...], expected_outputs: dict[str, str]):
    stderr = SelectiveChecks(
        files=files,
        commit_ref=NEUTRAL_COMMIT,
        github_event=GithubEvents.PULL_REQUEST,
        pr_labels=(),
        default_branch="main",
    )
    assert_outputs_are_printed(expected_outputs, str(stderr))


@pytest.mark.parametrize(
    "files, expected_outputs,",
    [
        pytest.param(
            ("providers/amazon/provider.yaml",),
            {
                "ci-image-build": "true",
                "prod-image-build": "false",
                "run-helm-tests": "false",
            },
            id="Amazon provider.yaml",
        ),
        pytest.param(
            ("providers/amazon/pyproject.toml",),
            {
                "ci-image-build": "true",
                "prod-image-build": "false",
                "run-helm-tests": "false",
            },
            id="Amazon pyproject.toml",
        ),
        pytest.param(
            ("providers/cncf/kubernetes/provider.yaml",),
            {
                "ci-image-build": "true",
                "prod-image-build": "true",
                "run-helm-tests": "false",
            },
            id="CNCF Kubernetes provider.yaml",
        ),
        pytest.param(
            ("providers/cncf/kubernetes/pyproject.toml",),
            {
                "ci-image-build": "true",
                "prod-image-build": "true",
                "run-helm-tests": "false",
            },
            id="CNCF Kubernetes pyproject.toml",
        ),
    ],
)
def test_provider_yaml_or_pyproject_toml_changes_trigger_ci_build(
    files: tuple[str, ...], expected_outputs: dict[str, str]
):
    stderr = SelectiveChecks(
        files=files,
        commit_ref=NEUTRAL_COMMIT,
        github_event=GithubEvents.PULL_REQUEST,
        pr_labels=(),
        default_branch="main",
    )
    assert_outputs_are_printed(expected_outputs, str(stderr))


@pytest.mark.parametrize(
    "files, has_migrations",
    [
        pytest.param(
            ("airflow-core/src/airflow/test.py",),
            False,
            id="No migrations",
        ),
        pytest.param(
            ("airflow-core/src/airflow/migrations/test_sql", "airflow-core/src/airflow/test.py"),
            True,
            id="With migrations",
        ),
    ],
)
def test_has_migrations(files: tuple[str, ...], has_migrations: bool):
    stderr = str(
        SelectiveChecks(
            files=files,
            commit_ref=NEUTRAL_COMMIT,
            github_event=GithubEvents.PULL_REQUEST,
            default_branch="main",
        )
    )
    assert_outputs_are_printed({"has-migrations": str(has_migrations).lower()}, str(stderr))


@pytest.mark.parametrize(
    "labels, expected_outputs,",
    [
        pytest.param(
            (),
            {
                "providers-compatibility-tests-matrix": json.dumps(
                    [
                        check
                        for check in PROVIDERS_COMPATIBILITY_TESTS_MATRIX
                        if check["python-version"] == DEFAULT_PYTHON_MAJOR_MINOR_VERSION
                    ]
                ),
            },
            id="Regular tests",
        ),
        pytest.param(
            ("all versions",),
            {"providers-compatibility-tests-matrix": json.dumps(PROVIDERS_COMPATIBILITY_TESTS_MATRIX)},
            id="full tests",
        ),
    ],
)
def test_provider_compatibility_checks(labels: tuple[str, ...], expected_outputs: dict[str, str]):
    stderr = SelectiveChecks(
        files=(),
        commit_ref=NEUTRAL_COMMIT,
        github_event=GithubEvents.PULL_REQUEST,
        pr_labels=labels,
        default_branch="main",
    )
    assert_outputs_are_printed(expected_outputs, str(stderr))


@pytest.mark.parametrize(
    "files, expected_outputs, default_branch, pr_labels",
    [
        pytest.param(
            ("README.md",),
            {
                "run-mypy": "false",
                "mypy-checks": "[]",
            },
            "main",
            (),
            id="No mypy checks on non-python files",
        ),
        pytest.param(
            ("airflow-core/src/airflow/cli/file.py",),
            {
                "run-mypy": "true",
                "mypy-checks": "['mypy-airflow-core']",
            },
            "main",
            (),
            id="Airflow mypy checks on airflow regular files",
        ),
        pytest.param(
            ("airflow-core/src/airflow/models/file.py",),
            {
                "run-mypy": "true",
                "mypy-checks": "['mypy-airflow-core']",
            },
            "main",
            (),
            id="Airflow mypy checks on airflow files with model changes.",
        ),
        pytest.param(
            ("task-sdk/src/airflow/sdk/a_file.py",),
            {
                "run-mypy": "true",
                "mypy-checks": "['mypy-providers', 'mypy-task-sdk']",
            },
            "main",
            (),
            id="Airflow mypy checks on Task SDK files (implies providers)",
        ),
        pytest.param(
            ("dev/a_package/a_file.py",),
            {
                "run-mypy": "true",
                "mypy-checks": ALL_MYPY_CHECKS,
            },
            "main",
            (),
            id="All mypy checks on def files changed (full tests needed are implicit)",
        ),
        pytest.param(
            ("readme.md",),
            {
                "run-mypy": "true",
                "mypy-checks": ALL_MYPY_CHECKS,
            },
            "main",
            ("full tests needed",),
            id="All mypy checks on full tests needed",
        ),
    ],
)
def test_mypy_matches(
    files: tuple[str, ...], expected_outputs: dict[str, str], default_branch: str, pr_labels: tuple[str, ...]
):
    stderr = SelectiveChecks(
        files=files,
        commit_ref=NEUTRAL_COMMIT,
        default_branch=default_branch,
        github_event=GithubEvents.PULL_REQUEST,
        pr_labels=pr_labels,
    )
    assert_outputs_are_printed(expected_outputs, str(stderr))


@patch("airflow_breeze.utils.selective_checks.FAIL_WHEN_ENGLISH_TRANSLATION_CHANGED", True)
def test_ui_english_translation_changed_fail_on_change():
    translation_file = "airflow-core/src/airflow/ui/public/i18n/locales/en/some_file.json"
    with pytest.raises(SystemExit):
        SelectiveChecks(
            files=(translation_file,),
            commit_ref=NEUTRAL_COMMIT,
            pr_labels=(),
            github_event=GithubEvents.PULL_REQUEST,
            default_branch="main",
        ).ui_english_translation_changed


def test_ui_english_translation_changed_allowed_in_canary_run():
    translation_file = "airflow-core/src/airflow/ui/public/i18n/locales/en/some_file.json"
    selective_checks = SelectiveChecks(
        files=(translation_file,),
        commit_ref=NEUTRAL_COMMIT,
        pr_labels=(),
        github_event=GithubEvents.PUSH,
        default_branch="main",
    )
    assert selective_checks.ui_english_translation_changed


def test_ui_english_translation_changed_allowed_with_label():
    translation_file = "airflow-core/src/airflow/ui/public/i18n/locales/en/some_file.json"
    selective_checks = SelectiveChecks(
        files=(translation_file,),
        commit_ref=NEUTRAL_COMMIT,
        pr_labels=("allow translation change",),
        github_event=GithubEvents.PULL_REQUEST,
        default_branch="main",
    )
    assert selective_checks.ui_english_translation_changed is True


@patch("requests.get")
@patch.dict("os.environ", {"GITHUB_TOKEN": "test_token"})
def test_get_job_label(mock_get):
    selective_checks = SelectiveChecks(
        files=(),
        github_event=GithubEvents.PULL_REQUEST,
        github_repository="apache/airflow",
        github_context_dict={},
    )

    workflow_response = Mock()
    workflow_response.status_code = 200
    workflow_response.json.return_value = {"workflow_runs": [{"jobs_url": "https://api.github.com/jobs/123"}]}

    jobs_response = Mock()
    jobs_response.json.return_value = {
        "jobs": [
            {"name": "Basic tests (ubuntu-22.04)", "labels": ["ubuntu-22.04"]},
            {"name": "Other job", "labels": ["ubuntu-22.04"]},
        ]
    }

    mock_get.side_effect = [workflow_response, jobs_response]

    result = selective_checks.get_job_label("push", "main")

    assert result == "ubuntu-22.04"


@patch("requests.get")
@patch.dict("os.environ", {"GITHUB_TOKEN": "test_token"})
def test_get_job_label_not_found(mock_get):
    selective_checks = SelectiveChecks(
        files=(),
        github_event=GithubEvents.PULL_REQUEST,
        github_repository="apache/airflow",
        github_context_dict={},
    )

    workflow_response = Mock()
    workflow_response.status_code = 200
    workflow_response.json.return_value = {"workflow_runs": [{"jobs_url": "https://api.github.com/jobs/123"}]}

    jobs_response = Mock()
    jobs_response.json.return_value = {
        "jobs": [
            {"name": "Basic tests (ubuntu-22.04)", "labels": []},
            {"name": "Other job", "labels": ["ubuntu-22.04"]},
        ]
    }

    mock_get.side_effect = [workflow_response, jobs_response]

    result = selective_checks.get_job_label("push", "main")

    assert result is None


def test_runner_type_pr():
    selective_checks = SelectiveChecks(github_event=GithubEvents.PULL_REQUEST)

    result = selective_checks.runner_type

    assert result == PUBLIC_AMD_RUNNERS


@patch("requests.get")
@patch.dict("os.environ", {"GITHUB_TOKEN": "test_token"})
def test_runner_type_schedule(mock_get):
    selective_checks = SelectiveChecks(
        files=(),
        github_event=GithubEvents.SCHEDULE,
        github_repository="apache/airflow",
        github_context_dict={},
    )

    workflow_response = Mock()
    workflow_response.status_code = 200
    workflow_response.json.return_value = {"workflow_runs": [{"jobs_url": "https://api.github.com/jobs/123"}]}

    jobs_response = Mock()
    jobs_response.json.return_value = {
        "jobs": [
            {"name": "Basic tests / Test git clone on Windows", "labels": ["windows-2025"]},
            {"name": "Basic tests (ubuntu-22.04)", "labels": ["ubuntu-22.04"]},
            {"name": "Other job", "labels": ["ubuntu-22.04"]},
        ]
    }

    mock_get.side_effect = [workflow_response, jobs_response]

    result = selective_checks.runner_type

    assert result == '["ubuntu-22.04-arm"]'


@pytest.mark.parametrize(
    "integration, runner_type, expected_result",
    [
        # Test integrations disabled for all CI environments
        pytest.param(
            "elasticsearch",
            PUBLIC_AMD_RUNNERS,
            True,
            id="elasticsearch_disabled_on_amd",
        ),
        pytest.param(
            "mssql",
            PUBLIC_AMD_RUNNERS,
            True,
            id="mssql_disabled_on_amd",
        ),
        pytest.param(
            "localstack",
            '["ubuntu-22.04-arm"]',
            True,
            id="localstack_disabled_on_arm",
        ),
        # Test integrations disabled only for ARM runners
        pytest.param(
            "kerberos",
            '["ubuntu-22.04-arm"]',
            True,
            id="kerberos_disabled_on_arm",
        ),
        pytest.param(
            "drill",
            '["ubuntu-22.04-arm"]',
            True,
            id="drill_disabled_on_arm",
        ),
        pytest.param(
            "tinkerpop",
            '["ubuntu-22.04-arm"]',
            True,
            id="tinkerpop_disabled_on_arm",
        ),
        pytest.param(
            "pinot",
            '["ubuntu-22.04-arm"]',
            True,
            id="pinot_disabled_on_arm",
        ),
        pytest.param(
            "trino",
            '["ubuntu-22.04-arm"]',
            True,
            id="trino_disabled_on_arm",
        ),
        pytest.param(
            "ydb",
            '["ubuntu-22.04-arm"]',
            True,
            id="ydb_disabled_on_arm",
        ),
        # Test integrations that are NOT disabled on AMD runners
        pytest.param(
            "kerberos",
            PUBLIC_AMD_RUNNERS,
            False,
            id="kerberos_enabled_on_amd",
        ),
        pytest.param(
            "drill",
            PUBLIC_AMD_RUNNERS,
            False,
            id="drill_enabled_on_amd",
        ),
        pytest.param(
            "tinkerpop",
            PUBLIC_AMD_RUNNERS,
            False,
            id="tinkerpop_enabled_on_amd",
        ),
        # Test an integration that is not in any disabled list
        pytest.param(
            "postgres",
            PUBLIC_AMD_RUNNERS,
            False,
            id="postgres_enabled_on_amd",
        ),
        pytest.param(
            "postgres",
            '["ubuntu-22.04-arm"]',
            False,
            id="postgres_enabled_on_arm",
        ),
        pytest.param(
            "redis",
            PUBLIC_AMD_RUNNERS,
            False,
            id="redis_enabled_on_amd",
        ),
        pytest.param(
            "redis",
            '["ubuntu-22.04-arm"]',
            False,
            id="redis_enabled_on_arm",
        ),
    ],
)
def test_is_disabled_integration(integration: str, runner_type: str, expected_result: bool):
    """Test that _is_disabled_integration correctly identifies disabled integrations."""
    selective_checks = SelectiveChecks(
        files=(),
        github_event=GithubEvents.PULL_REQUEST,
        github_repository="apache/airflow",
        github_context_dict={},
    )

    # Mock the runner_type property
    with patch.object(
        SelectiveChecks, "runner_type", new_callable=lambda: property(lambda self: runner_type)
    ):
        result = selective_checks._is_disabled_integration(integration)
        assert result == expected_result


def test_testable_core_integrations_excludes_disabled():
    """Test that testable_core_integrations excludes disabled integrations."""
    with patch(
        "airflow_breeze.utils.selective_checks.TESTABLE_CORE_INTEGRATIONS",
        ["postgres", "elasticsearch", "kerberos"],
    ):
        # Test with AMD runner - should exclude elasticsearch (disabled for all CI)
        selective_checks_amd = SelectiveChecks(
            files=("airflow-core/tests/test_example.py",),
            commit_ref=NEUTRAL_COMMIT,
            github_event=GithubEvents.PULL_REQUEST,
        )
        with patch.object(
            SelectiveChecks, "runner_type", new_callable=lambda: property(lambda self: PUBLIC_AMD_RUNNERS)
        ):
            result = selective_checks_amd.testable_core_integrations
            assert "postgres" in result
            assert "kerberos" in result
            assert "elasticsearch" not in result


def test_testable_core_integrations_excludes_arm_disabled_on_arm():
    """Test that testable_core_integrations excludes ARM-disabled integrations on ARM runners."""
    with patch(
        "airflow_breeze.utils.selective_checks.TESTABLE_CORE_INTEGRATIONS", ["postgres", "kerberos", "drill"]
    ):
        selective_checks_arm = SelectiveChecks(
            files=("airflow-core/tests/test_example.py",),
            commit_ref=NEUTRAL_COMMIT,
            github_event=GithubEvents.SCHEDULE,
            github_context_dict={"ref_name": "main"},
        )
        with patch.object(
            SelectiveChecks, "runner_type", new_callable=lambda: property(lambda self: '["ubuntu-22.04-arm"]')
        ):
            result = selective_checks_arm.testable_core_integrations
            assert "postgres" in result
            assert "kerberos" not in result
            assert "drill" not in result


def test_testable_providers_integrations_excludes_disabled():
    """Test that testable_providers_integrations excludes disabled integrations."""
    with patch(
        "airflow_breeze.utils.selective_checks.TESTABLE_PROVIDERS_INTEGRATIONS",
        ["postgres", "mssql", "trino"],
    ):
        # Test with AMD runner - should exclude mssql (disabled for all CI)
        selective_checks_amd = SelectiveChecks(
            files=("providers/tests/test_example.py",),
            commit_ref=NEUTRAL_COMMIT,
            github_event=GithubEvents.PULL_REQUEST,
        )
        with patch.object(
            SelectiveChecks, "runner_type", new_callable=lambda: property(lambda self: PUBLIC_AMD_RUNNERS)
        ):
            result = selective_checks_amd.testable_providers_integrations
            assert "postgres" in result
            assert "trino" in result
            assert "mssql" not in result


def test_testable_providers_integrations_excludes_arm_disabled_on_arm():
    """Test that testable_providers_integrations excludes ARM-disabled integrations on ARM runners."""
    with patch(
        "airflow_breeze.utils.selective_checks.TESTABLE_PROVIDERS_INTEGRATIONS", ["postgres", "trino", "ydb"]
    ):
        selective_checks_arm = SelectiveChecks(
            files=("providers/tests/test_example.py",),
            commit_ref=NEUTRAL_COMMIT,
            github_event=GithubEvents.SCHEDULE,
            github_context_dict={"ref_name": "main"},
        )
        with patch.object(
            SelectiveChecks, "runner_type", new_callable=lambda: property(lambda self: '["ubuntu-22.04-arm"]')
        ):
            result = selective_checks_arm.testable_providers_integrations
            assert "postgres" in result
            assert "trino" not in result
            assert "ydb" not in result<|MERGE_RESOLUTION|>--- conflicted
+++ resolved
@@ -2129,13 +2129,8 @@
         pytest.param(
             ("providers/common/sql/src/airflow/providers/common/sql/common_sql_python.py",),
             {
-<<<<<<< HEAD
                 "docs-list-as-string": "amazon apache.arrow apache.drill apache.druid apache.hive "
-                "apache.impala apache.pinot common.sql databricks elasticsearch "
-=======
-                "docs-list-as-string": "amazon apache.drill apache.druid apache.hive "
                 "apache.impala apache.pinot common.compat common.sql databricks elasticsearch "
->>>>>>> 3b724582
                 "exasol google jdbc microsoft.mssql mysql odbc openlineage "
                 "oracle pgvector postgres presto slack snowflake sqlite teradata trino vertica ydb",
             },
