# Licensed to the Apache Software Foundation (ASF) under one
# or more contributor license agreements.  See the NOTICE file
# distributed with this work for additional information
# regarding copyright ownership.  The ASF licenses this file
# to you under the Apache License, Version 2.0 (the
# "License"); you may not use this file except in compliance
# with the License.  You may obtain a copy of the License at
#
#   http://www.apache.org/licenses/LICENSE-2.0
#
# Unless required by applicable law or agreed to in writing,
# software distributed under the License is distributed on an
# "AS IS" BASIS, WITHOUT WARRANTIES OR CONDITIONS OF ANY
# KIND, either express or implied.  See the License for the
# specific language governing permissions and limitations
# under the License.
from __future__ import annotations

import json
import re
from typing import Any
from unittest.mock import MagicMock, patch

import pytest
from rich.console import Console

from airflow_breeze.global_constants import (
    COMMITTERS,
    DEFAULT_PYTHON_MAJOR_MINOR_VERSION,
    PROVIDERS_COMPATIBILITY_TESTS_MATRIX,
    GithubEvents,
)
from airflow_breeze.utils.functools_cache import clearable_cache
from airflow_breeze.utils.packages import get_available_distributions
from airflow_breeze.utils.selective_checks import (
    ALL_CI_SELECTIVE_TEST_TYPES,
    SelectiveChecks,
    _get_test_list_as_json,
    _split_list,
)

ANSI_COLORS_MATCHER = re.compile(r"(?:\x1B[@-_]|[\x80-\x9F])[0-?]*[ -/]*[@-~]")


ALL_DOCS_SELECTED_FOR_BUILD = ""
ALL_PROVIDERS_AFFECTED = ""

ALL_CI_SELECTIVE_TEST_TYPES_AS_JSON = json.dumps(
    [
        {"description": "API...Serialization", "test_types": ALL_CI_SELECTIVE_TEST_TYPES},
    ]
)

ALL_PROVIDERS_SELECTIVE_TEST_TYPES_AS_JSON = json.dumps(
    [
        {
            "description": "-amazon,googl...standard",
            "test_types": "Providers[-amazon,google,standard] "
            "Providers[amazon] Providers[google] Providers[standard]",
        }
    ]
)

LIST_OF_ALL_PROVIDER_TESTS = [
    f"Providers[{provider}]" for provider in get_available_distributions(include_not_ready=True)
]

LIST_OF_ALL_PROVIDER_TESTS_AS_JSON = json.dumps(
    _get_test_list_as_json(_split_list(sorted(LIST_OF_ALL_PROVIDER_TESTS), 5))
)

ALL_MYPY_CHECKS_ARRAY = [
    "mypy-airflow-core",
    "mypy-providers",
    "mypy-dev",
    "mypy-task-sdk",
    "mypy-devel-common",
    "mypy-airflow-ctl",
]

ALL_MYPY_CHECKS = str(ALL_MYPY_CHECKS_ARRAY)

ALL_MYPY_CHECKS_EXCEPT_PROVIDERS = str(
    [check for check in ALL_MYPY_CHECKS_ARRAY if check != "mypy-providers"]
)

ALL_SKIPPED_COMMITS_ON_NO_CI_IMAGE = (
    "check-provider-yaml-valid,flynt,identity,lint-helm-chart,mypy-airflow-core,mypy-airflow-ctl,"
    "mypy-dev,mypy-devel-common,mypy-providers,mypy-task-sdk,ts-compile-format-lint-ui"
)

ALL_SKIPPED_COMMITS_BY_DEFAULT_ON_ALL_TESTS_NEEDED = (
    "identity,mypy-airflow-core,mypy-airflow-ctl,mypy-dev,mypy-devel-common,mypy-providers,mypy-task-sdk"
)

ALL_SKIPPED_COMMITS_IF_NO_UI = (
    "identity,mypy-airflow-core,mypy-airflow-ctl,mypy-dev,mypy-devel-common,"
    "mypy-providers,mypy-task-sdk,ts-compile-format-lint-ui"
)
ALL_SKIPPED_COMMITS_IF_NO_HELM_TESTS = (
    "identity,lint-helm-chart,mypy-airflow-core,mypy-airflow-ctl,mypy-dev,mypy-devel-common,"
    "mypy-providers,mypy-task-sdk"
)

ALL_SKIPPED_COMMITS_IF_NO_UI_AND_HELM_TESTS = (
    "identity,lint-helm-chart,mypy-airflow-core,mypy-airflow-ctl,mypy-dev,mypy-devel-common,"
    "mypy-providers,mypy-task-sdk,ts-compile-format-lint-ui"
)

ALL_SKIPPED_COMMITS_IF_NO_PROVIDERS_AND_UI = (
    "check-provider-yaml-valid,identity,mypy-airflow-core,mypy-airflow-ctl,"
    "mypy-dev,mypy-devel-common,mypy-providers,mypy-task-sdk,ts-compile-format-lint-ui"
)

ALL_SKIPPED_COMMITS_IF_NO_PROVIDERS = (
    "check-provider-yaml-valid,identity,lint-helm-chart,mypy-airflow-core,mypy-airflow-ctl,"
    "mypy-dev,mypy-devel-common,mypy-providers,mypy-task-sdk,ts-compile-format-lint-ui"
)


ALL_SKIPPED_COMMITS_IF_NO_PROVIDERS_UI_AND_HELM_TESTS = (
    "check-provider-yaml-valid,identity,lint-helm-chart,mypy-airflow-core,mypy-airflow-ctl,"
    "mypy-dev,mypy-devel-common,mypy-providers,mypy-task-sdk,ts-compile-format-lint-ui"
)

ALL_SKIPPED_COMMITS_IF_NO_CODE_PROVIDERS_AND_HELM_TESTS = (
    "check-provider-yaml-valid,flynt,identity,lint-helm-chart,mypy-airflow-core,mypy-airflow-ctl,"
    "mypy-dev,mypy-devel-common,mypy-providers,mypy-task-sdk"
)

ALL_SKIPPED_COMMITS_IF_NOT_IMPORTANT_FILES_CHANGED = (
    "check-provider-yaml-valid,flynt,identity,lint-helm-chart,mypy-airflow-core,mypy-airflow-ctl,"
    "mypy-dev,mypy-devel-common,mypy-providers,mypy-task-sdk,ts-compile-format-lint-ui"
)


All_SKIPPED_COMMITS_IF_NON_MAIN_BRANCH = (
    "check-airflow-provider-compatibility,check-extra-packages-references,check-provider-yaml-valid,"
    "identity,lint-helm-chart,mypy-airflow-core,mypy-airflow-ctl,mypy-dev,"
    "mypy-devel-common,mypy-providers,mypy-task-sdk,validate-operators-init"
)


# commit that is neutral - allows to keep pyproject.toml-changing PRS neutral for unit tests
NEUTRAL_COMMIT = "938f0c1f3cc4cbe867123ee8aa9f290f9f18100a"

# Use me if you are adding test for the changed files that includes caplog
LOG_WITHOUT_MOCK_IN_TESTS_EXCEPTION_LABEL = "log exception"


def escape_ansi_colors(line):
    return ANSI_COLORS_MATCHER.sub("", line)


@clearable_cache
def get_rich_console() -> Console:
    return Console(color_system="truecolor", force_terminal=True)


def print_in_color(s: Any = ""):
    get_rich_console().print(s)


def get_outputs_from_stderr(stderr: str) -> dict[str, str]:
    escaped_stderr = escape_ansi_colors(stderr)
    return dict(line.split("=", 1) for line in escaped_stderr.splitlines() if "=" in line)


def assert_outputs_are_printed(expected_outputs: dict[str, str], stderr: str):
    received_output_as_dict = get_outputs_from_stderr(stderr)
    for expected_key, expected_value in expected_outputs.items():
        if expected_value is None:
            if expected_key in received_output_as_dict:
                print_in_color(f"\n[red]ERROR: The '{expected_key}' should not be present in:[/]")
                print_in_color(received_output_as_dict)
                print_in_color("\n")
                assert expected_key is not None

        else:
            received_value = received_output_as_dict.get(expected_key)
            if received_value != expected_value:
                if received_value is not None:
                    print_in_color(f"\n[red]ERROR: The key '{expected_key}' has unexpected value:")
                    print(
                        received_value,
                    )
                    print_in_color("Expected value:\n")
                    print(expected_value)
                    print_in_color("\nOutput received:")
                    print_in_color(received_output_as_dict)
                    print_in_color()
                    assert received_value == expected_value, f"Correct value for {expected_key!r}"
                else:
                    print_in_color(
                        f"\n[red]ERROR: The key '{expected_key}' missing but it is expected. Expected value:"
                    )
                    print_in_color(expected_value)
                    print_in_color("\nOutput received:")
                    print(received_output_as_dict)
                    print_in_color()
                    print(received_output_as_dict)
                    print_in_color()
                    assert received_value is not None


@pytest.mark.parametrize(
    "files, expected_outputs,",
    [
        (
            pytest.param(
                ("INTHEWILD.md",),
                {
                    "selected-providers-list-as-string": None,
                    "all-python-versions": "['3.9']",
                    "all-python-versions-list-as-string": "3.9",
                    "python-versions": "['3.9']",
                    "python-versions-list-as-string": "3.9",
                    "ci-image-build": "false",
                    "needs-helm-tests": "false",
                    "run-tests": "false",
                    "run-amazon-tests": "false",
                    "docs-build": "false",
                    "skip-pre-commits": ALL_SKIPPED_COMMITS_ON_NO_CI_IMAGE,
                    "upgrade-to-newer-dependencies": "false",
                    "core-test-types-list-as-strings-in-json": None,
                    "providers-test-types-list-as-strings-in-json": None,
                    "individual-providers-test-types-list-as-strings-in-json": None,
                    "needs-mypy": "false",
                    "mypy-checks": "[]",
                },
                id="No tests on simple change",
            )
        ),
        (
            pytest.param(
                ("pyproject.toml",),
                {
                    "ci-image-build": "true",
                },
                id="CI image build and when pyproject.toml change",
            )
        ),
        (
            pytest.param(
                ("airflow-core/src/airflow/api/file.py",),
                {
                    "selected-providers-list-as-string": "",
                    "all-python-versions": "['3.9']",
                    "all-python-versions-list-as-string": "3.9",
                    "python-versions": "['3.9']",
                    "python-versions-list-as-string": "3.9",
                    "ci-image-build": "true",
                    "prod-image-build": "true",
                    "needs-helm-tests": "true",
                    "run-tests": "true",
                    "docs-build": "true",
                    "skip-pre-commits": ALL_SKIPPED_COMMITS_BY_DEFAULT_ON_ALL_TESTS_NEEDED,
                    "upgrade-to-newer-dependencies": "false",
                    "core-test-types-list-as-strings-in-json": ALL_CI_SELECTIVE_TEST_TYPES_AS_JSON,
                    "providers-test-types-list-as-strings-in-json": ALL_PROVIDERS_SELECTIVE_TEST_TYPES_AS_JSON,
                    "individual-providers-test-types-list-as-strings-in-json": LIST_OF_ALL_PROVIDER_TESTS_AS_JSON,
                    "needs-mypy": "true",
                    "mypy-checks": ALL_MYPY_CHECKS,
                },
                id="All tests should be run when API file changed",
            )
        ),
        (
            pytest.param(
                ("airflow-core/src/airflow/api_fastapi/file.py",),
                {
                    "all-python-versions": "['3.9']",
                    "all-python-versions-list-as-string": "3.9",
                    "python-versions": "['3.9']",
                    "python-versions-list-as-string": "3.9",
                    "ci-image-build": "true",
                    "prod-image-build": "true",
                    "needs-helm-tests": "true",
                    "run-tests": "true",
                    "run-amazon-tests": "true",
                    "docs-build": "true",
                    "skip-pre-commits": ALL_SKIPPED_COMMITS_BY_DEFAULT_ON_ALL_TESTS_NEEDED,
                    "upgrade-to-newer-dependencies": "false",
                    "core-test-types-list-as-strings-in-json": ALL_CI_SELECTIVE_TEST_TYPES_AS_JSON,
                    "providers-test-types-list-as-strings-in-json": ALL_PROVIDERS_SELECTIVE_TEST_TYPES_AS_JSON,
                    "individual-providers-test-types-list-as-strings-in-json": LIST_OF_ALL_PROVIDER_TESTS_AS_JSON,
                    "needs-mypy": "true",
                    "mypy-checks": ALL_MYPY_CHECKS,
                },
                id="All tests should be run when fastapi files change",
            )
        ),
        (
            pytest.param(
                ("airflow-core/tests/unit/api/file.py",),
                {
                    "all-python-versions": "['3.9']",
                    "all-python-versions-list-as-string": "3.9",
                    "python-versions": "['3.9']",
                    "python-versions-list-as-string": "3.9",
                    "ci-image-build": "true",
                    "prod-image-build": "true",
                    "needs-helm-tests": "true",
                    "run-tests": "true",
                    "run-amazon-tests": "true",
                    "docs-build": "true",
                    "skip-pre-commits": ALL_SKIPPED_COMMITS_BY_DEFAULT_ON_ALL_TESTS_NEEDED,
                    "upgrade-to-newer-dependencies": "false",
                    "core-test-types-list-as-strings-in-json": ALL_CI_SELECTIVE_TEST_TYPES_AS_JSON,
                    "providers-test-types-list-as-strings-in-json": ALL_PROVIDERS_SELECTIVE_TEST_TYPES_AS_JSON,
                    "individual-providers-test-types-list-as-strings-in-json": LIST_OF_ALL_PROVIDER_TESTS_AS_JSON,
                    "needs-mypy": "true",
                    "mypy-checks": ALL_MYPY_CHECKS,
                },
                id="All tests should run when API test files change",
            )
        ),
        (
            pytest.param(
                ("providers/standard/src/airflow/providers/standard/operators/python.py",),
                {
                    "selected-providers-list-as-string": None,
                    "all-python-versions": "['3.9']",
                    "all-python-versions-list-as-string": "3.9",
                    "python-versions": "['3.9']",
                    "python-versions-list-as-string": "3.9",
                    "ci-image-build": "true",
                    "prod-image-build": "false",
                    "needs-helm-tests": "false",
                    "run-tests": "true",
                    "run-amazon-tests": "false",
                    "docs-build": "true",
                    "skip-pre-commits": ALL_SKIPPED_COMMITS_IF_NO_UI_AND_HELM_TESTS,
                    "upgrade-to-newer-dependencies": "false",
                    "core-test-types-list-as-strings-in-json": json.dumps(
                        [{"description": "Always", "test_types": "Always"}]
                    ),
                    "providers-test-types-list-as-strings-in-json": json.dumps(
                        [
                            {
                                "description": "common.compat...standard",
                                "test_types": "Providers[common.compat] Providers[standard]",
                            }
                        ]
                    ),
                    "individual-providers-test-types-list-as-strings-in-json": json.dumps(
                        [
                            {
                                "description": "common.compat...standard",
                                "test_types": "Providers[common.compat] Providers[standard]",
                            }
                        ]
                    ),
                    "needs-mypy": "true",
                    "mypy-checks": "['mypy-providers']",
                },
                id="Only Python tests",
            )
        ),
        (
            pytest.param(
                ("airflow-core/src/airflow/serialization/python.py",),
                {
                    "selected-providers-list-as-string": None,
                    "all-python-versions": "['3.9']",
                    "all-python-versions-list-as-string": "3.9",
                    "python-versions": "['3.9']",
                    "python-versions-list-as-string": "3.9",
                    "ci-image-build": "true",
                    "prod-image-build": "false",
                    "needs-helm-tests": "false",
                    "run-tests": "true",
                    "run-amazon-tests": "false",
                    "docs-build": "true",
                    "skip-pre-commits": ALL_SKIPPED_COMMITS_IF_NO_PROVIDERS_UI_AND_HELM_TESTS,
                    "upgrade-to-newer-dependencies": "false",
                    "core-test-types-list-as-strings-in-json": json.dumps(
                        [{"description": "Always...Serialization", "test_types": "Always Serialization"}]
                    ),
                    "providers-test-types-list-as-strings-in-json": None,
                    "individual-providers-test-types-list-as-strings-in-json": None,
                    "needs-mypy": "true",
                    "mypy-checks": "['mypy-airflow-core']",
                    "skip-providers-tests": "true",
                },
                id="Only Serialization tests",
            )
        ),
        (
            pytest.param(
                (
                    "airflow-core/src/airflow/api/file.py",
                    "providers/postgres/tests/unit/postgres/file.py",
                ),
                {
                    "selected-providers-list-as-string": "",
                    "all-python-versions": "['3.9']",
                    "all-python-versions-list-as-string": "3.9",
                    "python-versions": "['3.9']",
                    "python-versions-list-as-string": "3.9",
                    "ci-image-build": "true",
                    "prod-image-build": "true",
                    "needs-helm-tests": "true",
                    "run-tests": "true",
                    "run-amazon-tests": "true",
                    "docs-build": "true",
                    "skip-pre-commits": ALL_SKIPPED_COMMITS_BY_DEFAULT_ON_ALL_TESTS_NEEDED,
                    "upgrade-to-newer-dependencies": "false",
                    "core-test-types-list-as-strings-in-json": ALL_CI_SELECTIVE_TEST_TYPES_AS_JSON,
                    "providers-test-types-list-as-strings-in-json": ALL_PROVIDERS_SELECTIVE_TEST_TYPES_AS_JSON,
                    "individual-providers-test-types-list-as-strings-in-json": LIST_OF_ALL_PROVIDER_TESTS_AS_JSON,
                    "needs-mypy": "true",
                    "mypy-checks": ALL_MYPY_CHECKS,
                },
                id="All tests and docs should run on API change",
            )
        ),
        (
            pytest.param(
                ("providers/apache/beam/tests/unit/apache/beam/file.py",),
                {
                    "selected-providers-list-as-string": "apache.beam common.compat google",
                    "all-python-versions": "['3.9']",
                    "all-python-versions-list-as-string": "3.9",
                    "python-versions": "['3.9']",
                    "python-versions-list-as-string": "3.9",
                    "ci-image-build": "true",
                    "prod-image-build": "false",
                    "needs-helm-tests": "false",
                    "run-tests": "true",
                    "run-amazon-tests": "false",
                    "docs-build": "false",
                    "skip-pre-commits": ALL_SKIPPED_COMMITS_IF_NO_UI_AND_HELM_TESTS,
                    "run-kubernetes-tests": "false",
                    "upgrade-to-newer-dependencies": "false",
                    "core-test-types-list-as-strings-in-json": json.dumps(
                        [{"description": "Always", "test_types": "Always"}]
                    ),
                    "providers-test-types-list-as-strings-in-json": json.dumps(
                        [
                            {
                                "description": "apache.beam,c...google",
                                "test_types": "Providers[apache.beam,common.compat] Providers[google]",
                            }
                        ]
                    ),
                    "individual-providers-test-types-list-as-strings-in-json": json.dumps(
                        [
                            {
                                "description": "apache.beam...google",
                                "test_types": "Providers[apache.beam] "
                                "Providers[common.compat] Providers[google]",
                            }
                        ]
                    ),
                    "needs-mypy": "true",
                    "mypy-checks": "['mypy-providers']",
                },
                id="Selected Providers and docs should run",
            )
        ),
        (
            pytest.param(
                ("providers/apache/beam/tests/unit/apache/beam/file.py",),
                {
                    "selected-providers-list-as-string": "apache.beam common.compat google",
                    "all-python-versions": "['3.9']",
                    "all-python-versions-list-as-string": "3.9",
                    "python-versions": "['3.9']",
                    "python-versions-list-as-string": "3.9",
                    "ci-image-build": "true",
                    "prod-image-build": "false",
                    "needs-helm-tests": "false",
                    "run-tests": "true",
                    "run-amazon-tests": "false",
                    "docs-build": "false",
                    "skip-pre-commits": ALL_SKIPPED_COMMITS_IF_NO_UI_AND_HELM_TESTS,
                    "run-kubernetes-tests": "false",
                    "upgrade-to-newer-dependencies": "false",
                    "core-test-types-list-as-strings-in-json": json.dumps(
                        [{"description": "Always", "test_types": "Always"}]
                    ),
                    "providers-test-types-list-as-strings-in-json": json.dumps(
                        [
                            {
                                "description": "apache.beam,c...google",
                                "test_types": "Providers[apache.beam,common.compat] Providers[google]",
                            }
                        ]
                    ),
                    "individual-providers-test-types-list-as-strings-in-json": json.dumps(
                        [
                            {
                                "description": "apache.beam...google",
                                "test_types": "Providers[apache.beam] "
                                "Providers[common.compat] Providers[google]",
                            }
                        ]
                    ),
                    "needs-mypy": "true",
                    "mypy-checks": "['mypy-providers']",
                    "skip-providers-tests": "false",
                },
                id="Selected Providers and docs should run when system tests are modified",
            )
        ),
        (
            pytest.param(
                (
                    "providers/apache/beam/tests/system/apache/beam/file.py",
                    "providers/apache/beam/tests/unit/apache/beam/file.py",
                ),
                {
                    "selected-providers-list-as-string": "apache.beam common.compat google",
                    "all-python-versions": "['3.9']",
                    "all-python-versions-list-as-string": "3.9",
                    "python-versions": "['3.9']",
                    "python-versions-list-as-string": "3.9",
                    "ci-image-build": "true",
                    "prod-image-build": "false",
                    "needs-helm-tests": "false",
                    "run-tests": "true",
                    "run-amazon-tests": "false",
                    "docs-build": "false",
                    "skip-pre-commits": ALL_SKIPPED_COMMITS_IF_NO_UI_AND_HELM_TESTS,
                    "run-kubernetes-tests": "false",
                    "upgrade-to-newer-dependencies": "false",
                    "core-test-types-list-as-strings-in-json": json.dumps(
                        [{"description": "Always", "test_types": "Always"}]
                    ),
                    "providers-test-types-list-as-strings-in-json": json.dumps(
                        [
                            {
                                "description": "apache.beam,c...google",
                                "test_types": "Providers[apache.beam,common.compat] Providers[google]",
                            }
                        ]
                    ),
                    "individual-providers-test-types-list-as-strings-in-json": json.dumps(
                        [
                            {
                                "description": "apache.beam...google",
                                "test_types": "Providers[apache.beam] "
                                "Providers[common.compat] Providers[google]",
                            }
                        ]
                    ),
                    "needs-mypy": "true",
                    "mypy-checks": "['mypy-providers']",
                    "skip-providers-tests": "false",
                },
                id="Selected Providers and docs should run when both system tests and tests are modified",
            )
        ),
        (
            pytest.param(
                (
                    "providers/apache/beam/tests/system/apache/beam/file.py",
                    "providers/apache/beam/tests/unit/apache/beam/file.py",
                ),
                {
                    "selected-providers-list-as-string": "apache.beam common.compat google",
                    "all-python-versions": "['3.9']",
                    "all-python-versions-list-as-string": "3.9",
                    "python-versions": "['3.9']",
                    "python-versions-list-as-string": "3.9",
                    "ci-image-build": "true",
                    "prod-image-build": "false",
                    "needs-helm-tests": "false",
                    "run-tests": "true",
                    "run-amazon-tests": "false",
                    "docs-build": "false",
                    "skip-pre-commits": ALL_SKIPPED_COMMITS_IF_NO_UI_AND_HELM_TESTS,
                    "run-kubernetes-tests": "false",
                    "upgrade-to-newer-dependencies": "false",
                    "core-test-types-list-as-strings-in-json": json.dumps(
                        [{"description": "Always", "test_types": "Always"}]
                    ),
                    "providers-test-types-list-as-strings-in-json": json.dumps(
                        [
                            {
                                "description": "apache.beam,c...google",
                                "test_types": "Providers[apache.beam,common.compat] Providers[google]",
                            }
                        ]
                    ),
                    "individual-providers-test-types-list-as-strings-in-json": json.dumps(
                        [
                            {
                                "description": "apache.beam...google",
                                "test_types": "Providers[apache.beam] "
                                "Providers[common.compat] Providers[google]",
                            }
                        ]
                    ),
                    "needs-mypy": "true",
                    "mypy-checks": "['mypy-providers']",
                    "skip-providers-tests": "false",
                },
                id="Selected Providers and docs should run when both system "
                "tests and tests are modified for more than one provider",
            )
        ),
        (
            pytest.param(
                ("docs/file.rst",),
                {
                    "selected-providers-list-as-string": None,
                    "all-python-versions": "['3.9']",
                    "all-python-versions-list-as-string": "3.9",
                    "python-versions": "['3.9']",
                    "python-versions-list-as-string": "3.9",
                    "ci-image-build": "true",
                    "prod-image-build": "false",
                    "needs-helm-tests": "false",
                    "run-tests": "false",
                    "run-amazon-tests": "false",
                    "docs-build": "true",
                    "skip-pre-commits": ALL_SKIPPED_COMMITS_ON_NO_CI_IMAGE,
                    "run-kubernetes-tests": "false",
                    "upgrade-to-newer-dependencies": "false",
                    "core-test-types-list-as-strings-in-json": None,
                    "providers-test-types-list-as-strings-in-json": None,
                    "needs-mypy": "false",
                    "mypy-checks": "[]",
                },
                id="Only docs builds should run - no tests needed",
            )
        ),
        (
            pytest.param(
                ("task-sdk/src/airflow/sdk/random.py",),
                {
                    "all-python-versions": "['3.9']",
                    "all-python-versions-list-as-string": "3.9",
                    "python-versions": "['3.9']",
                    "python-versions-list-as-string": "3.9",
                    "ci-image-build": "true",
                    "prod-image-build": "false",
                    "needs-api-tests": "false",
                    "needs-helm-tests": "false",
                    "run-kubernetes-tests": "false",
                    "run-tests": "true",
                    "run-task-sdk-tests": "true",
                    "docs-build": "true",
                    "full-tests-needed": "false",
                    "skip-pre-commits": ALL_SKIPPED_COMMITS_IF_NO_PROVIDERS_UI_AND_HELM_TESTS,
                    "skip-providers-tests": "false",
                    "upgrade-to-newer-dependencies": "false",
                    "core-test-types-list-as-strings-in-json": ALL_CI_SELECTIVE_TEST_TYPES_AS_JSON,
                    "providers-test-types-list-as-strings-in-json": ALL_PROVIDERS_SELECTIVE_TEST_TYPES_AS_JSON,
                    "needs-mypy": "true",
                    "mypy-checks": "['mypy-providers', 'mypy-task-sdk']",
                },
                id="Task SDK source file changed - Task SDK, Core and provider tests should run",
            )
        ),
        (
            pytest.param(
                (
                    "chart/aaaa.txt",
                    "providers/postgres/tests/unit/postgres/file.py",
                ),
                {
                    "selected-providers-list-as-string": "amazon common.sql google "
                    "openlineage pgvector postgres",
                    "all-python-versions": "['3.9']",
                    "all-python-versions-list-as-string": "3.9",
                    "python-versions": "['3.9']",
                    "python-versions-list-as-string": "3.9",
                    "ci-image-build": "true",
                    "prod-image-build": "true",
                    "needs-helm-tests": "true",
                    "run-tests": "true",
                    "run-amazon-tests": "true",
                    "docs-build": "true",
                    "skip-pre-commits": ALL_SKIPPED_COMMITS_IF_NO_UI,
                    "run-kubernetes-tests": "true",
                    "upgrade-to-newer-dependencies": "false",
                    "core-test-types-list-as-strings-in-json": json.dumps(
                        [{"description": "Always", "test_types": "Always"}]
                    ),
                    "providers-test-types-list-as-strings-in-json": json.dumps(
                        [
                            {
                                "description": "amazon...google",
                                "test_types": "Providers[amazon] "
                                "Providers[common.sql,openlineage,pgvector,postgres] "
                                "Providers[google]",
                            }
                        ]
                    ),
                    "needs-mypy": "true",
                    "mypy-checks": "['mypy-providers']",
                },
                id="Helm tests, providers (both upstream and downstream),"
                "kubernetes tests and docs should run",
            )
        ),
        (
            pytest.param(
                (
                    "INTHEWILD.md",
                    "chart/aaaa.txt",
                    "providers/http/tests/file.py",
                ),
                {
                    "selected-providers-list-as-string": "amazon apache.livy dbt.cloud dingding discord http",
                    "all-python-versions": "['3.9']",
                    "all-python-versions-list-as-string": "3.9",
                    "python-versions": "['3.9']",
                    "python-versions-list-as-string": "3.9",
                    "ci-image-build": "true",
                    "prod-image-build": "true",
                    "needs-helm-tests": "true",
                    "run-tests": "true",
                    "run-amazon-tests": "true",
                    "docs-build": "true",
                    "skip-pre-commits": ALL_SKIPPED_COMMITS_IF_NO_UI,
                    "run-kubernetes-tests": "true",
                    "upgrade-to-newer-dependencies": "false",
                    "core-test-types-list-as-strings-in-json": json.dumps(
                        [{"description": "Always", "test_types": "Always"}]
                    ),
                    "providers-test-types-list-as-strings-in-json": json.dumps(
                        [
                            {
                                "description": "amazon...apache.livy,d",
                                "test_types": "Providers[amazon] Providers[apache.livy,dbt.cloud,dingding,discord,http]",
                            }
                        ]
                    ),
                    "individual-providers-test-types-list-as-strings-in-json": json.dumps(
                        [
                            {
                                "description": "amazon...apache.livy",
                                "test_types": "Providers[amazon] Providers[apache.livy]",
                            },
                            {"description": "dbt.cloud", "test_types": "Providers[dbt.cloud]"},
                            {"description": "dingding", "test_types": "Providers[dingding]"},
                            {"description": "discord", "test_types": "Providers[discord]"},
                            {"description": "http", "test_types": "Providers[http]"},
                        ]
                    ),
                    "needs-mypy": "true",
                    "mypy-checks": "['mypy-providers']",
                },
                id="Helm tests, http and all relevant providers, kubernetes tests and "
                "docs should run even if unimportant files were added",
            )
        ),
        (
            pytest.param(
                (
                    "INTHEWILD.md",
                    "chart/aaaa.txt",
                    "providers/airbyte/tests/file.py",
                ),
                {
                    "selected-providers-list-as-string": "airbyte",
                    "all-python-versions": "['3.9']",
                    "all-python-versions-list-as-string": "3.9",
                    "python-versions": "['3.9']",
                    "python-versions-list-as-string": "3.9",
                    "ci-image-build": "true",
                    "prod-image-build": "true",
                    "needs-helm-tests": "true",
                    "run-tests": "true",
                    "run-amazon-tests": "false",
                    "docs-build": "true",
                    "skip-pre-commits": ALL_SKIPPED_COMMITS_IF_NO_UI,
                    "run-kubernetes-tests": "true",
                    "upgrade-to-newer-dependencies": "false",
                    "core-test-types-list-as-strings-in-json": json.dumps(
                        [{"description": "Always", "test_types": "Always"}]
                    ),
                    "providers-test-types-list-as-strings-in-json": json.dumps(
                        [{"description": "airbyte", "test_types": "Providers[airbyte]"}]
                    ),
                },
                id="Helm tests, airbyte providers, kubernetes tests and "
                "docs should run even if unimportant files were added",
            )
        ),
        (
            pytest.param(
                (
                    "INTHEWILD.md",
                    "chart/aaaa.txt",
                    "foo/other.py",
                ),
                {
                    "selected-providers-list-as-string": None,
                    "all-python-versions": "['3.9']",
                    "all-python-versions-list-as-string": "3.9",
                    "python-versions": "['3.9']",
                    "python-versions-list-as-string": "3.9",
                    "ci-image-build": "true",
                    "prod-image-build": "true",
                    "needs-helm-tests": "true",
                    "run-tests": "true",
                    "docs-build": "true",
                    "skip-pre-commits": ALL_SKIPPED_COMMITS_IF_NO_PROVIDERS_AND_UI,
                    "run-amazon-tests": "false",
                    "run-kubernetes-tests": "true",
                    "upgrade-to-newer-dependencies": "false",
                    "core-test-types-list-as-strings-in-json": json.dumps(
                        [{"description": "Always", "test_types": "Always"}]
                    ),
                    "providers-test-types-list-as-strings-in-json": None,
                    "needs-mypy": "false",
                    "mypy-checks": "[]",
                },
                id="Docs should run even if unimportant files were added and prod image "
                "should be build for chart changes",
            )
        ),
        (
            pytest.param(
                ("generated/provider_dependencies.json",),
                {
                    "selected-providers-list-as-string": ALL_PROVIDERS_AFFECTED,
                    "all-python-versions": "['3.9', '3.10', '3.11', '3.12']",
                    "all-python-versions-list-as-string": "3.9 3.10 3.11 3.12",
                    "python-versions": "['3.9', '3.10', '3.11', '3.12']",
                    "python-versions-list-as-string": "3.9 3.10 3.11 3.12",
                    "ci-image-build": "true",
                    "prod-image-build": "true",
                    "needs-helm-tests": "true",
                    "run-tests": "true",
                    "run-amazon-tests": "true",
                    "docs-build": "true",
                    "full-tests-needed": "true",
                    "skip-pre-commits": ALL_SKIPPED_COMMITS_BY_DEFAULT_ON_ALL_TESTS_NEEDED,
                    "upgrade-to-newer-dependencies": "true",
                    "core-test-types-list-as-strings-in-json": ALL_CI_SELECTIVE_TEST_TYPES_AS_JSON,
                    "providers-test-types-list-as-strings-in-json": ALL_PROVIDERS_SELECTIVE_TEST_TYPES_AS_JSON,
                    "needs-mypy": "true",
                    "mypy-checks": ALL_MYPY_CHECKS,
                },
                id="Everything should run - including all providers and upgrading to "
                "newer requirements as pyproject.toml changed and all Python versions",
            )
        ),
        (
            pytest.param(
                ("generated/provider_dependencies.json",),
                {
                    "selected-providers-list-as-string": ALL_PROVIDERS_AFFECTED,
                    "all-python-versions": "['3.9', '3.10', '3.11', '3.12']",
                    "all-python-versions-list-as-string": "3.9 3.10 3.11 3.12",
                    "python-versions": "['3.9', '3.10', '3.11', '3.12']",
                    "python-versions-list-as-string": "3.9 3.10 3.11 3.12",
                    "ci-image-build": "true",
                    "prod-image-build": "true",
                    "needs-helm-tests": "true",
                    "run-tests": "true",
                    "run-amazon-tests": "true",
                    "docs-build": "true",
                    "full-tests-needed": "true",
                    "skip-pre-commits": ALL_SKIPPED_COMMITS_BY_DEFAULT_ON_ALL_TESTS_NEEDED,
                    "upgrade-to-newer-dependencies": "true",
                    "core-test-types-list-as-strings-in-json": ALL_CI_SELECTIVE_TEST_TYPES_AS_JSON,
                    "providers-test-types-list-as-strings-in-json": ALL_PROVIDERS_SELECTIVE_TEST_TYPES_AS_JSON,
                    "needs-mypy": "true",
                    "mypy-checks": ALL_MYPY_CHECKS,
                },
                id="Everything should run and upgrading to newer requirements as dependencies change",
            )
        ),
        pytest.param(
            ("providers/amazon/src/airflow/providers/amazon/__init__.py",),
            {
                "selected-providers-list-as-string": "amazon apache.hive cncf.kubernetes "
                "common.compat common.messaging common.sql exasol ftp google http imap microsoft.azure "
                "mongo mysql openlineage postgres salesforce ssh teradata",
                "all-python-versions": "['3.9']",
                "all-python-versions-list-as-string": "3.9",
                "python-versions": "['3.9']",
                "python-versions-list-as-string": "3.9",
                "ci-image-build": "true",
                "prod-image-build": "false",
                "needs-helm-tests": "false",
                "run-tests": "true",
                "docs-build": "true",
                "skip-pre-commits": ALL_SKIPPED_COMMITS_IF_NO_UI_AND_HELM_TESTS,
                "run-kubernetes-tests": "false",
                "upgrade-to-newer-dependencies": "false",
                "run-amazon-tests": "true",
                "core-test-types-list-as-strings-in-json": json.dumps(
                    [{"description": "Always", "test_types": "Always"}]
                ),
                "providers-test-types-list-as-strings-in-json": json.dumps(
                    [
                        {
                            "description": "amazon...google",
                            "test_types": "Providers[amazon] Providers[apache.hive,cncf.kubernetes,"
                            "common.compat,common.messaging,common.sql,exasol,ftp,http,imap,"
                            "microsoft.azure,mongo,mysql,openlineage,postgres,salesforce,ssh,teradata] "
                            "Providers[google]",
                        }
                    ]
                ),
                "needs-mypy": "true",
                "mypy-checks": "['mypy-providers']",
            },
            id="Providers tests run including amazon tests if amazon provider files changed",
        ),
        pytest.param(
            ("providers/airbyte/tests/airbyte/__init__.py",),
            {
                "selected-providers-list-as-string": "airbyte",
                "all-python-versions": "['3.9']",
                "all-python-versions-list-as-string": "3.9",
                "python-versions": "['3.9']",
                "python-versions-list-as-string": "3.9",
                "ci-image-build": "true",
                "prod-image-build": "false",
                "needs-helm-tests": "false",
                "run-tests": "true",
                "run-amazon-tests": "false",
                "docs-build": "false",
                "skip-pre-commits": ALL_SKIPPED_COMMITS_IF_NO_UI_AND_HELM_TESTS,
                "run-kubernetes-tests": "false",
                "upgrade-to-newer-dependencies": "false",
                "core-test-types-list-as-strings-in-json": json.dumps(
                    [{"description": "Always", "test_types": "Always"}]
                ),
                "providers-test-types-list-as-strings-in-json": json.dumps(
                    [{"description": "airbyte", "test_types": "Providers[airbyte]"}]
                ),
                "needs-mypy": "true",
                "mypy-checks": "['mypy-providers']",
            },
            id="Providers tests run without amazon tests if no amazon file changed",
        ),
        pytest.param(
            ("providers/amazon/src/airflow/providers/amazon/file.py",),
            {
                "selected-providers-list-as-string": "amazon apache.hive cncf.kubernetes "
                "common.compat common.messaging common.sql exasol ftp google http imap microsoft.azure "
                "mongo mysql openlineage postgres salesforce ssh teradata",
                "all-python-versions": "['3.9']",
                "all-python-versions-list-as-string": "3.9",
                "python-versions": "['3.9']",
                "python-versions-list-as-string": "3.9",
                "ci-image-build": "true",
                "prod-image-build": "false",
                "needs-helm-tests": "false",
                "run-tests": "true",
                "run-amazon-tests": "true",
                "docs-build": "true",
                "skip-pre-commits": ALL_SKIPPED_COMMITS_IF_NO_UI_AND_HELM_TESTS,
                "run-kubernetes-tests": "false",
                "upgrade-to-newer-dependencies": "false",
                "core-test-types-list-as-strings-in-json": json.dumps(
                    [{"description": "Always", "test_types": "Always"}]
                ),
                "providers-test-types-list-as-strings-in-json": json.dumps(
                    [
                        {
                            "description": "amazon...google",
                            "test_types": "Providers[amazon] Providers[apache.hive,cncf.kubernetes,"
                            "common.compat,common.messaging,common.sql,exasol,ftp,http,imap,"
                            "microsoft.azure,mongo,mysql,openlineage,postgres,salesforce,ssh,teradata] "
                            "Providers[google]",
                        }
                    ]
                ),
                "needs-mypy": "true",
                "mypy-checks": "['mypy-providers']",
            },
            id="Providers tests run including amazon tests if amazon provider files changed",
        ),
        pytest.param(
            (
                "airflow-core/tests/unit/always/test_project_structure.py",
                "providers/common/io/tests/operators/__init__.py",
                "providers/common/io/tests/operators/test_file_transfer.py",
            ),
            {
                "selected-providers-list-as-string": "common.compat common.io openlineage",
                "all-python-versions": "['3.9']",
                "all-python-versions-list-as-string": "3.9",
                "python-versions": "['3.9']",
                "python-versions-list-as-string": "3.9",
                "ci-image-build": "true",
                "prod-image-build": "false",
                "needs-helm-tests": "false",
                "run-tests": "true",
                "run-amazon-tests": "false",
                "docs-build": "false",
                "run-kubernetes-tests": "false",
                "skip-pre-commits": ALL_SKIPPED_COMMITS_IF_NO_UI_AND_HELM_TESTS,
                "upgrade-to-newer-dependencies": "false",
                "core-test-types-list-as-strings-in-json": json.dumps(
                    [{"description": "Always", "test_types": "Always"}]
                ),
                "providers-test-types-list-as-strings-in-json": json.dumps(
                    [
                        {
                            "description": "common.compat,common.io,openl",
                            "test_types": "Providers[common.compat,common.io,openlineage]",
                        }
                    ]
                ),
                "needs-mypy": "true",
                "mypy-checks": "['mypy-airflow-core', 'mypy-providers']",
            },
            id="Only Always and common providers tests should run when only common.io and tests/always changed",
        ),
        pytest.param(
            ("providers/standard/src/airflow/providers/standard/operators/bash.py",),
            {
                "selected-providers-list-as-string": "common.compat standard",
                "all-python-versions": "['3.9']",
                "all-python-versions-list-as-string": "3.9",
                "python-versions": "['3.9']",
                "python-versions-list-as-string": "3.9",
                "ci-image-build": "true",
                "prod-image-build": "false",
                "needs-helm-tests": "false",
                "run-tests": "true",
                "run-amazon-tests": "false",
                "docs-build": "true",
                "run-kubernetes-tests": "false",
                "skip-pre-commits": ALL_SKIPPED_COMMITS_IF_NO_UI_AND_HELM_TESTS,
                "upgrade-to-newer-dependencies": "false",
                "core-test-types-list-as-strings-in-json": json.dumps(
                    [{"description": "Always...Serialization", "test_types": "Always Core Serialization"}]
                ),
                "providers-test-types-list-as-strings-in-json": json.dumps(
                    [
                        {
                            "description": "common.compat...standard",
                            "test_types": "Providers[common.compat] Providers[standard]",
                        }
                    ]
                ),
                "needs-mypy": "true",
                "mypy-checks": "['mypy-providers']",
            },
            id="Providers standard tests and Serialization tests to run when airflow bash.py changed",
        ),
        pytest.param(
            ("providers/standard/src/airflow/providers/standard/operators/bash.py",),
            {
                "selected-providers-list-as-string": None,
                "all-python-versions": "['3.9']",
                "all-python-versions-list-as-string": "3.9",
                "python-versions": "['3.9']",
                "python-versions-list-as-string": "3.9",
                "ci-image-build": "true",
                "prod-image-build": "false",
                "needs-helm-tests": "false",
                "run-tests": "true",
                "run-amazon-tests": "false",
                "docs-build": "true",
                "run-kubernetes-tests": "false",
                "skip-pre-commits": ALL_SKIPPED_COMMITS_IF_NO_UI_AND_HELM_TESTS,
                "upgrade-to-newer-dependencies": "false",
                "core-test-types-list-as-strings-in-json": json.dumps(
                    [{"description": "Always...Serialization", "test_types": "Always Core Serialization"}]
                ),
                "providers-test-types-list-as-strings-in-json": json.dumps(
                    [
                        {
                            "description": "common.compat...standard",
                            "test_types": "Providers[common.compat] Providers[standard]",
                        }
                    ]
                ),
                "needs-mypy": "true",
                "mypy-checks": "['mypy-providers']",
            },
            id="Force Core and Serialization tests to run when tests bash changed",
        ),
        (
            pytest.param(
                ("airflow-core/tests/unit/utils/test_cli_util.py",),
                {
                    "selected-providers-list-as-string": ALL_PROVIDERS_AFFECTED,
                    "all-python-versions": "['3.9']",
                    "all-python-versions-list-as-string": "3.9",
                    "python-versions": "['3.9']",
                    "python-versions-list-as-string": "3.9",
                    "ci-image-build": "true",
                    "prod-image-build": "true",
                    "needs-helm-tests": "true",
                    "run-tests": "true",
                    "run-amazon-tests": "true",
                    "docs-build": "true",
                    "full-tests-needed": "true",
                    "skip-pre-commits": ALL_SKIPPED_COMMITS_BY_DEFAULT_ON_ALL_TESTS_NEEDED,
                    "upgrade-to-newer-dependencies": "false",
                    "core-test-types-list-as-strings-in-json": ALL_CI_SELECTIVE_TEST_TYPES_AS_JSON,
                    "providers-test-types-list-as-strings-in-json": ALL_PROVIDERS_SELECTIVE_TEST_TYPES_AS_JSON,
                    "needs-mypy": "true",
                    "mypy-checks": ALL_MYPY_CHECKS,
                },
                id="All tests should be run when tests/utils/ change",
            )
        ),
        (
            pytest.param(
                ("devel-common/src/tests_common/test_utils/__init__.py",),
                {
                    "selected-providers-list-as-string": ALL_PROVIDERS_AFFECTED,
                    "all-python-versions": "['3.9']",
                    "all-python-versions-list-as-string": "3.9",
                    "python-versions": "['3.9']",
                    "python-versions-list-as-string": "3.9",
                    "ci-image-build": "true",
                    "prod-image-build": "true",
                    "needs-helm-tests": "true",
                    "run-tests": "true",
                    "run-amazon-tests": "true",
                    "docs-build": "true",
                    "full-tests-needed": "true",
                    "skip-pre-commits": ALL_SKIPPED_COMMITS_BY_DEFAULT_ON_ALL_TESTS_NEEDED,
                    "upgrade-to-newer-dependencies": "false",
                    "core-test-types-list-as-strings-in-json": ALL_CI_SELECTIVE_TEST_TYPES_AS_JSON,
                    "providers-test-types-list-as-strings-in-json": ALL_PROVIDERS_SELECTIVE_TEST_TYPES_AS_JSON,
                    "testable-core-integrations": "['celery', 'kerberos']",
<<<<<<< HEAD
                    "testable-providers-integrations": "['cassandra', 'drill', 'gremlin', 'kafka', 'mongo', 'pinot', 'qdrant', 'redis', 'trino', 'ydb']",
=======
                    "testable-providers-integrations": "['cassandra', 'drill', 'kafka', 'mongo', "
                    "'pinot', 'qdrant', 'redis', 'trino', 'ydb']",
>>>>>>> 7fb5abad
                    "needs-mypy": "true",
                    "mypy-checks": ALL_MYPY_CHECKS,
                },
                id="All tests should be run when devel-common/ change",
            )
        ),
        (
            pytest.param(
                ("airflow-core/src/airflow/ui/src/index.tsx",),
                {
                    "selected-providers-list-as-string": None,
                    "all-python-versions": "['3.9']",
                    "all-python-versions-list-as-string": "3.9",
                    "python-versions": "['3.9']",
                    "python-versions-list-as-string": "3.9",
                    "ci-image-build": "false",
                    "prod-image-build": "false",
                    "needs-helm-tests": "false",
                    "run-tests": "false",
                    "run-amazon-tests": "false",
                    "docs-build": "false",
                    "full-tests-needed": "false",
                    "skip-pre-commits": ALL_SKIPPED_COMMITS_IF_NO_CODE_PROVIDERS_AND_HELM_TESTS,
                    "upgrade-to-newer-dependencies": "false",
                    "needs-mypy": "false",
                    "mypy-checks": "[]",
                    "run-ui-tests": "true",
                    "only-new-ui-files": "true",
                },
                id="Run only ui tests for PR with new UI only changes.",
            )
        ),
    ],
)
def test_expected_output_pull_request_main(
    files: tuple[str, ...],
    expected_outputs: dict[str, str],
):
    stderr = SelectiveChecks(
        files=files,
        commit_ref=NEUTRAL_COMMIT,
        github_event=GithubEvents.PULL_REQUEST,
        pr_labels=(LOG_WITHOUT_MOCK_IN_TESTS_EXCEPTION_LABEL,),
        default_branch="main",
    )
    assert_outputs_are_printed(expected_outputs, str(stderr))


@pytest.mark.parametrize(
    "files, commit_ref, expected_outputs",
    [
        (
            pytest.param(
                ("pyproject.toml",),
                "2bc8e175b3a4cc84fe33e687f1a00d2a49563090",
                {
                    "full-tests-needed": "false",
                    "all-versions": "false",
                },
                id="No full tests needed / all versions when pyproject.toml changes in insignificant way",
            )
        ),
        (
            pytest.param(
                ("pyproject.toml",),
                "c381fdaff42bbda480eee70fb15c5b26a2a3a77d",
                {
                    "full-tests-needed": "true",
                    "all-versions": "true",
                },
                id="Full tests needed / all versions  when build-system changes in pyproject.toml",
            )
        ),
    ],
)
def test_full_test_needed_when_pyproject_toml_changes(
    files: tuple[str, ...], commit_ref: str, expected_outputs: dict[str, str]
):
    stderr = SelectiveChecks(
        files=files,
        github_event=GithubEvents.PULL_REQUEST,
        commit_ref=commit_ref,
        default_branch="main",
    )
    assert_outputs_are_printed(expected_outputs, str(stderr))


def test_list_splitting():
    stderr = SelectiveChecks(
        pr_labels=("full tests needed",),
        default_branch="main",
    )
    output_dict = get_outputs_from_stderr(str(stderr))
    individual_providers_test_types_list_as_string = json.loads(
        output_dict["individual-providers-test-types-list-as-strings-in-json"]
    )
    all_providers_in_sub_lists = [
        list_of_types["test_types"].split(" ")
        for list_of_types in individual_providers_test_types_list_as_string
    ]
    assert len(all_providers_in_sub_lists) == 5
    assert sum([len(list_of_types) for list_of_types in all_providers_in_sub_lists]) == len(
        LIST_OF_ALL_PROVIDER_TESTS
    )


def test_excluded_providers():
    stderr = SelectiveChecks(
        files=(),
        github_event=GithubEvents.PULL_REQUEST,
        default_branch="main",
    )
    assert_outputs_are_printed(
        {
            "excluded-providers-as-string": json.dumps({"3.9": ["cloudant"]}),
        },
        str(stderr),
    )


@pytest.mark.parametrize(
    "files, expected_outputs",
    [
        (
            pytest.param(
                ("scripts/ci/pre_commit/file.sh",),
                {
                    "full-tests-needed": "false",
                },
                id="No full tests needed when pre-commit scripts change",
            )
        ),
        (
            pytest.param(
                ("scripts/docker-compose/test.yml",),
                {
                    "full-tests-needed": "true",
                },
                id="Full tests needed when docker-compose changes",
            )
        ),
        (
            pytest.param(
                ("scripts/ci/kubernetes/some_file.txt",),
                {
                    "full-tests-needed": "true",
                },
                id="Full tests needed when ci/kubernetes changes",
            )
        ),
        (
            pytest.param(
                ("scripts/in_container/script.sh",),
                {
                    "full-tests-needed": "true",
                },
                id="Full tests needed when in_container script changes",
            )
        ),
    ],
)
def test_full_test_needed_when_scripts_changes(files: tuple[str, ...], expected_outputs: dict[str, str]):
    stderr = SelectiveChecks(
        files=files,
        github_event=GithubEvents.PULL_REQUEST,
        commit_ref=NEUTRAL_COMMIT,
        default_branch="main",
    )
    assert_outputs_are_printed(expected_outputs, str(stderr))


@pytest.mark.parametrize(
    "files, pr_labels, default_branch, expected_outputs,",
    [
        (
            pytest.param(
                ("INTHEWILD.md",),
                ("full tests needed", "all versions"),
                "main",
                {
                    "selected-providers-list-as-string": ALL_PROVIDERS_AFFECTED,
                    "all-versions": "true",
                    "all-python-versions": "['3.9', '3.10', '3.11', '3.12']",
                    "all-python-versions-list-as-string": "3.9 3.10 3.11 3.12",
                    "mysql-versions": "['8.0', '8.4']",
                    "postgres-versions": "['13', '14', '15', '16', '17']",
                    "python-versions": "['3.9', '3.10', '3.11', '3.12']",
                    "python-versions-list-as-string": "3.9 3.10 3.11 3.12",
                    "kubernetes-versions": "['v1.29.12', 'v1.30.8', 'v1.31.4', 'v1.32.0']",
                    "kubernetes-versions-list-as-string": "v1.29.12 v1.30.8 v1.31.4 v1.32.0",
                    "kubernetes-combos-list-as-string": "3.9-v1.29.12 3.10-v1.30.8 3.11-v1.31.4 3.12-v1.32.0",
                    "ci-image-build": "true",
                    "prod-image-build": "true",
                    "run-tests": "true",
                    "skip-providers-tests": "false",
                    "test-groups": "['core', 'providers']",
                    "docs-build": "true",
                    "docs-list-as-string": ALL_DOCS_SELECTED_FOR_BUILD,
                    "full-tests-needed": "true",
                    "skip-pre-commits": ALL_SKIPPED_COMMITS_BY_DEFAULT_ON_ALL_TESTS_NEEDED,
                    "upgrade-to-newer-dependencies": "false",
                    "core-test-types-list-as-strings-in-json": ALL_CI_SELECTIVE_TEST_TYPES_AS_JSON,
                    "providers-test-types-list-as-strings-in-json": ALL_PROVIDERS_SELECTIVE_TEST_TYPES_AS_JSON,
                    "needs-mypy": "true",
                    "mypy-checks": ALL_MYPY_CHECKS,
                },
                id="Everything should run including all providers when full tests are needed, "
                "and all versions are required.",
            )
        ),
        (
            pytest.param(
                ("INTHEWILD.md",),
                ("full tests needed", "default versions only"),
                "main",
                {
                    "selected-providers-list-as-string": ALL_PROVIDERS_AFFECTED,
                    "all-python-versions": "['3.9']",
                    "all-python-versions-list-as-string": "3.9",
                    "all-versions": "false",
                    "mysql-versions": "['8.0']",
                    "postgres-versions": "['13']",
                    "python-versions": "['3.9']",
                    "python-versions-list-as-string": "3.9",
                    "kubernetes-versions": "['v1.29.12']",
                    "kubernetes-versions-list-as-string": "v1.29.12",
                    "kubernetes-combos-list-as-string": "3.9-v1.29.12",
                    "ci-image-build": "true",
                    "prod-image-build": "true",
                    "run-tests": "true",
                    "skip-providers-tests": "false",
                    "test-groups": "['core', 'providers']",
                    "docs-build": "true",
                    "docs-list-as-string": ALL_DOCS_SELECTED_FOR_BUILD,
                    "full-tests-needed": "true",
                    "skip-pre-commits": ALL_SKIPPED_COMMITS_BY_DEFAULT_ON_ALL_TESTS_NEEDED,
                    "upgrade-to-newer-dependencies": "false",
                    "core-test-types-list-as-strings-in-json": ALL_CI_SELECTIVE_TEST_TYPES_AS_JSON,
                    "providers-test-types-list-as-strings-in-json": ALL_PROVIDERS_SELECTIVE_TEST_TYPES_AS_JSON,
                    "needs-mypy": "true",
                    "mypy-checks": ALL_MYPY_CHECKS,
                },
                id="Everything should run including all providers when full tests are needed "
                "but with single python and kubernetes if `default versions only` label is set",
            )
        ),
        (
            pytest.param(
                ("INTHEWILD.md",),
                ("full tests needed",),
                "main",
                {
                    "selected-providers-list-as-string": ALL_PROVIDERS_AFFECTED,
                    "all-python-versions": "['3.9']",
                    "all-python-versions-list-as-string": "3.9",
                    "all-versions": "false",
                    "mysql-versions": "['8.0']",
                    "postgres-versions": "['13']",
                    "python-versions": "['3.9']",
                    "python-versions-list-as-string": "3.9",
                    "kubernetes-versions": "['v1.29.12']",
                    "kubernetes-versions-list-as-string": "v1.29.12",
                    "kubernetes-combos-list-as-string": "3.9-v1.29.12",
                    "ci-image-build": "true",
                    "prod-image-build": "true",
                    "run-tests": "true",
                    "skip-providers-tests": "false",
                    "test-groups": "['core', 'providers']",
                    "docs-build": "true",
                    "docs-list-as-string": ALL_DOCS_SELECTED_FOR_BUILD,
                    "full-tests-needed": "true",
                    "skip-pre-commits": ALL_SKIPPED_COMMITS_BY_DEFAULT_ON_ALL_TESTS_NEEDED,
                    "upgrade-to-newer-dependencies": "false",
                    "core-test-types-list-as-strings-in-json": ALL_CI_SELECTIVE_TEST_TYPES_AS_JSON,
                    "providers-test-types-list-as-strings-in-json": ALL_PROVIDERS_SELECTIVE_TEST_TYPES_AS_JSON,
                    "needs-mypy": "true",
                    "mypy-checks": ALL_MYPY_CHECKS,
                },
                id="Everything should run including all providers when full tests are needed "
                "but with single python and kubernetes if no version label is set",
            )
        ),
        (
            pytest.param(
                ("INTHEWILD.md",),
                ("full tests needed", "latest versions only"),
                "main",
                {
                    "selected-providers-list-as-string": ALL_PROVIDERS_AFFECTED,
                    "all-python-versions": "['3.12']",
                    "all-python-versions-list-as-string": "3.12",
                    "all-versions": "false",
                    "default-python-version": "3.12",
                    "mysql-versions": "['8.4']",
                    "postgres-versions": "['17']",
                    "python-versions": "['3.12']",
                    "python-versions-list-as-string": "3.12",
                    "kubernetes-versions": "['v1.32.0']",
                    "kubernetes-versions-list-as-string": "v1.32.0",
                    "kubernetes-combos-list-as-string": "3.12-v1.32.0",
                    "ci-image-build": "true",
                    "prod-image-build": "true",
                    "run-tests": "true",
                    "skip-providers-tests": "false",
                    "test-groups": "['core', 'providers']",
                    "docs-build": "true",
                    "docs-list-as-string": ALL_DOCS_SELECTED_FOR_BUILD,
                    "full-tests-needed": "true",
                    "skip-pre-commits": ALL_SKIPPED_COMMITS_BY_DEFAULT_ON_ALL_TESTS_NEEDED,
                    "upgrade-to-newer-dependencies": "false",
                    "core-test-types-list-as-strings-in-json": ALL_CI_SELECTIVE_TEST_TYPES_AS_JSON,
                    "providers-test-types-list-as-strings-in-json": ALL_PROVIDERS_SELECTIVE_TEST_TYPES_AS_JSON,
                    "needs-mypy": "true",
                    "mypy-checks": ALL_MYPY_CHECKS,
                },
                id="Everything should run including all providers when full tests are needed "
                "but with single python and kubernetes if `latest versions only` label is set",
            )
        ),
        (
            pytest.param(
                ("INTHEWILD.md",),
                (
                    "another label",
                    "full tests needed",
                ),
                "main",
                {
                    "selected-providers-list-as-string": ALL_PROVIDERS_AFFECTED,
                    "all-python-versions": "['3.9']",
                    "all-python-versions-list-as-string": "3.9",
                    "all-versions": "false",
                    "python-versions": "['3.9']",
                    "python-versions-list-as-string": "3.9",
                    "kubernetes-versions": "['v1.29.12']",
                    "kubernetes-versions-list-as-string": "v1.29.12",
                    "kubernetes-combos-list-as-string": "3.9-v1.29.12",
                    "ci-image-build": "true",
                    "prod-image-build": "true",
                    "run-tests": "true",
                    "skip-providers-tests": "false",
                    "test-groups": "['core', 'providers']",
                    "docs-build": "true",
                    "docs-list-as-string": ALL_DOCS_SELECTED_FOR_BUILD,
                    "full-tests-needed": "true",
                    "skip-pre-commits": ALL_SKIPPED_COMMITS_BY_DEFAULT_ON_ALL_TESTS_NEEDED,
                    "upgrade-to-newer-dependencies": "false",
                    "core-test-types-list-as-strings-in-json": ALL_CI_SELECTIVE_TEST_TYPES_AS_JSON,
                    "providers-test-types-list-as-strings-in-json": ALL_PROVIDERS_SELECTIVE_TEST_TYPES_AS_JSON,
                    "needs-mypy": "true",
                    "mypy-checks": ALL_MYPY_CHECKS,
                },
                id="Everything should run including full providers when full "
                "tests are needed even with different label set as well",
            )
        ),
        (
            pytest.param(
                (),
                ("full tests needed",),
                "main",
                {
                    "selected-providers-list-as-string": ALL_PROVIDERS_AFFECTED,
                    "all-python-versions": "['3.9']",
                    "all-python-versions-list-as-string": "3.9",
                    "all-versions": "false",
                    "python-versions": "['3.9']",
                    "python-versions-list-as-string": "3.9",
                    "kubernetes-versions": "['v1.29.12']",
                    "kubernetes-versions-list-as-string": "v1.29.12",
                    "kubernetes-combos-list-as-string": "3.9-v1.29.12",
                    "ci-image-build": "true",
                    "prod-image-build": "true",
                    "run-tests": "true",
                    "skip-providers-tests": "false",
                    "test-groups": "['core', 'providers']",
                    "docs-build": "true",
                    "docs-list-as-string": ALL_DOCS_SELECTED_FOR_BUILD,
                    "full-tests-needed": "true",
                    "skip-pre-commits": ALL_SKIPPED_COMMITS_BY_DEFAULT_ON_ALL_TESTS_NEEDED,
                    "upgrade-to-newer-dependencies": "false",
                    "core-test-types-list-as-strings-in-json": ALL_CI_SELECTIVE_TEST_TYPES_AS_JSON,
                    "providers-test-types-list-as-strings-in-json": ALL_PROVIDERS_SELECTIVE_TEST_TYPES_AS_JSON,
                    "individual-providers-test-types-list-as-strings-in-json": LIST_OF_ALL_PROVIDER_TESTS_AS_JSON,
                    "needs-mypy": "true",
                    "mypy-checks": ALL_MYPY_CHECKS,
                },
                id="Everything should run including full providers when "
                "full tests are needed even if no files are changed",
            )
        ),
        (
            pytest.param(
                ("INTHEWILD.md", "providers/asana/tests/asana.py"),
                (
                    "full tests needed",
                    LOG_WITHOUT_MOCK_IN_TESTS_EXCEPTION_LABEL,
                ),
                "v2-7-stable",
                {
                    "all-python-versions": "['3.9']",
                    "all-python-versions-list-as-string": "3.9",
                    "python-versions": "['3.9']",
                    "python-versions-list-as-string": "3.9",
                    "all-versions": "false",
                    "ci-image-build": "true",
                    "prod-image-build": "true",
                    "run-tests": "true",
                    "skip-providers-tests": "true",
                    "test-groups": "['core']",
                    "docs-build": "true",
                    "docs-list-as-string": "apache-airflow docker-stack",
                    "full-tests-needed": "true",
                    "skip-pre-commits": All_SKIPPED_COMMITS_IF_NON_MAIN_BRANCH,
                    "upgrade-to-newer-dependencies": "false",
                    "core-test-types-list-as-strings-in-json": ALL_CI_SELECTIVE_TEST_TYPES_AS_JSON,
                    "needs-mypy": "true",
                    "mypy-checks": ALL_MYPY_CHECKS_EXCEPT_PROVIDERS,
                },
                id="Everything should run except Providers and lint pre-commit "
                "when full tests are needed for non-main branch",
            )
        ),
    ],
)
def test_expected_output_full_tests_needed(
    files: tuple[str, ...],
    pr_labels: tuple[str, ...],
    default_branch: str,
    expected_outputs: dict[str, str],
):
    stderr = SelectiveChecks(
        files=files,
        commit_ref=NEUTRAL_COMMIT,
        github_event=GithubEvents.PULL_REQUEST,
        pr_labels=pr_labels,
        default_branch=default_branch,
    )
    assert_outputs_are_printed(expected_outputs, str(stderr))


@pytest.mark.parametrize(
    "files, expected_outputs,",
    [
        pytest.param(
            ("INTHEWILD.md",),
            {
                "selected-providers-list-as-string": None,
                "all-python-versions": "['3.9']",
                "all-python-versions-list-as-string": "3.9",
                "ci-image-build": "false",
                "needs-helm-tests": "false",
                "run-tests": "false",
                "skip-providers-tests": "true",
                "test-groups": "[]",
                "docs-build": "false",
                "docs-list-as-string": None,
                "full-tests-needed": "false",
                "upgrade-to-newer-dependencies": "false",
                "core-test-types-list-as-strings-in-json": None,
                "needs-mypy": "false",
                "mypy-checks": "[]",
            },
            id="Nothing should run if only non-important files changed",
        ),
        pytest.param(
            (
                "chart/aaaa.txt",
                "providers/google/tests/unit/google/file.py",
            ),
            {
                "all-python-versions": "['3.9']",
                "all-python-versions-list-as-string": "3.9",
                "needs-helm-tests": "false",
                "ci-image-build": "true",
                "prod-image-build": "true",
                "run-tests": "true",
                "skip-providers-tests": "true",
                "test-groups": "['core']",
                "docs-build": "true",
                "docs-list-as-string": "apache-airflow docker-stack",
                "full-tests-needed": "false",
                "run-kubernetes-tests": "true",
                "upgrade-to-newer-dependencies": "false",
                "core-test-types-list-as-strings-in-json": json.dumps(
                    [{"description": "Always", "test_types": "Always"}]
                ),
                "needs-mypy": "false",
                "mypy-checks": "[]",
            },
            id="No Helm tests, No providers no lint charts, should run if "
            "only chart/providers changed in non-main but PROD image should be built",
        ),
        pytest.param(
            (
                "airflow-core/src/airflow/cli/test.py",
                "chart/aaaa.txt",
                "providers/google/tests/unit/google/file.py",
            ),
            {
                "all-python-versions": "['3.9']",
                "all-python-versions-list-as-string": "3.9",
                "ci-image-build": "true",
                "prod-image-build": "true",
                "needs-helm-tests": "false",
                "run-tests": "true",
                "skip-providers-tests": "true",
                "test-groups": "['core']",
                "docs-build": "true",
                "docs-list-as-string": "apache-airflow docker-stack",
                "full-tests-needed": "false",
                "run-kubernetes-tests": "true",
                "upgrade-to-newer-dependencies": "false",
                "core-test-types-list-as-strings-in-json": json.dumps(
                    [{"description": "Always...CLI", "test_types": "Always CLI"}]
                ),
                "needs-mypy": "true",
                "mypy-checks": "['mypy-airflow-core']",
            },
            id="Only CLI tests and Kubernetes tests should run if cli/chart files changed in non-main branch",
        ),
        pytest.param(
            (
                "airflow-core/src/airflow/file.py",
                "providers/google/tests/unit/google/file.py",
            ),
            {
                "all-python-versions": "['3.9']",
                "all-python-versions-list-as-string": "3.9",
                "ci-image-build": "true",
                "prod-image-build": "false",
                "needs-helm-tests": "false",
                "run-tests": "true",
                "skip-providers-tests": "true",
                "test-groups": "['core']",
                "docs-build": "true",
                "docs-list-as-string": "apache-airflow docker-stack",
                "full-tests-needed": "false",
                "run-kubernetes-tests": "false",
                "upgrade-to-newer-dependencies": "false",
                "core-test-types-list-as-strings-in-json": ALL_CI_SELECTIVE_TEST_TYPES_AS_JSON,
                "needs-mypy": "true",
                "mypy-checks": "['mypy-airflow-core']",
            },
            id="All tests except Providers and helm lint pre-commit "
            "should run if core file changed in non-main branch",
        ),
    ],
)
def test_expected_output_pull_request_v2_7(
    files: tuple[str, ...],
    expected_outputs: dict[str, str],
):
    stderr = SelectiveChecks(
        files=files,
        commit_ref=NEUTRAL_COMMIT,
        github_event=GithubEvents.PULL_REQUEST,
        pr_labels=(LOG_WITHOUT_MOCK_IN_TESTS_EXCEPTION_LABEL,),
        default_branch="v2-7-stable",
    )
    assert_outputs_are_printed(expected_outputs, str(stderr))


@pytest.mark.parametrize(
    "files, pr_labels, default_branch, expected_outputs,",
    [
        pytest.param(
            ("INTHEWILD.md",),
            (),
            "main",
            {
                "selected-providers-list-as-string": ALL_PROVIDERS_AFFECTED,
                "all-python-versions": "['3.9', '3.10', '3.11', '3.12']",
                "all-python-versions-list-as-string": "3.9 3.10 3.11 3.12",
                "ci-image-build": "true",
                "prod-image-build": "true",
                "needs-helm-tests": "true",
                "run-tests": "true",
                "docs-build": "true",
                "docs-list-as-string": ALL_DOCS_SELECTED_FOR_BUILD,
                "skip-pre-commits": ALL_SKIPPED_COMMITS_BY_DEFAULT_ON_ALL_TESTS_NEEDED,
                "upgrade-to-newer-dependencies": "true",
                "core-test-types-list-as-strings-in-json": ALL_CI_SELECTIVE_TEST_TYPES_AS_JSON,
                "needs-mypy": "true",
                "mypy-checks": ALL_MYPY_CHECKS,
            },
            id="All tests run on push even if unimportant file changed",
        ),
        pytest.param(
            ("INTHEWILD.md",),
            (),
            "v2-3-stable",
            {
                "all-python-versions": "['3.9', '3.10', '3.11', '3.12']",
                "all-python-versions-list-as-string": "3.9 3.10 3.11 3.12",
                "ci-image-build": "true",
                "prod-image-build": "true",
                "needs-helm-tests": "false",
                "run-tests": "true",
                "docs-build": "true",
                "skip-pre-commits": All_SKIPPED_COMMITS_IF_NON_MAIN_BRANCH,
                "docs-list-as-string": "apache-airflow docker-stack",
                "upgrade-to-newer-dependencies": "true",
                "core-test-types-list-as-strings-in-json": ALL_CI_SELECTIVE_TEST_TYPES_AS_JSON,
                "needs-mypy": "true",
                "mypy-checks": ALL_MYPY_CHECKS_EXCEPT_PROVIDERS,
            },
            id="All tests except Providers and Helm run on push"
            " even if unimportant file changed in non-main branch",
        ),
        pytest.param(
            ("airflow-core/src/airflow/api.py",),
            (),
            "main",
            {
                "selected-providers-list-as-string": ALL_PROVIDERS_AFFECTED,
                "all-python-versions": "['3.9', '3.10', '3.11', '3.12']",
                "all-python-versions-list-as-string": "3.9 3.10 3.11 3.12",
                "ci-image-build": "true",
                "prod-image-build": "true",
                "needs-helm-tests": "true",
                "run-tests": "true",
                "docs-build": "true",
                "skip-pre-commits": ALL_SKIPPED_COMMITS_BY_DEFAULT_ON_ALL_TESTS_NEEDED,
                "docs-list-as-string": ALL_DOCS_SELECTED_FOR_BUILD,
                "upgrade-to-newer-dependencies": "true",
                "core-test-types-list-as-strings-in-json": ALL_CI_SELECTIVE_TEST_TYPES_AS_JSON,
                "needs-mypy": "true",
                "mypy-checks": ALL_MYPY_CHECKS,
            },
            id="All tests run on push if core file changed",
        ),
    ],
)
def test_expected_output_push(
    files: tuple[str, ...],
    pr_labels: tuple[str, ...],
    default_branch: str,
    expected_outputs: dict[str, str],
):
    stderr = SelectiveChecks(
        files=files,
        commit_ref=NEUTRAL_COMMIT,
        github_event=GithubEvents.PUSH,
        pr_labels=pr_labels,
        default_branch=default_branch,
    )
    assert_outputs_are_printed(expected_outputs, str(stderr))


@pytest.mark.parametrize(
    "files, expected_outputs,",
    [
        pytest.param(
            ("INTHEWILD.md",),
            {
                "selected-providers-list-as-string": None,
                "all-python-versions": "['3.9']",
                "all-python-versions-list-as-string": "3.9",
                "ci-image-build": "false",
                "needs-helm-tests": "false",
                "run-tests": "false",
                "skip-providers-tests": "true",
                "test-groups": "[]",
                "docs-build": "false",
                "docs-list-as-string": None,
                "upgrade-to-newer-dependencies": "false",
                "skip-pre-commits": ALL_SKIPPED_COMMITS_IF_NOT_IMPORTANT_FILES_CHANGED,
                "core-test-types-list-as-strings-in-json": None,
                "needs-mypy": "false",
                "mypy-checks": "[]",
            },
            id="Nothing should run if only non-important files changed",
        ),
        pytest.param(
            ("airflow-core/tests/system/any_file.py",),
            {
                "selected-providers-list-as-string": None,
                "all-python-versions": "['3.9']",
                "all-python-versions-list-as-string": "3.9",
                "ci-image-build": "true",
                "prod-image-build": "false",
                "needs-helm-tests": "false",
                "run-tests": "true",
                "skip-providers-tests": "true",
                "test-groups": "['core']",
                "docs-build": "true",
                "docs-list-as-string": ALL_DOCS_SELECTED_FOR_BUILD,
                "skip-pre-commits": ALL_SKIPPED_COMMITS_IF_NO_PROVIDERS,
                "upgrade-to-newer-dependencies": "false",
                "core-test-types-list-as-strings-in-json": json.dumps(
                    [{"description": "Always", "test_types": "Always"}]
                ),
                "needs-mypy": "true",
                "mypy-checks": "['mypy-airflow-core']",
            },
            id="Only Always and docs build should run if only system tests changed",
        ),
        pytest.param(
            (
                "airflow-core/src/airflow/cli/test.py",
                "chart/aaaa.txt",
                "providers/google/tests/unit/google/file.py",
            ),
            {
                "selected-providers-list-as-string": "amazon apache.beam apache.cassandra apache.kafka "
                "cncf.kubernetes common.compat common.sql "
                "facebook google hashicorp microsoft.azure microsoft.mssql mysql "
                "openlineage oracle postgres presto salesforce samba sftp ssh trino",
                "all-python-versions": "['3.9']",
                "all-python-versions-list-as-string": "3.9",
                "ci-image-build": "true",
                "prod-image-build": "true",
                "needs-helm-tests": "true",
                "run-tests": "true",
                "skip-providers-tests": "false",
                "test-groups": "['core', 'providers']",
                "docs-build": "true",
                "docs-list-as-string": "apache-airflow helm-chart amazon apache.beam apache.cassandra "
                "apache.kafka cncf.kubernetes common.compat common.sql facebook google hashicorp microsoft.azure "
                "microsoft.mssql mysql openlineage oracle postgres "
                "presto salesforce samba sftp ssh trino",
                "skip-pre-commits": ALL_SKIPPED_COMMITS_IF_NO_UI,
                "run-kubernetes-tests": "true",
                "upgrade-to-newer-dependencies": "false",
                "core-test-types-list-as-strings-in-json": json.dumps(
                    [{"description": "Always...CLI", "test_types": "Always CLI"}]
                ),
                "providers-test-types-list-as-strings-in-json": json.dumps(
                    [
                        {
                            "description": "amazon...google",
                            "test_types": "Providers[amazon] Providers[apache.beam,apache.cassandra,"
                            "apache.kafka,cncf.kubernetes,common.compat,common.sql,facebook,"
                            "hashicorp,microsoft.azure,microsoft.mssql,mysql,"
                            "openlineage,oracle,postgres,presto,salesforce,samba,sftp,ssh,trino] "
                            "Providers[google]",
                        }
                    ]
                ),
                "needs-mypy": "true",
                "mypy-checks": "['mypy-airflow-core', 'mypy-providers']",
            },
            id="CLI tests and Google-related provider tests should run if cli/chart files changed but "
            "prod image should be build too and k8s tests too",
        ),
        pytest.param(
            ("airflow-core/src/airflow/models/test.py",),
            {
                "all-python-versions": "['3.9']",
                "all-python-versions-list-as-string": "3.9",
                "ci-image-build": "true",
                "prod-image-build": "false",
                "needs-helm-tests": "false",
                "run-tests": "true",
                "skip-providers-tests": "true",
                "test-groups": "['core']",
                "docs-build": "true",
                "docs-list-as-string": "apache-airflow",
                "skip-pre-commits": ALL_SKIPPED_COMMITS_IF_NO_PROVIDERS_UI_AND_HELM_TESTS,
                "run-kubernetes-tests": "false",
                "upgrade-to-newer-dependencies": "false",
                "core-test-types-list-as-strings-in-json": ALL_CI_SELECTIVE_TEST_TYPES_AS_JSON,
                "needs-mypy": "true",
                "mypy-checks": "['mypy-airflow-core']",
            },
            id="Tests for all airflow core types except providers should run if model file changed",
        ),
        pytest.param(
            ("airflow-core/src/airflow/api_fastapi/core_api/openapi/v1-generated.yaml",),
            {
                "selected-providers-list-as-string": "",
                "all-python-versions": "['3.9']",
                "all-python-versions-list-as-string": "3.9",
                "ci-image-build": "true",
                "needs-helm-tests": "true",
                "run-tests": "true",
                "skip-providers-tests": "false",
                "test-groups": "['core', 'providers']",
                "docs-build": "true",
                "docs-list-as-string": "",
                "upgrade-to-newer-dependencies": "false",
                "skip-pre-commits": ALL_SKIPPED_COMMITS_BY_DEFAULT_ON_ALL_TESTS_NEEDED,
                "core-test-types-list-as-strings-in-json": ALL_CI_SELECTIVE_TEST_TYPES_AS_JSON,
                "needs-mypy": "true",
                "mypy-checks": ALL_MYPY_CHECKS,
            },
            id="pre commit ts-compile-format-lint should not be ignored if openapi spec changed.",
        ),
        pytest.param(
            (
                "airflow-core/src/airflow/assets/",
                "airflow-core/src/airflow/models/assets/",
                "task-sdk/src/airflow/sdk/definitions/asset/",
                "airflow-core/src/airflow/datasets/",
            ),
            {
                "selected-providers-list-as-string": "amazon common.compat common.io common.sql "
                "dbt.cloud ftp google microsoft.mssql mysql "
                "openlineage postgres sftp snowflake trino",
                "all-python-versions": "['3.9']",
                "all-python-versions-list-as-string": "3.9",
                "ci-image-build": "true",
                "prod-image-build": "false",
                "needs-helm-tests": "false",
                "run-tests": "true",
                "skip-providers-tests": "false",
                "test-groups": "['core', 'providers']",
                "docs-build": "true",
                "docs-list-as-string": "apache-airflow amazon common.compat common.io common.sql "
                "dbt.cloud ftp google microsoft.mssql mysql "
                "openlineage postgres sftp snowflake trino",
                "skip-pre-commits": ALL_SKIPPED_COMMITS_ON_NO_CI_IMAGE,
                "run-kubernetes-tests": "false",
                "upgrade-to-newer-dependencies": "false",
                "core-test-types-list-as-strings-in-json": ALL_CI_SELECTIVE_TEST_TYPES_AS_JSON,
                "providers-test-types-list-as-strings-in-json": json.dumps(
                    [
                        {
                            "description": "amazon...google",
                            "test_types": "Providers[amazon] Providers[common.compat,common.io,common.sql,"
                            "dbt.cloud,ftp,microsoft.mssql,mysql,openlineage,"
                            "postgres,sftp,snowflake,trino] Providers[google]",
                        }
                    ]
                ),
                "needs-mypy": "false",
                "mypy-checks": "[]",
            },
            id="Trigger openlineage and related providers tests when Assets files changed",
        ),
    ],
)
def test_expected_output_pull_request_target(
    files: tuple[str, ...],
    expected_outputs: dict[str, str],
):
    stderr = SelectiveChecks(
        files=files,
        commit_ref=NEUTRAL_COMMIT,
        github_event=GithubEvents.PULL_REQUEST_TARGET,
        pr_labels=(LOG_WITHOUT_MOCK_IN_TESTS_EXCEPTION_LABEL,),
        default_branch="main",
    )
    assert_outputs_are_printed(expected_outputs, str(stderr))


@pytest.mark.parametrize(
    "github_event",
    [
        GithubEvents.PUSH,
        GithubEvents.PULL_REQUEST,
        GithubEvents.PULL_REQUEST_TARGET,
        GithubEvents.PULL_REQUEST_WORKFLOW,
        GithubEvents.SCHEDULE,
    ],
)
def test_no_commit_provided_trigger_full_build_for_any_event_type(github_event):
    stderr = SelectiveChecks(
        files=(),
        commit_ref="",
        github_event=github_event,
        pr_labels=(),
        default_branch="main",
    )
    assert_outputs_are_printed(
        {
            "all-python-versions": "['3.9', '3.10', '3.11', '3.12']",
            "all-python-versions-list-as-string": "3.9 3.10 3.11 3.12",
            "ci-image-build": "true",
            "prod-image-build": "true",
            "needs-helm-tests": "true",
            "run-tests": "true",
            "docs-build": "true",
            "skip-pre-commits": ALL_SKIPPED_COMMITS_BY_DEFAULT_ON_ALL_TESTS_NEEDED,
            "upgrade-to-newer-dependencies": (
                "true" if github_event in [GithubEvents.PUSH, GithubEvents.SCHEDULE] else "false"
            ),
            "core-test-types-list-as-strings-in-json": ALL_CI_SELECTIVE_TEST_TYPES_AS_JSON,
            "needs-mypy": "true",
            "mypy-checks": ALL_MYPY_CHECKS,
        },
        str(stderr),
    )


@pytest.mark.parametrize(
    "github_event",
    [
        GithubEvents.PUSH,
        GithubEvents.SCHEDULE,
    ],
)
def test_files_provided_trigger_full_build_for_any_event_type(github_event):
    stderr = SelectiveChecks(
        files=(
            "airflow-core/src/airflow/ui/src/pages/Run/Details.tsx",
            "airflow-core/src/airflow/ui/src/router.tsx",
        ),
        commit_ref="",
        github_event=github_event,
        pr_labels=(),
        default_branch="main",
    )
    assert_outputs_are_printed(
        {
            "all-python-versions": "['3.9', '3.10', '3.11', '3.12']",
            "all-python-versions-list-as-string": "3.9 3.10 3.11 3.12",
            "ci-image-build": "true",
            "prod-image-build": "true",
            "needs-helm-tests": "true",
            "run-tests": "true",
            "docs-build": "true",
            "skip-pre-commits": ALL_SKIPPED_COMMITS_BY_DEFAULT_ON_ALL_TESTS_NEEDED,
            "upgrade-to-newer-dependencies": (
                "true" if github_event in [GithubEvents.PUSH, GithubEvents.SCHEDULE] else "false"
            ),
            "core-test-types-list-as-strings-in-json": ALL_CI_SELECTIVE_TEST_TYPES_AS_JSON,
            "needs-mypy": "true",
            "mypy-checks": ALL_MYPY_CHECKS,
        },
        str(stderr),
    )


@pytest.mark.parametrize(
    "files, expected_outputs, pr_labels, commit_ref",
    [
        pytest.param(
            ("airflow-core/src/airflow/models/dag.py",),
            {
                "upgrade-to-newer-dependencies": "false",
            },
            (),
            None,
            id="Regular source changed",
        ),
        pytest.param(
            ("pyproject.toml",),
            {
                "upgrade-to-newer-dependencies": "false",
            },
            (),
            # In this commit only ruff configuration changed
            "2bc8e175b3a4cc84fe33e687f1a00d2a49563090",
            id="pyproject.toml changed but no dependency change",
        ),
        pytest.param(
            ("providers/microsoft/azure/src/airflow/providers/microsoft/azure/provider.yaml",),
            {
                "upgrade-to-newer-dependencies": "false",
            },
            (),
            None,
            id="Provider.yaml changed",
        ),
        pytest.param(
            ("generated/provider_dependencies.json",),
            {
                "upgrade-to-newer-dependencies": "true",
            },
            (),
            "None",
            id="Generated provider_dependencies changed",
        ),
        pytest.param(
            ("airflow-core/src/airflow/models/dag.py",),
            {
                "upgrade-to-newer-dependencies": "true",
            },
            ("upgrade to newer dependencies",),
            None,
            id="Regular source changed",
        ),
    ],
)
def test_upgrade_to_newer_dependencies(
    files: tuple[str, ...],
    expected_outputs: dict[str, str],
    pr_labels: tuple[str, ...],
    commit_ref: str | None,
):
    stderr = SelectiveChecks(
        files=files,
        commit_ref=commit_ref,
        github_event=GithubEvents.PULL_REQUEST,
        default_branch="main",
        pr_labels=pr_labels,
    )
    assert_outputs_are_printed(expected_outputs, str(stderr))


@pytest.mark.parametrize(
    "files, expected_outputs,",
    [
        pytest.param(
            ("providers/google/docs/some_file.rst",),
            {
                "docs-list-as-string": "amazon apache.beam apache.cassandra apache.kafka "
                "cncf.kubernetes common.compat common.sql facebook google hashicorp "
                "microsoft.azure microsoft.mssql mysql openlineage oracle "
                "postgres presto salesforce samba sftp ssh trino",
            },
            id="Google provider docs changed",
        ),
        pytest.param(
            ("providers/common/sql/src/airflow/providers/common/sql/common_sql_python.py",),
            {
                "docs-list-as-string": "amazon apache.drill apache.druid apache.hive "
                "apache.impala apache.pinot common.sql databricks elasticsearch "
                "exasol google jdbc microsoft.mssql mysql odbc openlineage "
                "oracle pgvector postgres presto slack snowflake sqlite teradata trino vertica ydb",
            },
            id="Common SQL provider package python files changed",
        ),
        pytest.param(
            ("providers/airbyte/docs/some_file.rst",),
            {
                "docs-list-as-string": "airbyte",
            },
            id="Airbyte provider docs changed",
        ),
        pytest.param(
            ("providers/airbyte/docs/some_file.rst", "airflow-core/docs/docs.rst"),
            {
                "docs-list-as-string": "apache-airflow airbyte",
            },
            id="Airbyte provider and airflow core docs changed",
        ),
        pytest.param(
            (
                "providers/airbyte/docs/some_file.rst",
                "airflow-core/docs/docs.rst",
                "providers-summary-docs/docs.rst",
            ),
            {
                "docs-list-as-string": "apache-airflow apache-airflow-providers airbyte",
            },
            id="Airbyte provider and airflow core and common provider docs changed",
        ),
        pytest.param(
            ("airflow-core/docs/docs.rst",),
            {
                "docs-list-as-string": "apache-airflow",
            },
            id="Only Airflow docs changed",
        ),
        pytest.param(
            ("providers/celery/src/airflow/providers/celery/file.py",),
            {"docs-list-as-string": "celery cncf.kubernetes"},
            id="Celery python files changed",
        ),
        pytest.param(
            ("docs/conf.py",),
            {
                "docs-list-as-string": ALL_DOCS_SELECTED_FOR_BUILD,
            },
            id="Docs conf.py changed",
        ),
        pytest.param(
            ("airflow-core/src/airflow/test.py",),
            {
                "docs-list-as-string": "apache-airflow",
            },
            id="Core files changed. Apache-Airflow docs should also be built",
        ),
        pytest.param(
            ("docker-stack-docs/test.rst",),
            {"docs-list-as-string": "docker-stack"},
            id="Docker stack files changed. No provider docs to build",
        ),
        pytest.param(
            ("airflow-core/src/airflow/test.py", "chart/airflow/values.yaml"),
            {
                "docs-list-as-string": "apache-airflow helm-chart",
            },
            id="Core files and helm chart files changed. Apache Airflow and helm chart docs to build",
        ),
        pytest.param(
            ("chart/airflow/values.yaml",),
            {
                "docs-list-as-string": "helm-chart",
            },
            id="Helm chart files changed. No provider, airflow docs to build",
        ),
        pytest.param(
            ("chart/docs/airflow/values.yaml",),
            {
                "docs-list-as-string": "helm-chart",
            },
            id="Docs helm chart files changed. No provider, airflow docs to build",
        ),
    ],
)
def test_docs_filter(files: tuple[str, ...], expected_outputs: dict[str, str]):
    stderr = SelectiveChecks(
        files=files,
        commit_ref=NEUTRAL_COMMIT,
        github_event=GithubEvents.PULL_REQUEST,
        pr_labels=(),
        default_branch="main",
    )
    assert_outputs_are_printed(expected_outputs, str(stderr))


@pytest.mark.parametrize(
    "files, expected_outputs,",
    [
        pytest.param(
            ("helm-tests/tests/helm_tests/random_helm_test.py",),
            {
                "ci-image-build": "true",
                "prod-image-build": "true",
                "needs-helm-tests": "true",
            },
            id="Only helm test files changed",
        )
    ],
)
def test_helm_tests_trigger_ci_build(files: tuple[str, ...], expected_outputs: dict[str, str]):
    stderr = SelectiveChecks(
        files=files,
        commit_ref=NEUTRAL_COMMIT,
        github_event=GithubEvents.PULL_REQUEST,
        pr_labels=(),
        default_branch="main",
    )
    assert_outputs_are_printed(expected_outputs, str(stderr))


@pytest.mark.parametrize(
    "files, expected_outputs,",
    [
        pytest.param(
            ("providers/amazon/provider.yaml",),
            {
                "ci-image-build": "true",
                "prod-image-build": "false",
                "needs-helm-tests": "false",
            },
            id="Amazon provider.yaml",
        ),
        pytest.param(
            ("providers/amazon/pyproject.toml",),
            {
                "ci-image-build": "true",
                "prod-image-build": "false",
                "needs-helm-tests": "false",
            },
            id="Amazon pyproject.toml",
        ),
        pytest.param(
            ("providers/cncf/kubernetes/provider.yaml",),
            {
                "ci-image-build": "true",
                "prod-image-build": "true",
                "needs-helm-tests": "false",
            },
            id="CNCF Kubernetes provider.yaml",
        ),
        pytest.param(
            ("providers/cncf/kubernetes/pyproject.toml",),
            {
                "ci-image-build": "true",
                "prod-image-build": "true",
                "needs-helm-tests": "false",
            },
            id="CNCF Kubernetes pyproject.toml",
        ),
    ],
)
def test_provider_yaml_or_pyproject_toml_changes_trigger_ci_build(
    files: tuple[str, ...], expected_outputs: dict[str, str]
):
    stderr = SelectiveChecks(
        files=files,
        commit_ref=NEUTRAL_COMMIT,
        github_event=GithubEvents.PULL_REQUEST,
        pr_labels=(),
        default_branch="main",
    )
    assert_outputs_are_printed(expected_outputs, str(stderr))


@pytest.mark.parametrize(
    (
        "github_event, github_actor, github_repository, pr_labels, "
        "github_context_dict, runs_on_as_json_default, runs_on_as_docs_build, is_self_hosted_runner, "
        "is_airflow_runner, is_amd_runner, is_arm_runner, is_vm_runner, is_k8s_runner, exception"
    ),
    [
        pytest.param(
            GithubEvents.PUSH,
            "user",
            "apache/airflow",
            (),
            dict(),
            '["ubuntu-22.04"]',
            '["ubuntu-22.04"]',
            "false",
            "false",
            # "true",
            # "true",
            "true",
            "false",
            # TODO: revert it when we fix self-hosted runners
            "false",
            # "true",
            "false",
            False,
            id="Push event",
        ),
        pytest.param(
            GithubEvents.PUSH,
            "user",
            "private/airflow",
            (),
            dict(),
            '["ubuntu-22.04"]',
            '["ubuntu-22.04"]',
            "false",
            "false",
            "true",
            "false",
            "false",
            "false",
            False,
            id="Push event for private repo",
        ),
        pytest.param(
            GithubEvents.PULL_REQUEST,
            "user",
            "apache/airflow",
            (),
            dict(),
            '["ubuntu-22.04"]',
            '["ubuntu-22.04"]',
            "false",
            "false",
            "true",
            "false",
            "false",
            "false",
            False,
            id="Pull request",
        ),
        pytest.param(
            GithubEvents.PULL_REQUEST,
            "user",
            "private/airflow",
            (),
            dict(),
            '["ubuntu-22.04"]',
            '["ubuntu-22.04"]',
            "false",
            "false",
            "true",
            "false",
            "false",
            "false",
            False,
            id="Pull request private repo",
        ),
        pytest.param(
            GithubEvents.PULL_REQUEST,
            COMMITTERS[0],
            "apache/airflow",
            (),
            dict(),
            '["ubuntu-22.04"]',
            '["ubuntu-22.04"]',
            "false",
            "false",
            "true",
            "false",
            "false",
            "false",
            False,
            id="Pull request committer",
        ),
        pytest.param(
            GithubEvents.PULL_REQUEST,
            COMMITTERS[0],
            "apache/airflow",
            (),
            dict(event=dict(pull_request=dict(user=dict(login="user")))),
            '["ubuntu-22.04"]',
            '["ubuntu-22.04"]',
            "false",
            "false",
            "true",
            "false",
            "false",
            "false",
            False,
            id="Pull request committer pr non-committer",
        ),
        pytest.param(
            GithubEvents.PULL_REQUEST,
            COMMITTERS[0],
            "private/airflow",
            (),
            dict(),
            '["ubuntu-22.04"]',
            '["ubuntu-22.04"]',
            "false",
            "false",
            "true",
            "false",
            "false",
            "false",
            False,
            id="Pull request private repo committer",
        ),
        pytest.param(
            GithubEvents.PULL_REQUEST_TARGET,
            "user",
            "apache/airflow",
            (),
            dict(),
            '["ubuntu-22.04"]',
            '["ubuntu-22.04"]',
            "false",
            "false",
            "true",
            "false",
            "false",
            "false",
            False,
            id="Pull request target",
        ),
        pytest.param(
            GithubEvents.PULL_REQUEST_TARGET,
            "user",
            "private/airflow",
            (),
            dict(),
            '["ubuntu-22.04"]',
            '["ubuntu-22.04"]',
            "false",
            "false",
            "true",
            "false",
            "false",
            "false",
            False,
            id="Pull request target private repo",
        ),
        pytest.param(
            GithubEvents.PULL_REQUEST_TARGET,
            COMMITTERS[0],
            "apache/airflow",
            [],
            dict(),
            '["ubuntu-22.04"]',
            '["ubuntu-22.04"]',
            "false",
            "false",
            "true",
            "false",
            "false",
            "false",
            False,
            id="Pull request target committer",
        ),
        pytest.param(
            GithubEvents.PULL_REQUEST,
            COMMITTERS[0],
            "apache/airflow",
            (),
            dict(event=dict(pull_request=dict(user=dict(login="user")))),
            '["ubuntu-22.04"]',
            '["ubuntu-22.04"]',
            "false",
            "false",
            "true",
            "false",
            "false",
            "false",
            False,
            id="Pull request target committer pr non-committer",
        ),
        pytest.param(
            GithubEvents.PULL_REQUEST_TARGET,
            COMMITTERS[0],
            "private/airflow",
            (),
            dict(),
            '["ubuntu-22.04"]',
            '["ubuntu-22.04"]',
            "false",
            "false",
            "true",
            "false",
            "false",
            "false",
            False,
            id="Pull request targe private repo committer",
        ),
        pytest.param(
            GithubEvents.PULL_REQUEST,
            "user",
            "apache/airflow",
            ("use self-hosted runners",),
            dict(),
            '["ubuntu-22.04"]',
            '["ubuntu-22.04"]',
            "false",
            "false",
            "true",
            "false",
            "false",
            "false",
            True,
            id="Pull request by non committer with 'use self-hosted runners' label.",
        ),
        pytest.param(
            GithubEvents.PULL_REQUEST,
            COMMITTERS[0],
            "apache/airflow",
            ("use public runners",),
            dict(),
            '["ubuntu-22.04"]',
            '["ubuntu-22.04"]',
            "false",
            "false",
            "true",
            "false",
            "false",
            "false",
            False,
            id="Pull request by committer with 'use public runners' label.",
        ),
    ],
)
def test_runs_on(
    github_event: GithubEvents,
    github_actor: str,
    github_repository: str,
    pr_labels: tuple[str, ...],
    github_context_dict: dict[str, Any],
    runs_on_as_json_default: str,
    runs_on_as_docs_build: str,
    is_self_hosted_runner: str,
    is_airflow_runner: str,
    is_amd_runner: str,
    is_arm_runner: str,
    is_vm_runner: str,
    is_k8s_runner: str,
    exception: bool,
):
    def get_output() -> str:
        return str(
            SelectiveChecks(
                files=(),
                commit_ref="",
                github_repository=github_repository,
                github_event=github_event,
                github_actor=github_actor,
                github_context_dict=github_context_dict,
                pr_labels=pr_labels,
                default_branch="main",
            )
        )

    if exception:
        with pytest.raises(SystemExit):
            get_output()
    else:
        stderr = get_output()
        assert_outputs_are_printed({"runs-on-as-json-default": runs_on_as_json_default}, str(stderr))
        assert_outputs_are_printed({"runs-on-as-json-docs-build": runs_on_as_docs_build}, str(stderr))
        assert_outputs_are_printed({"is-self-hosted-runner": is_self_hosted_runner}, str(stderr))
        assert_outputs_are_printed({"is-airflow-runner": is_airflow_runner}, str(stderr))
        assert_outputs_are_printed({"is-amd-runner": is_amd_runner}, str(stderr))
        assert_outputs_are_printed({"is-arm-runner": is_arm_runner}, str(stderr))
        assert_outputs_are_printed({"is-vm-runner": is_vm_runner}, str(stderr))
        assert_outputs_are_printed({"is-k8s-runner": is_k8s_runner}, str(stderr))


@pytest.mark.parametrize(
    "files, has_migrations",
    [
        pytest.param(
            ("airflow-core/src/airflow/test.py",),
            False,
            id="No migrations",
        ),
        pytest.param(
            ("airflow-core/src/airflow/migrations/test_sql", "airflow-core/src/airflow/test.py"),
            True,
            id="With migrations",
        ),
    ],
)
def test_has_migrations(files: tuple[str, ...], has_migrations: bool):
    stderr = str(
        SelectiveChecks(
            files=files,
            commit_ref=NEUTRAL_COMMIT,
            github_event=GithubEvents.PULL_REQUEST,
            default_branch="main",
        )
    )
    assert_outputs_are_printed({"has-migrations": str(has_migrations).lower()}, str(stderr))


@pytest.mark.parametrize(
    "labels, expected_outputs,",
    [
        pytest.param(
            (),
            {
                "providers-compatibility-tests-matrix": json.dumps(
                    [
                        check
                        for check in PROVIDERS_COMPATIBILITY_TESTS_MATRIX
                        if check["python-version"] == DEFAULT_PYTHON_MAJOR_MINOR_VERSION
                    ]
                ),
            },
            id="Regular tests",
        ),
        pytest.param(
            ("all versions",),
            {"providers-compatibility-tests-matrix": json.dumps(PROVIDERS_COMPATIBILITY_TESTS_MATRIX)},
            id="full tests",
        ),
    ],
)
def test_provider_compatibility_checks(labels: tuple[str, ...], expected_outputs: dict[str, str]):
    stderr = SelectiveChecks(
        files=(),
        commit_ref=NEUTRAL_COMMIT,
        github_event=GithubEvents.PULL_REQUEST,
        pr_labels=labels,
        default_branch="main",
    )
    assert_outputs_are_printed(expected_outputs, str(stderr))


@pytest.mark.parametrize(
    "files, expected_outputs, default_branch, pr_labels",
    [
        pytest.param(
            ("README.md",),
            {
                "needs-mypy": "false",
                "mypy-checks": "[]",
            },
            "main",
            (),
            id="No mypy checks on non-python files",
        ),
        pytest.param(
            ("airflow-core/src/airflow/cli/file.py",),
            {
                "needs-mypy": "true",
                "mypy-checks": "['mypy-airflow-core']",
            },
            "main",
            (),
            id="Airflow mypy checks on airflow regular files",
        ),
        pytest.param(
            ("airflow-core/src/airflow/models/file.py",),
            {
                "needs-mypy": "true",
                "mypy-checks": "['mypy-airflow-core']",
            },
            "main",
            (),
            id="Airflow mypy checks on airflow files with model changes.",
        ),
        pytest.param(
            ("task-sdk/src/airflow/sdk/a_file.py",),
            {
                "needs-mypy": "true",
                "mypy-checks": "['mypy-providers', 'mypy-task-sdk']",
            },
            "main",
            (),
            id="Airflow mypy checks on Task SDK files (implies providers)",
        ),
        pytest.param(
            ("dev/a_package/a_file.py",),
            {
                "needs-mypy": "true",
                "mypy-checks": ALL_MYPY_CHECKS,
            },
            "main",
            (),
            id="All mypy checks on def files changed (full tests needed are implicit)",
        ),
        pytest.param(
            ("readme.md",),
            {
                "needs-mypy": "true",
                "mypy-checks": ALL_MYPY_CHECKS,
            },
            "main",
            ("full tests needed",),
            id="All mypy checks on full tests needed",
        ),
    ],
)
def test_mypy_matches(
    files: tuple[str, ...], expected_outputs: dict[str, str], default_branch: str, pr_labels: tuple[str, ...]
):
    stderr = SelectiveChecks(
        files=files,
        commit_ref=NEUTRAL_COMMIT,
        default_branch=default_branch,
        github_event=GithubEvents.PULL_REQUEST,
        pr_labels=pr_labels,
    )
    assert_outputs_are_printed(expected_outputs, str(stderr))


@pytest.mark.parametrize(
    "files, expected_outputs, github_actor, pr_labels",
    [
        pytest.param(
            ("README.md",),
            {
                "is-committer-build": "false",
                "runs-on-as-json-default": '["ubuntu-22.04"]',
            },
            "",
            (),
            id="Regular pr",
        ),
        pytest.param(
            ("README.md",),
            {
                "is-committer-build": "true",
                "runs-on-as-json-default": '["ubuntu-22.04"]',
            },
            "potiuk",
            (),
            id="Committer regular PR",
        ),
        pytest.param(
            ("README.md",),
            {
                "is-committer-build": "false",
                "runs-on-as-json-default": '["ubuntu-22.04"]',
            },
            "potiuk",
            ("non committer build",),
            id="Committer regular PR - forcing non-committer build",
        ),
        pytest.param(
            ("README.md",),
            {
                "docker-cache": "disabled",
                "disable-airflow-repo-cache": "true",
            },
            "potiuk",
            ("disable image cache",),
            id="Disabled cache",
        ),
        pytest.param(
            ("README.md",),
            {
                "docker-cache": "registry",
                "disable-airflow-repo-cache": "false",
            },
            "potiuk",
            (),
            id="Standard cache",
        ),
    ],
)
def test_pr_labels(
    files: tuple[str, ...], expected_outputs: dict[str, str], github_actor: str, pr_labels: tuple[str, ...]
):
    stderr = SelectiveChecks(
        files=files,
        commit_ref=NEUTRAL_COMMIT,
        default_branch="main",
        github_actor=github_actor,
        github_event=GithubEvents.PULL_REQUEST,
        pr_labels=pr_labels,
    )
    assert_outputs_are_printed(expected_outputs, str(stderr))


@pytest.mark.parametrize(
    "files, pr_labels, github_event",
    [
        pytest.param(
            ("airflow-core/tests/unit/test.py",),
            (),
            GithubEvents.PULL_REQUEST,
            id="Caplog is in the the git diff Tests",
        ),
        pytest.param(
            ("providers/common/sql/tests/unit/common/sql/operators/test_sql.py",),
            (),
            GithubEvents.PULL_REQUEST,
            id="Caplog is in the git diff Providers",
        ),
        pytest.param(
            ("task-sdk/tests/definitions/test_dag.py",),
            (),
            GithubEvents.PULL_REQUEST,
            id="Caplog is in the git diff TaskSDK",
        ),
    ],
)
# Patch run_command
@patch("airflow_breeze.utils.selective_checks.run_command")
def test_is_log_mocked_in_the_tests_fail(
    mock_run_command,
    files: tuple[str, ...],
    pr_labels: tuple[str, ...],
    github_event: GithubEvents,
):
    mock_run_command_result = MagicMock()
    mock_run_command_result.stdout = """
        + #Test Change
        + def test_selective_checks_caplop(self, caplog)
        +   caplog.set_level(logging.INFO)
        +   "test log" in caplog.text
    """
    mock_run_command.return_value = mock_run_command_result
    with pytest.raises(SystemExit):
        assert (
            "[error]please ask maintainer to include as an exception using "
            f"'{LOG_WITHOUT_MOCK_IN_TESTS_EXCEPTION_LABEL}' label."
            in escape_ansi_colors(
                str(
                    SelectiveChecks(
                        files=files,
                        commit_ref=NEUTRAL_COMMIT,
                        pr_labels=pr_labels,
                        github_event=GithubEvents.PULL_REQUEST,
                        default_branch="main",
                    )
                )
            )
        )


@pytest.mark.parametrize(
    "files, pr_labels, github_event",
    [
        pytest.param(
            ("airflow-core/tests/unit/test.py",),
            (),
            GithubEvents.PULL_REQUEST,
            id="Caplog is in the the git diff Tests",
        ),
        pytest.param(
            ("providers/common/sql/tests/unit/common/sql/operators/test_sql.py",),
            (),
            GithubEvents.PULL_REQUEST,
            id="Caplog is in the git diff Providers",
        ),
        pytest.param(
            ("task-sdk/tests/definitions/test_dag.py",),
            (),
            GithubEvents.PULL_REQUEST,
            id="Caplog is in the git diff TaskSDK",
        ),
    ],
)
# Patch run_command
@patch("airflow_breeze.utils.selective_checks.run_command")
def test_is_log_mocked_in_the_tests_fail_formatted(
    mock_run_command,
    files: tuple[str, ...],
    pr_labels: tuple[str, ...],
    github_event: GithubEvents,
):
    mock_run_command_result = MagicMock()
    mock_run_command_result.stdout = """
        + #Test Change
        + def test_selective_checks(
        +     self,
        +     caplog
        + )
        +   caplog.set_level(logging.INFO)
        +   "test log" in caplog.text
    """
    mock_run_command.return_value = mock_run_command_result
    with pytest.raises(SystemExit):
        assert (
            "[error]please ask maintainer to include as an exception using "
            f"'{LOG_WITHOUT_MOCK_IN_TESTS_EXCEPTION_LABEL}' label."
            in escape_ansi_colors(
                str(
                    SelectiveChecks(
                        files=files,
                        commit_ref=NEUTRAL_COMMIT,
                        pr_labels=pr_labels,
                        github_event=GithubEvents.PULL_REQUEST,
                        default_branch="main",
                    )
                )
            )
        )


@pytest.mark.parametrize(
    "files, pr_labels, github_event",
    [
        pytest.param(
            ("airflow-core/tests/unit/test.py",),
            (),
            GithubEvents.PULL_REQUEST,
            id="Caplog is in the the git diff Tests",
        ),
        pytest.param(
            ("providers/common/sql/tests/unit/common/sql/operators/test_sql.py",),
            (),
            GithubEvents.PULL_REQUEST,
            id="Caplog is in the git diff Providers",
        ),
        pytest.param(
            ("task-sdk/tests/definitions/test_dag.py",),
            (),
            GithubEvents.PULL_REQUEST,
            id="Caplog is in the git diff TaskSDK",
        ),
    ],
)
# Patch run_command
@patch("airflow_breeze.utils.selective_checks.run_command")
def test_is_log_mocked_in_the_tests_not_fail(
    mock_run_command,
    files: tuple[str, ...],
    pr_labels: tuple[str, ...],
    github_event: GithubEvents,
):
    mock_run_command_result = MagicMock()
    mock_run_command_result.stdout = """
         + #Test Change
         + def test_selective_checks(self)
         +   assert "I am just a test" == "I am just a test"
     """
    mock_run_command.return_value = mock_run_command_result
    selective_checks = SelectiveChecks(
        files=files,
        commit_ref=NEUTRAL_COMMIT,
        pr_labels=pr_labels,
        github_event=GithubEvents.PULL_REQUEST,
        default_branch="main",
    )
    assert selective_checks.is_log_mocked_in_the_tests


@pytest.mark.parametrize(
    "files, pr_labels, github_event",
    [
        pytest.param(
            ("airflow-core/tests/unit/test.py",),
            (LOG_WITHOUT_MOCK_IN_TESTS_EXCEPTION_LABEL,),
            GithubEvents.PULL_REQUEST,
            id="Caplog is in the the git diff Tests",
        ),
        pytest.param(
            ("providers/common/sql/tests/unit/common/sql/operators/test_sql.py",),
            (LOG_WITHOUT_MOCK_IN_TESTS_EXCEPTION_LABEL,),
            GithubEvents.PULL_REQUEST,
            id="Caplog is in the git diff Providers",
        ),
        pytest.param(
            ("task-sdk/tests/definitions/test_dag.py",),
            (LOG_WITHOUT_MOCK_IN_TESTS_EXCEPTION_LABEL,),
            GithubEvents.PULL_REQUEST,
            id="Caplog is in the git diff TaskSDK",
        ),
    ],
)
# Patch run_command
@patch("airflow_breeze.utils.selective_checks.run_command")
def test_is_log_mocked_in_the_tests_not_fail_with_label(
    mock_run_command,
    files: tuple[str, ...],
    pr_labels: tuple[str, ...],
    github_event: GithubEvents,
):
    mock_run_command_result = MagicMock()
    mock_run_command_result.stdout = """
        + #Test Change
        + def test_selective_checks_caplop(self, caplog)
        +   caplog.set_level(logging.INFO)
        +   "test log" in caplog.text
    """
    mock_run_command.return_value = mock_run_command_result
    selective_checks = SelectiveChecks(
        files=files,
        commit_ref=NEUTRAL_COMMIT,
        pr_labels=pr_labels,
        github_event=GithubEvents.PULL_REQUEST,
        default_branch="main",
    )
    assert selective_checks.is_log_mocked_in_the_tests<|MERGE_RESOLUTION|>--- conflicted
+++ resolved
@@ -1122,12 +1122,8 @@
                     "core-test-types-list-as-strings-in-json": ALL_CI_SELECTIVE_TEST_TYPES_AS_JSON,
                     "providers-test-types-list-as-strings-in-json": ALL_PROVIDERS_SELECTIVE_TEST_TYPES_AS_JSON,
                     "testable-core-integrations": "['celery', 'kerberos']",
-<<<<<<< HEAD
-                    "testable-providers-integrations": "['cassandra', 'drill', 'gremlin', 'kafka', 'mongo', 'pinot', 'qdrant', 'redis', 'trino', 'ydb']",
-=======
-                    "testable-providers-integrations": "['cassandra', 'drill', 'kafka', 'mongo', "
+                    "testable-providers-integrations": "['cassandra', 'drill', 'gremlin', 'kafka', 'mongo', "
                     "'pinot', 'qdrant', 'redis', 'trino', 'ydb']",
->>>>>>> 7fb5abad
                     "needs-mypy": "true",
                     "mypy-checks": ALL_MYPY_CHECKS,
                 },
