--- conflicted
+++ resolved
@@ -1122,15 +1122,9 @@
                     "upgrade-to-newer-dependencies": "false",
                     "core-test-types-list-as-strings-in-json": ALL_CI_SELECTIVE_TEST_TYPES_AS_JSON,
                     "providers-test-types-list-as-strings-in-json": ALL_PROVIDERS_SELECTIVE_TEST_TYPES_AS_JSON,
-<<<<<<< HEAD
                     "testable-core-integrations": "['kerberos', 'redis']",
-                    "testable-providers-integrations": "['celery', 'cassandra', 'drill', 'kafka', 'mongo', "
-                    "'pinot', 'qdrant', 'redis', 'trino', 'ydb']",
-=======
-                    "testable-core-integrations": "['kerberos']",
                     "testable-providers-integrations": "['celery', 'cassandra', 'drill', 'gremlin', 'kafka', "
                     "'mongo', 'pinot', 'qdrant', 'redis', 'trino', 'ydb']",
->>>>>>> 2372dcd0
                     "needs-mypy": "true",
                     "mypy-checks": ALL_MYPY_CHECKS,
                 },
