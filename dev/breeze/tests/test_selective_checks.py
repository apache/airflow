# Licensed to the Apache Software Foundation (ASF) under one
# or more contributor license agreements.  See the NOTICE file
# distributed with this work for additional information
# regarding copyright ownership.  The ASF licenses this file
# to you under the Apache License, Version 2.0 (the
# "License"); you may not use this file except in compliance
# with the License.  You may obtain a copy of the License at
#
#   http://www.apache.org/licenses/LICENSE-2.0
#
# Unless required by applicable law or agreed to in writing,
# software distributed under the License is distributed on an
# "AS IS" BASIS, WITHOUT WARRANTIES OR CONDITIONS OF ANY
# KIND, either express or implied.  See the License for the
# specific language governing permissions and limitations
# under the License.
from __future__ import annotations

import json
import re
from typing import Any
from unittest.mock import MagicMock, patch

import pytest
from rich.console import Console

from airflow_breeze.global_constants import (
    COMMITTERS,
    DEFAULT_PYTHON_MAJOR_MINOR_VERSION,
    NUMBER_OF_LOW_DEP_SLICES,
    PROVIDERS_COMPATIBILITY_TESTS_MATRIX,
    GithubEvents,
)
from airflow_breeze.utils.functools_cache import clearable_cache
from airflow_breeze.utils.packages import get_available_distributions
from airflow_breeze.utils.selective_checks import (
    ALL_CI_SELECTIVE_TEST_TYPES,
    SelectiveChecks,
    _get_test_list_as_json,
    _split_list,
)

ANSI_COLORS_MATCHER = re.compile(r"(?:\x1B[@-_]|[\x80-\x9F])[0-?]*[ -/]*[@-~]")


ALL_DOCS_SELECTED_FOR_BUILD = ""
ALL_PROVIDERS_AFFECTED = ""

ALL_CI_SELECTIVE_TEST_TYPES_AS_JSON = json.dumps(
    [
        {"description": "API...Serialization", "test_types": ALL_CI_SELECTIVE_TEST_TYPES},
    ]
)

ALL_PROVIDERS_SELECTIVE_TEST_TYPES_AS_JSON = json.dumps(
    [
        {
            "description": "-amazon,googl...standard",
            "test_types": "Providers[-amazon,google,standard] "
            "Providers[amazon] Providers[google] Providers[standard]",
        }
    ]
)

LIST_OF_ALL_PROVIDER_TESTS = [
    f"Providers[{provider}]" for provider in get_available_distributions(include_not_ready=True)
]

LIST_OF_ALL_PROVIDER_TESTS_AS_JSON = json.dumps(
    _get_test_list_as_json(_split_list(sorted(LIST_OF_ALL_PROVIDER_TESTS), 5))
)

ALL_MYPY_CHECKS_ARRAY = [
    "mypy-airflow-core",
    "mypy-providers",
    "mypy-dev",
    "mypy-task-sdk",
    "mypy-devel-common",
    "mypy-airflow-ctl",
]

ALL_MYPY_CHECKS = str(ALL_MYPY_CHECKS_ARRAY)

ALL_MYPY_CHECKS_EXCEPT_PROVIDERS = str(
    [check for check in ALL_MYPY_CHECKS_ARRAY if check != "mypy-providers"]
)

ALL_SKIPPED_COMMITS_ON_NO_CI_IMAGE = (
    "check-provider-yaml-valid,flynt,identity,lint-helm-chart,mypy-airflow-core,mypy-airflow-ctl,"
    "mypy-dev,mypy-devel-common,mypy-providers,mypy-task-sdk,ts-compile-format-lint-ui"
)

ALL_SKIPPED_COMMITS_BY_DEFAULT_ON_ALL_TESTS_NEEDED = (
    "identity,mypy-airflow-core,mypy-airflow-ctl,mypy-dev,mypy-devel-common,mypy-providers,mypy-task-sdk"
)

ALL_SKIPPED_COMMITS_IF_NO_UI = (
    "identity,mypy-airflow-core,mypy-airflow-ctl,mypy-dev,mypy-devel-common,"
    "mypy-providers,mypy-task-sdk,ts-compile-format-lint-ui"
)
ALL_SKIPPED_COMMITS_IF_NO_HELM_TESTS = (
    "identity,lint-helm-chart,mypy-airflow-core,mypy-airflow-ctl,mypy-dev,mypy-devel-common,"
    "mypy-providers,mypy-task-sdk"
)

ALL_SKIPPED_COMMITS_IF_NO_UI_AND_HELM_TESTS = (
    "identity,lint-helm-chart,mypy-airflow-core,mypy-airflow-ctl,mypy-dev,mypy-devel-common,"
    "mypy-providers,mypy-task-sdk,ts-compile-format-lint-ui"
)

ALL_SKIPPED_COMMITS_IF_NO_PROVIDERS_AND_UI = (
    "check-provider-yaml-valid,identity,mypy-airflow-core,mypy-airflow-ctl,"
    "mypy-dev,mypy-devel-common,mypy-providers,mypy-task-sdk,ts-compile-format-lint-ui"
)

ALL_SKIPPED_COMMITS_IF_NO_PROVIDERS = (
    "check-provider-yaml-valid,identity,lint-helm-chart,mypy-airflow-core,mypy-airflow-ctl,"
    "mypy-dev,mypy-devel-common,mypy-providers,mypy-task-sdk,ts-compile-format-lint-ui"
)


ALL_SKIPPED_COMMITS_IF_NO_PROVIDERS_UI_AND_HELM_TESTS = (
    "check-provider-yaml-valid,identity,lint-helm-chart,mypy-airflow-core,mypy-airflow-ctl,"
    "mypy-dev,mypy-devel-common,mypy-providers,mypy-task-sdk,ts-compile-format-lint-ui"
)

ALL_SKIPPED_COMMITS_IF_NO_CODE_PROVIDERS_AND_HELM_TESTS = (
    "check-provider-yaml-valid,flynt,identity,lint-helm-chart,mypy-airflow-core,mypy-airflow-ctl,"
    "mypy-dev,mypy-devel-common,mypy-providers,mypy-task-sdk"
)

ALL_SKIPPED_COMMITS_IF_NOT_IMPORTANT_FILES_CHANGED = (
    "check-provider-yaml-valid,flynt,identity,lint-helm-chart,mypy-airflow-core,mypy-airflow-ctl,"
    "mypy-dev,mypy-devel-common,mypy-providers,mypy-task-sdk,ts-compile-format-lint-ui"
)


All_SKIPPED_COMMITS_IF_NON_MAIN_BRANCH = (
    "check-airflow-provider-compatibility,check-extra-packages-references,check-provider-yaml-valid,"
    "identity,lint-helm-chart,mypy-airflow-core,mypy-airflow-ctl,mypy-dev,"
    "mypy-devel-common,mypy-providers,mypy-task-sdk,validate-operators-init"
)


# commit that is neutral - allows to keep pyproject.toml-changing PRS neutral for unit tests
NEUTRAL_COMMIT = "938f0c1f3cc4cbe867123ee8aa9f290f9f18100a"

# Use me if you are adding test for the changed files that includes caplog
LOG_WITHOUT_MOCK_IN_TESTS_EXCEPTION_LABEL = "log exception"


def escape_ansi_colors(line):
    return ANSI_COLORS_MATCHER.sub("", line)


@clearable_cache
def get_rich_console() -> Console:
    return Console(color_system="truecolor", force_terminal=True)


def print_in_color(s: Any = ""):
    get_rich_console().print(s)


def get_outputs_from_stderr(stderr: str) -> dict[str, str]:
    escaped_stderr = escape_ansi_colors(stderr)
    return dict(line.split("=", 1) for line in escaped_stderr.splitlines() if "=" in line)


def assert_outputs_are_printed(expected_outputs: dict[str, str], stderr: str):
    received_output_as_dict = get_outputs_from_stderr(stderr)
    for expected_key, expected_value in expected_outputs.items():
        if expected_value is None:
            if expected_key in received_output_as_dict:
                print_in_color(f"\n[red]ERROR: The '{expected_key}' should not be present in:[/]")
                print_in_color(received_output_as_dict)
                print_in_color("\n")
                assert expected_key is not None

        else:
            received_value = received_output_as_dict.get(expected_key)
            if received_value != expected_value:
                if received_value is not None:
                    print_in_color(f"\n[red]ERROR: The key '{expected_key}' has unexpected value:")
                    print(
                        received_value,
                    )
                    print_in_color("Expected value:\n")
                    print(expected_value)
                    print_in_color("\nOutput received:")
                    print_in_color(received_output_as_dict)
                    print_in_color()
                    assert received_value == expected_value, f"Correct value for {expected_key!r}"
                else:
                    print_in_color(
                        f"\n[red]ERROR: The key '{expected_key}' missing but it is expected. Expected value:"
                    )
                    print_in_color(expected_value)
                    print_in_color("\nOutput received:")
                    print(received_output_as_dict)
                    print_in_color()
                    print(received_output_as_dict)
                    print_in_color()
                    assert received_value is not None


@pytest.mark.parametrize(
    "files, expected_outputs,",
    [
        (
            pytest.param(
                ("INTHEWILD.md",),
                {
                    "selected-providers-list-as-string": None,
                    "all-python-versions": "['3.9']",
                    "all-python-versions-list-as-string": "3.9",
                    "python-versions": "['3.9']",
                    "python-versions-list-as-string": "3.9",
                    "ci-image-build": "false",
                    "needs-helm-tests": "false",
                    "run-tests": "false",
                    "run-amazon-tests": "false",
                    "docs-build": "false",
                    "skip-pre-commits": ALL_SKIPPED_COMMITS_ON_NO_CI_IMAGE,
                    "upgrade-to-newer-dependencies": "false",
                    "core-test-types-list-as-strings-in-json": None,
                    "providers-test-types-list-as-strings-in-json": None,
                    "individual-providers-test-types-list-as-strings-in-json": None,
                    "needs-mypy": "false",
                    "mypy-checks": "[]",
                },
                id="No tests on simple change",
            )
        ),
        (
            pytest.param(
                ("pyproject.toml",),
                {
                    "ci-image-build": "true",
                },
                id="CI image build and when pyproject.toml change",
            )
        ),
        (
            pytest.param(
                ("airflow-core/src/airflow/api/file.py",),
                {
                    "selected-providers-list-as-string": "",
                    "all-python-versions": "['3.9']",
                    "all-python-versions-list-as-string": "3.9",
                    "python-versions": "['3.9']",
                    "python-versions-list-as-string": "3.9",
                    "ci-image-build": "true",
                    "prod-image-build": "true",
                    "needs-helm-tests": "true",
                    "run-tests": "true",
                    "docs-build": "true",
                    "skip-pre-commits": ALL_SKIPPED_COMMITS_BY_DEFAULT_ON_ALL_TESTS_NEEDED,
                    "upgrade-to-newer-dependencies": "false",
                    "core-test-types-list-as-strings-in-json": ALL_CI_SELECTIVE_TEST_TYPES_AS_JSON,
                    "providers-test-types-list-as-strings-in-json": ALL_PROVIDERS_SELECTIVE_TEST_TYPES_AS_JSON,
                    "individual-providers-test-types-list-as-strings-in-json": LIST_OF_ALL_PROVIDER_TESTS_AS_JSON,
                    "needs-mypy": "true",
                    "mypy-checks": ALL_MYPY_CHECKS,
                },
                id="All tests should be run when API file changed",
            )
        ),
        (
            pytest.param(
                ("airflow-core/src/airflow/api_fastapi/file.py",),
                {
                    "all-python-versions": "['3.9']",
                    "all-python-versions-list-as-string": "3.9",
                    "python-versions": "['3.9']",
                    "python-versions-list-as-string": "3.9",
                    "ci-image-build": "true",
                    "prod-image-build": "true",
                    "needs-helm-tests": "true",
                    "run-tests": "true",
                    "run-amazon-tests": "true",
                    "docs-build": "true",
                    "skip-pre-commits": ALL_SKIPPED_COMMITS_BY_DEFAULT_ON_ALL_TESTS_NEEDED,
                    "upgrade-to-newer-dependencies": "false",
                    "core-test-types-list-as-strings-in-json": ALL_CI_SELECTIVE_TEST_TYPES_AS_JSON,
                    "providers-test-types-list-as-strings-in-json": ALL_PROVIDERS_SELECTIVE_TEST_TYPES_AS_JSON,
                    "individual-providers-test-types-list-as-strings-in-json": LIST_OF_ALL_PROVIDER_TESTS_AS_JSON,
                    "needs-mypy": "true",
                    "mypy-checks": ALL_MYPY_CHECKS,
                },
                id="All tests should be run when fastapi files change",
            )
        ),
        (
            pytest.param(
                ("airflow-core/tests/unit/api/file.py",),
                {
                    "all-python-versions": "['3.9']",
                    "all-python-versions-list-as-string": "3.9",
                    "python-versions": "['3.9']",
                    "python-versions-list-as-string": "3.9",
                    "ci-image-build": "true",
                    "prod-image-build": "true",
                    "needs-helm-tests": "true",
                    "run-tests": "true",
                    "run-amazon-tests": "true",
                    "docs-build": "true",
                    "skip-pre-commits": ALL_SKIPPED_COMMITS_BY_DEFAULT_ON_ALL_TESTS_NEEDED,
                    "upgrade-to-newer-dependencies": "false",
                    "core-test-types-list-as-strings-in-json": ALL_CI_SELECTIVE_TEST_TYPES_AS_JSON,
                    "providers-test-types-list-as-strings-in-json": ALL_PROVIDERS_SELECTIVE_TEST_TYPES_AS_JSON,
                    "individual-providers-test-types-list-as-strings-in-json": LIST_OF_ALL_PROVIDER_TESTS_AS_JSON,
                    "needs-mypy": "true",
                    "mypy-checks": ALL_MYPY_CHECKS,
                },
                id="All tests should run when API test files change",
            )
        ),
        (
            pytest.param(
                ("providers/standard/src/airflow/providers/standard/operators/python.py",),
                {
                    "selected-providers-list-as-string": None,
                    "all-python-versions": "['3.9']",
                    "all-python-versions-list-as-string": "3.9",
                    "python-versions": "['3.9']",
                    "python-versions-list-as-string": "3.9",
                    "ci-image-build": "true",
                    "prod-image-build": "false",
                    "needs-helm-tests": "false",
                    "run-tests": "true",
                    "run-amazon-tests": "false",
                    "docs-build": "true",
                    "skip-pre-commits": ALL_SKIPPED_COMMITS_IF_NO_UI_AND_HELM_TESTS,
                    "upgrade-to-newer-dependencies": "false",
                    "core-test-types-list-as-strings-in-json": json.dumps(
                        [{"description": "Always", "test_types": "Always"}]
                    ),
                    "providers-test-types-list-as-strings-in-json": json.dumps(
                        [
                            {
                                "description": "common.compat...standard",
                                "test_types": "Providers[common.compat] Providers[standard]",
                            }
                        ]
                    ),
                    "individual-providers-test-types-list-as-strings-in-json": json.dumps(
                        [
                            {
                                "description": "common.compat...standard",
                                "test_types": "Providers[common.compat] Providers[standard]",
                            }
                        ]
                    ),
                    "needs-mypy": "true",
                    "mypy-checks": "['mypy-providers']",
                },
                id="Only Python tests",
            )
        ),
        (
            pytest.param(
                ("airflow-core/src/airflow/serialization/python.py",),
                {
                    "selected-providers-list-as-string": None,
                    "all-python-versions": "['3.9']",
                    "all-python-versions-list-as-string": "3.9",
                    "python-versions": "['3.9']",
                    "python-versions-list-as-string": "3.9",
                    "ci-image-build": "true",
                    "prod-image-build": "false",
                    "needs-helm-tests": "false",
                    "run-tests": "true",
                    "run-amazon-tests": "false",
                    "docs-build": "true",
                    "skip-pre-commits": ALL_SKIPPED_COMMITS_IF_NO_PROVIDERS_UI_AND_HELM_TESTS,
                    "upgrade-to-newer-dependencies": "false",
                    "core-test-types-list-as-strings-in-json": json.dumps(
                        [{"description": "Always...Serialization", "test_types": "Always Serialization"}]
                    ),
                    "providers-test-types-list-as-strings-in-json": None,
                    "individual-providers-test-types-list-as-strings-in-json": None,
                    "needs-mypy": "true",
                    "mypy-checks": "['mypy-airflow-core']",
                    "skip-providers-tests": "true",
                },
                id="Only Serialization tests",
            )
        ),
        (
            pytest.param(
                (
                    "airflow-core/src/airflow/api/file.py",
                    "providers/postgres/tests/unit/postgres/file.py",
                ),
                {
                    "selected-providers-list-as-string": "",
                    "all-python-versions": "['3.9']",
                    "all-python-versions-list-as-string": "3.9",
                    "python-versions": "['3.9']",
                    "python-versions-list-as-string": "3.9",
                    "ci-image-build": "true",
                    "prod-image-build": "true",
                    "needs-helm-tests": "true",
                    "run-tests": "true",
                    "run-amazon-tests": "true",
                    "docs-build": "true",
                    "skip-pre-commits": ALL_SKIPPED_COMMITS_BY_DEFAULT_ON_ALL_TESTS_NEEDED,
                    "upgrade-to-newer-dependencies": "false",
                    "core-test-types-list-as-strings-in-json": ALL_CI_SELECTIVE_TEST_TYPES_AS_JSON,
                    "providers-test-types-list-as-strings-in-json": ALL_PROVIDERS_SELECTIVE_TEST_TYPES_AS_JSON,
                    "individual-providers-test-types-list-as-strings-in-json": LIST_OF_ALL_PROVIDER_TESTS_AS_JSON,
                    "needs-mypy": "true",
                    "mypy-checks": ALL_MYPY_CHECKS,
                },
                id="All tests and docs should run on API change",
            )
        ),
        (
            pytest.param(
                ("providers/apache/beam/tests/unit/apache/beam/file.py",),
                {
                    "selected-providers-list-as-string": "apache.beam common.compat google",
                    "all-python-versions": "['3.9']",
                    "all-python-versions-list-as-string": "3.9",
                    "python-versions": "['3.9']",
                    "python-versions-list-as-string": "3.9",
                    "ci-image-build": "true",
                    "prod-image-build": "false",
                    "needs-helm-tests": "false",
                    "run-tests": "true",
                    "run-amazon-tests": "false",
                    "docs-build": "false",
                    "skip-pre-commits": ALL_SKIPPED_COMMITS_IF_NO_UI_AND_HELM_TESTS,
                    "run-kubernetes-tests": "false",
                    "upgrade-to-newer-dependencies": "false",
                    "core-test-types-list-as-strings-in-json": json.dumps(
                        [{"description": "Always", "test_types": "Always"}]
                    ),
                    "providers-test-types-list-as-strings-in-json": json.dumps(
                        [
                            {
                                "description": "apache.beam,c...google",
                                "test_types": "Providers[apache.beam,common.compat] Providers[google]",
                            }
                        ]
                    ),
                    "individual-providers-test-types-list-as-strings-in-json": json.dumps(
                        [
                            {
                                "description": "apache.beam...google",
                                "test_types": "Providers[apache.beam] "
                                "Providers[common.compat] Providers[google]",
                            }
                        ]
                    ),
                    "needs-mypy": "true",
                    "mypy-checks": "['mypy-providers']",
                },
                id="Selected Providers and docs should run",
            )
        ),
        (
            pytest.param(
                ("providers/apache/beam/tests/unit/apache/beam/file.py",),
                {
                    "selected-providers-list-as-string": "apache.beam common.compat google",
                    "all-python-versions": "['3.9']",
                    "all-python-versions-list-as-string": "3.9",
                    "python-versions": "['3.9']",
                    "python-versions-list-as-string": "3.9",
                    "ci-image-build": "true",
                    "prod-image-build": "false",
                    "needs-helm-tests": "false",
                    "run-tests": "true",
                    "run-amazon-tests": "false",
                    "docs-build": "false",
                    "skip-pre-commits": ALL_SKIPPED_COMMITS_IF_NO_UI_AND_HELM_TESTS,
                    "run-kubernetes-tests": "false",
                    "upgrade-to-newer-dependencies": "false",
                    "core-test-types-list-as-strings-in-json": json.dumps(
                        [{"description": "Always", "test_types": "Always"}]
                    ),
                    "providers-test-types-list-as-strings-in-json": json.dumps(
                        [
                            {
                                "description": "apache.beam,c...google",
                                "test_types": "Providers[apache.beam,common.compat] Providers[google]",
                            }
                        ]
                    ),
                    "individual-providers-test-types-list-as-strings-in-json": json.dumps(
                        [
                            {
                                "description": "apache.beam...google",
                                "test_types": "Providers[apache.beam] "
                                "Providers[common.compat] Providers[google]",
                            }
                        ]
                    ),
                    "needs-mypy": "true",
                    "mypy-checks": "['mypy-providers']",
                    "skip-providers-tests": "false",
                },
                id="Selected Providers and docs should run when system tests are modified",
            )
        ),
        (
            pytest.param(
                (
                    "providers/apache/beam/tests/system/apache/beam/file.py",
                    "providers/apache/beam/tests/unit/apache/beam/file.py",
                ),
                {
                    "selected-providers-list-as-string": "apache.beam common.compat google",
                    "all-python-versions": "['3.9']",
                    "all-python-versions-list-as-string": "3.9",
                    "python-versions": "['3.9']",
                    "python-versions-list-as-string": "3.9",
                    "ci-image-build": "true",
                    "prod-image-build": "false",
                    "needs-helm-tests": "false",
                    "run-tests": "true",
                    "run-amazon-tests": "false",
                    "docs-build": "false",
                    "skip-pre-commits": ALL_SKIPPED_COMMITS_IF_NO_UI_AND_HELM_TESTS,
                    "run-kubernetes-tests": "false",
                    "upgrade-to-newer-dependencies": "false",
                    "core-test-types-list-as-strings-in-json": json.dumps(
                        [{"description": "Always", "test_types": "Always"}]
                    ),
                    "providers-test-types-list-as-strings-in-json": json.dumps(
                        [
                            {
                                "description": "apache.beam,c...google",
                                "test_types": "Providers[apache.beam,common.compat] Providers[google]",
                            }
                        ]
                    ),
                    "individual-providers-test-types-list-as-strings-in-json": json.dumps(
                        [
                            {
                                "description": "apache.beam...google",
                                "test_types": "Providers[apache.beam] "
                                "Providers[common.compat] Providers[google]",
                            }
                        ]
                    ),
                    "needs-mypy": "true",
                    "mypy-checks": "['mypy-providers']",
                    "skip-providers-tests": "false",
                },
                id="Selected Providers and docs should run when both system tests and tests are modified",
            )
        ),
        (
            pytest.param(
                (
                    "providers/apache/beam/tests/system/apache/beam/file.py",
                    "providers/apache/beam/tests/unit/apache/beam/file.py",
                ),
                {
                    "selected-providers-list-as-string": "apache.beam common.compat google",
                    "all-python-versions": "['3.9']",
                    "all-python-versions-list-as-string": "3.9",
                    "python-versions": "['3.9']",
                    "python-versions-list-as-string": "3.9",
                    "ci-image-build": "true",
                    "prod-image-build": "false",
                    "needs-helm-tests": "false",
                    "run-tests": "true",
                    "run-amazon-tests": "false",
                    "docs-build": "false",
                    "skip-pre-commits": ALL_SKIPPED_COMMITS_IF_NO_UI_AND_HELM_TESTS,
                    "run-kubernetes-tests": "false",
                    "upgrade-to-newer-dependencies": "false",
                    "core-test-types-list-as-strings-in-json": json.dumps(
                        [{"description": "Always", "test_types": "Always"}]
                    ),
                    "providers-test-types-list-as-strings-in-json": json.dumps(
                        [
                            {
                                "description": "apache.beam,c...google",
                                "test_types": "Providers[apache.beam,common.compat] Providers[google]",
                            }
                        ]
                    ),
                    "individual-providers-test-types-list-as-strings-in-json": json.dumps(
                        [
                            {
                                "description": "apache.beam...google",
                                "test_types": "Providers[apache.beam] "
                                "Providers[common.compat] Providers[google]",
                            }
                        ]
                    ),
                    "needs-mypy": "true",
                    "mypy-checks": "['mypy-providers']",
                    "skip-providers-tests": "false",
                },
                id="Selected Providers and docs should run when both system "
                "tests and tests are modified for more than one provider",
            )
        ),
        (
            pytest.param(
                ("docs/file.rst",),
                {
                    "selected-providers-list-as-string": None,
                    "all-python-versions": "['3.9']",
                    "all-python-versions-list-as-string": "3.9",
                    "python-versions": "['3.9']",
                    "python-versions-list-as-string": "3.9",
                    "ci-image-build": "true",
                    "prod-image-build": "false",
                    "needs-helm-tests": "false",
                    "run-tests": "false",
                    "run-amazon-tests": "false",
                    "docs-build": "true",
                    "skip-pre-commits": ALL_SKIPPED_COMMITS_ON_NO_CI_IMAGE,
                    "run-kubernetes-tests": "false",
                    "upgrade-to-newer-dependencies": "false",
                    "core-test-types-list-as-strings-in-json": None,
                    "providers-test-types-list-as-strings-in-json": None,
                    "needs-mypy": "false",
                    "mypy-checks": "[]",
                },
                id="Only docs builds should run - no tests needed",
            )
        ),
        (
            pytest.param(
                ("task-sdk/src/airflow/sdk/random.py",),
                {
                    "all-python-versions": "['3.9']",
                    "all-python-versions-list-as-string": "3.9",
                    "python-versions": "['3.9']",
                    "python-versions-list-as-string": "3.9",
                    "ci-image-build": "true",
                    "prod-image-build": "false",
                    "needs-api-tests": "false",
                    "needs-helm-tests": "false",
                    "run-kubernetes-tests": "false",
                    "run-tests": "true",
                    "run-task-sdk-tests": "true",
                    "docs-build": "true",
                    "full-tests-needed": "false",
                    "skip-pre-commits": ALL_SKIPPED_COMMITS_IF_NO_PROVIDERS_UI_AND_HELM_TESTS,
                    "skip-providers-tests": "false",
                    "upgrade-to-newer-dependencies": "false",
                    "core-test-types-list-as-strings-in-json": ALL_CI_SELECTIVE_TEST_TYPES_AS_JSON,
                    "providers-test-types-list-as-strings-in-json": ALL_PROVIDERS_SELECTIVE_TEST_TYPES_AS_JSON,
                    "needs-mypy": "true",
                    "mypy-checks": "['mypy-providers', 'mypy-task-sdk']",
                },
                id="Task SDK source file changed - Task SDK, Core and provider tests should run",
            )
        ),
        (
            pytest.param(
                (
                    "chart/aaaa.txt",
                    "providers/postgres/tests/unit/postgres/file.py",
                ),
                {
                    "selected-providers-list-as-string": "amazon common.sql google "
                    "openlineage pgvector postgres",
                    "all-python-versions": "['3.9']",
                    "all-python-versions-list-as-string": "3.9",
                    "python-versions": "['3.9']",
                    "python-versions-list-as-string": "3.9",
                    "ci-image-build": "true",
                    "prod-image-build": "true",
                    "needs-helm-tests": "true",
                    "run-tests": "true",
                    "run-amazon-tests": "true",
                    "docs-build": "true",
                    "skip-pre-commits": ALL_SKIPPED_COMMITS_IF_NO_UI,
                    "run-kubernetes-tests": "true",
                    "upgrade-to-newer-dependencies": "false",
                    "core-test-types-list-as-strings-in-json": json.dumps(
                        [{"description": "Always", "test_types": "Always"}]
                    ),
                    "providers-test-types-list-as-strings-in-json": json.dumps(
                        [
                            {
                                "description": "amazon...google",
                                "test_types": "Providers[amazon] "
                                "Providers[common.sql,openlineage,pgvector,postgres] "
                                "Providers[google]",
                            }
                        ]
                    ),
                    "needs-mypy": "true",
                    "mypy-checks": "['mypy-providers']",
                },
                id="Helm tests, providers (both upstream and downstream),"
                "kubernetes tests and docs should run",
            )
        ),
        (
            pytest.param(
                (
                    "INTHEWILD.md",
                    "chart/aaaa.txt",
                    "providers/http/tests/file.py",
                ),
                {
                    "selected-providers-list-as-string": "amazon apache.livy dbt.cloud dingding discord http",
                    "all-python-versions": "['3.9']",
                    "all-python-versions-list-as-string": "3.9",
                    "python-versions": "['3.9']",
                    "python-versions-list-as-string": "3.9",
                    "ci-image-build": "true",
                    "prod-image-build": "true",
                    "needs-helm-tests": "true",
                    "run-tests": "true",
                    "run-amazon-tests": "true",
                    "docs-build": "true",
                    "skip-pre-commits": ALL_SKIPPED_COMMITS_IF_NO_UI,
                    "run-kubernetes-tests": "true",
                    "upgrade-to-newer-dependencies": "false",
                    "core-test-types-list-as-strings-in-json": json.dumps(
                        [{"description": "Always", "test_types": "Always"}]
                    ),
                    "providers-test-types-list-as-strings-in-json": json.dumps(
                        [
                            {
                                "description": "amazon...apache.livy,d",
                                "test_types": "Providers[amazon] Providers[apache.livy,dbt.cloud,dingding,discord,http]",
                            }
                        ]
                    ),
                    "individual-providers-test-types-list-as-strings-in-json": json.dumps(
                        [
                            {
                                "description": "amazon...apache.livy",
                                "test_types": "Providers[amazon] Providers[apache.livy]",
                            },
                            {"description": "dbt.cloud", "test_types": "Providers[dbt.cloud]"},
                            {"description": "dingding", "test_types": "Providers[dingding]"},
                            {"description": "discord", "test_types": "Providers[discord]"},
                            {"description": "http", "test_types": "Providers[http]"},
                        ]
                    ),
                    "needs-mypy": "true",
                    "mypy-checks": "['mypy-providers']",
                },
                id="Helm tests, http and all relevant providers, kubernetes tests and "
                "docs should run even if unimportant files were added",
            )
        ),
        (
            pytest.param(
                (
                    "INTHEWILD.md",
                    "chart/aaaa.txt",
                    "providers/airbyte/tests/file.py",
                ),
                {
                    "selected-providers-list-as-string": "airbyte",
                    "all-python-versions": "['3.9']",
                    "all-python-versions-list-as-string": "3.9",
                    "python-versions": "['3.9']",
                    "python-versions-list-as-string": "3.9",
                    "ci-image-build": "true",
                    "prod-image-build": "true",
                    "needs-helm-tests": "true",
                    "run-tests": "true",
                    "run-amazon-tests": "false",
                    "docs-build": "true",
                    "skip-pre-commits": ALL_SKIPPED_COMMITS_IF_NO_UI,
                    "run-kubernetes-tests": "true",
                    "upgrade-to-newer-dependencies": "false",
                    "core-test-types-list-as-strings-in-json": json.dumps(
                        [{"description": "Always", "test_types": "Always"}]
                    ),
                    "providers-test-types-list-as-strings-in-json": json.dumps(
                        [{"description": "airbyte", "test_types": "Providers[airbyte]"}]
                    ),
                },
                id="Helm tests, airbyte providers, kubernetes tests and "
                "docs should run even if unimportant files were added",
            )
        ),
        (
            pytest.param(
                (
                    "INTHEWILD.md",
                    "chart/aaaa.txt",
                    "foo/other.py",
                ),
                {
                    "selected-providers-list-as-string": None,
                    "all-python-versions": "['3.9']",
                    "all-python-versions-list-as-string": "3.9",
                    "python-versions": "['3.9']",
                    "python-versions-list-as-string": "3.9",
                    "ci-image-build": "true",
                    "prod-image-build": "true",
                    "needs-helm-tests": "true",
                    "run-tests": "true",
                    "docs-build": "true",
                    "skip-pre-commits": ALL_SKIPPED_COMMITS_IF_NO_PROVIDERS_AND_UI,
                    "run-amazon-tests": "false",
                    "run-kubernetes-tests": "true",
                    "upgrade-to-newer-dependencies": "false",
                    "core-test-types-list-as-strings-in-json": json.dumps(
                        [{"description": "Always", "test_types": "Always"}]
                    ),
                    "providers-test-types-list-as-strings-in-json": None,
                    "needs-mypy": "false",
                    "mypy-checks": "[]",
                },
                id="Docs should run even if unimportant files were added and prod image "
                "should be build for chart changes",
            )
        ),
        (
            pytest.param(
                ("generated/provider_dependencies.json",),
                {
                    "selected-providers-list-as-string": ALL_PROVIDERS_AFFECTED,
                    "all-python-versions": "['3.9', '3.10', '3.11', '3.12']",
                    "all-python-versions-list-as-string": "3.9 3.10 3.11 3.12",
                    "python-versions": "['3.9', '3.10', '3.11', '3.12']",
                    "python-versions-list-as-string": "3.9 3.10 3.11 3.12",
                    "ci-image-build": "true",
                    "prod-image-build": "true",
                    "needs-helm-tests": "true",
                    "run-tests": "true",
                    "run-amazon-tests": "true",
                    "docs-build": "true",
                    "full-tests-needed": "true",
                    "skip-pre-commits": ALL_SKIPPED_COMMITS_BY_DEFAULT_ON_ALL_TESTS_NEEDED,
                    "upgrade-to-newer-dependencies": "true",
                    "core-test-types-list-as-strings-in-json": ALL_CI_SELECTIVE_TEST_TYPES_AS_JSON,
                    "providers-test-types-list-as-strings-in-json": ALL_PROVIDERS_SELECTIVE_TEST_TYPES_AS_JSON,
                    "needs-mypy": "true",
                    "mypy-checks": ALL_MYPY_CHECKS,
                },
                id="Everything should run - including all providers and upgrading to "
                "newer requirements as pyproject.toml changed and all Python versions",
            )
        ),
        (
            pytest.param(
                ("generated/provider_dependencies.json",),
                {
                    "selected-providers-list-as-string": ALL_PROVIDERS_AFFECTED,
                    "all-python-versions": "['3.9', '3.10', '3.11', '3.12']",
                    "all-python-versions-list-as-string": "3.9 3.10 3.11 3.12",
                    "python-versions": "['3.9', '3.10', '3.11', '3.12']",
                    "python-versions-list-as-string": "3.9 3.10 3.11 3.12",
                    "ci-image-build": "true",
                    "prod-image-build": "true",
                    "needs-helm-tests": "true",
                    "run-tests": "true",
                    "run-amazon-tests": "true",
                    "docs-build": "true",
                    "full-tests-needed": "true",
                    "skip-pre-commits": ALL_SKIPPED_COMMITS_BY_DEFAULT_ON_ALL_TESTS_NEEDED,
                    "upgrade-to-newer-dependencies": "true",
                    "core-test-types-list-as-strings-in-json": ALL_CI_SELECTIVE_TEST_TYPES_AS_JSON,
                    "providers-test-types-list-as-strings-in-json": ALL_PROVIDERS_SELECTIVE_TEST_TYPES_AS_JSON,
                    "needs-mypy": "true",
                    "mypy-checks": ALL_MYPY_CHECKS,
                },
                id="Everything should run and upgrading to newer requirements as dependencies change",
            )
        ),
        pytest.param(
            ("providers/amazon/src/airflow/providers/amazon/__init__.py",),
            {
                "selected-providers-list-as-string": "amazon apache.hive cncf.kubernetes "
                "common.compat common.messaging common.sql exasol ftp google http imap microsoft.azure "
                "mongo mysql openlineage postgres salesforce ssh teradata",
                "all-python-versions": "['3.9']",
                "all-python-versions-list-as-string": "3.9",
                "python-versions": "['3.9']",
                "python-versions-list-as-string": "3.9",
                "ci-image-build": "true",
                "prod-image-build": "false",
                "needs-helm-tests": "false",
                "run-tests": "true",
                "docs-build": "true",
                "skip-pre-commits": ALL_SKIPPED_COMMITS_IF_NO_UI_AND_HELM_TESTS,
                "run-kubernetes-tests": "false",
                "upgrade-to-newer-dependencies": "false",
                "run-amazon-tests": "true",
                "core-test-types-list-as-strings-in-json": json.dumps(
                    [{"description": "Always", "test_types": "Always"}]
                ),
                "providers-test-types-list-as-strings-in-json": json.dumps(
                    [
                        {
                            "description": "amazon...google",
                            "test_types": "Providers[amazon] Providers[apache.hive,cncf.kubernetes,"
                            "common.compat,common.messaging,common.sql,exasol,ftp,http,imap,"
                            "microsoft.azure,mongo,mysql,openlineage,postgres,salesforce,ssh,teradata] "
                            "Providers[google]",
                        }
                    ]
                ),
                "needs-mypy": "true",
                "mypy-checks": "['mypy-providers']",
            },
            id="Providers tests run including amazon tests if amazon provider files changed",
        ),
        pytest.param(
            ("providers/airbyte/tests/airbyte/__init__.py",),
            {
                "selected-providers-list-as-string": "airbyte",
                "all-python-versions": "['3.9']",
                "all-python-versions-list-as-string": "3.9",
                "python-versions": "['3.9']",
                "python-versions-list-as-string": "3.9",
                "ci-image-build": "true",
                "prod-image-build": "false",
                "needs-helm-tests": "false",
                "run-tests": "true",
                "run-amazon-tests": "false",
                "docs-build": "false",
                "skip-pre-commits": ALL_SKIPPED_COMMITS_IF_NO_UI_AND_HELM_TESTS,
                "run-kubernetes-tests": "false",
                "upgrade-to-newer-dependencies": "false",
                "core-test-types-list-as-strings-in-json": json.dumps(
                    [{"description": "Always", "test_types": "Always"}]
                ),
                "providers-test-types-list-as-strings-in-json": json.dumps(
                    [{"description": "airbyte", "test_types": "Providers[airbyte]"}]
                ),
                "needs-mypy": "true",
                "mypy-checks": "['mypy-providers']",
            },
            id="Providers tests run without amazon tests if no amazon file changed",
        ),
        pytest.param(
            ("providers/amazon/src/airflow/providers/amazon/file.py",),
            {
                "selected-providers-list-as-string": "amazon apache.hive cncf.kubernetes "
                "common.compat common.messaging common.sql exasol ftp google http imap microsoft.azure "
                "mongo mysql openlineage postgres salesforce ssh teradata",
                "all-python-versions": "['3.9']",
                "all-python-versions-list-as-string": "3.9",
                "python-versions": "['3.9']",
                "python-versions-list-as-string": "3.9",
                "ci-image-build": "true",
                "prod-image-build": "false",
                "needs-helm-tests": "false",
                "run-tests": "true",
                "run-amazon-tests": "true",
                "docs-build": "true",
                "skip-pre-commits": ALL_SKIPPED_COMMITS_IF_NO_UI_AND_HELM_TESTS,
                "run-kubernetes-tests": "false",
                "upgrade-to-newer-dependencies": "false",
                "core-test-types-list-as-strings-in-json": json.dumps(
                    [{"description": "Always", "test_types": "Always"}]
                ),
                "providers-test-types-list-as-strings-in-json": json.dumps(
                    [
                        {
                            "description": "amazon...google",
                            "test_types": "Providers[amazon] Providers[apache.hive,cncf.kubernetes,"
                            "common.compat,common.messaging,common.sql,exasol,ftp,http,imap,"
                            "microsoft.azure,mongo,mysql,openlineage,postgres,salesforce,ssh,teradata] "
                            "Providers[google]",
                        }
                    ]
                ),
                "needs-mypy": "true",
                "mypy-checks": "['mypy-providers']",
            },
            id="Providers tests run including amazon tests if amazon provider files changed",
        ),
        pytest.param(
            (
                "airflow-core/tests/unit/always/test_project_structure.py",
                "providers/common/io/tests/operators/__init__.py",
                "providers/common/io/tests/operators/test_file_transfer.py",
            ),
            {
                "selected-providers-list-as-string": "common.compat common.io openlineage",
                "all-python-versions": "['3.9']",
                "all-python-versions-list-as-string": "3.9",
                "python-versions": "['3.9']",
                "python-versions-list-as-string": "3.9",
                "ci-image-build": "true",
                "prod-image-build": "false",
                "needs-helm-tests": "false",
                "run-tests": "true",
                "run-amazon-tests": "false",
                "docs-build": "false",
                "run-kubernetes-tests": "false",
                "skip-pre-commits": ALL_SKIPPED_COMMITS_IF_NO_UI_AND_HELM_TESTS,
                "upgrade-to-newer-dependencies": "false",
                "core-test-types-list-as-strings-in-json": json.dumps(
                    [{"description": "Always", "test_types": "Always"}]
                ),
                "providers-test-types-list-as-strings-in-json": json.dumps(
                    [
                        {
                            "description": "common.compat,common.io,openl",
                            "test_types": "Providers[common.compat,common.io,openlineage]",
                        }
                    ]
                ),
                "needs-mypy": "true",
                "mypy-checks": "['mypy-airflow-core', 'mypy-providers']",
            },
            id="Only Always and common providers tests should run when only common.io and tests/always changed",
        ),
        pytest.param(
            ("providers/standard/src/airflow/providers/standard/operators/bash.py",),
            {
                "selected-providers-list-as-string": "common.compat standard",
                "all-python-versions": "['3.9']",
                "all-python-versions-list-as-string": "3.9",
                "python-versions": "['3.9']",
                "python-versions-list-as-string": "3.9",
                "ci-image-build": "true",
                "prod-image-build": "false",
                "needs-helm-tests": "false",
                "run-tests": "true",
                "run-amazon-tests": "false",
                "docs-build": "true",
                "run-kubernetes-tests": "false",
                "skip-pre-commits": ALL_SKIPPED_COMMITS_IF_NO_UI_AND_HELM_TESTS,
                "upgrade-to-newer-dependencies": "false",
                "core-test-types-list-as-strings-in-json": json.dumps(
                    [{"description": "Always...Serialization", "test_types": "Always Core Serialization"}]
                ),
                "providers-test-types-list-as-strings-in-json": json.dumps(
                    [
                        {
                            "description": "common.compat...standard",
                            "test_types": "Providers[common.compat] Providers[standard]",
                        }
                    ]
                ),
                "needs-mypy": "true",
                "mypy-checks": "['mypy-providers']",
            },
            id="Providers standard tests and Serialization tests to run when airflow bash.py changed",
        ),
        pytest.param(
            ("providers/standard/src/airflow/providers/standard/operators/bash.py",),
            {
                "selected-providers-list-as-string": None,
                "all-python-versions": "['3.9']",
                "all-python-versions-list-as-string": "3.9",
                "python-versions": "['3.9']",
                "python-versions-list-as-string": "3.9",
                "ci-image-build": "true",
                "prod-image-build": "false",
                "needs-helm-tests": "false",
                "run-tests": "true",
                "run-amazon-tests": "false",
                "docs-build": "true",
                "run-kubernetes-tests": "false",
                "skip-pre-commits": ALL_SKIPPED_COMMITS_IF_NO_UI_AND_HELM_TESTS,
                "upgrade-to-newer-dependencies": "false",
                "core-test-types-list-as-strings-in-json": json.dumps(
                    [{"description": "Always...Serialization", "test_types": "Always Core Serialization"}]
                ),
                "providers-test-types-list-as-strings-in-json": json.dumps(
                    [
                        {
                            "description": "common.compat...standard",
                            "test_types": "Providers[common.compat] Providers[standard]",
                        }
                    ]
                ),
                "needs-mypy": "true",
                "mypy-checks": "['mypy-providers']",
            },
            id="Force Core and Serialization tests to run when tests bash changed",
        ),
        (
            pytest.param(
                ("airflow-core/tests/unit/utils/test_cli_util.py",),
                {
                    "selected-providers-list-as-string": ALL_PROVIDERS_AFFECTED,
                    "all-python-versions": "['3.9']",
                    "all-python-versions-list-as-string": "3.9",
                    "python-versions": "['3.9']",
                    "python-versions-list-as-string": "3.9",
                    "ci-image-build": "true",
                    "prod-image-build": "true",
                    "needs-helm-tests": "true",
                    "run-tests": "true",
                    "run-amazon-tests": "true",
                    "docs-build": "true",
                    "full-tests-needed": "true",
                    "skip-pre-commits": ALL_SKIPPED_COMMITS_BY_DEFAULT_ON_ALL_TESTS_NEEDED,
                    "upgrade-to-newer-dependencies": "false",
                    "core-test-types-list-as-strings-in-json": ALL_CI_SELECTIVE_TEST_TYPES_AS_JSON,
                    "providers-test-types-list-as-strings-in-json": ALL_PROVIDERS_SELECTIVE_TEST_TYPES_AS_JSON,
                    "needs-mypy": "true",
                    "mypy-checks": ALL_MYPY_CHECKS,
                },
                id="All tests should be run when tests/utils/ change",
            )
        ),
        (
            pytest.param(
                ("devel-common/src/tests_common/test_utils/__init__.py",),
                {
                    "selected-providers-list-as-string": ALL_PROVIDERS_AFFECTED,
                    "all-python-versions": "['3.9']",
                    "all-python-versions-list-as-string": "3.9",
                    "python-versions": "['3.9']",
                    "python-versions-list-as-string": "3.9",
                    "ci-image-build": "true",
                    "prod-image-build": "true",
                    "needs-helm-tests": "true",
                    "run-tests": "true",
                    "run-amazon-tests": "true",
                    "docs-build": "true",
                    "full-tests-needed": "true",
                    "skip-pre-commits": ALL_SKIPPED_COMMITS_BY_DEFAULT_ON_ALL_TESTS_NEEDED,
                    "upgrade-to-newer-dependencies": "false",
                    "core-test-types-list-as-strings-in-json": ALL_CI_SELECTIVE_TEST_TYPES_AS_JSON,
                    "providers-test-types-list-as-strings-in-json": ALL_PROVIDERS_SELECTIVE_TEST_TYPES_AS_JSON,
<<<<<<< HEAD
                    "testable-core-integrations": "['celery', 'kerberos', 'redis']",
                    "testable-providers-integrations": "['cassandra', 'drill', 'kafka', 'mongo', "
=======
                    "testable-core-integrations": "['kerberos']",
                    "testable-providers-integrations": "['celery', 'cassandra', 'drill', 'kafka', 'mongo', "
>>>>>>> eecbd216
                    "'pinot', 'qdrant', 'redis', 'trino', 'ydb']",
                    "needs-mypy": "true",
                    "mypy-checks": ALL_MYPY_CHECKS,
                },
                id="All tests should be run when devel-common/ change",
            )
        ),
        (
            pytest.param(
                ("airflow-core/src/airflow/ui/src/index.tsx",),
                {
                    "selected-providers-list-as-string": None,
                    "all-python-versions": "['3.9']",
                    "all-python-versions-list-as-string": "3.9",
                    "python-versions": "['3.9']",
                    "python-versions-list-as-string": "3.9",
                    "ci-image-build": "false",
                    "prod-image-build": "false",
                    "needs-helm-tests": "false",
                    "run-tests": "false",
                    "run-amazon-tests": "false",
                    "docs-build": "false",
                    "full-tests-needed": "false",
                    "skip-pre-commits": ALL_SKIPPED_COMMITS_IF_NO_CODE_PROVIDERS_AND_HELM_TESTS,
                    "upgrade-to-newer-dependencies": "false",
                    "needs-mypy": "false",
                    "mypy-checks": "[]",
                    "run-ui-tests": "true",
                    "only-new-ui-files": "true",
                },
                id="Run only ui tests for PR with new UI only changes.",
            )
        ),
    ],
)
def test_expected_output_pull_request_main(
    files: tuple[str, ...],
    expected_outputs: dict[str, str],
):
    stderr = SelectiveChecks(
        files=files,
        commit_ref=NEUTRAL_COMMIT,
        github_event=GithubEvents.PULL_REQUEST,
        pr_labels=(LOG_WITHOUT_MOCK_IN_TESTS_EXCEPTION_LABEL,),
        default_branch="main",
    )
    assert_outputs_are_printed(expected_outputs, str(stderr))


@pytest.mark.parametrize(
    "files, commit_ref, expected_outputs",
    [
        (
            pytest.param(
                ("pyproject.toml",),
                "2bc8e175b3a4cc84fe33e687f1a00d2a49563090",
                {
                    "full-tests-needed": "false",
                    "all-versions": "false",
                },
                id="No full tests needed / all versions when pyproject.toml changes in insignificant way",
            )
        ),
        (
            pytest.param(
                ("pyproject.toml",),
                "c381fdaff42bbda480eee70fb15c5b26a2a3a77d",
                {
                    "full-tests-needed": "true",
                    "all-versions": "true",
                },
                id="Full tests needed / all versions  when build-system changes in pyproject.toml",
            )
        ),
    ],
)
def test_full_test_needed_when_pyproject_toml_changes(
    files: tuple[str, ...], commit_ref: str, expected_outputs: dict[str, str]
):
    stderr = SelectiveChecks(
        files=files,
        github_event=GithubEvents.PULL_REQUEST,
        commit_ref=commit_ref,
        default_branch="main",
    )
    assert_outputs_are_printed(expected_outputs, str(stderr))


def test_list_splitting():
    stderr = SelectiveChecks(
        pr_labels=("full tests needed",),
        default_branch="main",
    )
    output_dict = get_outputs_from_stderr(str(stderr))
    individual_providers_test_types_list_as_string = json.loads(
        output_dict["individual-providers-test-types-list-as-strings-in-json"]
    )
    all_providers_in_sub_lists = [
        list_of_types["test_types"].split(" ")
        for list_of_types in individual_providers_test_types_list_as_string
    ]
    assert len(all_providers_in_sub_lists) == NUMBER_OF_LOW_DEP_SLICES
    assert sum([len(list_of_types) for list_of_types in all_providers_in_sub_lists]) == len(
        LIST_OF_ALL_PROVIDER_TESTS
    )


def test_excluded_providers():
    stderr = SelectiveChecks(
        files=(),
        github_event=GithubEvents.PULL_REQUEST,
        default_branch="main",
    )
    assert_outputs_are_printed(
        {
            "excluded-providers-as-string": json.dumps({"3.9": ["cloudant"]}),
        },
        str(stderr),
    )


@pytest.mark.parametrize(
    "files, expected_outputs",
    [
        (
            pytest.param(
                ("scripts/ci/pre_commit/file.sh",),
                {
                    "full-tests-needed": "false",
                },
                id="No full tests needed when pre-commit scripts change",
            )
        ),
        (
            pytest.param(
                ("scripts/docker-compose/test.yml",),
                {
                    "full-tests-needed": "true",
                },
                id="Full tests needed when docker-compose changes",
            )
        ),
        (
            pytest.param(
                ("scripts/ci/kubernetes/some_file.txt",),
                {
                    "full-tests-needed": "true",
                },
                id="Full tests needed when ci/kubernetes changes",
            )
        ),
        (
            pytest.param(
                ("scripts/in_container/script.sh",),
                {
                    "full-tests-needed": "true",
                },
                id="Full tests needed when in_container script changes",
            )
        ),
    ],
)
def test_full_test_needed_when_scripts_changes(files: tuple[str, ...], expected_outputs: dict[str, str]):
    stderr = SelectiveChecks(
        files=files,
        github_event=GithubEvents.PULL_REQUEST,
        commit_ref=NEUTRAL_COMMIT,
        default_branch="main",
    )
    assert_outputs_are_printed(expected_outputs, str(stderr))


@pytest.mark.parametrize(
    "files, pr_labels, default_branch, expected_outputs,",
    [
        (
            pytest.param(
                ("INTHEWILD.md",),
                ("full tests needed", "all versions"),
                "main",
                {
                    "selected-providers-list-as-string": ALL_PROVIDERS_AFFECTED,
                    "all-versions": "true",
                    "all-python-versions": "['3.9', '3.10', '3.11', '3.12']",
                    "all-python-versions-list-as-string": "3.9 3.10 3.11 3.12",
                    "mysql-versions": "['8.0', '8.4']",
                    "postgres-versions": "['13', '14', '15', '16', '17']",
                    "python-versions": "['3.9', '3.10', '3.11', '3.12']",
                    "python-versions-list-as-string": "3.9 3.10 3.11 3.12",
                    "kubernetes-versions": "['v1.29.12', 'v1.30.8', 'v1.31.4', 'v1.32.0']",
                    "kubernetes-versions-list-as-string": "v1.29.12 v1.30.8 v1.31.4 v1.32.0",
                    "kubernetes-combos-list-as-string": "3.9-v1.29.12 3.10-v1.30.8 3.11-v1.31.4 3.12-v1.32.0",
                    "ci-image-build": "true",
                    "prod-image-build": "true",
                    "run-tests": "true",
                    "skip-providers-tests": "false",
                    "docs-build": "true",
                    "docs-list-as-string": ALL_DOCS_SELECTED_FOR_BUILD,
                    "full-tests-needed": "true",
                    "skip-pre-commits": ALL_SKIPPED_COMMITS_BY_DEFAULT_ON_ALL_TESTS_NEEDED,
                    "upgrade-to-newer-dependencies": "false",
                    "core-test-types-list-as-strings-in-json": ALL_CI_SELECTIVE_TEST_TYPES_AS_JSON,
                    "providers-test-types-list-as-strings-in-json": ALL_PROVIDERS_SELECTIVE_TEST_TYPES_AS_JSON,
                    "needs-mypy": "true",
                    "mypy-checks": ALL_MYPY_CHECKS,
                },
                id="Everything should run including all providers when full tests are needed, "
                "and all versions are required.",
            )
        ),
        (
            pytest.param(
                ("INTHEWILD.md",),
                ("full tests needed", "default versions only"),
                "main",
                {
                    "selected-providers-list-as-string": ALL_PROVIDERS_AFFECTED,
                    "all-python-versions": "['3.9']",
                    "all-python-versions-list-as-string": "3.9",
                    "all-versions": "false",
                    "mysql-versions": "['8.0']",
                    "postgres-versions": "['13']",
                    "python-versions": "['3.9']",
                    "python-versions-list-as-string": "3.9",
                    "kubernetes-versions": "['v1.29.12']",
                    "kubernetes-versions-list-as-string": "v1.29.12",
                    "kubernetes-combos-list-as-string": "3.9-v1.29.12",
                    "ci-image-build": "true",
                    "prod-image-build": "true",
                    "run-tests": "true",
                    "skip-providers-tests": "false",
                    "docs-build": "true",
                    "docs-list-as-string": ALL_DOCS_SELECTED_FOR_BUILD,
                    "full-tests-needed": "true",
                    "skip-pre-commits": ALL_SKIPPED_COMMITS_BY_DEFAULT_ON_ALL_TESTS_NEEDED,
                    "upgrade-to-newer-dependencies": "false",
                    "core-test-types-list-as-strings-in-json": ALL_CI_SELECTIVE_TEST_TYPES_AS_JSON,
                    "providers-test-types-list-as-strings-in-json": ALL_PROVIDERS_SELECTIVE_TEST_TYPES_AS_JSON,
                    "needs-mypy": "true",
                    "mypy-checks": ALL_MYPY_CHECKS,
                },
                id="Everything should run including all providers when full tests are needed "
                "but with single python and kubernetes if `default versions only` label is set",
            )
        ),
        (
            pytest.param(
                ("INTHEWILD.md",),
                ("full tests needed",),
                "main",
                {
                    "selected-providers-list-as-string": ALL_PROVIDERS_AFFECTED,
                    "all-python-versions": "['3.9']",
                    "all-python-versions-list-as-string": "3.9",
                    "all-versions": "false",
                    "mysql-versions": "['8.0']",
                    "postgres-versions": "['13']",
                    "python-versions": "['3.9']",
                    "python-versions-list-as-string": "3.9",
                    "kubernetes-versions": "['v1.29.12']",
                    "kubernetes-versions-list-as-string": "v1.29.12",
                    "kubernetes-combos-list-as-string": "3.9-v1.29.12",
                    "ci-image-build": "true",
                    "prod-image-build": "true",
                    "run-tests": "true",
                    "skip-providers-tests": "false",
                    "docs-build": "true",
                    "docs-list-as-string": ALL_DOCS_SELECTED_FOR_BUILD,
                    "full-tests-needed": "true",
                    "skip-pre-commits": ALL_SKIPPED_COMMITS_BY_DEFAULT_ON_ALL_TESTS_NEEDED,
                    "upgrade-to-newer-dependencies": "false",
                    "core-test-types-list-as-strings-in-json": ALL_CI_SELECTIVE_TEST_TYPES_AS_JSON,
                    "providers-test-types-list-as-strings-in-json": ALL_PROVIDERS_SELECTIVE_TEST_TYPES_AS_JSON,
                    "needs-mypy": "true",
                    "mypy-checks": ALL_MYPY_CHECKS,
                },
                id="Everything should run including all providers when full tests are needed "
                "but with single python and kubernetes if no version label is set",
            )
        ),
        (
            pytest.param(
                ("INTHEWILD.md",),
                ("full tests needed", "latest versions only"),
                "main",
                {
                    "selected-providers-list-as-string": ALL_PROVIDERS_AFFECTED,
                    "all-python-versions": "['3.12']",
                    "all-python-versions-list-as-string": "3.12",
                    "all-versions": "false",
                    "default-python-version": "3.12",
                    "mysql-versions": "['8.4']",
                    "postgres-versions": "['17']",
                    "python-versions": "['3.12']",
                    "python-versions-list-as-string": "3.12",
                    "kubernetes-versions": "['v1.32.0']",
                    "kubernetes-versions-list-as-string": "v1.32.0",
                    "kubernetes-combos-list-as-string": "3.12-v1.32.0",
                    "ci-image-build": "true",
                    "prod-image-build": "true",
                    "run-tests": "true",
                    "skip-providers-tests": "false",
                    "docs-build": "true",
                    "docs-list-as-string": ALL_DOCS_SELECTED_FOR_BUILD,
                    "full-tests-needed": "true",
                    "skip-pre-commits": ALL_SKIPPED_COMMITS_BY_DEFAULT_ON_ALL_TESTS_NEEDED,
                    "upgrade-to-newer-dependencies": "false",
                    "core-test-types-list-as-strings-in-json": ALL_CI_SELECTIVE_TEST_TYPES_AS_JSON,
                    "providers-test-types-list-as-strings-in-json": ALL_PROVIDERS_SELECTIVE_TEST_TYPES_AS_JSON,
                    "needs-mypy": "true",
                    "mypy-checks": ALL_MYPY_CHECKS,
                },
                id="Everything should run including all providers when full tests are needed "
                "but with single python and kubernetes if `latest versions only` label is set",
            )
        ),
        (
            pytest.param(
                ("INTHEWILD.md",),
                (
                    "another label",
                    "full tests needed",
                ),
                "main",
                {
                    "selected-providers-list-as-string": ALL_PROVIDERS_AFFECTED,
                    "all-python-versions": "['3.9']",
                    "all-python-versions-list-as-string": "3.9",
                    "all-versions": "false",
                    "python-versions": "['3.9']",
                    "python-versions-list-as-string": "3.9",
                    "kubernetes-versions": "['v1.29.12']",
                    "kubernetes-versions-list-as-string": "v1.29.12",
                    "kubernetes-combos-list-as-string": "3.9-v1.29.12",
                    "ci-image-build": "true",
                    "prod-image-build": "true",
                    "run-tests": "true",
                    "skip-providers-tests": "false",
                    "docs-build": "true",
                    "docs-list-as-string": ALL_DOCS_SELECTED_FOR_BUILD,
                    "full-tests-needed": "true",
                    "skip-pre-commits": ALL_SKIPPED_COMMITS_BY_DEFAULT_ON_ALL_TESTS_NEEDED,
                    "upgrade-to-newer-dependencies": "false",
                    "core-test-types-list-as-strings-in-json": ALL_CI_SELECTIVE_TEST_TYPES_AS_JSON,
                    "providers-test-types-list-as-strings-in-json": ALL_PROVIDERS_SELECTIVE_TEST_TYPES_AS_JSON,
                    "needs-mypy": "true",
                    "mypy-checks": ALL_MYPY_CHECKS,
                },
                id="Everything should run including full providers when full "
                "tests are needed even with different label set as well",
            )
        ),
        (
            pytest.param(
                (),
                ("full tests needed",),
                "main",
                {
                    "selected-providers-list-as-string": ALL_PROVIDERS_AFFECTED,
                    "all-python-versions": "['3.9']",
                    "all-python-versions-list-as-string": "3.9",
                    "all-versions": "false",
                    "python-versions": "['3.9']",
                    "python-versions-list-as-string": "3.9",
                    "kubernetes-versions": "['v1.29.12']",
                    "kubernetes-versions-list-as-string": "v1.29.12",
                    "kubernetes-combos-list-as-string": "3.9-v1.29.12",
                    "ci-image-build": "true",
                    "prod-image-build": "true",
                    "run-tests": "true",
                    "skip-providers-tests": "false",
                    "docs-build": "true",
                    "docs-list-as-string": ALL_DOCS_SELECTED_FOR_BUILD,
                    "full-tests-needed": "true",
                    "skip-pre-commits": ALL_SKIPPED_COMMITS_BY_DEFAULT_ON_ALL_TESTS_NEEDED,
                    "upgrade-to-newer-dependencies": "false",
                    "core-test-types-list-as-strings-in-json": ALL_CI_SELECTIVE_TEST_TYPES_AS_JSON,
                    "providers-test-types-list-as-strings-in-json": ALL_PROVIDERS_SELECTIVE_TEST_TYPES_AS_JSON,
                    "individual-providers-test-types-list-as-strings-in-json": LIST_OF_ALL_PROVIDER_TESTS_AS_JSON,
                    "needs-mypy": "true",
                    "mypy-checks": ALL_MYPY_CHECKS,
                },
                id="Everything should run including full providers when "
                "full tests are needed even if no files are changed",
            )
        ),
        (
            pytest.param(
                ("INTHEWILD.md", "providers/asana/tests/asana.py"),
                (
                    "full tests needed",
                    LOG_WITHOUT_MOCK_IN_TESTS_EXCEPTION_LABEL,
                ),
                "v2-7-stable",
                {
                    "all-python-versions": "['3.9']",
                    "all-python-versions-list-as-string": "3.9",
                    "python-versions": "['3.9']",
                    "python-versions-list-as-string": "3.9",
                    "all-versions": "false",
                    "ci-image-build": "true",
                    "prod-image-build": "true",
                    "run-tests": "true",
                    "skip-providers-tests": "true",
                    "docs-build": "true",
                    "docs-list-as-string": "apache-airflow docker-stack",
                    "full-tests-needed": "true",
                    "skip-pre-commits": All_SKIPPED_COMMITS_IF_NON_MAIN_BRANCH,
                    "upgrade-to-newer-dependencies": "false",
                    "core-test-types-list-as-strings-in-json": ALL_CI_SELECTIVE_TEST_TYPES_AS_JSON,
                    "needs-mypy": "true",
                    "mypy-checks": ALL_MYPY_CHECKS_EXCEPT_PROVIDERS,
                },
                id="Everything should run except Providers and lint pre-commit "
                "when full tests are needed for non-main branch",
            )
        ),
    ],
)
def test_expected_output_full_tests_needed(
    files: tuple[str, ...],
    pr_labels: tuple[str, ...],
    default_branch: str,
    expected_outputs: dict[str, str],
):
    stderr = SelectiveChecks(
        files=files,
        commit_ref=NEUTRAL_COMMIT,
        github_event=GithubEvents.PULL_REQUEST,
        pr_labels=pr_labels,
        default_branch=default_branch,
    )
    assert_outputs_are_printed(expected_outputs, str(stderr))


@pytest.mark.parametrize(
    "files, expected_outputs,",
    [
        pytest.param(
            ("INTHEWILD.md",),
            {
                "selected-providers-list-as-string": None,
                "all-python-versions": "['3.9']",
                "all-python-versions-list-as-string": "3.9",
                "ci-image-build": "false",
                "needs-helm-tests": "false",
                "run-tests": "false",
                "skip-providers-tests": "true",
                "docs-build": "false",
                "docs-list-as-string": None,
                "full-tests-needed": "false",
                "upgrade-to-newer-dependencies": "false",
                "core-test-types-list-as-strings-in-json": None,
                "needs-mypy": "false",
                "mypy-checks": "[]",
            },
            id="Nothing should run if only non-important files changed",
        ),
        pytest.param(
            (
                "chart/aaaa.txt",
                "providers/google/tests/unit/google/file.py",
            ),
            {
                "all-python-versions": "['3.9']",
                "all-python-versions-list-as-string": "3.9",
                "needs-helm-tests": "false",
                "ci-image-build": "true",
                "prod-image-build": "true",
                "run-tests": "true",
                "skip-providers-tests": "true",
                "docs-build": "true",
                "docs-list-as-string": "apache-airflow docker-stack",
                "full-tests-needed": "false",
                "run-kubernetes-tests": "true",
                "upgrade-to-newer-dependencies": "false",
                "core-test-types-list-as-strings-in-json": json.dumps(
                    [{"description": "Always", "test_types": "Always"}]
                ),
                "needs-mypy": "false",
                "mypy-checks": "[]",
            },
            id="No Helm tests, No providers no lint charts, should run if "
            "only chart/providers changed in non-main but PROD image should be built",
        ),
        pytest.param(
            (
                "airflow-core/src/airflow/cli/test.py",
                "chart/aaaa.txt",
                "providers/google/tests/unit/google/file.py",
            ),
            {
                "all-python-versions": "['3.9']",
                "all-python-versions-list-as-string": "3.9",
                "ci-image-build": "true",
                "prod-image-build": "true",
                "needs-helm-tests": "false",
                "run-tests": "true",
                "skip-providers-tests": "true",
                "docs-build": "true",
                "docs-list-as-string": "apache-airflow docker-stack",
                "full-tests-needed": "false",
                "run-kubernetes-tests": "true",
                "upgrade-to-newer-dependencies": "false",
                "core-test-types-list-as-strings-in-json": json.dumps(
                    [{"description": "Always...CLI", "test_types": "Always CLI"}]
                ),
                "needs-mypy": "true",
                "mypy-checks": "['mypy-airflow-core']",
            },
            id="Only CLI tests and Kubernetes tests should run if cli/chart files changed in non-main branch",
        ),
        pytest.param(
            (
                "airflow-core/src/airflow/file.py",
                "providers/google/tests/unit/google/file.py",
            ),
            {
                "all-python-versions": "['3.9']",
                "all-python-versions-list-as-string": "3.9",
                "ci-image-build": "true",
                "prod-image-build": "false",
                "needs-helm-tests": "false",
                "run-tests": "true",
                "skip-providers-tests": "true",
                "docs-build": "true",
                "docs-list-as-string": "apache-airflow docker-stack",
                "full-tests-needed": "false",
                "run-kubernetes-tests": "false",
                "upgrade-to-newer-dependencies": "false",
                "core-test-types-list-as-strings-in-json": ALL_CI_SELECTIVE_TEST_TYPES_AS_JSON,
                "needs-mypy": "true",
                "mypy-checks": "['mypy-airflow-core']",
            },
            id="All tests except Providers and helm lint pre-commit "
            "should run if core file changed in non-main branch",
        ),
    ],
)
def test_expected_output_pull_request_v2_7(
    files: tuple[str, ...],
    expected_outputs: dict[str, str],
):
    stderr = SelectiveChecks(
        files=files,
        commit_ref=NEUTRAL_COMMIT,
        github_event=GithubEvents.PULL_REQUEST,
        pr_labels=(LOG_WITHOUT_MOCK_IN_TESTS_EXCEPTION_LABEL,),
        default_branch="v2-7-stable",
    )
    assert_outputs_are_printed(expected_outputs, str(stderr))


@pytest.mark.parametrize(
    "files, pr_labels, default_branch, expected_outputs,",
    [
        pytest.param(
            ("INTHEWILD.md",),
            (),
            "main",
            {
                "selected-providers-list-as-string": ALL_PROVIDERS_AFFECTED,
                "all-python-versions": "['3.9', '3.10', '3.11', '3.12']",
                "all-python-versions-list-as-string": "3.9 3.10 3.11 3.12",
                "ci-image-build": "true",
                "prod-image-build": "true",
                "needs-helm-tests": "true",
                "run-tests": "true",
                "docs-build": "true",
                "docs-list-as-string": ALL_DOCS_SELECTED_FOR_BUILD,
                "skip-pre-commits": ALL_SKIPPED_COMMITS_BY_DEFAULT_ON_ALL_TESTS_NEEDED,
                "upgrade-to-newer-dependencies": "true",
                "core-test-types-list-as-strings-in-json": ALL_CI_SELECTIVE_TEST_TYPES_AS_JSON,
                "needs-mypy": "true",
                "mypy-checks": ALL_MYPY_CHECKS,
            },
            id="All tests run on push even if unimportant file changed",
        ),
        pytest.param(
            ("INTHEWILD.md",),
            (),
            "v2-3-stable",
            {
                "all-python-versions": "['3.9', '3.10', '3.11', '3.12']",
                "all-python-versions-list-as-string": "3.9 3.10 3.11 3.12",
                "ci-image-build": "true",
                "prod-image-build": "true",
                "needs-helm-tests": "false",
                "run-tests": "true",
                "docs-build": "true",
                "skip-pre-commits": All_SKIPPED_COMMITS_IF_NON_MAIN_BRANCH,
                "docs-list-as-string": "apache-airflow docker-stack",
                "upgrade-to-newer-dependencies": "true",
                "core-test-types-list-as-strings-in-json": ALL_CI_SELECTIVE_TEST_TYPES_AS_JSON,
                "needs-mypy": "true",
                "mypy-checks": ALL_MYPY_CHECKS_EXCEPT_PROVIDERS,
            },
            id="All tests except Providers and Helm run on push"
            " even if unimportant file changed in non-main branch",
        ),
        pytest.param(
            ("airflow-core/src/airflow/api.py",),
            (),
            "main",
            {
                "selected-providers-list-as-string": ALL_PROVIDERS_AFFECTED,
                "all-python-versions": "['3.9', '3.10', '3.11', '3.12']",
                "all-python-versions-list-as-string": "3.9 3.10 3.11 3.12",
                "ci-image-build": "true",
                "prod-image-build": "true",
                "needs-helm-tests": "true",
                "run-tests": "true",
                "docs-build": "true",
                "skip-pre-commits": ALL_SKIPPED_COMMITS_BY_DEFAULT_ON_ALL_TESTS_NEEDED,
                "docs-list-as-string": ALL_DOCS_SELECTED_FOR_BUILD,
                "upgrade-to-newer-dependencies": "true",
                "core-test-types-list-as-strings-in-json": ALL_CI_SELECTIVE_TEST_TYPES_AS_JSON,
                "needs-mypy": "true",
                "mypy-checks": ALL_MYPY_CHECKS,
            },
            id="All tests run on push if core file changed",
        ),
    ],
)
def test_expected_output_push(
    files: tuple[str, ...],
    pr_labels: tuple[str, ...],
    default_branch: str,
    expected_outputs: dict[str, str],
):
    stderr = SelectiveChecks(
        files=files,
        commit_ref=NEUTRAL_COMMIT,
        github_event=GithubEvents.PUSH,
        pr_labels=pr_labels,
        default_branch=default_branch,
    )
    assert_outputs_are_printed(expected_outputs, str(stderr))


@pytest.mark.parametrize(
    "files, expected_outputs,",
    [
        pytest.param(
            ("INTHEWILD.md",),
            {
                "selected-providers-list-as-string": None,
                "all-python-versions": "['3.9']",
                "all-python-versions-list-as-string": "3.9",
                "ci-image-build": "false",
                "needs-helm-tests": "false",
                "run-tests": "false",
                "skip-providers-tests": "true",
                "docs-build": "false",
                "docs-list-as-string": None,
                "upgrade-to-newer-dependencies": "false",
                "skip-pre-commits": ALL_SKIPPED_COMMITS_IF_NOT_IMPORTANT_FILES_CHANGED,
                "core-test-types-list-as-strings-in-json": None,
                "needs-mypy": "false",
                "mypy-checks": "[]",
            },
            id="Nothing should run if only non-important files changed",
        ),
        pytest.param(
            ("airflow-core/tests/system/any_file.py",),
            {
                "selected-providers-list-as-string": None,
                "all-python-versions": "['3.9']",
                "all-python-versions-list-as-string": "3.9",
                "ci-image-build": "true",
                "prod-image-build": "false",
                "needs-helm-tests": "false",
                "run-tests": "true",
                "skip-providers-tests": "true",
                "docs-build": "true",
                "docs-list-as-string": ALL_DOCS_SELECTED_FOR_BUILD,
                "skip-pre-commits": ALL_SKIPPED_COMMITS_IF_NO_PROVIDERS,
                "upgrade-to-newer-dependencies": "false",
                "core-test-types-list-as-strings-in-json": json.dumps(
                    [{"description": "Always", "test_types": "Always"}]
                ),
                "needs-mypy": "true",
                "mypy-checks": "['mypy-airflow-core']",
            },
            id="Only Always and docs build should run if only system tests changed",
        ),
        pytest.param(
            (
                "airflow-core/src/airflow/cli/test.py",
                "chart/aaaa.txt",
                "providers/google/tests/unit/google/file.py",
            ),
            {
                "selected-providers-list-as-string": "amazon apache.beam apache.cassandra apache.kafka "
                "cncf.kubernetes common.compat common.sql "
                "facebook google hashicorp microsoft.azure microsoft.mssql mysql "
                "openlineage oracle postgres presto salesforce samba sftp ssh trino",
                "all-python-versions": "['3.9']",
                "all-python-versions-list-as-string": "3.9",
                "ci-image-build": "true",
                "prod-image-build": "true",
                "needs-helm-tests": "true",
                "run-tests": "true",
                "skip-providers-tests": "false",
                "docs-build": "true",
                "docs-list-as-string": "apache-airflow helm-chart amazon apache.beam apache.cassandra "
                "apache.kafka cncf.kubernetes common.compat common.sql facebook google hashicorp microsoft.azure "
                "microsoft.mssql mysql openlineage oracle postgres "
                "presto salesforce samba sftp ssh trino",
                "skip-pre-commits": ALL_SKIPPED_COMMITS_IF_NO_UI,
                "run-kubernetes-tests": "true",
                "upgrade-to-newer-dependencies": "false",
                "core-test-types-list-as-strings-in-json": json.dumps(
                    [{"description": "Always...CLI", "test_types": "Always CLI"}]
                ),
                "providers-test-types-list-as-strings-in-json": json.dumps(
                    [
                        {
                            "description": "amazon...google",
                            "test_types": "Providers[amazon] Providers[apache.beam,apache.cassandra,"
                            "apache.kafka,cncf.kubernetes,common.compat,common.sql,facebook,"
                            "hashicorp,microsoft.azure,microsoft.mssql,mysql,"
                            "openlineage,oracle,postgres,presto,salesforce,samba,sftp,ssh,trino] "
                            "Providers[google]",
                        }
                    ]
                ),
                "needs-mypy": "true",
                "mypy-checks": "['mypy-airflow-core', 'mypy-providers']",
            },
            id="CLI tests and Google-related provider tests should run if cli/chart files changed but "
            "prod image should be build too and k8s tests too",
        ),
        pytest.param(
            ("airflow-core/src/airflow/models/test.py",),
            {
                "all-python-versions": "['3.9']",
                "all-python-versions-list-as-string": "3.9",
                "ci-image-build": "true",
                "prod-image-build": "false",
                "needs-helm-tests": "false",
                "run-tests": "true",
                "skip-providers-tests": "true",
                "docs-build": "true",
                "docs-list-as-string": "apache-airflow",
                "skip-pre-commits": ALL_SKIPPED_COMMITS_IF_NO_PROVIDERS_UI_AND_HELM_TESTS,
                "run-kubernetes-tests": "false",
                "upgrade-to-newer-dependencies": "false",
                "core-test-types-list-as-strings-in-json": ALL_CI_SELECTIVE_TEST_TYPES_AS_JSON,
                "needs-mypy": "true",
                "mypy-checks": "['mypy-airflow-core']",
            },
            id="Tests for all airflow core types except providers should run if model file changed",
        ),
        pytest.param(
            ("airflow-core/src/airflow/api_fastapi/core_api/openapi/v1-generated.yaml",),
            {
                "selected-providers-list-as-string": "",
                "all-python-versions": "['3.9']",
                "all-python-versions-list-as-string": "3.9",
                "ci-image-build": "true",
                "needs-helm-tests": "true",
                "run-tests": "true",
                "skip-providers-tests": "false",
                "docs-build": "true",
                "docs-list-as-string": "",
                "upgrade-to-newer-dependencies": "false",
                "skip-pre-commits": ALL_SKIPPED_COMMITS_BY_DEFAULT_ON_ALL_TESTS_NEEDED,
                "core-test-types-list-as-strings-in-json": ALL_CI_SELECTIVE_TEST_TYPES_AS_JSON,
                "needs-mypy": "true",
                "mypy-checks": ALL_MYPY_CHECKS,
            },
            id="pre commit ts-compile-format-lint should not be ignored if openapi spec changed.",
        ),
        pytest.param(
            (
                "airflow-core/src/airflow/assets/",
                "airflow-core/src/airflow/models/assets/",
                "task-sdk/src/airflow/sdk/definitions/asset/",
                "airflow-core/src/airflow/datasets/",
            ),
            {
                "selected-providers-list-as-string": "amazon common.compat common.io common.sql "
                "dbt.cloud ftp google microsoft.mssql mysql "
                "openlineage postgres sftp snowflake trino",
                "all-python-versions": "['3.9']",
                "all-python-versions-list-as-string": "3.9",
                "ci-image-build": "true",
                "prod-image-build": "false",
                "needs-helm-tests": "false",
                "run-tests": "true",
                "skip-providers-tests": "false",
                "docs-build": "true",
                "docs-list-as-string": "apache-airflow amazon common.compat common.io common.sql "
                "dbt.cloud ftp google microsoft.mssql mysql "
                "openlineage postgres sftp snowflake trino",
                "skip-pre-commits": ALL_SKIPPED_COMMITS_ON_NO_CI_IMAGE,
                "run-kubernetes-tests": "false",
                "upgrade-to-newer-dependencies": "false",
                "core-test-types-list-as-strings-in-json": ALL_CI_SELECTIVE_TEST_TYPES_AS_JSON,
                "providers-test-types-list-as-strings-in-json": json.dumps(
                    [
                        {
                            "description": "amazon...google",
                            "test_types": "Providers[amazon] Providers[common.compat,common.io,common.sql,"
                            "dbt.cloud,ftp,microsoft.mssql,mysql,openlineage,"
                            "postgres,sftp,snowflake,trino] Providers[google]",
                        }
                    ]
                ),
                "needs-mypy": "false",
                "mypy-checks": "[]",
            },
            id="Trigger openlineage and related providers tests when Assets files changed",
        ),
    ],
)
def test_expected_output_pull_request_target(
    files: tuple[str, ...],
    expected_outputs: dict[str, str],
):
    stderr = SelectiveChecks(
        files=files,
        commit_ref=NEUTRAL_COMMIT,
        github_event=GithubEvents.PULL_REQUEST_TARGET,
        pr_labels=(LOG_WITHOUT_MOCK_IN_TESTS_EXCEPTION_LABEL,),
        default_branch="main",
    )
    assert_outputs_are_printed(expected_outputs, str(stderr))


@pytest.mark.parametrize(
    "github_event",
    [
        GithubEvents.PUSH,
        GithubEvents.PULL_REQUEST,
        GithubEvents.PULL_REQUEST_TARGET,
        GithubEvents.PULL_REQUEST_WORKFLOW,
        GithubEvents.SCHEDULE,
    ],
)
def test_no_commit_provided_trigger_full_build_for_any_event_type(github_event):
    stderr = SelectiveChecks(
        files=(),
        commit_ref="",
        github_event=github_event,
        pr_labels=(),
        default_branch="main",
    )
    assert_outputs_are_printed(
        {
            "all-python-versions": "['3.9', '3.10', '3.11', '3.12']",
            "all-python-versions-list-as-string": "3.9 3.10 3.11 3.12",
            "ci-image-build": "true",
            "prod-image-build": "true",
            "needs-helm-tests": "true",
            "run-tests": "true",
            "docs-build": "true",
            "skip-pre-commits": ALL_SKIPPED_COMMITS_BY_DEFAULT_ON_ALL_TESTS_NEEDED,
            "upgrade-to-newer-dependencies": (
                "true" if github_event in [GithubEvents.PUSH, GithubEvents.SCHEDULE] else "false"
            ),
            "core-test-types-list-as-strings-in-json": ALL_CI_SELECTIVE_TEST_TYPES_AS_JSON,
            "needs-mypy": "true",
            "mypy-checks": ALL_MYPY_CHECKS,
        },
        str(stderr),
    )


@pytest.mark.parametrize(
    "github_event",
    [
        GithubEvents.PUSH,
        GithubEvents.SCHEDULE,
    ],
)
def test_files_provided_trigger_full_build_for_any_event_type(github_event):
    stderr = SelectiveChecks(
        files=(
            "airflow-core/src/airflow/ui/src/pages/Run/Details.tsx",
            "airflow-core/src/airflow/ui/src/router.tsx",
        ),
        commit_ref="",
        github_event=github_event,
        pr_labels=(),
        default_branch="main",
    )
    assert_outputs_are_printed(
        {
            "all-python-versions": "['3.9', '3.10', '3.11', '3.12']",
            "all-python-versions-list-as-string": "3.9 3.10 3.11 3.12",
            "ci-image-build": "true",
            "prod-image-build": "true",
            "needs-helm-tests": "true",
            "run-tests": "true",
            "docs-build": "true",
            "skip-pre-commits": ALL_SKIPPED_COMMITS_BY_DEFAULT_ON_ALL_TESTS_NEEDED,
            "upgrade-to-newer-dependencies": (
                "true" if github_event in [GithubEvents.PUSH, GithubEvents.SCHEDULE] else "false"
            ),
            "core-test-types-list-as-strings-in-json": ALL_CI_SELECTIVE_TEST_TYPES_AS_JSON,
            "needs-mypy": "true",
            "mypy-checks": ALL_MYPY_CHECKS,
        },
        str(stderr),
    )


@pytest.mark.parametrize(
    "files, expected_outputs, pr_labels, commit_ref",
    [
        pytest.param(
            ("airflow-core/src/airflow/models/dag.py",),
            {
                "upgrade-to-newer-dependencies": "false",
            },
            (),
            None,
            id="Regular source changed",
        ),
        pytest.param(
            ("pyproject.toml",),
            {
                "upgrade-to-newer-dependencies": "false",
            },
            (),
            # In this commit only ruff configuration changed
            "2bc8e175b3a4cc84fe33e687f1a00d2a49563090",
            id="pyproject.toml changed but no dependency change",
        ),
        pytest.param(
            ("providers/microsoft/azure/src/airflow/providers/microsoft/azure/provider.yaml",),
            {
                "upgrade-to-newer-dependencies": "false",
            },
            (),
            None,
            id="Provider.yaml changed",
        ),
        pytest.param(
            ("generated/provider_dependencies.json",),
            {
                "upgrade-to-newer-dependencies": "true",
            },
            (),
            "None",
            id="Generated provider_dependencies changed",
        ),
        pytest.param(
            ("airflow-core/src/airflow/models/dag.py",),
            {
                "upgrade-to-newer-dependencies": "true",
            },
            ("upgrade to newer dependencies",),
            None,
            id="Regular source changed",
        ),
    ],
)
def test_upgrade_to_newer_dependencies(
    files: tuple[str, ...],
    expected_outputs: dict[str, str],
    pr_labels: tuple[str, ...],
    commit_ref: str | None,
):
    stderr = SelectiveChecks(
        files=files,
        commit_ref=commit_ref,
        github_event=GithubEvents.PULL_REQUEST,
        default_branch="main",
        pr_labels=pr_labels,
    )
    assert_outputs_are_printed(expected_outputs, str(stderr))


@pytest.mark.parametrize(
    "files, expected_outputs,",
    [
        pytest.param(
            ("providers/google/docs/some_file.rst",),
            {
                "docs-list-as-string": "amazon apache.beam apache.cassandra apache.kafka "
                "cncf.kubernetes common.compat common.sql facebook google hashicorp "
                "microsoft.azure microsoft.mssql mysql openlineage oracle "
                "postgres presto salesforce samba sftp ssh trino",
            },
            id="Google provider docs changed",
        ),
        pytest.param(
            ("providers/common/sql/src/airflow/providers/common/sql/common_sql_python.py",),
            {
                "docs-list-as-string": "amazon apache.drill apache.druid apache.hive "
                "apache.impala apache.pinot common.sql databricks elasticsearch "
                "exasol google jdbc microsoft.mssql mysql odbc openlineage "
                "oracle pgvector postgres presto slack snowflake sqlite teradata trino vertica ydb",
            },
            id="Common SQL provider package python files changed",
        ),
        pytest.param(
            ("providers/airbyte/docs/some_file.rst",),
            {
                "docs-list-as-string": "airbyte",
            },
            id="Airbyte provider docs changed",
        ),
        pytest.param(
            ("providers/airbyte/docs/some_file.rst", "airflow-core/docs/docs.rst"),
            {
                "docs-list-as-string": "apache-airflow airbyte",
            },
            id="Airbyte provider and airflow core docs changed",
        ),
        pytest.param(
            (
                "providers/airbyte/docs/some_file.rst",
                "airflow-core/docs/docs.rst",
                "providers-summary-docs/docs.rst",
            ),
            {
                "docs-list-as-string": "apache-airflow apache-airflow-providers airbyte",
            },
            id="Airbyte provider and airflow core and common provider docs changed",
        ),
        pytest.param(
            ("airflow-core/docs/docs.rst",),
            {
                "docs-list-as-string": "apache-airflow",
            },
            id="Only Airflow docs changed",
        ),
        pytest.param(
            ("providers/celery/src/airflow/providers/celery/file.py",),
            {"docs-list-as-string": "celery cncf.kubernetes"},
            id="Celery python files changed",
        ),
        pytest.param(
            ("docs/conf.py",),
            {
                "docs-list-as-string": ALL_DOCS_SELECTED_FOR_BUILD,
            },
            id="Docs conf.py changed",
        ),
        pytest.param(
            ("airflow-core/src/airflow/test.py",),
            {
                "docs-list-as-string": "apache-airflow",
            },
            id="Core files changed. Apache-Airflow docs should also be built",
        ),
        pytest.param(
            ("docker-stack-docs/test.rst",),
            {"docs-list-as-string": "docker-stack"},
            id="Docker stack files changed. No provider docs to build",
        ),
        pytest.param(
            ("airflow-core/src/airflow/test.py", "chart/airflow/values.yaml"),
            {
                "docs-list-as-string": "apache-airflow helm-chart",
            },
            id="Core files and helm chart files changed. Apache Airflow and helm chart docs to build",
        ),
        pytest.param(
            ("chart/airflow/values.yaml",),
            {
                "docs-list-as-string": "helm-chart",
            },
            id="Helm chart files changed. No provider, airflow docs to build",
        ),
        pytest.param(
            ("chart/docs/airflow/values.yaml",),
            {
                "docs-list-as-string": "helm-chart",
            },
            id="Docs helm chart files changed. No provider, airflow docs to build",
        ),
    ],
)
def test_docs_filter(files: tuple[str, ...], expected_outputs: dict[str, str]):
    stderr = SelectiveChecks(
        files=files,
        commit_ref=NEUTRAL_COMMIT,
        github_event=GithubEvents.PULL_REQUEST,
        pr_labels=(),
        default_branch="main",
    )
    assert_outputs_are_printed(expected_outputs, str(stderr))


@pytest.mark.parametrize(
    "files, expected_outputs,",
    [
        pytest.param(
            ("helm-tests/tests/helm_tests/random_helm_test.py",),
            {
                "ci-image-build": "true",
                "prod-image-build": "true",
                "needs-helm-tests": "true",
            },
            id="Only helm test files changed",
        )
    ],
)
def test_helm_tests_trigger_ci_build(files: tuple[str, ...], expected_outputs: dict[str, str]):
    stderr = SelectiveChecks(
        files=files,
        commit_ref=NEUTRAL_COMMIT,
        github_event=GithubEvents.PULL_REQUEST,
        pr_labels=(),
        default_branch="main",
    )
    assert_outputs_are_printed(expected_outputs, str(stderr))


@pytest.mark.parametrize(
    "files, expected_outputs,",
    [
        pytest.param(
            ("providers/amazon/provider.yaml",),
            {
                "ci-image-build": "true",
                "prod-image-build": "false",
                "needs-helm-tests": "false",
            },
            id="Amazon provider.yaml",
        ),
        pytest.param(
            ("providers/amazon/pyproject.toml",),
            {
                "ci-image-build": "true",
                "prod-image-build": "false",
                "needs-helm-tests": "false",
            },
            id="Amazon pyproject.toml",
        ),
        pytest.param(
            ("providers/cncf/kubernetes/provider.yaml",),
            {
                "ci-image-build": "true",
                "prod-image-build": "true",
                "needs-helm-tests": "false",
            },
            id="CNCF Kubernetes provider.yaml",
        ),
        pytest.param(
            ("providers/cncf/kubernetes/pyproject.toml",),
            {
                "ci-image-build": "true",
                "prod-image-build": "true",
                "needs-helm-tests": "false",
            },
            id="CNCF Kubernetes pyproject.toml",
        ),
    ],
)
def test_provider_yaml_or_pyproject_toml_changes_trigger_ci_build(
    files: tuple[str, ...], expected_outputs: dict[str, str]
):
    stderr = SelectiveChecks(
        files=files,
        commit_ref=NEUTRAL_COMMIT,
        github_event=GithubEvents.PULL_REQUEST,
        pr_labels=(),
        default_branch="main",
    )
    assert_outputs_are_printed(expected_outputs, str(stderr))


@pytest.mark.parametrize(
    (
        "github_event, github_actor, github_repository, pr_labels, "
        "github_context_dict, runs_on_as_json_default, runs_on_as_docs_build, is_self_hosted_runner, "
        "is_airflow_runner, is_amd_runner, is_arm_runner, is_vm_runner, is_k8s_runner, exception"
    ),
    [
        pytest.param(
            GithubEvents.PUSH,
            "user",
            "apache/airflow",
            (),
            dict(),
            '["ubuntu-22.04"]',
            '["ubuntu-22.04"]',
            "false",
            "false",
            # "true",
            # "true",
            "true",
            "false",
            # TODO: revert it when we fix self-hosted runners
            "false",
            # "true",
            "false",
            False,
            id="Push event",
        ),
        pytest.param(
            GithubEvents.PUSH,
            "user",
            "private/airflow",
            (),
            dict(),
            '["ubuntu-22.04"]',
            '["ubuntu-22.04"]',
            "false",
            "false",
            "true",
            "false",
            "false",
            "false",
            False,
            id="Push event for private repo",
        ),
        pytest.param(
            GithubEvents.PULL_REQUEST,
            "user",
            "apache/airflow",
            (),
            dict(),
            '["ubuntu-22.04"]',
            '["ubuntu-22.04"]',
            "false",
            "false",
            "true",
            "false",
            "false",
            "false",
            False,
            id="Pull request",
        ),
        pytest.param(
            GithubEvents.PULL_REQUEST,
            "user",
            "private/airflow",
            (),
            dict(),
            '["ubuntu-22.04"]',
            '["ubuntu-22.04"]',
            "false",
            "false",
            "true",
            "false",
            "false",
            "false",
            False,
            id="Pull request private repo",
        ),
        pytest.param(
            GithubEvents.PULL_REQUEST,
            COMMITTERS[0],
            "apache/airflow",
            (),
            dict(),
            '["ubuntu-22.04"]',
            '["ubuntu-22.04"]',
            "false",
            "false",
            "true",
            "false",
            "false",
            "false",
            False,
            id="Pull request committer",
        ),
        pytest.param(
            GithubEvents.PULL_REQUEST,
            COMMITTERS[0],
            "apache/airflow",
            (),
            dict(event=dict(pull_request=dict(user=dict(login="user")))),
            '["ubuntu-22.04"]',
            '["ubuntu-22.04"]',
            "false",
            "false",
            "true",
            "false",
            "false",
            "false",
            False,
            id="Pull request committer pr non-committer",
        ),
        pytest.param(
            GithubEvents.PULL_REQUEST,
            COMMITTERS[0],
            "private/airflow",
            (),
            dict(),
            '["ubuntu-22.04"]',
            '["ubuntu-22.04"]',
            "false",
            "false",
            "true",
            "false",
            "false",
            "false",
            False,
            id="Pull request private repo committer",
        ),
        pytest.param(
            GithubEvents.PULL_REQUEST_TARGET,
            "user",
            "apache/airflow",
            (),
            dict(),
            '["ubuntu-22.04"]',
            '["ubuntu-22.04"]',
            "false",
            "false",
            "true",
            "false",
            "false",
            "false",
            False,
            id="Pull request target",
        ),
        pytest.param(
            GithubEvents.PULL_REQUEST_TARGET,
            "user",
            "private/airflow",
            (),
            dict(),
            '["ubuntu-22.04"]',
            '["ubuntu-22.04"]',
            "false",
            "false",
            "true",
            "false",
            "false",
            "false",
            False,
            id="Pull request target private repo",
        ),
        pytest.param(
            GithubEvents.PULL_REQUEST_TARGET,
            COMMITTERS[0],
            "apache/airflow",
            [],
            dict(),
            '["ubuntu-22.04"]',
            '["ubuntu-22.04"]',
            "false",
            "false",
            "true",
            "false",
            "false",
            "false",
            False,
            id="Pull request target committer",
        ),
        pytest.param(
            GithubEvents.PULL_REQUEST,
            COMMITTERS[0],
            "apache/airflow",
            (),
            dict(event=dict(pull_request=dict(user=dict(login="user")))),
            '["ubuntu-22.04"]',
            '["ubuntu-22.04"]',
            "false",
            "false",
            "true",
            "false",
            "false",
            "false",
            False,
            id="Pull request target committer pr non-committer",
        ),
        pytest.param(
            GithubEvents.PULL_REQUEST_TARGET,
            COMMITTERS[0],
            "private/airflow",
            (),
            dict(),
            '["ubuntu-22.04"]',
            '["ubuntu-22.04"]',
            "false",
            "false",
            "true",
            "false",
            "false",
            "false",
            False,
            id="Pull request targe private repo committer",
        ),
        pytest.param(
            GithubEvents.PULL_REQUEST,
            "user",
            "apache/airflow",
            ("use self-hosted runners",),
            dict(),
            '["ubuntu-22.04"]',
            '["ubuntu-22.04"]',
            "false",
            "false",
            "true",
            "false",
            "false",
            "false",
            True,
            id="Pull request by non committer with 'use self-hosted runners' label.",
        ),
        pytest.param(
            GithubEvents.PULL_REQUEST,
            COMMITTERS[0],
            "apache/airflow",
            ("use public runners",),
            dict(),
            '["ubuntu-22.04"]',
            '["ubuntu-22.04"]',
            "false",
            "false",
            "true",
            "false",
            "false",
            "false",
            False,
            id="Pull request by committer with 'use public runners' label.",
        ),
    ],
)
def test_runs_on(
    github_event: GithubEvents,
    github_actor: str,
    github_repository: str,
    pr_labels: tuple[str, ...],
    github_context_dict: dict[str, Any],
    runs_on_as_json_default: str,
    runs_on_as_docs_build: str,
    is_self_hosted_runner: str,
    is_airflow_runner: str,
    is_amd_runner: str,
    is_arm_runner: str,
    is_vm_runner: str,
    is_k8s_runner: str,
    exception: bool,
):
    def get_output() -> str:
        return str(
            SelectiveChecks(
                files=(),
                commit_ref="",
                github_repository=github_repository,
                github_event=github_event,
                github_actor=github_actor,
                github_context_dict=github_context_dict,
                pr_labels=pr_labels,
                default_branch="main",
            )
        )

    if exception:
        with pytest.raises(SystemExit):
            get_output()
    else:
        stderr = get_output()
        assert_outputs_are_printed({"runs-on-as-json-default": runs_on_as_json_default}, str(stderr))
        assert_outputs_are_printed({"runs-on-as-json-docs-build": runs_on_as_docs_build}, str(stderr))
        assert_outputs_are_printed({"is-self-hosted-runner": is_self_hosted_runner}, str(stderr))
        assert_outputs_are_printed({"is-airflow-runner": is_airflow_runner}, str(stderr))
        assert_outputs_are_printed({"is-amd-runner": is_amd_runner}, str(stderr))
        assert_outputs_are_printed({"is-arm-runner": is_arm_runner}, str(stderr))
        assert_outputs_are_printed({"is-vm-runner": is_vm_runner}, str(stderr))
        assert_outputs_are_printed({"is-k8s-runner": is_k8s_runner}, str(stderr))


@pytest.mark.parametrize(
    "files, has_migrations",
    [
        pytest.param(
            ("airflow-core/src/airflow/test.py",),
            False,
            id="No migrations",
        ),
        pytest.param(
            ("airflow-core/src/airflow/migrations/test_sql", "airflow-core/src/airflow/test.py"),
            True,
            id="With migrations",
        ),
    ],
)
def test_has_migrations(files: tuple[str, ...], has_migrations: bool):
    stderr = str(
        SelectiveChecks(
            files=files,
            commit_ref=NEUTRAL_COMMIT,
            github_event=GithubEvents.PULL_REQUEST,
            default_branch="main",
        )
    )
    assert_outputs_are_printed({"has-migrations": str(has_migrations).lower()}, str(stderr))


@pytest.mark.parametrize(
    "labels, expected_outputs,",
    [
        pytest.param(
            (),
            {
                "providers-compatibility-tests-matrix": json.dumps(
                    [
                        check
                        for check in PROVIDERS_COMPATIBILITY_TESTS_MATRIX
                        if check["python-version"] == DEFAULT_PYTHON_MAJOR_MINOR_VERSION
                    ]
                ),
            },
            id="Regular tests",
        ),
        pytest.param(
            ("all versions",),
            {"providers-compatibility-tests-matrix": json.dumps(PROVIDERS_COMPATIBILITY_TESTS_MATRIX)},
            id="full tests",
        ),
    ],
)
def test_provider_compatibility_checks(labels: tuple[str, ...], expected_outputs: dict[str, str]):
    stderr = SelectiveChecks(
        files=(),
        commit_ref=NEUTRAL_COMMIT,
        github_event=GithubEvents.PULL_REQUEST,
        pr_labels=labels,
        default_branch="main",
    )
    assert_outputs_are_printed(expected_outputs, str(stderr))


@pytest.mark.parametrize(
    "files, expected_outputs, default_branch, pr_labels",
    [
        pytest.param(
            ("README.md",),
            {
                "needs-mypy": "false",
                "mypy-checks": "[]",
            },
            "main",
            (),
            id="No mypy checks on non-python files",
        ),
        pytest.param(
            ("airflow-core/src/airflow/cli/file.py",),
            {
                "needs-mypy": "true",
                "mypy-checks": "['mypy-airflow-core']",
            },
            "main",
            (),
            id="Airflow mypy checks on airflow regular files",
        ),
        pytest.param(
            ("airflow-core/src/airflow/models/file.py",),
            {
                "needs-mypy": "true",
                "mypy-checks": "['mypy-airflow-core']",
            },
            "main",
            (),
            id="Airflow mypy checks on airflow files with model changes.",
        ),
        pytest.param(
            ("task-sdk/src/airflow/sdk/a_file.py",),
            {
                "needs-mypy": "true",
                "mypy-checks": "['mypy-providers', 'mypy-task-sdk']",
            },
            "main",
            (),
            id="Airflow mypy checks on Task SDK files (implies providers)",
        ),
        pytest.param(
            ("dev/a_package/a_file.py",),
            {
                "needs-mypy": "true",
                "mypy-checks": ALL_MYPY_CHECKS,
            },
            "main",
            (),
            id="All mypy checks on def files changed (full tests needed are implicit)",
        ),
        pytest.param(
            ("readme.md",),
            {
                "needs-mypy": "true",
                "mypy-checks": ALL_MYPY_CHECKS,
            },
            "main",
            ("full tests needed",),
            id="All mypy checks on full tests needed",
        ),
    ],
)
def test_mypy_matches(
    files: tuple[str, ...], expected_outputs: dict[str, str], default_branch: str, pr_labels: tuple[str, ...]
):
    stderr = SelectiveChecks(
        files=files,
        commit_ref=NEUTRAL_COMMIT,
        default_branch=default_branch,
        github_event=GithubEvents.PULL_REQUEST,
        pr_labels=pr_labels,
    )
    assert_outputs_are_printed(expected_outputs, str(stderr))


@pytest.mark.parametrize(
    "files, expected_outputs, github_actor, pr_labels",
    [
        pytest.param(
            ("README.md",),
            {
                "is-committer-build": "false",
                "runs-on-as-json-default": '["ubuntu-22.04"]',
            },
            "",
            (),
            id="Regular pr",
        ),
        pytest.param(
            ("README.md",),
            {
                "is-committer-build": "true",
                "runs-on-as-json-default": '["ubuntu-22.04"]',
            },
            "potiuk",
            (),
            id="Committer regular PR",
        ),
        pytest.param(
            ("README.md",),
            {
                "is-committer-build": "false",
                "runs-on-as-json-default": '["ubuntu-22.04"]',
            },
            "potiuk",
            ("non committer build",),
            id="Committer regular PR - forcing non-committer build",
        ),
        pytest.param(
            ("README.md",),
            {
                "docker-cache": "disabled",
                "disable-airflow-repo-cache": "true",
            },
            "potiuk",
            ("disable image cache",),
            id="Disabled cache",
        ),
        pytest.param(
            ("README.md",),
            {
                "docker-cache": "registry",
                "disable-airflow-repo-cache": "false",
            },
            "potiuk",
            (),
            id="Standard cache",
        ),
    ],
)
def test_pr_labels(
    files: tuple[str, ...], expected_outputs: dict[str, str], github_actor: str, pr_labels: tuple[str, ...]
):
    stderr = SelectiveChecks(
        files=files,
        commit_ref=NEUTRAL_COMMIT,
        default_branch="main",
        github_actor=github_actor,
        github_event=GithubEvents.PULL_REQUEST,
        pr_labels=pr_labels,
    )
    assert_outputs_are_printed(expected_outputs, str(stderr))


@pytest.mark.parametrize(
    "files, pr_labels, github_event",
    [
        pytest.param(
            ("airflow-core/tests/unit/test.py",),
            (),
            GithubEvents.PULL_REQUEST,
            id="Caplog is in the the git diff Tests",
        ),
        pytest.param(
            ("providers/common/sql/tests/unit/common/sql/operators/test_sql.py",),
            (),
            GithubEvents.PULL_REQUEST,
            id="Caplog is in the git diff Providers",
        ),
        pytest.param(
            ("task-sdk/tests/definitions/test_dag.py",),
            (),
            GithubEvents.PULL_REQUEST,
            id="Caplog is in the git diff TaskSDK",
        ),
    ],
)
# Patch run_command
@patch("airflow_breeze.utils.selective_checks.run_command")
def test_is_log_mocked_in_the_tests_fail(
    mock_run_command,
    files: tuple[str, ...],
    pr_labels: tuple[str, ...],
    github_event: GithubEvents,
):
    mock_run_command_result = MagicMock()
    mock_run_command_result.stdout = """
        + #Test Change
        + def test_selective_checks_caplop(self, caplog)
        +   caplog.set_level(logging.INFO)
        +   "test log" in caplog.text
    """
    mock_run_command.return_value = mock_run_command_result
    with pytest.raises(SystemExit):
        assert (
            "[error]please ask maintainer to include as an exception using "
            f"'{LOG_WITHOUT_MOCK_IN_TESTS_EXCEPTION_LABEL}' label."
            in escape_ansi_colors(
                str(
                    SelectiveChecks(
                        files=files,
                        commit_ref=NEUTRAL_COMMIT,
                        pr_labels=pr_labels,
                        github_event=GithubEvents.PULL_REQUEST,
                        default_branch="main",
                    )
                )
            )
        )


@pytest.mark.parametrize(
    "files, pr_labels, github_event",
    [
        pytest.param(
            ("airflow-core/tests/unit/test.py",),
            (),
            GithubEvents.PULL_REQUEST,
            id="Caplog is in the the git diff Tests",
        ),
        pytest.param(
            ("providers/common/sql/tests/unit/common/sql/operators/test_sql.py",),
            (),
            GithubEvents.PULL_REQUEST,
            id="Caplog is in the git diff Providers",
        ),
        pytest.param(
            ("task-sdk/tests/definitions/test_dag.py",),
            (),
            GithubEvents.PULL_REQUEST,
            id="Caplog is in the git diff TaskSDK",
        ),
    ],
)
# Patch run_command
@patch("airflow_breeze.utils.selective_checks.run_command")
def test_is_log_mocked_in_the_tests_fail_formatted(
    mock_run_command,
    files: tuple[str, ...],
    pr_labels: tuple[str, ...],
    github_event: GithubEvents,
):
    mock_run_command_result = MagicMock()
    mock_run_command_result.stdout = """
        + #Test Change
        + def test_selective_checks(
        +     self,
        +     caplog
        + )
        +   caplog.set_level(logging.INFO)
        +   "test log" in caplog.text
    """
    mock_run_command.return_value = mock_run_command_result
    with pytest.raises(SystemExit):
        assert (
            "[error]please ask maintainer to include as an exception using "
            f"'{LOG_WITHOUT_MOCK_IN_TESTS_EXCEPTION_LABEL}' label."
            in escape_ansi_colors(
                str(
                    SelectiveChecks(
                        files=files,
                        commit_ref=NEUTRAL_COMMIT,
                        pr_labels=pr_labels,
                        github_event=GithubEvents.PULL_REQUEST,
                        default_branch="main",
                    )
                )
            )
        )


@pytest.mark.parametrize(
    "files, pr_labels, github_event",
    [
        pytest.param(
            ("airflow-core/tests/unit/test.py",),
            (),
            GithubEvents.PULL_REQUEST,
            id="Caplog is in the the git diff Tests",
        ),
        pytest.param(
            ("providers/common/sql/tests/unit/common/sql/operators/test_sql.py",),
            (),
            GithubEvents.PULL_REQUEST,
            id="Caplog is in the git diff Providers",
        ),
        pytest.param(
            ("task-sdk/tests/definitions/test_dag.py",),
            (),
            GithubEvents.PULL_REQUEST,
            id="Caplog is in the git diff TaskSDK",
        ),
    ],
)
# Patch run_command
@patch("airflow_breeze.utils.selective_checks.run_command")
def test_is_log_mocked_in_the_tests_not_fail(
    mock_run_command,
    files: tuple[str, ...],
    pr_labels: tuple[str, ...],
    github_event: GithubEvents,
):
    mock_run_command_result = MagicMock()
    mock_run_command_result.stdout = """
         + #Test Change
         + def test_selective_checks(self)
         +   assert "I am just a test" == "I am just a test"
     """
    mock_run_command.return_value = mock_run_command_result
    selective_checks = SelectiveChecks(
        files=files,
        commit_ref=NEUTRAL_COMMIT,
        pr_labels=pr_labels,
        github_event=GithubEvents.PULL_REQUEST,
        default_branch="main",
    )
    assert selective_checks.is_log_mocked_in_the_tests


@pytest.mark.parametrize(
    "files, pr_labels, github_event",
    [
        pytest.param(
            ("airflow-core/tests/unit/test.py",),
            (LOG_WITHOUT_MOCK_IN_TESTS_EXCEPTION_LABEL,),
            GithubEvents.PULL_REQUEST,
            id="Caplog is in the the git diff Tests",
        ),
        pytest.param(
            ("providers/common/sql/tests/unit/common/sql/operators/test_sql.py",),
            (LOG_WITHOUT_MOCK_IN_TESTS_EXCEPTION_LABEL,),
            GithubEvents.PULL_REQUEST,
            id="Caplog is in the git diff Providers",
        ),
        pytest.param(
            ("task-sdk/tests/definitions/test_dag.py",),
            (LOG_WITHOUT_MOCK_IN_TESTS_EXCEPTION_LABEL,),
            GithubEvents.PULL_REQUEST,
            id="Caplog is in the git diff TaskSDK",
        ),
    ],
)
# Patch run_command
@patch("airflow_breeze.utils.selective_checks.run_command")
def test_is_log_mocked_in_the_tests_not_fail_with_label(
    mock_run_command,
    files: tuple[str, ...],
    pr_labels: tuple[str, ...],
    github_event: GithubEvents,
):
    mock_run_command_result = MagicMock()
    mock_run_command_result.stdout = """
        + #Test Change
        + def test_selective_checks_caplop(self, caplog)
        +   caplog.set_level(logging.INFO)
        +   "test log" in caplog.text
    """
    mock_run_command.return_value = mock_run_command_result
    selective_checks = SelectiveChecks(
        files=files,
        commit_ref=NEUTRAL_COMMIT,
        pr_labels=pr_labels,
        github_event=GithubEvents.PULL_REQUEST,
        default_branch="main",
    )
    assert selective_checks.is_log_mocked_in_the_tests<|MERGE_RESOLUTION|>--- conflicted
+++ resolved
@@ -1122,13 +1122,8 @@
                     "upgrade-to-newer-dependencies": "false",
                     "core-test-types-list-as-strings-in-json": ALL_CI_SELECTIVE_TEST_TYPES_AS_JSON,
                     "providers-test-types-list-as-strings-in-json": ALL_PROVIDERS_SELECTIVE_TEST_TYPES_AS_JSON,
-<<<<<<< HEAD
-                    "testable-core-integrations": "['celery', 'kerberos', 'redis']",
-                    "testable-providers-integrations": "['cassandra', 'drill', 'kafka', 'mongo', "
-=======
-                    "testable-core-integrations": "['kerberos']",
+                    "testable-core-integrations": "['kerberos', 'redis']",
                     "testable-providers-integrations": "['celery', 'cassandra', 'drill', 'kafka', 'mongo', "
->>>>>>> eecbd216
                     "'pinot', 'qdrant', 'redis', 'trino', 'ydb']",
                     "needs-mypy": "true",
                     "mypy-checks": ALL_MYPY_CHECKS,
