# Licensed to the Apache Software Foundation (ASF) under one
# or more contributor license agreements.  See the NOTICE file
# distributed with this work for additional information
# regarding copyright ownership.  The ASF licenses this file
# to you under the Apache License, Version 2.0 (the
# "License"); you may not use this file except in compliance
# with the License.  You may obtain a copy of the License at
#
#   http://www.apache.org/licenses/LICENSE-2.0
#
# Unless required by applicable law or agreed to in writing,
# software distributed under the License is distributed on an
# "AS IS" BASIS, WITHOUT WARRANTIES OR CONDITIONS OF ANY
# KIND, either express or implied.  See the License for the
# specific language governing permissions and limitations
# under the License.
from __future__ import annotations

import json
import re
from typing import Any
from unittest.mock import MagicMock, patch

import pytest
from rich.console import Console

from airflow_breeze.global_constants import (
    ALLOWED_KUBERNETES_VERSIONS,
    ALLOWED_PYTHON_MAJOR_MINOR_VERSIONS,
    DEFAULT_KUBERNETES_VERSION,
    DEFAULT_PYTHON_MAJOR_MINOR_VERSION,
    NUMBER_OF_LOW_DEP_SLICES,
    PROVIDERS_COMPATIBILITY_TESTS_MATRIX,
    GithubEvents,
)
from airflow_breeze.utils.functools_cache import clearable_cache
from airflow_breeze.utils.packages import get_available_distributions
from airflow_breeze.utils.path_utils import AIRFLOW_ROOT_PATH
from airflow_breeze.utils.selective_checks import (
    ALL_CI_SELECTIVE_TEST_TYPES,
    SelectiveChecks,
    _get_test_list_as_json,
    _split_list,
)

ANSI_COLORS_MATCHER = re.compile(r"(?:\x1B[@-_]|[\x80-\x9F])[0-?]*[ -/]*[@-~]")

ALL_DOCS_SELECTED_FOR_BUILD = ""
ALL_PROVIDERS_AFFECTED = ""

ALL_KUBERNETES_VERSIONS_AS_STRING = " ".join(ALLOWED_KUBERNETES_VERSIONS)
ALL_KUBERNETES_VERSIONS_AS_LIST = "[" + ", ".join([f"'{v}'" for v in ALLOWED_KUBERNETES_VERSIONS]) + "]"
ALL_PYTHON_VERSIONS_AS_STRING = " ".join(ALLOWED_PYTHON_MAJOR_MINOR_VERSIONS)
ALL_PYTHON_VERSIONS_AS_LIST = "[" + ", ".join([f"'{v}'" for v in ALLOWED_PYTHON_MAJOR_MINOR_VERSIONS]) + "]"

PYTHON_K8S_COMBO_LENGTH = max(len(ALLOWED_PYTHON_MAJOR_MINOR_VERSIONS), len(ALLOWED_KUBERNETES_VERSIONS))
PYTHON_VERSIONS_MAX = (ALLOWED_PYTHON_MAJOR_MINOR_VERSIONS * 2)[:PYTHON_K8S_COMBO_LENGTH]
KUBERNETES_VERSIONS_MAX = (ALLOWED_KUBERNETES_VERSIONS * 2)[:PYTHON_K8S_COMBO_LENGTH]

ZIP_PYTHON_AND_KUBERNETES_VERSIONS_AS_STRING = " ".join(
    [f"{t[0]}-{t[1]}" for t in zip(PYTHON_VERSIONS_MAX, KUBERNETES_VERSIONS_MAX)]
)
ZIP_PYTHON_AND_KUBERNETES_VERSIONS_AS_LIST = (
    "[" + ", ".join([f"'{t[0]}-{t[1]}'" for t in zip(PYTHON_VERSIONS_MAX, KUBERNETES_VERSIONS_MAX)]) + "]"
)


ALL_CI_SELECTIVE_TEST_TYPES_AS_JSON = json.dumps(
    [
        {"description": "API...Serialization", "test_types": ALL_CI_SELECTIVE_TEST_TYPES},
    ]
)

ALL_PROVIDERS_SELECTIVE_TEST_TYPES_AS_JSON = json.dumps(
    [
        {
            "description": "-amazon,celer...standard",
            "test_types": "Providers[-amazon,celery,google,standard] "
            "Providers[amazon] Providers[celery] Providers[google] Providers[standard]",
        }
    ]
)

LIST_OF_ALL_PROVIDER_TESTS = [
    f"Providers[{provider}]" for provider in get_available_distributions(include_not_ready=True)
]

LIST_OF_ALL_PROVIDER_TESTS_AS_JSON = json.dumps(
    _get_test_list_as_json(_split_list(sorted(LIST_OF_ALL_PROVIDER_TESTS), 5))
)

ALL_MYPY_CHECKS_ARRAY = [
    "mypy-airflow-core",
    "mypy-providers",
    "mypy-dev",
    "mypy-task-sdk",
    "mypy-devel-common",
    "mypy-airflow-ctl",
]

ALL_MYPY_CHECKS = str(ALL_MYPY_CHECKS_ARRAY)

ALL_MYPY_CHECKS_EXCEPT_PROVIDERS = str(
    [check for check in ALL_MYPY_CHECKS_ARRAY if check != "mypy-providers"]
)

ALL_SKIPPED_COMMITS_ON_NO_CI_IMAGE = (
    "check-provider-yaml-valid,flynt,identity,lint-helm-chart,mypy-airflow-core,mypy-airflow-ctl,"
    "mypy-dev,mypy-devel-common,mypy-providers,mypy-task-sdk,"
    "ts-compile-lint-simple-auth-manager-ui,ts-compile-lint-ui"
)

ALL_SKIPPED_COMMITS_BY_DEFAULT_ON_ALL_TESTS_NEEDED = (
    "identity,mypy-airflow-core,mypy-airflow-ctl,mypy-dev,mypy-devel-common,mypy-providers,mypy-task-sdk"
)

ALL_SKIPPED_COMMITS_IF_NO_UI = (
    "identity,mypy-airflow-core,mypy-airflow-ctl,mypy-dev,mypy-devel-common,"
    "mypy-providers,mypy-task-sdk,ts-compile-lint-simple-auth-manager-ui,ts-compile-lint-ui"
)
ALL_SKIPPED_COMMITS_IF_NO_HELM_TESTS = (
    "identity,lint-helm-chart,mypy-airflow-core,mypy-airflow-ctl,mypy-dev,mypy-devel-common,"
    "mypy-providers,mypy-task-sdk"
)

ALL_SKIPPED_COMMITS_IF_NO_UI_AND_HELM_TESTS = (
    "identity,lint-helm-chart,mypy-airflow-core,mypy-airflow-ctl,mypy-dev,mypy-devel-common,"
    "mypy-providers,mypy-task-sdk,ts-compile-lint-simple-auth-manager-ui,ts-compile-lint-ui"
)

ALL_SKIPPED_COMMITS_IF_NO_PROVIDERS_AND_UI = (
    "check-provider-yaml-valid,identity,mypy-airflow-core,mypy-airflow-ctl,"
    "mypy-dev,mypy-devel-common,mypy-providers,mypy-task-sdk,"
    "ts-compile-lint-simple-auth-manager-ui,ts-compile-lint-ui"
)

ALL_SKIPPED_COMMITS_IF_NO_PROVIDERS = (
    "check-provider-yaml-valid,identity,lint-helm-chart,mypy-airflow-core,mypy-airflow-ctl,"
    "mypy-dev,mypy-devel-common,mypy-providers,mypy-task-sdk,"
    "ts-compile-lint-simple-auth-manager-ui,ts-compile-lint-ui"
)


ALL_SKIPPED_COMMITS_IF_NO_PROVIDERS_UI_AND_HELM_TESTS = (
    "check-provider-yaml-valid,identity,lint-helm-chart,mypy-airflow-core,mypy-airflow-ctl,"
    "mypy-dev,mypy-devel-common,mypy-providers,mypy-task-sdk,"
    "ts-compile-lint-simple-auth-manager-ui,ts-compile-lint-ui"
)

ALL_SKIPPED_COMMITS_IF_NO_CODE_PROVIDERS_AND_HELM_TESTS = (
    "check-provider-yaml-valid,flynt,identity,lint-helm-chart,mypy-airflow-core,mypy-airflow-ctl,"
    "mypy-dev,mypy-devel-common,mypy-providers,mypy-task-sdk"
)

ALL_SKIPPED_COMMITS_IF_NOT_IMPORTANT_FILES_CHANGED = (
    "check-provider-yaml-valid,flynt,identity,lint-helm-chart,mypy-airflow-core,mypy-airflow-ctl,"
    "mypy-dev,mypy-devel-common,mypy-providers,mypy-task-sdk,"
    "ts-compile-lint-simple-auth-manager-ui,ts-compile-lint-ui"
)


All_SKIPPED_COMMITS_IF_NON_MAIN_BRANCH = (
    "check-airflow-provider-compatibility,check-airflow-providers-bug-report-template,"
    "check-extra-packages-references,check-provider-yaml-valid,"
    "compile-fab-assets,generate-openapi-spec-fab,identity,"
    "lint-helm-chart,mypy-airflow-core,mypy-airflow-ctl,mypy-dev,"
    "mypy-devel-common,mypy-providers,mypy-task-sdk,validate-operators-init"
)


# commit that is neutral - allows to keep pyproject.toml-changing PRS neutral for unit tests
NEUTRAL_COMMIT = "938f0c1f3cc4cbe867123ee8aa9f290f9f18100a"

# Use me if you are adding test for the changed files that includes caplog
LOG_WITHOUT_MOCK_IN_TESTS_EXCEPTION_LABEL = "log exception"


def escape_ansi_colors(line):
    return ANSI_COLORS_MATCHER.sub("", line)


@clearable_cache
def get_rich_console() -> Console:
    return Console(color_system="truecolor", force_terminal=True)


def print_in_color(s: Any = ""):
    get_rich_console().print(s)


def get_outputs_from_stderr(stderr: str) -> dict[str, str]:
    escaped_stderr = escape_ansi_colors(stderr)
    return dict(line.split("=", 1) for line in escaped_stderr.splitlines() if "=" in line)


def assert_outputs_are_printed(expected_outputs: dict[str, str], stderr: str):
    received_output_as_dict = get_outputs_from_stderr(stderr)
    for expected_key, expected_value in expected_outputs.items():
        if expected_value is None:
            if expected_key in received_output_as_dict:
                print_in_color(f"\n[red]ERROR: The '{expected_key}' should not be present in:[/]")
                print_in_color(received_output_as_dict)
                print_in_color("\n")
                assert expected_key is not None

        else:
            received_value = received_output_as_dict.get(expected_key)
            if received_value != expected_value:
                if received_value is not None:
                    print_in_color(f"\n[red]ERROR: The key '{expected_key}' has unexpected value:")
                    print(
                        received_value,
                    )
                    print_in_color("Expected value:\n")
                    print(expected_value)
                    print_in_color("\nOutput received:")
                    print_in_color(received_output_as_dict)
                    print_in_color()
                    assert received_value == expected_value, f"Correct value for {expected_key!r}"
                else:
                    print_in_color(
                        f"\n[red]ERROR: The key '{expected_key}' missing but it is expected. Expected value:"
                    )
                    print_in_color(expected_value)
                    print_in_color("\nOutput received:")
                    print(received_output_as_dict)
                    print_in_color()
                    print(received_output_as_dict)
                    print_in_color()
                    assert received_value is not None


@pytest.mark.parametrize(
    "files, expected_outputs,",
    [
        (
            pytest.param(
                ("INTHEWILD.md",),
                {
                    "selected-providers-list-as-string": None,
                    "all-python-versions": f"['{DEFAULT_PYTHON_MAJOR_MINOR_VERSION}']",
                    "all-python-versions-list-as-string": DEFAULT_PYTHON_MAJOR_MINOR_VERSION,
                    "python-versions": f"['{DEFAULT_PYTHON_MAJOR_MINOR_VERSION}']",
                    "python-versions-list-as-string": DEFAULT_PYTHON_MAJOR_MINOR_VERSION,
                    "ci-image-build": "false",
                    "needs-helm-tests": "false",
                    "run-tests": "false",
                    "run-amazon-tests": "false",
                    "docs-build": "false",
                    "skip-pre-commits": ALL_SKIPPED_COMMITS_ON_NO_CI_IMAGE,
                    "upgrade-to-newer-dependencies": "false",
                    "core-test-types-list-as-strings-in-json": None,
                    "providers-test-types-list-as-strings-in-json": None,
                    "individual-providers-test-types-list-as-strings-in-json": None,
                    "needs-mypy": "false",
                    "mypy-checks": "[]",
                },
                id="No tests on simple change",
            )
        ),
        (
            pytest.param(
                ("pyproject.toml",),
                {
                    "ci-image-build": "true",
                },
                id="CI image build and when pyproject.toml change",
            )
        ),
        (
            pytest.param(
                ("airflow-core/src/airflow/api/file.py",),
                {
                    "selected-providers-list-as-string": "",
                    "all-python-versions": f"['{DEFAULT_PYTHON_MAJOR_MINOR_VERSION}']",
                    "all-python-versions-list-as-string": DEFAULT_PYTHON_MAJOR_MINOR_VERSION,
                    "python-versions": f"['{DEFAULT_PYTHON_MAJOR_MINOR_VERSION}']",
                    "python-versions-list-as-string": DEFAULT_PYTHON_MAJOR_MINOR_VERSION,
                    "ci-image-build": "true",
                    "prod-image-build": "true",
                    "needs-helm-tests": "true",
                    "run-tests": "true",
                    "docs-build": "true",
                    "skip-pre-commits": ALL_SKIPPED_COMMITS_BY_DEFAULT_ON_ALL_TESTS_NEEDED,
                    "upgrade-to-newer-dependencies": "false",
                    "core-test-types-list-as-strings-in-json": ALL_CI_SELECTIVE_TEST_TYPES_AS_JSON,
                    "providers-test-types-list-as-strings-in-json": ALL_PROVIDERS_SELECTIVE_TEST_TYPES_AS_JSON,
                    "individual-providers-test-types-list-as-strings-in-json": LIST_OF_ALL_PROVIDER_TESTS_AS_JSON,
                    "needs-mypy": "true",
                    "mypy-checks": ALL_MYPY_CHECKS,
                },
                id="All tests should be run when API file changed",
            )
        ),
        (
            pytest.param(
                ("airflow-core/src/airflow/api_fastapi/file.py",),
                {
                    "all-python-versions": f"['{DEFAULT_PYTHON_MAJOR_MINOR_VERSION}']",
                    "all-python-versions-list-as-string": DEFAULT_PYTHON_MAJOR_MINOR_VERSION,
                    "python-versions": f"['{DEFAULT_PYTHON_MAJOR_MINOR_VERSION}']",
                    "python-versions-list-as-string": DEFAULT_PYTHON_MAJOR_MINOR_VERSION,
                    "ci-image-build": "true",
                    "prod-image-build": "true",
                    "needs-helm-tests": "true",
                    "run-tests": "true",
                    "run-amazon-tests": "true",
                    "docs-build": "true",
                    "skip-pre-commits": ALL_SKIPPED_COMMITS_BY_DEFAULT_ON_ALL_TESTS_NEEDED,
                    "upgrade-to-newer-dependencies": "false",
                    "core-test-types-list-as-strings-in-json": ALL_CI_SELECTIVE_TEST_TYPES_AS_JSON,
                    "providers-test-types-list-as-strings-in-json": ALL_PROVIDERS_SELECTIVE_TEST_TYPES_AS_JSON,
                    "individual-providers-test-types-list-as-strings-in-json": LIST_OF_ALL_PROVIDER_TESTS_AS_JSON,
                    "needs-mypy": "true",
                    "mypy-checks": ALL_MYPY_CHECKS,
                },
                id="All tests should be run when fastapi files change",
            )
        ),
        (
            pytest.param(
                ("airflow-core/tests/unit/api/file.py",),
                {
                    "all-python-versions": f"['{DEFAULT_PYTHON_MAJOR_MINOR_VERSION}']",
                    "all-python-versions-list-as-string": DEFAULT_PYTHON_MAJOR_MINOR_VERSION,
                    "python-versions": f"['{DEFAULT_PYTHON_MAJOR_MINOR_VERSION}']",
                    "python-versions-list-as-string": DEFAULT_PYTHON_MAJOR_MINOR_VERSION,
                    "ci-image-build": "true",
                    "prod-image-build": "true",
                    "needs-helm-tests": "true",
                    "run-tests": "true",
                    "run-amazon-tests": "true",
                    "docs-build": "true",
                    "skip-pre-commits": ALL_SKIPPED_COMMITS_BY_DEFAULT_ON_ALL_TESTS_NEEDED,
                    "upgrade-to-newer-dependencies": "false",
                    "core-test-types-list-as-strings-in-json": ALL_CI_SELECTIVE_TEST_TYPES_AS_JSON,
                    "providers-test-types-list-as-strings-in-json": ALL_PROVIDERS_SELECTIVE_TEST_TYPES_AS_JSON,
                    "individual-providers-test-types-list-as-strings-in-json": LIST_OF_ALL_PROVIDER_TESTS_AS_JSON,
                    "needs-mypy": "true",
                    "mypy-checks": ALL_MYPY_CHECKS,
                },
                id="All tests should run when API test files change",
            )
        ),
        (
            pytest.param(
                ("airflow-core/src/airflow/serialization/python.py",),
                {
                    "selected-providers-list-as-string": None,
                    "all-python-versions": f"['{DEFAULT_PYTHON_MAJOR_MINOR_VERSION}']",
                    "all-python-versions-list-as-string": DEFAULT_PYTHON_MAJOR_MINOR_VERSION,
                    "python-versions": f"['{DEFAULT_PYTHON_MAJOR_MINOR_VERSION}']",
                    "python-versions-list-as-string": DEFAULT_PYTHON_MAJOR_MINOR_VERSION,
                    "ci-image-build": "true",
                    "prod-image-build": "false",
                    "needs-helm-tests": "false",
                    "run-tests": "true",
                    "run-amazon-tests": "false",
                    "docs-build": "true",
                    "skip-pre-commits": ALL_SKIPPED_COMMITS_IF_NO_PROVIDERS_UI_AND_HELM_TESTS,
                    "upgrade-to-newer-dependencies": "false",
                    "core-test-types-list-as-strings-in-json": json.dumps(
                        [{"description": "Always...Serialization", "test_types": "Always Serialization"}]
                    ),
                    "providers-test-types-list-as-strings-in-json": None,
                    "individual-providers-test-types-list-as-strings-in-json": None,
                    "needs-mypy": "true",
                    "mypy-checks": "['mypy-airflow-core']",
                    "skip-providers-tests": "true",
                },
                id="Only Serialization tests",
            )
        ),
        (
            pytest.param(
                (
                    "airflow-core/src/airflow/api/file.py",
                    "providers/postgres/tests/unit/postgres/file.py",
                ),
                {
                    "selected-providers-list-as-string": "",
                    "all-python-versions": f"['{DEFAULT_PYTHON_MAJOR_MINOR_VERSION}']",
                    "all-python-versions-list-as-string": DEFAULT_PYTHON_MAJOR_MINOR_VERSION,
                    "python-versions": f"['{DEFAULT_PYTHON_MAJOR_MINOR_VERSION}']",
                    "python-versions-list-as-string": DEFAULT_PYTHON_MAJOR_MINOR_VERSION,
                    "ci-image-build": "true",
                    "prod-image-build": "true",
                    "needs-helm-tests": "true",
                    "run-tests": "true",
                    "run-amazon-tests": "true",
                    "docs-build": "true",
                    "skip-pre-commits": ALL_SKIPPED_COMMITS_BY_DEFAULT_ON_ALL_TESTS_NEEDED,
                    "upgrade-to-newer-dependencies": "false",
                    "core-test-types-list-as-strings-in-json": ALL_CI_SELECTIVE_TEST_TYPES_AS_JSON,
                    "providers-test-types-list-as-strings-in-json": ALL_PROVIDERS_SELECTIVE_TEST_TYPES_AS_JSON,
                    "individual-providers-test-types-list-as-strings-in-json": LIST_OF_ALL_PROVIDER_TESTS_AS_JSON,
                    "needs-mypy": "true",
                    "mypy-checks": ALL_MYPY_CHECKS,
                },
                id="All tests and docs should run on API change",
            )
        ),
        (
            pytest.param(
                ("providers/apache/beam/tests/unit/apache/beam/file.py",),
                {
                    "selected-providers-list-as-string": "apache.beam common.compat google",
                    "all-python-versions": f"['{DEFAULT_PYTHON_MAJOR_MINOR_VERSION}']",
                    "all-python-versions-list-as-string": DEFAULT_PYTHON_MAJOR_MINOR_VERSION,
                    "python-versions": f"['{DEFAULT_PYTHON_MAJOR_MINOR_VERSION}']",
                    "python-versions-list-as-string": DEFAULT_PYTHON_MAJOR_MINOR_VERSION,
                    "ci-image-build": "true",
                    "prod-image-build": "false",
                    "needs-helm-tests": "false",
                    "run-tests": "true",
                    "run-amazon-tests": "false",
                    "docs-build": "true",
                    "skip-pre-commits": ALL_SKIPPED_COMMITS_IF_NO_UI_AND_HELM_TESTS,
                    "run-kubernetes-tests": "false",
                    "upgrade-to-newer-dependencies": "false",
                    "core-test-types-list-as-strings-in-json": json.dumps(
                        [{"description": "Always", "test_types": "Always"}]
                    ),
                    "providers-test-types-list-as-strings-in-json": json.dumps(
                        [
                            {
                                "description": "apache.beam,c...google",
                                "test_types": "Providers[apache.beam,common.compat] Providers[google]",
                            }
                        ]
                    ),
                    "individual-providers-test-types-list-as-strings-in-json": json.dumps(
                        [
                            {
                                "description": "apache.beam...google",
                                "test_types": "Providers[apache.beam] "
                                "Providers[common.compat] Providers[google]",
                            }
                        ]
                    ),
                    "needs-mypy": "true",
                    "mypy-checks": "['mypy-providers']",
                },
                id="Selected Providers and docs should run",
            )
        ),
        (
            pytest.param(
                ("providers/apache/beam/tests/unit/apache/beam/file.py",),
                {
                    "selected-providers-list-as-string": "apache.beam common.compat google",
                    "all-python-versions": f"['{DEFAULT_PYTHON_MAJOR_MINOR_VERSION}']",
                    "all-python-versions-list-as-string": DEFAULT_PYTHON_MAJOR_MINOR_VERSION,
                    "python-versions": f"['{DEFAULT_PYTHON_MAJOR_MINOR_VERSION}']",
                    "python-versions-list-as-string": DEFAULT_PYTHON_MAJOR_MINOR_VERSION,
                    "ci-image-build": "true",
                    "prod-image-build": "false",
                    "needs-helm-tests": "false",
                    "run-tests": "true",
                    "run-amazon-tests": "false",
                    "docs-build": "true",
                    "skip-pre-commits": ALL_SKIPPED_COMMITS_IF_NO_UI_AND_HELM_TESTS,
                    "run-kubernetes-tests": "false",
                    "upgrade-to-newer-dependencies": "false",
                    "core-test-types-list-as-strings-in-json": json.dumps(
                        [{"description": "Always", "test_types": "Always"}]
                    ),
                    "providers-test-types-list-as-strings-in-json": json.dumps(
                        [
                            {
                                "description": "apache.beam,c...google",
                                "test_types": "Providers[apache.beam,common.compat] Providers[google]",
                            }
                        ]
                    ),
                    "individual-providers-test-types-list-as-strings-in-json": json.dumps(
                        [
                            {
                                "description": "apache.beam...google",
                                "test_types": "Providers[apache.beam] "
                                "Providers[common.compat] Providers[google]",
                            }
                        ]
                    ),
                    "needs-mypy": "true",
                    "mypy-checks": "['mypy-providers']",
                    "skip-providers-tests": "false",
                },
                id="Selected Providers and docs should run when system tests are modified",
            )
        ),
        (
            pytest.param(
                (
                    "providers/apache/beam/tests/system/apache/beam/file.py",
                    "providers/apache/beam/tests/unit/apache/beam/file.py",
                ),
                {
                    "selected-providers-list-as-string": "apache.beam common.compat google",
                    "all-python-versions": f"['{DEFAULT_PYTHON_MAJOR_MINOR_VERSION}']",
                    "all-python-versions-list-as-string": DEFAULT_PYTHON_MAJOR_MINOR_VERSION,
                    "python-versions": f"['{DEFAULT_PYTHON_MAJOR_MINOR_VERSION}']",
                    "python-versions-list-as-string": DEFAULT_PYTHON_MAJOR_MINOR_VERSION,
                    "ci-image-build": "true",
                    "prod-image-build": "false",
                    "needs-helm-tests": "false",
                    "run-tests": "true",
                    "run-amazon-tests": "false",
                    "docs-build": "true",
                    "skip-pre-commits": ALL_SKIPPED_COMMITS_IF_NO_UI_AND_HELM_TESTS,
                    "run-kubernetes-tests": "false",
                    "upgrade-to-newer-dependencies": "false",
                    "core-test-types-list-as-strings-in-json": json.dumps(
                        [{"description": "Always", "test_types": "Always"}]
                    ),
                    "providers-test-types-list-as-strings-in-json": json.dumps(
                        [
                            {
                                "description": "apache.beam,c...google",
                                "test_types": "Providers[apache.beam,common.compat] Providers[google]",
                            }
                        ]
                    ),
                    "individual-providers-test-types-list-as-strings-in-json": json.dumps(
                        [
                            {
                                "description": "apache.beam...google",
                                "test_types": "Providers[apache.beam] "
                                "Providers[common.compat] Providers[google]",
                            }
                        ]
                    ),
                    "needs-mypy": "true",
                    "mypy-checks": "['mypy-providers']",
                    "skip-providers-tests": "false",
                },
                id="Selected Providers and docs should run when both system tests and tests are modified",
            )
        ),
        (
            pytest.param(
                (
                    "providers/apache/beam/tests/system/apache/beam/file.py",
                    "providers/apache/beam/tests/unit/apache/beam/file.py",
                ),
                {
                    "selected-providers-list-as-string": "apache.beam common.compat google",
                    "all-python-versions": f"['{DEFAULT_PYTHON_MAJOR_MINOR_VERSION}']",
                    "all-python-versions-list-as-string": DEFAULT_PYTHON_MAJOR_MINOR_VERSION,
                    "python-versions": f"['{DEFAULT_PYTHON_MAJOR_MINOR_VERSION}']",
                    "python-versions-list-as-string": DEFAULT_PYTHON_MAJOR_MINOR_VERSION,
                    "ci-image-build": "true",
                    "prod-image-build": "false",
                    "needs-helm-tests": "false",
                    "run-tests": "true",
                    "run-amazon-tests": "false",
                    "docs-build": "true",
                    "skip-pre-commits": ALL_SKIPPED_COMMITS_IF_NO_UI_AND_HELM_TESTS,
                    "run-kubernetes-tests": "false",
                    "upgrade-to-newer-dependencies": "false",
                    "core-test-types-list-as-strings-in-json": json.dumps(
                        [{"description": "Always", "test_types": "Always"}]
                    ),
                    "providers-test-types-list-as-strings-in-json": json.dumps(
                        [
                            {
                                "description": "apache.beam,c...google",
                                "test_types": "Providers[apache.beam,common.compat] Providers[google]",
                            }
                        ]
                    ),
                    "individual-providers-test-types-list-as-strings-in-json": json.dumps(
                        [
                            {
                                "description": "apache.beam...google",
                                "test_types": "Providers[apache.beam] "
                                "Providers[common.compat] Providers[google]",
                            }
                        ]
                    ),
                    "needs-mypy": "true",
                    "mypy-checks": "['mypy-providers']",
                    "skip-providers-tests": "false",
                },
                id="Selected Providers and docs should run when both system "
                "tests and tests are modified for more than one provider",
            )
        ),
        (
            pytest.param(
                ("docs/file.rst",),
                {
                    "selected-providers-list-as-string": None,
                    "all-python-versions": f"['{DEFAULT_PYTHON_MAJOR_MINOR_VERSION}']",
                    "all-python-versions-list-as-string": DEFAULT_PYTHON_MAJOR_MINOR_VERSION,
                    "python-versions": f"['{DEFAULT_PYTHON_MAJOR_MINOR_VERSION}']",
                    "python-versions-list-as-string": DEFAULT_PYTHON_MAJOR_MINOR_VERSION,
                    "ci-image-build": "true",
                    "prod-image-build": "false",
                    "needs-helm-tests": "false",
                    "run-tests": "false",
                    "run-amazon-tests": "false",
                    "docs-build": "true",
                    "skip-pre-commits": ALL_SKIPPED_COMMITS_ON_NO_CI_IMAGE,
                    "run-kubernetes-tests": "false",
                    "upgrade-to-newer-dependencies": "false",
                    "core-test-types-list-as-strings-in-json": None,
                    "providers-test-types-list-as-strings-in-json": None,
                    "needs-mypy": "false",
                    "mypy-checks": "[]",
                },
                id="Only docs builds should run - no tests needed",
            )
        ),
        (
            pytest.param(
                ("task-sdk/src/airflow/sdk/random.py",),
                {
                    "all-python-versions": f"['{DEFAULT_PYTHON_MAJOR_MINOR_VERSION}']",
                    "all-python-versions-list-as-string": DEFAULT_PYTHON_MAJOR_MINOR_VERSION,
                    "python-versions": f"['{DEFAULT_PYTHON_MAJOR_MINOR_VERSION}']",
                    "python-versions-list-as-string": DEFAULT_PYTHON_MAJOR_MINOR_VERSION,
                    "ci-image-build": "true",
                    "prod-image-build": "false",
                    "needs-api-tests": "false",
                    "needs-helm-tests": "false",
                    "run-kubernetes-tests": "false",
                    "run-tests": "true",
                    "run-task-sdk-tests": "true",
                    "docs-build": "true",
                    "full-tests-needed": "false",
                    "skip-pre-commits": ALL_SKIPPED_COMMITS_IF_NO_PROVIDERS_UI_AND_HELM_TESTS,
                    "skip-providers-tests": "false",
                    "upgrade-to-newer-dependencies": "false",
                    "core-test-types-list-as-strings-in-json": ALL_CI_SELECTIVE_TEST_TYPES_AS_JSON,
                    "providers-test-types-list-as-strings-in-json": ALL_PROVIDERS_SELECTIVE_TEST_TYPES_AS_JSON,
                    "needs-mypy": "true",
                    "mypy-checks": "['mypy-providers', 'mypy-task-sdk']",
                },
                id="Task SDK source file changed - Task SDK, Core and provider tests should run",
            )
        ),
        (
            pytest.param(
                (
                    "chart/aaaa.txt",
                    "providers/postgres/tests/unit/postgres/file.py",
                ),
                {
                    "selected-providers-list-as-string": "amazon common.sql google "
                    "openlineage pgvector postgres",
                    "all-python-versions": f"['{DEFAULT_PYTHON_MAJOR_MINOR_VERSION}']",
                    "all-python-versions-list-as-string": DEFAULT_PYTHON_MAJOR_MINOR_VERSION,
                    "python-versions": f"['{DEFAULT_PYTHON_MAJOR_MINOR_VERSION}']",
                    "python-versions-list-as-string": DEFAULT_PYTHON_MAJOR_MINOR_VERSION,
                    "ci-image-build": "true",
                    "prod-image-build": "true",
                    "needs-helm-tests": "true",
                    "run-tests": "true",
                    "run-amazon-tests": "true",
                    "docs-build": "true",
                    "skip-pre-commits": ALL_SKIPPED_COMMITS_IF_NO_UI,
                    "run-kubernetes-tests": "true",
                    "upgrade-to-newer-dependencies": "false",
                    "core-test-types-list-as-strings-in-json": json.dumps(
                        [{"description": "Always", "test_types": "Always"}]
                    ),
                    "providers-test-types-list-as-strings-in-json": json.dumps(
                        [
                            {
                                "description": "amazon...google",
                                "test_types": "Providers[amazon] "
                                "Providers[common.sql,openlineage,pgvector,postgres] "
                                "Providers[google]",
                            }
                        ]
                    ),
                    "needs-mypy": "true",
                    "mypy-checks": "['mypy-providers']",
                },
                id="Helm tests, providers (both upstream and downstream),"
                "kubernetes tests and docs should run",
            )
        ),
        (
            pytest.param(
                (
                    "INTHEWILD.md",
                    "chart/aaaa.txt",
                    "providers/http/tests/file.py",
                ),
                {
                    "selected-providers-list-as-string": "amazon apache.livy dbt.cloud dingding discord google http",
                    "all-python-versions": f"['{DEFAULT_PYTHON_MAJOR_MINOR_VERSION}']",
                    "all-python-versions-list-as-string": DEFAULT_PYTHON_MAJOR_MINOR_VERSION,
                    "python-versions": f"['{DEFAULT_PYTHON_MAJOR_MINOR_VERSION}']",
                    "python-versions-list-as-string": DEFAULT_PYTHON_MAJOR_MINOR_VERSION,
                    "ci-image-build": "true",
                    "prod-image-build": "true",
                    "needs-helm-tests": "true",
                    "run-tests": "true",
                    "run-amazon-tests": "true",
                    "docs-build": "true",
                    "skip-pre-commits": ALL_SKIPPED_COMMITS_IF_NO_UI,
                    "run-kubernetes-tests": "true",
                    "upgrade-to-newer-dependencies": "false",
                    "core-test-types-list-as-strings-in-json": json.dumps(
                        [{"description": "Always", "test_types": "Always"}]
                    ),
                    "providers-test-types-list-as-strings-in-json": json.dumps(
                        [
                            {
                                "description": "amazon...google",
                                "test_types": "Providers[amazon] Providers[apache.livy,dbt.cloud,dingding,discord,http] Providers[google]",
                            }
                        ]
                    ),
                    "individual-providers-test-types-list-as-strings-in-json": json.dumps(
                        [
                            {
                                "description": "amazon...apache.livy",
                                "test_types": "Providers[amazon] Providers[apache.livy]",
                            },
                            {
                                "description": "dbt.cloud...dingding",
                                "test_types": "Providers[dbt.cloud] Providers[dingding]",
                            },
                            {"description": "discord", "test_types": "Providers[discord]"},
                            {"description": "google", "test_types": "Providers[google]"},
                            {"description": "http", "test_types": "Providers[http]"},
                        ]
                    ),
                    "needs-mypy": "true",
                    "mypy-checks": "['mypy-providers']",
                },
                id="Helm tests, http and all relevant providers, kubernetes tests and "
                "docs should run even if unimportant files were added",
            )
        ),
        (
            pytest.param(
                (
                    "INTHEWILD.md",
                    "chart/aaaa.txt",
                    "providers/airbyte/tests/file.py",
                ),
                {
                    "selected-providers-list-as-string": "airbyte",
                    "all-python-versions": f"['{DEFAULT_PYTHON_MAJOR_MINOR_VERSION}']",
                    "all-python-versions-list-as-string": DEFAULT_PYTHON_MAJOR_MINOR_VERSION,
                    "python-versions": f"['{DEFAULT_PYTHON_MAJOR_MINOR_VERSION}']",
                    "python-versions-list-as-string": DEFAULT_PYTHON_MAJOR_MINOR_VERSION,
                    "ci-image-build": "true",
                    "prod-image-build": "true",
                    "needs-helm-tests": "true",
                    "run-tests": "true",
                    "run-amazon-tests": "false",
                    "docs-build": "true",
                    "skip-pre-commits": ALL_SKIPPED_COMMITS_IF_NO_UI,
                    "run-kubernetes-tests": "true",
                    "upgrade-to-newer-dependencies": "false",
                    "core-test-types-list-as-strings-in-json": json.dumps(
                        [{"description": "Always", "test_types": "Always"}]
                    ),
                    "providers-test-types-list-as-strings-in-json": json.dumps(
                        [{"description": "airbyte", "test_types": "Providers[airbyte]"}]
                    ),
                },
                id="Helm tests, airbyte providers, kubernetes tests and "
                "docs should run even if unimportant files were added",
            )
        ),
        (
            pytest.param(
                (
                    "INTHEWILD.md",
                    "chart/aaaa.txt",
                    "foo/other.py",
                ),
                {
                    "selected-providers-list-as-string": None,
                    "all-python-versions": f"['{DEFAULT_PYTHON_MAJOR_MINOR_VERSION}']",
                    "all-python-versions-list-as-string": DEFAULT_PYTHON_MAJOR_MINOR_VERSION,
                    "python-versions": f"['{DEFAULT_PYTHON_MAJOR_MINOR_VERSION}']",
                    "python-versions-list-as-string": DEFAULT_PYTHON_MAJOR_MINOR_VERSION,
                    "ci-image-build": "true",
                    "prod-image-build": "true",
                    "needs-helm-tests": "true",
                    "run-tests": "true",
                    "docs-build": "true",
                    "skip-pre-commits": ALL_SKIPPED_COMMITS_IF_NO_PROVIDERS_AND_UI,
                    "run-amazon-tests": "false",
                    "run-kubernetes-tests": "true",
                    "upgrade-to-newer-dependencies": "false",
                    "core-test-types-list-as-strings-in-json": json.dumps(
                        [{"description": "Always", "test_types": "Always"}]
                    ),
                    "providers-test-types-list-as-strings-in-json": None,
                    "needs-mypy": "false",
                    "mypy-checks": "[]",
                },
                id="Docs should run even if unimportant files were added and prod image "
                "should be build for chart changes",
            )
        ),
        (
            pytest.param(
                ("pyproject.toml",),
                {
                    "selected-providers-list-as-string": ALL_PROVIDERS_AFFECTED,
                    "all-python-versions": "['3.10', '3.11', '3.12']",
                    "all-python-versions-list-as-string": ALL_PYTHON_VERSIONS_AS_STRING,
                    "python-versions": "['3.10', '3.11', '3.12']",
                    "python-versions-list-as-string": ALL_PYTHON_VERSIONS_AS_STRING,
                    "ci-image-build": "true",
                    "prod-image-build": "true",
                    "needs-helm-tests": "true",
                    "run-tests": "true",
                    "run-amazon-tests": "true",
                    "docs-build": "true",
                    "full-tests-needed": "true",
                    "skip-pre-commits": ALL_SKIPPED_COMMITS_BY_DEFAULT_ON_ALL_TESTS_NEEDED,
                    "upgrade-to-newer-dependencies": "true",
                    "core-test-types-list-as-strings-in-json": ALL_CI_SELECTIVE_TEST_TYPES_AS_JSON,
                    "providers-test-types-list-as-strings-in-json": ALL_PROVIDERS_SELECTIVE_TEST_TYPES_AS_JSON,
                    "needs-mypy": "true",
                    "mypy-checks": ALL_MYPY_CHECKS,
                },
                id="Everything should run and upgrading to newer requirements as dependencies change",
            )
        ),
        pytest.param(
            ("providers/amazon/src/airflow/providers/amazon/provider.yaml",),
            {
                "selected-providers-list-as-string": "amazon apache.hive cncf.kubernetes "
                "common.compat common.messaging common.sql exasol ftp google http imap microsoft.azure "
                "mongo mysql openlineage postgres salesforce ssh teradata",
                "all-python-versions": f"['{DEFAULT_PYTHON_MAJOR_MINOR_VERSION}']",
                "all-python-versions-list-as-string": DEFAULT_PYTHON_MAJOR_MINOR_VERSION,
                "python-versions": f"['{DEFAULT_PYTHON_MAJOR_MINOR_VERSION}']",
                "python-versions-list-as-string": DEFAULT_PYTHON_MAJOR_MINOR_VERSION,
                "ci-image-build": "true",
                "prod-image-build": "false",
                "needs-helm-tests": "false",
                "run-tests": "true",
                "docs-build": "true",
                # no python files changed so flynt should not run
                "skip-pre-commits": "flynt," + ALL_SKIPPED_COMMITS_IF_NO_UI_AND_HELM_TESTS,
                "run-kubernetes-tests": "false",
                "upgrade-to-newer-dependencies": "false",
                "run-amazon-tests": "true",
                "core-test-types-list-as-strings-in-json": json.dumps(
                    [{"description": "Always", "test_types": "Always"}]
                ),
                "providers-test-types-list-as-strings-in-json": json.dumps(
                    [
                        {
                            "description": "amazon...google",
                            "test_types": "Providers[amazon] Providers[apache.hive,cncf.kubernetes,"
                            "common.compat,common.messaging,common.sql,exasol,ftp,http,imap,"
                            "microsoft.azure,mongo,mysql,openlineage,postgres,salesforce,ssh,teradata] "
                            "Providers[google]",
                        }
                    ]
                ),
                "needs-mypy": "true",
                "mypy-checks": "['mypy-providers']",
            },
            id="Providers tests run including amazon tests if only amazon provider.yaml files changed",
        ),
        pytest.param(
            ("providers/airbyte/tests/airbyte/__init__.py",),
            {
                "selected-providers-list-as-string": "airbyte",
                "all-python-versions": f"['{DEFAULT_PYTHON_MAJOR_MINOR_VERSION}']",
                "all-python-versions-list-as-string": DEFAULT_PYTHON_MAJOR_MINOR_VERSION,
                "python-versions": f"['{DEFAULT_PYTHON_MAJOR_MINOR_VERSION}']",
                "python-versions-list-as-string": DEFAULT_PYTHON_MAJOR_MINOR_VERSION,
                "ci-image-build": "true",
                "prod-image-build": "false",
                "needs-helm-tests": "false",
                "run-tests": "true",
                "run-amazon-tests": "false",
                "docs-build": "true",
                "skip-pre-commits": ALL_SKIPPED_COMMITS_IF_NO_UI_AND_HELM_TESTS,
                "run-kubernetes-tests": "false",
                "upgrade-to-newer-dependencies": "false",
                "core-test-types-list-as-strings-in-json": json.dumps(
                    [{"description": "Always", "test_types": "Always"}]
                ),
                "providers-test-types-list-as-strings-in-json": json.dumps(
                    [{"description": "airbyte", "test_types": "Providers[airbyte]"}]
                ),
                "needs-mypy": "true",
                "mypy-checks": "['mypy-providers']",
            },
            id="Providers tests run without amazon tests if no amazon file changed",
        ),
        pytest.param(
            ("providers/amazon/src/airflow/providers/amazon/file.py",),
            {
                "selected-providers-list-as-string": "amazon apache.hive cncf.kubernetes "
                "common.compat common.messaging common.sql exasol ftp google http imap microsoft.azure "
                "mongo mysql openlineage postgres salesforce ssh teradata",
                "all-python-versions": f"['{DEFAULT_PYTHON_MAJOR_MINOR_VERSION}']",
                "all-python-versions-list-as-string": DEFAULT_PYTHON_MAJOR_MINOR_VERSION,
                "python-versions": f"['{DEFAULT_PYTHON_MAJOR_MINOR_VERSION}']",
                "python-versions-list-as-string": DEFAULT_PYTHON_MAJOR_MINOR_VERSION,
                "ci-image-build": "true",
                "prod-image-build": "false",
                "needs-helm-tests": "false",
                "run-tests": "true",
                "run-amazon-tests": "true",
                "docs-build": "true",
                "skip-pre-commits": ALL_SKIPPED_COMMITS_IF_NO_UI_AND_HELM_TESTS,
                "run-kubernetes-tests": "false",
                "upgrade-to-newer-dependencies": "false",
                "core-test-types-list-as-strings-in-json": json.dumps(
                    [{"description": "Always", "test_types": "Always"}]
                ),
                "providers-test-types-list-as-strings-in-json": json.dumps(
                    [
                        {
                            "description": "amazon...google",
                            "test_types": "Providers[amazon] Providers[apache.hive,cncf.kubernetes,"
                            "common.compat,common.messaging,common.sql,exasol,ftp,http,imap,"
                            "microsoft.azure,mongo,mysql,openlineage,postgres,salesforce,ssh,teradata] "
                            "Providers[google]",
                        }
                    ]
                ),
                "needs-mypy": "true",
                "mypy-checks": "['mypy-providers']",
            },
            id="Providers tests run including amazon tests if amazon provider files changed",
        ),
        pytest.param(
            (
                "airflow-core/tests/unit/always/test_project_structure.py",
                "providers/common/io/tests/operators/__init__.py",
                "providers/common/io/tests/operators/test_file_transfer.py",
            ),
            {
                "selected-providers-list-as-string": "common.compat common.io openlineage",
                "all-python-versions": f"['{DEFAULT_PYTHON_MAJOR_MINOR_VERSION}']",
                "all-python-versions-list-as-string": DEFAULT_PYTHON_MAJOR_MINOR_VERSION,
                "python-versions": f"['{DEFAULT_PYTHON_MAJOR_MINOR_VERSION}']",
                "python-versions-list-as-string": DEFAULT_PYTHON_MAJOR_MINOR_VERSION,
                "ci-image-build": "true",
                "prod-image-build": "false",
                "needs-helm-tests": "false",
                "run-tests": "true",
                "run-amazon-tests": "false",
                "docs-build": "true",
                "run-kubernetes-tests": "false",
                "skip-pre-commits": ALL_SKIPPED_COMMITS_IF_NO_UI_AND_HELM_TESTS,
                "upgrade-to-newer-dependencies": "false",
                "core-test-types-list-as-strings-in-json": json.dumps(
                    [{"description": "Always", "test_types": "Always"}]
                ),
                "providers-test-types-list-as-strings-in-json": json.dumps(
                    [
                        {
                            "description": "common.compat,common.io,openl",
                            "test_types": "Providers[common.compat,common.io,openlineage]",
                        }
                    ]
                ),
                "needs-mypy": "true",
                "mypy-checks": "['mypy-airflow-core', 'mypy-providers']",
            },
            id="Only Always and common providers tests should run when only common.io and tests/always changed",
        ),
        pytest.param(
            ("providers/standard/src/airflow/providers/standard/operators/bash.py",),
            {
                "all-python-versions": f"['{DEFAULT_PYTHON_MAJOR_MINOR_VERSION}']",
                "all-python-versions-list-as-string": DEFAULT_PYTHON_MAJOR_MINOR_VERSION,
                "python-versions": f"['{DEFAULT_PYTHON_MAJOR_MINOR_VERSION}']",
                "python-versions-list-as-string": DEFAULT_PYTHON_MAJOR_MINOR_VERSION,
                "ci-image-build": "true",
                "prod-image-build": "true",
                "needs-helm-tests": "true",
                "run-tests": "true",
                "run-amazon-tests": "true",
                "docs-build": "true",
                "run-kubernetes-tests": "true",
                "skip-pre-commits": ALL_SKIPPED_COMMITS_BY_DEFAULT_ON_ALL_TESTS_NEEDED,
                "upgrade-to-newer-dependencies": "false",
                "core-test-types-list-as-strings-in-json": ALL_CI_SELECTIVE_TEST_TYPES_AS_JSON,
                "providers-test-types-list-as-strings-in-json": ALL_PROVIDERS_SELECTIVE_TEST_TYPES_AS_JSON,
                "needs-mypy": "true",
                "mypy-checks": ALL_MYPY_CHECKS,
            },
            id="All tests to run when standard operator changed",
        ),
        (
            pytest.param(
                ("airflow-core/tests/unit/utils/test_cli_util.py",),
                {
                    "selected-providers-list-as-string": ALL_PROVIDERS_AFFECTED,
                    "all-python-versions": f"['{DEFAULT_PYTHON_MAJOR_MINOR_VERSION}']",
                    "all-python-versions-list-as-string": DEFAULT_PYTHON_MAJOR_MINOR_VERSION,
                    "python-versions": f"['{DEFAULT_PYTHON_MAJOR_MINOR_VERSION}']",
                    "python-versions-list-as-string": DEFAULT_PYTHON_MAJOR_MINOR_VERSION,
                    "ci-image-build": "true",
                    "prod-image-build": "true",
                    "needs-helm-tests": "true",
                    "run-tests": "true",
                    "run-amazon-tests": "true",
                    "docs-build": "true",
                    "full-tests-needed": "true",
                    "skip-pre-commits": ALL_SKIPPED_COMMITS_BY_DEFAULT_ON_ALL_TESTS_NEEDED,
                    "upgrade-to-newer-dependencies": "false",
                    "core-test-types-list-as-strings-in-json": ALL_CI_SELECTIVE_TEST_TYPES_AS_JSON,
                    "providers-test-types-list-as-strings-in-json": ALL_PROVIDERS_SELECTIVE_TEST_TYPES_AS_JSON,
                    "needs-mypy": "true",
                    "mypy-checks": ALL_MYPY_CHECKS,
                },
                id="All tests should be run when tests/utils/ change",
            )
        ),
        (
            pytest.param(
                ("devel-common/src/tests_common/test_utils/__init__.py",),
                {
                    "selected-providers-list-as-string": ALL_PROVIDERS_AFFECTED,
                    "all-python-versions": f"['{DEFAULT_PYTHON_MAJOR_MINOR_VERSION}']",
                    "all-python-versions-list-as-string": DEFAULT_PYTHON_MAJOR_MINOR_VERSION,
                    "python-versions": f"['{DEFAULT_PYTHON_MAJOR_MINOR_VERSION}']",
                    "python-versions-list-as-string": DEFAULT_PYTHON_MAJOR_MINOR_VERSION,
                    "ci-image-build": "true",
                    "prod-image-build": "true",
                    "needs-helm-tests": "true",
                    "run-tests": "true",
                    "run-amazon-tests": "true",
                    "docs-build": "true",
                    "full-tests-needed": "true",
                    "skip-pre-commits": ALL_SKIPPED_COMMITS_BY_DEFAULT_ON_ALL_TESTS_NEEDED,
                    "upgrade-to-newer-dependencies": "false",
                    "core-test-types-list-as-strings-in-json": ALL_CI_SELECTIVE_TEST_TYPES_AS_JSON,
                    "providers-test-types-list-as-strings-in-json": ALL_PROVIDERS_SELECTIVE_TEST_TYPES_AS_JSON,
<<<<<<< HEAD
                    "testable-core-integrations": "['kerberos', 'redis']",
                    "testable-providers-integrations": "['celery', 'cassandra', 'drill', 'gremlin', 'kafka', "
=======
                    "testable-core-integrations": "['kerberos']",
                    "testable-providers-integrations": "['celery', 'cassandra', 'drill', 'tinkerpop', 'kafka', "
>>>>>>> 34b43338
                    "'mongo', 'pinot', 'qdrant', 'redis', 'trino', 'ydb']",
                    "needs-mypy": "true",
                    "mypy-checks": ALL_MYPY_CHECKS,
                },
                id="All tests should be run when devel-common/ change",
            )
        ),
        (
            pytest.param(
                ("airflow-core/src/airflow/ui/src/index.tsx",),
                {
                    "selected-providers-list-as-string": None,
                    "all-python-versions": f"['{DEFAULT_PYTHON_MAJOR_MINOR_VERSION}']",
                    "all-python-versions-list-as-string": DEFAULT_PYTHON_MAJOR_MINOR_VERSION,
                    "python-versions": f"['{DEFAULT_PYTHON_MAJOR_MINOR_VERSION}']",
                    "python-versions-list-as-string": DEFAULT_PYTHON_MAJOR_MINOR_VERSION,
                    "ci-image-build": "true",
                    "prod-image-build": "false",
                    "needs-helm-tests": "false",
                    "run-tests": "false",
                    "run-amazon-tests": "false",
                    "docs-build": "false",
                    "full-tests-needed": "false",
                    "skip-pre-commits": ALL_SKIPPED_COMMITS_IF_NO_CODE_PROVIDERS_AND_HELM_TESTS,
                    "upgrade-to-newer-dependencies": "false",
                    "needs-mypy": "false",
                    "mypy-checks": "[]",
                    "run-ui-tests": "true",
                    "only-new-ui-files": "true",
                },
                id="Run only ui tests for PR with new UI only changes.",
            )
        ),
        pytest.param(
            ("RELEASE_NOTES.rst",),
            {
                "selected-providers-list-as-string": None,
                "all-python-versions": f"['{DEFAULT_PYTHON_MAJOR_MINOR_VERSION}']",
                "all-python-versions-list-as-string": DEFAULT_PYTHON_MAJOR_MINOR_VERSION,
                "python-versions": f"['{DEFAULT_PYTHON_MAJOR_MINOR_VERSION}']",
                "python-versions-list-as-string": DEFAULT_PYTHON_MAJOR_MINOR_VERSION,
                "ci-image-build": "true",
                "needs-helm-tests": "false",
                "run-tests": "false",
                "run-amazon-tests": "false",
                "docs-build": "true",
                "skip-pre-commits": ALL_SKIPPED_COMMITS_ON_NO_CI_IMAGE,
                "upgrade-to-newer-dependencies": "false",
                "core-test-types-list-as-strings-in-json": None,
                "providers-test-types-list-as-strings-in-json": None,
                "individual-providers-test-types-list-as-strings-in-json": None,
                "needs-mypy": "false",
                "mypy-checks": "[]",
            },
            id="Run docs-build for RELEASE_NOTES.rst",
        ),
        pytest.param(
            ("chart/RELEASE_NOTES.rst",),
            {
                "selected-providers-list-as-string": None,
                "all-python-versions": f"['{DEFAULT_PYTHON_MAJOR_MINOR_VERSION}']",
                "all-python-versions-list-as-string": DEFAULT_PYTHON_MAJOR_MINOR_VERSION,
                "python-versions": f"['{DEFAULT_PYTHON_MAJOR_MINOR_VERSION}']",
                "python-versions-list-as-string": DEFAULT_PYTHON_MAJOR_MINOR_VERSION,
                "ci-image-build": "true",
                "needs-helm-tests": "true",
                "run-tests": "true",
                "run-amazon-tests": "false",
                "docs-build": "true",
                "skip-pre-commits": "check-provider-yaml-valid,flynt,identity,mypy-airflow-core,mypy-airflow-ctl,mypy-dev,mypy-devel-common,mypy-providers,mypy-task-sdk,ts-compile-lint-simple-auth-manager-ui,ts-compile-lint-ui",
                "upgrade-to-newer-dependencies": "false",
                "core-test-types-list-as-strings-in-json": None,
                "providers-test-types-list-as-strings-in-json": None,
                "individual-providers-test-types-list-as-strings-in-json": None,
                "needs-mypy": "false",
                "mypy-checks": "[]",
            },
            id="Run docs-build for chart/RELEASE_NOTES.rst",
        ),
        pytest.param(
            (".github/SECURITY.md",),
            {
                "selected-providers-list-as-string": None,
                "all-python-versions": f"['{DEFAULT_PYTHON_MAJOR_MINOR_VERSION}']",
                "all-python-versions-list-as-string": DEFAULT_PYTHON_MAJOR_MINOR_VERSION,
                "python-versions": f"['{DEFAULT_PYTHON_MAJOR_MINOR_VERSION}']",
                "python-versions-list-as-string": DEFAULT_PYTHON_MAJOR_MINOR_VERSION,
                "ci-image-build": "true",
                "needs-helm-tests": "false",
                "run-tests": "false",
                "run-amazon-tests": "false",
                "docs-build": "true",
                "skip-pre-commits": ALL_SKIPPED_COMMITS_ON_NO_CI_IMAGE,
                "upgrade-to-newer-dependencies": "false",
                "core-test-types-list-as-strings-in-json": None,
                "providers-test-types-list-as-strings-in-json": None,
                "individual-providers-test-types-list-as-strings-in-json": None,
                "needs-mypy": "false",
                "mypy-checks": "[]",
            },
            id="Run docs-build for SECURITY.md",
        ),
        pytest.param(
            ("go-sdk/sdk/variable.go",),
            {"run-go-sdk-tests": "true"},
            id="Run go tests for go-sdk",
        ),
    ],
)
def test_expected_output_pull_request_main(
    files: tuple[str, ...],
    expected_outputs: dict[str, str],
):
    stderr = SelectiveChecks(
        files=files,
        commit_ref=NEUTRAL_COMMIT,
        github_event=GithubEvents.PULL_REQUEST,
        pr_labels=(LOG_WITHOUT_MOCK_IN_TESTS_EXCEPTION_LABEL,),
        default_branch="main",
    )
    assert_outputs_are_printed(expected_outputs, str(stderr))


@pytest.mark.skipif(
    not (AIRFLOW_ROOT_PATH / ".git").exists(),
    reason="This test should not run if .git folder is missing (for example by default in breeze container)",
)
@pytest.mark.parametrize(
    "files, commit_ref, expected_outputs",
    [
        (
            pytest.param(
                ("pyproject.toml",),
                "c381fdaff42bbda480eee70fb15c5b26a2a3a77d",
                {
                    "full-tests-needed": "true",
                    "all-versions": "true",
                },
                id="Full tests needed / all versions  when build-system changes in pyproject.toml",
            )
        ),
    ],
)
def test_full_test_needed_when_pyproject_toml_changes(
    files: tuple[str, ...], commit_ref: str, expected_outputs: dict[str, str]
):
    stderr = SelectiveChecks(
        files=files,
        github_event=GithubEvents.PULL_REQUEST,
        commit_ref=commit_ref,
        default_branch="main",
    )
    assert_outputs_are_printed(expected_outputs, str(stderr))


def test_list_splitting():
    stderr = SelectiveChecks(
        pr_labels=("full tests needed",),
        default_branch="main",
    )
    output_dict = get_outputs_from_stderr(str(stderr))
    individual_providers_test_types_list_as_string = json.loads(
        output_dict["individual-providers-test-types-list-as-strings-in-json"]
    )
    all_providers_in_sub_lists = [
        list_of_types["test_types"].split(" ")
        for list_of_types in individual_providers_test_types_list_as_string
    ]
    assert len(all_providers_in_sub_lists) == NUMBER_OF_LOW_DEP_SLICES
    assert sum([len(list_of_types) for list_of_types in all_providers_in_sub_lists]) == len(
        LIST_OF_ALL_PROVIDER_TESTS
    )


def test_excluded_providers():
    stderr = SelectiveChecks(
        files=(),
        github_event=GithubEvents.PULL_REQUEST,
        default_branch="main",
    )
    assert_outputs_are_printed(
        {
            # In case dict is empty we have no exclusions.
            # if you need to exclude version use syntax
            # {DEFAULT_PYTHON_MAJOR_MINOR_VERSION: ["provider_name_package"]}
            "excluded-providers-as-string": json.dumps({}),
        },
        str(stderr),
    )


@pytest.mark.parametrize(
    "files, expected_outputs",
    [
        (
            pytest.param(
                ("scripts/ci/pre_commit/file.sh",),
                {
                    "full-tests-needed": "false",
                },
                id="No full tests needed when pre-commit scripts change",
            )
        ),
        (
            pytest.param(
                ("scripts/docker-compose/test.yml",),
                {
                    "full-tests-needed": "true",
                },
                id="Full tests needed when docker-compose changes",
            )
        ),
        (
            pytest.param(
                ("scripts/ci/kubernetes/some_file.txt",),
                {
                    "full-tests-needed": "true",
                },
                id="Full tests needed when ci/kubernetes changes",
            )
        ),
        (
            pytest.param(
                ("scripts/in_container/script.sh",),
                {
                    "full-tests-needed": "true",
                },
                id="Full tests needed when in_container script changes",
            )
        ),
    ],
)
def test_full_test_needed_when_scripts_changes(files: tuple[str, ...], expected_outputs: dict[str, str]):
    stderr = SelectiveChecks(
        files=files,
        github_event=GithubEvents.PULL_REQUEST,
        commit_ref=NEUTRAL_COMMIT,
        default_branch="main",
    )
    assert_outputs_are_printed(expected_outputs, str(stderr))


@pytest.mark.parametrize(
    "files, pr_labels, default_branch, expected_outputs,",
    [
        (
            pytest.param(
                ("providers/git/src/airflow/providers/git/test_file.py",),
                (),
                "main",
                {
                    "selected-providers-list-as-string": ALL_PROVIDERS_AFFECTED,
                    "all-python-versions": f"['{DEFAULT_PYTHON_MAJOR_MINOR_VERSION}']",
                    "all-python-versions-list-as-string": DEFAULT_PYTHON_MAJOR_MINOR_VERSION,
                    "all-versions": "false",
                    "mysql-versions": "['8.0']",
                    "postgres-versions": "['13']",
                    "python-versions": f"['{DEFAULT_PYTHON_MAJOR_MINOR_VERSION}']",
                    "python-versions-list-as-string": DEFAULT_PYTHON_MAJOR_MINOR_VERSION,
                    "kubernetes-versions": f"['{DEFAULT_KUBERNETES_VERSION}']",
                    "kubernetes-versions-list-as-string": DEFAULT_KUBERNETES_VERSION,
                    "kubernetes-combos-list-as-string": f"{DEFAULT_PYTHON_MAJOR_MINOR_VERSION}-{DEFAULT_KUBERNETES_VERSION}",
                    "ci-image-build": "true",
                    "prod-image-build": "true",
                    "run-tests": "true",
                    "skip-providers-tests": "false",
                    "docs-build": "true",
                    "docs-list-as-string": ALL_DOCS_SELECTED_FOR_BUILD,
                    "full-tests-needed": "true",
                    "skip-pre-commits": ALL_SKIPPED_COMMITS_BY_DEFAULT_ON_ALL_TESTS_NEEDED,
                    "upgrade-to-newer-dependencies": "false",
                    "core-test-types-list-as-strings-in-json": ALL_CI_SELECTIVE_TEST_TYPES_AS_JSON,
                    "providers-test-types-list-as-strings-in-json": ALL_PROVIDERS_SELECTIVE_TEST_TYPES_AS_JSON,
                    "needs-mypy": "true",
                    "mypy-checks": ALL_MYPY_CHECKS,
                },
                id="Everything should run including all providers when git provider is changed"
                "(special case for now)",
            )
        ),
        (
            pytest.param(
                ("INTHEWILD.md",),
                ("full tests needed", "all versions"),
                "main",
                {
                    "selected-providers-list-as-string": ALL_PROVIDERS_AFFECTED,
                    "all-versions": "true",
                    "all-python-versions": "['3.10', '3.11', '3.12']",
                    "all-python-versions-list-as-string": ALL_PYTHON_VERSIONS_AS_STRING,
                    "mysql-versions": "['8.0', '8.4']",
                    "postgres-versions": "['13', '14', '15', '16', '17']",
                    "python-versions": "['3.10', '3.11', '3.12']",
                    "python-versions-list-as-string": ALL_PYTHON_VERSIONS_AS_STRING,
                    "kubernetes-versions": ALL_KUBERNETES_VERSIONS_AS_LIST,
                    "kubernetes-versions-list-as-string": ALL_KUBERNETES_VERSIONS_AS_STRING,
                    "kubernetes-combos-list-as-string": ZIP_PYTHON_AND_KUBERNETES_VERSIONS_AS_STRING,
                    "ci-image-build": "true",
                    "prod-image-build": "true",
                    "run-tests": "true",
                    "skip-providers-tests": "false",
                    "docs-build": "true",
                    "docs-list-as-string": ALL_DOCS_SELECTED_FOR_BUILD,
                    "full-tests-needed": "true",
                    "skip-pre-commits": ALL_SKIPPED_COMMITS_BY_DEFAULT_ON_ALL_TESTS_NEEDED,
                    "upgrade-to-newer-dependencies": "false",
                    "core-test-types-list-as-strings-in-json": ALL_CI_SELECTIVE_TEST_TYPES_AS_JSON,
                    "providers-test-types-list-as-strings-in-json": ALL_PROVIDERS_SELECTIVE_TEST_TYPES_AS_JSON,
                    "needs-mypy": "true",
                    "mypy-checks": ALL_MYPY_CHECKS,
                },
                id="Everything should run including all providers when full tests are needed, "
                "and all versions are required.",
            )
        ),
        (
            pytest.param(
                ("INTHEWILD.md",),
                ("full tests needed", "default versions only"),
                "main",
                {
                    "selected-providers-list-as-string": ALL_PROVIDERS_AFFECTED,
                    "all-python-versions": f"['{DEFAULT_PYTHON_MAJOR_MINOR_VERSION}']",
                    "all-python-versions-list-as-string": DEFAULT_PYTHON_MAJOR_MINOR_VERSION,
                    "all-versions": "false",
                    "mysql-versions": "['8.0']",
                    "postgres-versions": "['13']",
                    "python-versions": f"['{DEFAULT_PYTHON_MAJOR_MINOR_VERSION}']",
                    "python-versions-list-as-string": DEFAULT_PYTHON_MAJOR_MINOR_VERSION,
                    "kubernetes-versions": f"['{DEFAULT_KUBERNETES_VERSION}']",
                    "kubernetes-versions-list-as-string": DEFAULT_KUBERNETES_VERSION,
                    "kubernetes-combos-list-as-string": f"{DEFAULT_PYTHON_MAJOR_MINOR_VERSION}-{DEFAULT_KUBERNETES_VERSION}",
                    "ci-image-build": "true",
                    "prod-image-build": "true",
                    "run-tests": "true",
                    "skip-providers-tests": "false",
                    "docs-build": "true",
                    "docs-list-as-string": ALL_DOCS_SELECTED_FOR_BUILD,
                    "full-tests-needed": "true",
                    "skip-pre-commits": ALL_SKIPPED_COMMITS_BY_DEFAULT_ON_ALL_TESTS_NEEDED,
                    "upgrade-to-newer-dependencies": "false",
                    "core-test-types-list-as-strings-in-json": ALL_CI_SELECTIVE_TEST_TYPES_AS_JSON,
                    "providers-test-types-list-as-strings-in-json": ALL_PROVIDERS_SELECTIVE_TEST_TYPES_AS_JSON,
                    "needs-mypy": "true",
                    "mypy-checks": ALL_MYPY_CHECKS,
                },
                id="Everything should run including all providers when full tests are needed "
                "but with single python and kubernetes if `default versions only` label is set",
            )
        ),
        (
            pytest.param(
                ("INTHEWILD.md",),
                ("full tests needed",),
                "main",
                {
                    "selected-providers-list-as-string": ALL_PROVIDERS_AFFECTED,
                    "all-python-versions": f"['{DEFAULT_PYTHON_MAJOR_MINOR_VERSION}']",
                    "all-python-versions-list-as-string": DEFAULT_PYTHON_MAJOR_MINOR_VERSION,
                    "all-versions": "false",
                    "mysql-versions": "['8.0']",
                    "postgres-versions": "['13']",
                    "python-versions": f"['{DEFAULT_PYTHON_MAJOR_MINOR_VERSION}']",
                    "python-versions-list-as-string": DEFAULT_PYTHON_MAJOR_MINOR_VERSION,
                    "kubernetes-versions": f"['{DEFAULT_KUBERNETES_VERSION}']",
                    "kubernetes-versions-list-as-string": DEFAULT_KUBERNETES_VERSION,
                    "kubernetes-combos-list-as-string": f"{DEFAULT_PYTHON_MAJOR_MINOR_VERSION}-{DEFAULT_KUBERNETES_VERSION}",
                    "ci-image-build": "true",
                    "prod-image-build": "true",
                    "run-tests": "true",
                    "skip-providers-tests": "false",
                    "docs-build": "true",
                    "docs-list-as-string": ALL_DOCS_SELECTED_FOR_BUILD,
                    "full-tests-needed": "true",
                    "skip-pre-commits": ALL_SKIPPED_COMMITS_BY_DEFAULT_ON_ALL_TESTS_NEEDED,
                    "upgrade-to-newer-dependencies": "false",
                    "core-test-types-list-as-strings-in-json": ALL_CI_SELECTIVE_TEST_TYPES_AS_JSON,
                    "providers-test-types-list-as-strings-in-json": ALL_PROVIDERS_SELECTIVE_TEST_TYPES_AS_JSON,
                    "needs-mypy": "true",
                    "mypy-checks": ALL_MYPY_CHECKS,
                },
                id="Everything should run including all providers when full tests are needed "
                "but with single python and kubernetes if no version label is set",
            )
        ),
        (
            pytest.param(
                ("INTHEWILD.md",),
                ("full tests needed", "latest versions only"),
                "main",
                {
                    "selected-providers-list-as-string": ALL_PROVIDERS_AFFECTED,
                    "all-python-versions": f"['{ALLOWED_PYTHON_MAJOR_MINOR_VERSIONS[-1]}']",
                    "all-python-versions-list-as-string": f"{ALLOWED_PYTHON_MAJOR_MINOR_VERSIONS[-1]}",
                    "all-versions": "false",
                    "default-python-version": f"{ALLOWED_PYTHON_MAJOR_MINOR_VERSIONS[-1]}",
                    "mysql-versions": "['8.4']",
                    "postgres-versions": "['17']",
                    "python-versions": f"['{ALLOWED_PYTHON_MAJOR_MINOR_VERSIONS[-1]}']",
                    "python-versions-list-as-string": f"{ALLOWED_PYTHON_MAJOR_MINOR_VERSIONS[-1]}",
                    "kubernetes-versions": f"['{ALLOWED_KUBERNETES_VERSIONS[-1]}']",
                    "kubernetes-versions-list-as-string": f"{ALLOWED_KUBERNETES_VERSIONS[-1]}",
                    "kubernetes-combos-list-as-string": f"{ALLOWED_PYTHON_MAJOR_MINOR_VERSIONS[-1]}-{ALLOWED_KUBERNETES_VERSIONS[-1]}",
                    "ci-image-build": "true",
                    "prod-image-build": "true",
                    "run-tests": "true",
                    "skip-providers-tests": "false",
                    "docs-build": "true",
                    "docs-list-as-string": ALL_DOCS_SELECTED_FOR_BUILD,
                    "full-tests-needed": "true",
                    "skip-pre-commits": ALL_SKIPPED_COMMITS_BY_DEFAULT_ON_ALL_TESTS_NEEDED,
                    "upgrade-to-newer-dependencies": "false",
                    "core-test-types-list-as-strings-in-json": ALL_CI_SELECTIVE_TEST_TYPES_AS_JSON,
                    "providers-test-types-list-as-strings-in-json": ALL_PROVIDERS_SELECTIVE_TEST_TYPES_AS_JSON,
                    "needs-mypy": "true",
                    "mypy-checks": ALL_MYPY_CHECKS,
                },
                id="Everything should run including all providers when full tests are needed "
                "but with single python and kubernetes if `latest versions only` label is set",
            )
        ),
        (
            pytest.param(
                ("INTHEWILD.md",),
                (
                    "another label",
                    "full tests needed",
                ),
                "main",
                {
                    "selected-providers-list-as-string": ALL_PROVIDERS_AFFECTED,
                    "all-python-versions": f"['{DEFAULT_PYTHON_MAJOR_MINOR_VERSION}']",
                    "all-python-versions-list-as-string": DEFAULT_PYTHON_MAJOR_MINOR_VERSION,
                    "all-versions": "false",
                    "python-versions": f"['{DEFAULT_PYTHON_MAJOR_MINOR_VERSION}']",
                    "python-versions-list-as-string": DEFAULT_PYTHON_MAJOR_MINOR_VERSION,
                    "kubernetes-versions": f"['{DEFAULT_KUBERNETES_VERSION}']",
                    "kubernetes-versions-list-as-string": DEFAULT_KUBERNETES_VERSION,
                    "kubernetes-combos-list-as-string": f"{DEFAULT_PYTHON_MAJOR_MINOR_VERSION}-{DEFAULT_KUBERNETES_VERSION}",
                    "ci-image-build": "true",
                    "prod-image-build": "true",
                    "run-tests": "true",
                    "skip-providers-tests": "false",
                    "docs-build": "true",
                    "docs-list-as-string": ALL_DOCS_SELECTED_FOR_BUILD,
                    "full-tests-needed": "true",
                    "skip-pre-commits": ALL_SKIPPED_COMMITS_BY_DEFAULT_ON_ALL_TESTS_NEEDED,
                    "upgrade-to-newer-dependencies": "false",
                    "core-test-types-list-as-strings-in-json": ALL_CI_SELECTIVE_TEST_TYPES_AS_JSON,
                    "providers-test-types-list-as-strings-in-json": ALL_PROVIDERS_SELECTIVE_TEST_TYPES_AS_JSON,
                    "needs-mypy": "true",
                    "mypy-checks": ALL_MYPY_CHECKS,
                },
                id="Everything should run including full providers when full "
                "tests are needed even with different label set as well",
            )
        ),
        (
            pytest.param(
                (),
                ("full tests needed",),
                "main",
                {
                    "selected-providers-list-as-string": ALL_PROVIDERS_AFFECTED,
                    "all-python-versions": f"['{DEFAULT_PYTHON_MAJOR_MINOR_VERSION}']",
                    "all-python-versions-list-as-string": DEFAULT_PYTHON_MAJOR_MINOR_VERSION,
                    "all-versions": "false",
                    "python-versions": f"['{DEFAULT_PYTHON_MAJOR_MINOR_VERSION}']",
                    "python-versions-list-as-string": DEFAULT_PYTHON_MAJOR_MINOR_VERSION,
                    "kubernetes-versions": f"['{DEFAULT_KUBERNETES_VERSION}']",
                    "kubernetes-versions-list-as-string": DEFAULT_KUBERNETES_VERSION,
                    "kubernetes-combos-list-as-string": f"{DEFAULT_PYTHON_MAJOR_MINOR_VERSION}-{DEFAULT_KUBERNETES_VERSION}",
                    "ci-image-build": "true",
                    "prod-image-build": "true",
                    "run-tests": "true",
                    "skip-providers-tests": "false",
                    "docs-build": "true",
                    "docs-list-as-string": ALL_DOCS_SELECTED_FOR_BUILD,
                    "full-tests-needed": "true",
                    "skip-pre-commits": ALL_SKIPPED_COMMITS_BY_DEFAULT_ON_ALL_TESTS_NEEDED,
                    "upgrade-to-newer-dependencies": "false",
                    "core-test-types-list-as-strings-in-json": ALL_CI_SELECTIVE_TEST_TYPES_AS_JSON,
                    "providers-test-types-list-as-strings-in-json": ALL_PROVIDERS_SELECTIVE_TEST_TYPES_AS_JSON,
                    "individual-providers-test-types-list-as-strings-in-json": LIST_OF_ALL_PROVIDER_TESTS_AS_JSON,
                    "needs-mypy": "true",
                    "mypy-checks": ALL_MYPY_CHECKS,
                },
                id="Everything should run including full providers when "
                "full tests are needed even if no files are changed",
            )
        ),
        (
            pytest.param(
                ("INTHEWILD.md", "providers/asana/tests/asana.py"),
                (
                    "full tests needed",
                    LOG_WITHOUT_MOCK_IN_TESTS_EXCEPTION_LABEL,
                ),
                "v2-7-stable",
                {
                    "all-python-versions": f"['{DEFAULT_PYTHON_MAJOR_MINOR_VERSION}']",
                    "all-python-versions-list-as-string": DEFAULT_PYTHON_MAJOR_MINOR_VERSION,
                    "python-versions": f"['{DEFAULT_PYTHON_MAJOR_MINOR_VERSION}']",
                    "python-versions-list-as-string": DEFAULT_PYTHON_MAJOR_MINOR_VERSION,
                    "all-versions": "false",
                    "ci-image-build": "true",
                    "prod-image-build": "true",
                    "run-tests": "true",
                    "skip-providers-tests": "true",
                    "docs-build": "true",
                    "docs-list-as-string": "apache-airflow docker-stack",
                    "full-tests-needed": "true",
                    "skip-pre-commits": All_SKIPPED_COMMITS_IF_NON_MAIN_BRANCH,
                    "upgrade-to-newer-dependencies": "false",
                    "core-test-types-list-as-strings-in-json": ALL_CI_SELECTIVE_TEST_TYPES_AS_JSON,
                    "needs-mypy": "true",
                    "mypy-checks": ALL_MYPY_CHECKS_EXCEPT_PROVIDERS,
                },
                id="Everything should run except Providers and lint pre-commit "
                "when full tests are needed for non-main branch",
            )
        ),
    ],
)
def test_expected_output_full_tests_needed(
    files: tuple[str, ...],
    pr_labels: tuple[str, ...],
    default_branch: str,
    expected_outputs: dict[str, str],
):
    stderr = SelectiveChecks(
        files=files,
        commit_ref=NEUTRAL_COMMIT,
        github_event=GithubEvents.PULL_REQUEST,
        pr_labels=pr_labels,
        default_branch=default_branch,
    )
    assert_outputs_are_printed(expected_outputs, str(stderr))


@pytest.mark.parametrize(
    "files, expected_outputs,",
    [
        pytest.param(
            ("INTHEWILD.md",),
            {
                "selected-providers-list-as-string": None,
                "all-python-versions": f"['{DEFAULT_PYTHON_MAJOR_MINOR_VERSION}']",
                "all-python-versions-list-as-string": DEFAULT_PYTHON_MAJOR_MINOR_VERSION,
                "ci-image-build": "false",
                "needs-helm-tests": "false",
                "run-tests": "false",
                "skip-providers-tests": "true",
                "docs-build": "false",
                "docs-list-as-string": None,
                "full-tests-needed": "false",
                "upgrade-to-newer-dependencies": "false",
                "core-test-types-list-as-strings-in-json": None,
                "needs-mypy": "false",
                "mypy-checks": "[]",
            },
            id="Nothing should run if only non-important files changed",
        ),
        pytest.param(
            (
                "chart/aaaa.txt",
                "providers/google/tests/unit/google/file.py",
            ),
            {
                "all-python-versions": f"['{DEFAULT_PYTHON_MAJOR_MINOR_VERSION}']",
                "all-python-versions-list-as-string": DEFAULT_PYTHON_MAJOR_MINOR_VERSION,
                "needs-helm-tests": "false",
                "ci-image-build": "true",
                "prod-image-build": "true",
                "run-tests": "true",
                "skip-providers-tests": "true",
                "docs-build": "true",
                "docs-list-as-string": "apache-airflow docker-stack",
                "full-tests-needed": "false",
                "run-kubernetes-tests": "true",
                "upgrade-to-newer-dependencies": "false",
                "core-test-types-list-as-strings-in-json": json.dumps(
                    [{"description": "Always", "test_types": "Always"}]
                ),
                "needs-mypy": "false",
                "mypy-checks": "[]",
            },
            id="No Helm tests, No providers no lint charts, should run if "
            "only chart/providers changed in non-main but PROD image should be built",
        ),
        pytest.param(
            (
                "airflow-core/src/airflow/cli/test.py",
                "chart/aaaa.txt",
                "providers/google/tests/unit/google/file.py",
            ),
            {
                "all-python-versions": f"['{DEFAULT_PYTHON_MAJOR_MINOR_VERSION}']",
                "all-python-versions-list-as-string": DEFAULT_PYTHON_MAJOR_MINOR_VERSION,
                "ci-image-build": "true",
                "prod-image-build": "true",
                "needs-helm-tests": "false",
                "run-tests": "true",
                "skip-providers-tests": "true",
                "docs-build": "true",
                "docs-list-as-string": "apache-airflow docker-stack",
                "full-tests-needed": "false",
                "run-kubernetes-tests": "true",
                "upgrade-to-newer-dependencies": "false",
                "core-test-types-list-as-strings-in-json": json.dumps(
                    [{"description": "Always...CLI", "test_types": "Always CLI"}]
                ),
                "needs-mypy": "true",
                "mypy-checks": "['mypy-airflow-core']",
            },
            id="Only CLI tests and Kubernetes tests should run if cli/chart files changed in non-main branch",
        ),
        pytest.param(
            (
                "airflow-core/src/airflow/file.py",
                "providers/google/tests/unit/google/file.py",
            ),
            {
                "all-python-versions": f"['{DEFAULT_PYTHON_MAJOR_MINOR_VERSION}']",
                "all-python-versions-list-as-string": DEFAULT_PYTHON_MAJOR_MINOR_VERSION,
                "ci-image-build": "true",
                "prod-image-build": "false",
                "needs-helm-tests": "false",
                "run-tests": "true",
                "skip-providers-tests": "true",
                "docs-build": "true",
                "docs-list-as-string": "apache-airflow docker-stack",
                "full-tests-needed": "false",
                "run-kubernetes-tests": "false",
                "upgrade-to-newer-dependencies": "false",
                "core-test-types-list-as-strings-in-json": ALL_CI_SELECTIVE_TEST_TYPES_AS_JSON,
                "needs-mypy": "true",
                "mypy-checks": "['mypy-airflow-core']",
            },
            id="All tests except Providers and helm lint pre-commit "
            "should run if core file changed in non-main branch",
        ),
    ],
)
def test_expected_output_pull_request_v2_7(
    files: tuple[str, ...],
    expected_outputs: dict[str, str],
):
    stderr = SelectiveChecks(
        files=files,
        commit_ref=NEUTRAL_COMMIT,
        github_event=GithubEvents.PULL_REQUEST,
        pr_labels=(LOG_WITHOUT_MOCK_IN_TESTS_EXCEPTION_LABEL,),
        default_branch="v2-7-stable",
    )
    assert_outputs_are_printed(expected_outputs, str(stderr))


@pytest.mark.parametrize(
    "files, pr_labels, default_branch, expected_outputs,",
    [
        pytest.param(
            ("INTHEWILD.md",),
            (),
            "main",
            {
                "selected-providers-list-as-string": ALL_PROVIDERS_AFFECTED,
                "all-python-versions": "['3.10', '3.11', '3.12']",
                "all-python-versions-list-as-string": ALL_PYTHON_VERSIONS_AS_STRING,
                "ci-image-build": "true",
                "prod-image-build": "true",
                "needs-helm-tests": "true",
                "run-tests": "true",
                "docs-build": "true",
                "docs-list-as-string": ALL_DOCS_SELECTED_FOR_BUILD,
                "skip-pre-commits": ALL_SKIPPED_COMMITS_BY_DEFAULT_ON_ALL_TESTS_NEEDED,
                "upgrade-to-newer-dependencies": "true",
                "core-test-types-list-as-strings-in-json": ALL_CI_SELECTIVE_TEST_TYPES_AS_JSON,
                "needs-mypy": "true",
                "mypy-checks": ALL_MYPY_CHECKS,
            },
            id="All tests run on push even if unimportant file changed",
        ),
        pytest.param(
            ("INTHEWILD.md",),
            (),
            "v2-3-stable",
            {
                "all-python-versions": "['3.10', '3.11', '3.12']",
                "all-python-versions-list-as-string": ALL_PYTHON_VERSIONS_AS_STRING,
                "ci-image-build": "true",
                "prod-image-build": "true",
                "needs-helm-tests": "false",
                "run-tests": "true",
                "docs-build": "true",
                "skip-pre-commits": All_SKIPPED_COMMITS_IF_NON_MAIN_BRANCH,
                "docs-list-as-string": "apache-airflow docker-stack",
                "upgrade-to-newer-dependencies": "true",
                "core-test-types-list-as-strings-in-json": ALL_CI_SELECTIVE_TEST_TYPES_AS_JSON,
                "needs-mypy": "true",
                "mypy-checks": ALL_MYPY_CHECKS_EXCEPT_PROVIDERS,
            },
            id="All tests except Providers and Helm run on push"
            " even if unimportant file changed in non-main branch",
        ),
        pytest.param(
            ("airflow-core/src/airflow/api.py",),
            (),
            "main",
            {
                "selected-providers-list-as-string": ALL_PROVIDERS_AFFECTED,
                "all-python-versions": "['3.10', '3.11', '3.12']",
                "all-python-versions-list-as-string": ALL_PYTHON_VERSIONS_AS_STRING,
                "ci-image-build": "true",
                "prod-image-build": "true",
                "needs-helm-tests": "true",
                "run-tests": "true",
                "docs-build": "true",
                "skip-pre-commits": ALL_SKIPPED_COMMITS_BY_DEFAULT_ON_ALL_TESTS_NEEDED,
                "docs-list-as-string": ALL_DOCS_SELECTED_FOR_BUILD,
                "upgrade-to-newer-dependencies": "true",
                "core-test-types-list-as-strings-in-json": ALL_CI_SELECTIVE_TEST_TYPES_AS_JSON,
                "needs-mypy": "true",
                "mypy-checks": ALL_MYPY_CHECKS,
            },
            id="All tests run on push if core file changed",
        ),
    ],
)
def test_expected_output_push(
    files: tuple[str, ...],
    pr_labels: tuple[str, ...],
    default_branch: str,
    expected_outputs: dict[str, str],
):
    stderr = SelectiveChecks(
        files=files,
        commit_ref=NEUTRAL_COMMIT,
        github_event=GithubEvents.PUSH,
        pr_labels=pr_labels,
        default_branch=default_branch,
    )
    assert_outputs_are_printed(expected_outputs, str(stderr))


@pytest.mark.parametrize(
    "files, expected_outputs,",
    [
        pytest.param(
            ("INTHEWILD.md",),
            {
                "selected-providers-list-as-string": None,
                "all-python-versions": f"['{DEFAULT_PYTHON_MAJOR_MINOR_VERSION}']",
                "all-python-versions-list-as-string": DEFAULT_PYTHON_MAJOR_MINOR_VERSION,
                "ci-image-build": "false",
                "needs-helm-tests": "false",
                "run-tests": "false",
                "skip-providers-tests": "true",
                "docs-build": "false",
                "docs-list-as-string": None,
                "upgrade-to-newer-dependencies": "false",
                "skip-pre-commits": ALL_SKIPPED_COMMITS_IF_NOT_IMPORTANT_FILES_CHANGED,
                "core-test-types-list-as-strings-in-json": None,
                "needs-mypy": "false",
                "mypy-checks": "[]",
            },
            id="Nothing should run if only non-important files changed",
        ),
        pytest.param(
            ("airflow-core/tests/system/any_file.py",),
            {
                "selected-providers-list-as-string": None,
                "all-python-versions": f"['{DEFAULT_PYTHON_MAJOR_MINOR_VERSION}']",
                "all-python-versions-list-as-string": DEFAULT_PYTHON_MAJOR_MINOR_VERSION,
                "ci-image-build": "true",
                "prod-image-build": "false",
                "needs-helm-tests": "false",
                "run-tests": "true",
                "skip-providers-tests": "true",
                "docs-build": "true",
                "docs-list-as-string": ALL_DOCS_SELECTED_FOR_BUILD,
                "skip-pre-commits": ALL_SKIPPED_COMMITS_IF_NO_PROVIDERS,
                "upgrade-to-newer-dependencies": "false",
                "core-test-types-list-as-strings-in-json": json.dumps(
                    [{"description": "Always", "test_types": "Always"}]
                ),
                "needs-mypy": "true",
                "mypy-checks": "['mypy-airflow-core']",
            },
            id="Only Always and docs build should run if only system tests changed",
        ),
        pytest.param(
            (
                "airflow-core/src/airflow/cli/test.py",
                "chart/aaaa.txt",
                "providers/google/tests/unit/google/file.py",
            ),
            {
                "selected-providers-list-as-string": "amazon apache.beam apache.cassandra apache.kafka "
                "cncf.kubernetes common.compat common.sql "
                "facebook google hashicorp http microsoft.azure microsoft.mssql mysql "
                "openlineage oracle postgres presto salesforce samba sftp ssh trino",
                "all-python-versions": f"['{DEFAULT_PYTHON_MAJOR_MINOR_VERSION}']",
                "all-python-versions-list-as-string": DEFAULT_PYTHON_MAJOR_MINOR_VERSION,
                "ci-image-build": "true",
                "prod-image-build": "true",
                "needs-helm-tests": "true",
                "run-tests": "true",
                "skip-providers-tests": "false",
                "docs-build": "true",
                "docs-list-as-string": "apache-airflow helm-chart amazon apache.beam apache.cassandra "
                "apache.kafka cncf.kubernetes common.compat common.sql facebook google hashicorp http microsoft.azure "
                "microsoft.mssql mysql openlineage oracle postgres "
                "presto salesforce samba sftp ssh trino",
                "skip-pre-commits": ALL_SKIPPED_COMMITS_IF_NO_UI,
                "run-kubernetes-tests": "true",
                "upgrade-to-newer-dependencies": "false",
                "core-test-types-list-as-strings-in-json": json.dumps(
                    [{"description": "Always...CLI", "test_types": "Always CLI"}]
                ),
                "providers-test-types-list-as-strings-in-json": json.dumps(
                    [
                        {
                            "description": "amazon...google",
                            "test_types": "Providers[amazon] Providers[apache.beam,apache.cassandra,"
                            "apache.kafka,cncf.kubernetes,common.compat,common.sql,facebook,"
                            "hashicorp,http,microsoft.azure,microsoft.mssql,mysql,"
                            "openlineage,oracle,postgres,presto,salesforce,samba,sftp,ssh,trino] "
                            "Providers[google]",
                        }
                    ]
                ),
                "needs-mypy": "true",
                "mypy-checks": "['mypy-airflow-core', 'mypy-providers']",
            },
            id="CLI tests and Google-related provider tests should run if cli/chart files changed but "
            "prod image should be build too and k8s tests too",
        ),
        pytest.param(
            ("airflow-core/src/airflow/models/test.py",),
            {
                "all-python-versions": f"['{DEFAULT_PYTHON_MAJOR_MINOR_VERSION}']",
                "all-python-versions-list-as-string": DEFAULT_PYTHON_MAJOR_MINOR_VERSION,
                "ci-image-build": "true",
                "prod-image-build": "false",
                "needs-helm-tests": "false",
                "run-tests": "true",
                "skip-providers-tests": "true",
                "docs-build": "true",
                "docs-list-as-string": "apache-airflow",
                "skip-pre-commits": ALL_SKIPPED_COMMITS_IF_NO_PROVIDERS_UI_AND_HELM_TESTS,
                "run-kubernetes-tests": "false",
                "upgrade-to-newer-dependencies": "false",
                "core-test-types-list-as-strings-in-json": ALL_CI_SELECTIVE_TEST_TYPES_AS_JSON,
                "needs-mypy": "true",
                "mypy-checks": "['mypy-airflow-core']",
            },
            id="Tests for all airflow core types except providers should run if model file changed",
        ),
        pytest.param(
            ("airflow-core/src/airflow/api_fastapi/core_api/openapi/v2-rest-api-generated.yaml",),
            {
                "selected-providers-list-as-string": "",
                "all-python-versions": f"['{DEFAULT_PYTHON_MAJOR_MINOR_VERSION}']",
                "all-python-versions-list-as-string": DEFAULT_PYTHON_MAJOR_MINOR_VERSION,
                "ci-image-build": "true",
                "needs-helm-tests": "true",
                "run-tests": "true",
                "skip-providers-tests": "false",
                "docs-build": "true",
                "docs-list-as-string": "",
                "upgrade-to-newer-dependencies": "false",
                "skip-pre-commits": ALL_SKIPPED_COMMITS_BY_DEFAULT_ON_ALL_TESTS_NEEDED,
                "core-test-types-list-as-strings-in-json": ALL_CI_SELECTIVE_TEST_TYPES_AS_JSON,
                "needs-mypy": "true",
                "mypy-checks": ALL_MYPY_CHECKS,
            },
            id="pre commit ts-compile-format-lint should not be ignored if openapi spec changed.",
        ),
        pytest.param(
            (
                "airflow-core/src/airflow/assets/",
                "airflow-core/src/airflow/models/assets/",
                "task-sdk/src/airflow/sdk/definitions/asset/",
                "airflow-core/src/airflow/datasets/",
            ),
            {
                "selected-providers-list-as-string": "amazon common.compat common.io common.sql "
                "databricks dbt.cloud ftp google microsoft.mssql mysql "
                "openlineage postgres sftp snowflake trino",
                "all-python-versions": f"['{DEFAULT_PYTHON_MAJOR_MINOR_VERSION}']",
                "all-python-versions-list-as-string": DEFAULT_PYTHON_MAJOR_MINOR_VERSION,
                "ci-image-build": "true",
                "prod-image-build": "false",
                "needs-helm-tests": "false",
                "run-tests": "true",
                "skip-providers-tests": "false",
                "docs-build": "true",
                "docs-list-as-string": "apache-airflow task-sdk amazon common.compat common.io common.sql "
                "databricks dbt.cloud ftp google microsoft.mssql mysql "
                "openlineage postgres sftp snowflake trino",
                "skip-pre-commits": ALL_SKIPPED_COMMITS_ON_NO_CI_IMAGE,
                "run-kubernetes-tests": "false",
                "upgrade-to-newer-dependencies": "false",
                "core-test-types-list-as-strings-in-json": ALL_CI_SELECTIVE_TEST_TYPES_AS_JSON,
                "providers-test-types-list-as-strings-in-json": json.dumps(
                    [
                        {
                            "description": "amazon...google",
                            "test_types": "Providers[amazon] Providers[common.compat,common.io,common.sql,"
                            "databricks,dbt.cloud,ftp,microsoft.mssql,mysql,openlineage,"
                            "postgres,sftp,snowflake,trino] Providers[google]",
                        }
                    ]
                ),
                "needs-mypy": "false",
                "mypy-checks": "[]",
            },
            id="Trigger openlineage and related providers tests when Assets files changed",
        ),
    ],
)
def test_expected_output_pull_request_target(
    files: tuple[str, ...],
    expected_outputs: dict[str, str],
):
    stderr = SelectiveChecks(
        files=files,
        commit_ref=NEUTRAL_COMMIT,
        github_event=GithubEvents.PULL_REQUEST_TARGET,
        pr_labels=(LOG_WITHOUT_MOCK_IN_TESTS_EXCEPTION_LABEL,),
        default_branch="main",
    )
    assert_outputs_are_printed(expected_outputs, str(stderr))


@pytest.mark.parametrize(
    "github_event",
    [
        GithubEvents.PUSH,
        GithubEvents.PULL_REQUEST,
        GithubEvents.PULL_REQUEST_TARGET,
        GithubEvents.PULL_REQUEST_WORKFLOW,
        GithubEvents.SCHEDULE,
    ],
)
def test_no_commit_provided_trigger_full_build_for_any_event_type(github_event):
    stderr = SelectiveChecks(
        files=(),
        commit_ref="",
        github_event=github_event,
        pr_labels=(),
        default_branch="main",
    )
    assert_outputs_are_printed(
        {
            "all-python-versions": ALL_PYTHON_VERSIONS_AS_LIST,
            "all-python-versions-list-as-string": ALL_PYTHON_VERSIONS_AS_STRING,
            "ci-image-build": "true",
            "prod-image-build": "true",
            "needs-helm-tests": "true",
            "run-tests": "true",
            "docs-build": "true",
            "skip-pre-commits": ALL_SKIPPED_COMMITS_BY_DEFAULT_ON_ALL_TESTS_NEEDED,
            "upgrade-to-newer-dependencies": (
                "true" if github_event in [GithubEvents.PUSH, GithubEvents.SCHEDULE] else "false"
            ),
            "core-test-types-list-as-strings-in-json": ALL_CI_SELECTIVE_TEST_TYPES_AS_JSON,
            "needs-mypy": "true",
            "mypy-checks": ALL_MYPY_CHECKS,
        },
        str(stderr),
    )


@pytest.mark.parametrize(
    "github_event",
    [
        GithubEvents.PUSH,
        GithubEvents.SCHEDULE,
    ],
)
def test_files_provided_trigger_full_build_for_any_event_type(github_event):
    stderr = SelectiveChecks(
        files=(
            "airflow-core/src/airflow/ui/src/pages/Run/Details.tsx",
            "airflow-core/src/airflow/ui/src/router.tsx",
        ),
        commit_ref="",
        github_event=github_event,
        pr_labels=(),
        default_branch="main",
    )
    assert_outputs_are_printed(
        {
            "all-python-versions": "['3.10', '3.11', '3.12']",
            "all-python-versions-list-as-string": ALL_PYTHON_VERSIONS_AS_STRING,
            "ci-image-build": "true",
            "prod-image-build": "true",
            "needs-helm-tests": "true",
            "run-tests": "true",
            "docs-build": "true",
            "skip-pre-commits": ALL_SKIPPED_COMMITS_BY_DEFAULT_ON_ALL_TESTS_NEEDED,
            "upgrade-to-newer-dependencies": (
                "true" if github_event in [GithubEvents.PUSH, GithubEvents.SCHEDULE] else "false"
            ),
            "core-test-types-list-as-strings-in-json": ALL_CI_SELECTIVE_TEST_TYPES_AS_JSON,
            "needs-mypy": "true",
            "mypy-checks": ALL_MYPY_CHECKS,
        },
        str(stderr),
    )


@pytest.mark.parametrize(
    "files, expected_outputs, pr_labels, commit_ref",
    [
        pytest.param(
            ("airflow-core/src/airflow/models/dag.py",),
            {
                "upgrade-to-newer-dependencies": "false",
            },
            (),
            None,
            id="Regular source changed",
        ),
        pytest.param(
            ("providers/microsoft/azure/src/airflow/providers/microsoft/azure/provider.yaml",),
            {
                "upgrade-to-newer-dependencies": "false",
            },
            (),
            None,
            id="Provider.yaml changed",
        ),
        pytest.param(
            ("airflow-core/src/airflow/models/dag.py",),
            {
                "upgrade-to-newer-dependencies": "true",
            },
            ("upgrade to newer dependencies",),
            None,
            id="Regular source changed",
        ),
    ],
)
def test_upgrade_to_newer_dependencies(
    files: tuple[str, ...],
    expected_outputs: dict[str, str],
    pr_labels: tuple[str, ...],
    commit_ref: str | None,
):
    stderr = SelectiveChecks(
        files=files,
        commit_ref=commit_ref,
        github_event=GithubEvents.PULL_REQUEST,
        default_branch="main",
        pr_labels=pr_labels,
    )
    assert_outputs_are_printed(expected_outputs, str(stderr))


@pytest.mark.parametrize(
    "files, expected_outputs,",
    [
        pytest.param(
            ("providers/google/docs/some_file.rst",),
            {
                "docs-list-as-string": "amazon apache.beam apache.cassandra apache.kafka "
                "cncf.kubernetes common.compat common.sql facebook google hashicorp http "
                "microsoft.azure microsoft.mssql mysql openlineage oracle "
                "postgres presto salesforce samba sftp ssh trino",
            },
            id="Google provider docs changed",
        ),
        pytest.param(
            ("providers/common/sql/src/airflow/providers/common/sql/common_sql_python.py",),
            {
                "docs-list-as-string": "amazon apache.drill apache.druid apache.hive "
                "apache.impala apache.pinot common.sql databricks elasticsearch "
                "exasol google jdbc microsoft.mssql mysql odbc openlineage "
                "oracle pgvector postgres presto slack snowflake sqlite teradata trino vertica ydb",
            },
            id="Common SQL provider package python files changed",
        ),
        pytest.param(
            ("providers/airbyte/docs/some_file.rst",),
            {
                "docs-list-as-string": "airbyte",
            },
            id="Airbyte provider docs changed",
        ),
        pytest.param(
            ("providers/airbyte/docs/some_file.rst", "airflow-core/docs/docs.rst"),
            {
                "docs-list-as-string": "apache-airflow airbyte",
            },
            id="Airbyte provider and airflow core docs changed",
        ),
        pytest.param(
            (
                "providers/airbyte/docs/some_file.rst",
                "airflow-core/docs/docs.rst",
                "providers-summary-docs/docs.rst",
            ),
            {
                "docs-list-as-string": "apache-airflow apache-airflow-providers airbyte",
            },
            id="Airbyte provider and airflow core and common provider docs changed",
        ),
        pytest.param(
            ("airflow-core/docs/docs.rst",),
            {
                "docs-list-as-string": "apache-airflow",
            },
            id="Only Airflow docs changed",
        ),
        pytest.param(
            ("providers/celery/src/airflow/providers/celery/file.py",),
            {"docs-list-as-string": "celery cncf.kubernetes"},
            id="Celery python files changed",
        ),
        pytest.param(
            ("docs/conf.py",),
            {
                "docs-list-as-string": ALL_DOCS_SELECTED_FOR_BUILD,
            },
            id="Docs conf.py changed",
        ),
        pytest.param(
            ("airflow-core/src/airflow/test.py",),
            {
                "docs-list-as-string": "apache-airflow",
            },
            id="Core files changed. Apache-Airflow docs should also be built",
        ),
        pytest.param(
            ("docker-stack-docs/test.rst",),
            {"docs-list-as-string": "docker-stack"},
            id="Docker stack files changed. No provider docs to build",
        ),
        pytest.param(
            ("airflow-core/src/airflow/test.py", "chart/airflow/values.yaml"),
            {
                "docs-list-as-string": "apache-airflow helm-chart",
            },
            id="Core files and helm chart files changed. Apache Airflow and helm chart docs to build",
        ),
        pytest.param(
            ("chart/airflow/values.yaml",),
            {
                "docs-list-as-string": "helm-chart",
            },
            id="Helm chart files changed. No provider, airflow docs to build",
        ),
        pytest.param(
            ("chart/docs/airflow/values.yaml",),
            {
                "docs-list-as-string": "helm-chart",
            },
            id="Docs helm chart files changed. No provider, airflow docs to build",
        ),
    ],
)
def test_docs_filter(files: tuple[str, ...], expected_outputs: dict[str, str]):
    stderr = SelectiveChecks(
        files=files,
        commit_ref=NEUTRAL_COMMIT,
        github_event=GithubEvents.PULL_REQUEST,
        pr_labels=(),
        default_branch="main",
    )
    assert_outputs_are_printed(expected_outputs, str(stderr))


@pytest.mark.parametrize(
    "files, expected_outputs,",
    [
        pytest.param(
            ("helm-tests/tests/helm_tests/random_helm_test.py",),
            {
                "ci-image-build": "true",
                "prod-image-build": "true",
                "needs-helm-tests": "true",
            },
            id="Only helm test files changed",
        )
    ],
)
def test_helm_tests_trigger_ci_build(files: tuple[str, ...], expected_outputs: dict[str, str]):
    stderr = SelectiveChecks(
        files=files,
        commit_ref=NEUTRAL_COMMIT,
        github_event=GithubEvents.PULL_REQUEST,
        pr_labels=(),
        default_branch="main",
    )
    assert_outputs_are_printed(expected_outputs, str(stderr))


@pytest.mark.parametrize(
    "files, expected_outputs,",
    [
        pytest.param(
            ("providers/amazon/provider.yaml",),
            {
                "ci-image-build": "true",
                "prod-image-build": "false",
                "needs-helm-tests": "false",
            },
            id="Amazon provider.yaml",
        ),
        pytest.param(
            ("providers/amazon/pyproject.toml",),
            {
                "ci-image-build": "true",
                "prod-image-build": "false",
                "needs-helm-tests": "false",
            },
            id="Amazon pyproject.toml",
        ),
        pytest.param(
            ("providers/cncf/kubernetes/provider.yaml",),
            {
                "ci-image-build": "true",
                "prod-image-build": "true",
                "needs-helm-tests": "false",
            },
            id="CNCF Kubernetes provider.yaml",
        ),
        pytest.param(
            ("providers/cncf/kubernetes/pyproject.toml",),
            {
                "ci-image-build": "true",
                "prod-image-build": "true",
                "needs-helm-tests": "false",
            },
            id="CNCF Kubernetes pyproject.toml",
        ),
    ],
)
def test_provider_yaml_or_pyproject_toml_changes_trigger_ci_build(
    files: tuple[str, ...], expected_outputs: dict[str, str]
):
    stderr = SelectiveChecks(
        files=files,
        commit_ref=NEUTRAL_COMMIT,
        github_event=GithubEvents.PULL_REQUEST,
        pr_labels=(),
        default_branch="main",
    )
    assert_outputs_are_printed(expected_outputs, str(stderr))


@pytest.mark.parametrize(
    "files, has_migrations",
    [
        pytest.param(
            ("airflow-core/src/airflow/test.py",),
            False,
            id="No migrations",
        ),
        pytest.param(
            ("airflow-core/src/airflow/migrations/test_sql", "airflow-core/src/airflow/test.py"),
            True,
            id="With migrations",
        ),
    ],
)
def test_has_migrations(files: tuple[str, ...], has_migrations: bool):
    stderr = str(
        SelectiveChecks(
            files=files,
            commit_ref=NEUTRAL_COMMIT,
            github_event=GithubEvents.PULL_REQUEST,
            default_branch="main",
        )
    )
    assert_outputs_are_printed({"has-migrations": str(has_migrations).lower()}, str(stderr))


@pytest.mark.parametrize(
    "labels, expected_outputs,",
    [
        pytest.param(
            (),
            {
                "providers-compatibility-tests-matrix": json.dumps(
                    [
                        check
                        for check in PROVIDERS_COMPATIBILITY_TESTS_MATRIX
                        if check["python-version"] == DEFAULT_PYTHON_MAJOR_MINOR_VERSION
                    ]
                ),
            },
            id="Regular tests",
        ),
        pytest.param(
            ("all versions",),
            {"providers-compatibility-tests-matrix": json.dumps(PROVIDERS_COMPATIBILITY_TESTS_MATRIX)},
            id="full tests",
        ),
    ],
)
def test_provider_compatibility_checks(labels: tuple[str, ...], expected_outputs: dict[str, str]):
    stderr = SelectiveChecks(
        files=(),
        commit_ref=NEUTRAL_COMMIT,
        github_event=GithubEvents.PULL_REQUEST,
        pr_labels=labels,
        default_branch="main",
    )
    assert_outputs_are_printed(expected_outputs, str(stderr))


@pytest.mark.parametrize(
    "files, expected_outputs, default_branch, pr_labels",
    [
        pytest.param(
            ("README.md",),
            {
                "needs-mypy": "false",
                "mypy-checks": "[]",
            },
            "main",
            (),
            id="No mypy checks on non-python files",
        ),
        pytest.param(
            ("airflow-core/src/airflow/cli/file.py",),
            {
                "needs-mypy": "true",
                "mypy-checks": "['mypy-airflow-core']",
            },
            "main",
            (),
            id="Airflow mypy checks on airflow regular files",
        ),
        pytest.param(
            ("airflow-core/src/airflow/models/file.py",),
            {
                "needs-mypy": "true",
                "mypy-checks": "['mypy-airflow-core']",
            },
            "main",
            (),
            id="Airflow mypy checks on airflow files with model changes.",
        ),
        pytest.param(
            ("task-sdk/src/airflow/sdk/a_file.py",),
            {
                "needs-mypy": "true",
                "mypy-checks": "['mypy-providers', 'mypy-task-sdk']",
            },
            "main",
            (),
            id="Airflow mypy checks on Task SDK files (implies providers)",
        ),
        pytest.param(
            ("dev/a_package/a_file.py",),
            {
                "needs-mypy": "true",
                "mypy-checks": ALL_MYPY_CHECKS,
            },
            "main",
            (),
            id="All mypy checks on def files changed (full tests needed are implicit)",
        ),
        pytest.param(
            ("readme.md",),
            {
                "needs-mypy": "true",
                "mypy-checks": ALL_MYPY_CHECKS,
            },
            "main",
            ("full tests needed",),
            id="All mypy checks on full tests needed",
        ),
    ],
)
def test_mypy_matches(
    files: tuple[str, ...], expected_outputs: dict[str, str], default_branch: str, pr_labels: tuple[str, ...]
):
    stderr = SelectiveChecks(
        files=files,
        commit_ref=NEUTRAL_COMMIT,
        default_branch=default_branch,
        github_event=GithubEvents.PULL_REQUEST,
        pr_labels=pr_labels,
    )
    assert_outputs_are_printed(expected_outputs, str(stderr))


@pytest.mark.parametrize(
    "files, pr_labels, github_event",
    [
        pytest.param(
            ("airflow-core/tests/unit/test.py",),
            (),
            GithubEvents.PULL_REQUEST,
            id="Caplog is in the the git diff Tests",
        ),
        pytest.param(
            ("providers/common/sql/tests/unit/common/sql/operators/test_sql.py",),
            (),
            GithubEvents.PULL_REQUEST,
            id="Caplog is in the git diff Providers",
        ),
        pytest.param(
            ("task-sdk/tests/definitions/test_dag.py",),
            (),
            GithubEvents.PULL_REQUEST,
            id="Caplog is in the git diff TaskSDK",
        ),
    ],
)
# Patch run_command
@patch("airflow_breeze.utils.selective_checks.run_command")
def test_is_log_mocked_in_the_tests_fail(
    mock_run_command,
    files: tuple[str, ...],
    pr_labels: tuple[str, ...],
    github_event: GithubEvents,
):
    mock_run_command_result = MagicMock()
    mock_run_command_result.stdout = """
        + #Test Change
        + def test_selective_checks_caplop(self, caplog)
        +   caplog.set_level(logging.INFO)
        +   "test log" in caplog.text
    """
    mock_run_command.return_value = mock_run_command_result
    with pytest.raises(SystemExit):
        assert (
            "[error]please ask maintainer to include as an exception using "
            f"'{LOG_WITHOUT_MOCK_IN_TESTS_EXCEPTION_LABEL}' label."
            in escape_ansi_colors(
                str(
                    SelectiveChecks(
                        files=files,
                        commit_ref=NEUTRAL_COMMIT,
                        pr_labels=pr_labels,
                        github_event=GithubEvents.PULL_REQUEST,
                        default_branch="main",
                    )
                )
            )
        )


@pytest.mark.parametrize(
    "files, pr_labels, github_event",
    [
        pytest.param(
            ("airflow-core/tests/unit/test.py",),
            (),
            GithubEvents.PULL_REQUEST,
            id="Caplog is in the the git diff Tests",
        ),
        pytest.param(
            ("providers/common/sql/tests/unit/common/sql/operators/test_sql.py",),
            (),
            GithubEvents.PULL_REQUEST,
            id="Caplog is in the git diff Providers",
        ),
        pytest.param(
            ("task-sdk/tests/definitions/test_dag.py",),
            (),
            GithubEvents.PULL_REQUEST,
            id="Caplog is in the git diff TaskSDK",
        ),
    ],
)
# Patch run_command
@patch("airflow_breeze.utils.selective_checks.run_command")
def test_is_log_mocked_in_the_tests_fail_formatted(
    mock_run_command,
    files: tuple[str, ...],
    pr_labels: tuple[str, ...],
    github_event: GithubEvents,
):
    mock_run_command_result = MagicMock()
    mock_run_command_result.stdout = """
        + #Test Change
        + def test_selective_checks(
        +     self,
        +     caplog
        + )
        +   caplog.set_level(logging.INFO)
        +   "test log" in caplog.text
    """
    mock_run_command.return_value = mock_run_command_result
    with pytest.raises(SystemExit):
        assert (
            "[error]please ask maintainer to include as an exception using "
            f"'{LOG_WITHOUT_MOCK_IN_TESTS_EXCEPTION_LABEL}' label."
            in escape_ansi_colors(
                str(
                    SelectiveChecks(
                        files=files,
                        commit_ref=NEUTRAL_COMMIT,
                        pr_labels=pr_labels,
                        github_event=GithubEvents.PULL_REQUEST,
                        default_branch="main",
                    )
                )
            )
        )


@pytest.mark.parametrize(
    "files, pr_labels, github_event",
    [
        pytest.param(
            ("airflow-core/tests/unit/test.py",),
            (),
            GithubEvents.PULL_REQUEST,
            id="Caplog is in the the git diff Tests",
        ),
        pytest.param(
            ("providers/common/sql/tests/unit/common/sql/operators/test_sql.py",),
            (),
            GithubEvents.PULL_REQUEST,
            id="Caplog is in the git diff Providers",
        ),
        pytest.param(
            ("task-sdk/tests/definitions/test_dag.py",),
            (),
            GithubEvents.PULL_REQUEST,
            id="Caplog is in the git diff TaskSDK",
        ),
    ],
)
# Patch run_command
@patch("airflow_breeze.utils.selective_checks.run_command")
def test_is_log_mocked_in_the_tests_not_fail(
    mock_run_command,
    files: tuple[str, ...],
    pr_labels: tuple[str, ...],
    github_event: GithubEvents,
):
    mock_run_command_result = MagicMock()
    mock_run_command_result.stdout = """
         + #Test Change
         + def test_selective_checks(self)
         +   assert "I am just a test" == "I am just a test"
     """
    mock_run_command.return_value = mock_run_command_result
    selective_checks = SelectiveChecks(
        files=files,
        commit_ref=NEUTRAL_COMMIT,
        pr_labels=pr_labels,
        github_event=GithubEvents.PULL_REQUEST,
        default_branch="main",
    )
    assert selective_checks.is_log_mocked_in_the_tests


@pytest.mark.parametrize(
    "files, pr_labels, github_event",
    [
        pytest.param(
            ("airflow-core/tests/unit/test.py",),
            (LOG_WITHOUT_MOCK_IN_TESTS_EXCEPTION_LABEL,),
            GithubEvents.PULL_REQUEST,
            id="Caplog is in the the git diff Tests",
        ),
        pytest.param(
            ("providers/common/sql/tests/unit/common/sql/operators/test_sql.py",),
            (LOG_WITHOUT_MOCK_IN_TESTS_EXCEPTION_LABEL,),
            GithubEvents.PULL_REQUEST,
            id="Caplog is in the git diff Providers",
        ),
        pytest.param(
            ("task-sdk/tests/definitions/test_dag.py",),
            (LOG_WITHOUT_MOCK_IN_TESTS_EXCEPTION_LABEL,),
            GithubEvents.PULL_REQUEST,
            id="Caplog is in the git diff TaskSDK",
        ),
    ],
)
# Patch run_command
@patch("airflow_breeze.utils.selective_checks.run_command")
def test_is_log_mocked_in_the_tests_not_fail_with_label(
    mock_run_command,
    files: tuple[str, ...],
    pr_labels: tuple[str, ...],
    github_event: GithubEvents,
):
    mock_run_command_result = MagicMock()
    mock_run_command_result.stdout = """
        + #Test Change
        + def test_selective_checks_caplop(self, caplog)
        +   caplog.set_level(logging.INFO)
        +   "test log" in caplog.text
    """
    mock_run_command.return_value = mock_run_command_result
    selective_checks = SelectiveChecks(
        files=files,
        commit_ref=NEUTRAL_COMMIT,
        pr_labels=pr_labels,
        github_event=GithubEvents.PULL_REQUEST,
        default_branch="main",
    )
    assert selective_checks.is_log_mocked_in_the_tests<|MERGE_RESOLUTION|>--- conflicted
+++ resolved
@@ -1040,13 +1040,8 @@
                     "upgrade-to-newer-dependencies": "false",
                     "core-test-types-list-as-strings-in-json": ALL_CI_SELECTIVE_TEST_TYPES_AS_JSON,
                     "providers-test-types-list-as-strings-in-json": ALL_PROVIDERS_SELECTIVE_TEST_TYPES_AS_JSON,
-<<<<<<< HEAD
                     "testable-core-integrations": "['kerberos', 'redis']",
-                    "testable-providers-integrations": "['celery', 'cassandra', 'drill', 'gremlin', 'kafka', "
-=======
-                    "testable-core-integrations": "['kerberos']",
                     "testable-providers-integrations": "['celery', 'cassandra', 'drill', 'tinkerpop', 'kafka', "
->>>>>>> 34b43338
                     "'mongo', 'pinot', 'qdrant', 'redis', 'trino', 'ydb']",
                     "needs-mypy": "true",
                     "mypy-checks": ALL_MYPY_CHECKS,
