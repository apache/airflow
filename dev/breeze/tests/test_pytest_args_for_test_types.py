--- conflicted
+++ resolved
@@ -63,11 +63,8 @@
                 "providers/apache/hive/tests/integration",
                 "providers/apache/kafka/tests/integration",
                 "providers/apache/pinot/tests/integration",
-<<<<<<< HEAD
                 "providers/apache/tinkerpop/tests/integration",
-=======
                 "providers/celery/tests/integration",
->>>>>>> 1781dc9d
                 "providers/google/tests/integration",
                 "providers/microsoft/mssql/tests/integration",
                 "providers/mongo/tests/integration",
