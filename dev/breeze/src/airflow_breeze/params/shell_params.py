--- conflicted
+++ resolved
@@ -118,11 +118,8 @@
     dry_run: bool = False
     verbose: bool = False
     upgrade_boto: bool = False
-<<<<<<< HEAD
     executor: str = DEFAULT_ALLOWED_EXECUTORS
-=======
     only_min_version_update: bool = False
->>>>>>> cd3fa33e
 
     def clone_with_test(self, test_type: str) -> ShellParams:
         new_params = deepcopy(self)
