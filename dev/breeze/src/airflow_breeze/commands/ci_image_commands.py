# Licensed to the Apache Software Foundation (ASF) under one
# or more contributor license agreements.  See the NOTICE file
# distributed with this work for additional information
# regarding copyright ownership.  The ASF licenses this file
# to you under the Apache License, Version 2.0 (the
# "License"); you may not use this file except in compliance
# with the License.  You may obtain a copy of the License at
#
#   http://www.apache.org/licenses/LICENSE-2.0
#
# Unless required by applicable law or agreed to in writing,
# software distributed under the License is distributed on an
# "AS IS" BASIS, WITHOUT WARRANTIES OR CONDITIONS OF ANY
# KIND, either express or implied.  See the License for the
# specific language governing permissions and limitations
# under the License.
from __future__ import annotations

import contextlib
import os
import signal
import subprocess
import sys
from copy import deepcopy
from pathlib import Path
from typing import TYPE_CHECKING

import click

from airflow_breeze.commands.common_image_options import (
    option_additional_airflow_extras,
    option_additional_dev_apt_command,
    option_additional_dev_apt_deps,
    option_additional_dev_apt_env,
    option_additional_pip_install_flags,
    option_additional_python_deps,
    option_airflow_constraints_reference_build,
    option_build_progress,
    option_debian_version,
    option_dev_apt_command,
    option_dev_apt_deps,
    option_disable_airflow_repo_cache,
    option_docker_cache,
    option_from_pr,
    option_from_run,
    option_github_token_for_images,
    option_image_file_dir,
    option_install_mysql_client_type,
    option_platform_multiple,
    option_prepare_buildx_cache,
    option_pull,
    option_push,
    option_python_image,
    option_skip_image_file_deletion,
    option_verify,
    option_wait_for_image,
)
from airflow_breeze.commands.common_options import (
    option_answer,
    option_builder,
    option_commit_sha,
    option_debug_resources,
    option_docker_host,
    option_dry_run,
    option_github_repository,
    option_github_token,
    option_image_name,
    option_include_success_outputs,
    option_parallelism,
    option_platform_single,
    option_python,
    option_python_versions,
    option_run_in_parallel,
    option_skip_cleanup,
    option_use_uv,
    option_uv_http_timeout,
    option_verbose,
    option_version_suffix,
)
from airflow_breeze.commands.common_package_installation_options import (
    option_airflow_constraints_location,
    option_airflow_constraints_mode_ci,
)
from airflow_breeze.global_constants import UV_VERSION
from airflow_breeze.params.build_ci_params import BuildCiParams
from airflow_breeze.utils.ci_group import ci_group
from airflow_breeze.utils.click_utils import BreezeGroup
from airflow_breeze.utils.confirm import STANDARD_TIMEOUT, Answer, user_confirm
from airflow_breeze.utils.console import Output, get_console
from airflow_breeze.utils.docker_command_utils import (
    build_cache,
    check_remote_ghcr_io_commands,
    get_docker_build_env,
    make_sure_builder_configured,
    perform_environment_checks,
    prepare_docker_build_command,
    warm_up_docker_builder,
)
from airflow_breeze.utils.github import download_artifact_from_pr, download_artifact_from_run_id
from airflow_breeze.utils.image import run_pull_image, run_pull_in_parallel
from airflow_breeze.utils.mark_image_as_refreshed import mark_image_as_rebuilt
from airflow_breeze.utils.md5_build_check import md5sum_check_if_build_is_needed
from airflow_breeze.utils.parallel import (
    DockerBuildxProgressMatcher,
    ShowLastLineProgressMatcher,
    check_async_run_results,
    run_with_pool,
)
from airflow_breeze.utils.path_utils import AIRFLOW_ROOT_PATH, BUILD_CACHE_PATH
from airflow_breeze.utils.python_versions import get_python_version_list
from airflow_breeze.utils.recording import generating_command_images
from airflow_breeze.utils.run_tests import verify_an_image
from airflow_breeze.utils.run_utils import (
    fix_group_permissions,
    instruct_build_image,
    is_repo_rebased,
    run_command,
)
from airflow_breeze.utils.shared_options import get_dry_run, get_verbose

if TYPE_CHECKING:
    from airflow_breeze.params.shell_params import ShellParams


@click.group(
    cls=BreezeGroup, name="ci-image", help="Tools that developers can use to manually manage CI images"
)
def ci_image():
    pass


def check_if_image_building_is_needed(ci_image_params: BuildCiParams, output: Output | None) -> bool:
    """Starts building attempt. Returns false if we should not continue"""
    result = run_command(
        ["docker", "inspect", ci_image_params.airflow_image_name],
        capture_output=True,
        text=True,
        check=False,
        output=output,
    )
    if result.returncode != 0:
        return True
    if not ci_image_params.force_build and not ci_image_params.upgrade_to_newer_dependencies:
        if not should_we_run_the_build(build_ci_params=ci_image_params):
            return False
    return True


def run_build_in_parallel(
    image_params_list: list[BuildCiParams],
    params_description_list: list[str],
    include_success_outputs: bool,
    parallelism: int,
    skip_cleanup: bool,
    debug_resources: bool,
) -> None:
    warm_up_docker_builder(image_params_list)
    with ci_group(f"Building for {params_description_list}"):
        all_params = [f"CI {param_description}" for param_description in params_description_list]
        with run_with_pool(
            parallelism=parallelism,
            all_params=all_params,
            debug_resources=debug_resources,
            progress_matcher=DockerBuildxProgressMatcher(),
        ) as (pool, outputs):
            results = [
                pool.apply_async(
                    run_build_ci_image,
                    kwds={
                        "ci_image_params": image_params,
                        "param_description": params_description_list[index],
                        "output": outputs[index],
                    },
                )
                for index, image_params in enumerate(image_params_list)
            ]
    check_async_run_results(
        results=results,
        success="All images built correctly",
        outputs=outputs,
        include_success_outputs=include_success_outputs,
        skip_cleanup=skip_cleanup,
    )


def prepare_for_building_ci_image(params: BuildCiParams):
    check_if_image_building_is_needed(params, output=None)
    make_sure_builder_configured(params=params)


<<<<<<< HEAD
def build_timeout_handler(build_process_group_id: int, signum, frame):
    # Kill the forked process group - it will kill the build even if it is running in parallel
    # with multiple processes and docker build sessions
    os.killpg(build_process_group_id, signal.SIGTERM)
    os.waitpid(build_process_group_id, 0)
    # give the output a little time to flush so that the helpful error message is not hidden
    time.sleep(5)
    if os.environ.get("GITHUB_ACTIONS", "false") != "true":
        get_console().print("::endgroup::")
    get_console().print()
    sys.exit(1)


=======
>>>>>>> ed95a73c
def kill_process_group(build_process_group_id: int):
    with contextlib.suppress(OSError):
        os.killpg(build_process_group_id, signal.SIGTERM)


def get_exitcode(status: int) -> int:
    return os.waitstatus_to_exitcode(status)


option_upgrade_to_newer_dependencies = click.option(
    "-u",
    "--upgrade-to-newer-dependencies",
    is_flag=True,
    help="When set, upgrade all PIP packages to latest.",
    envvar="UPGRADE_TO_NEWER_DEPENDENCIES",
)

option_upgrade_on_failure = click.option(
    "--upgrade-on-failure/--no-upgrade-on-failure",
    is_flag=True,
    help="When set, attempt to run upgrade to newer dependencies when regular build fails. It is set to False"
    " by default on CI and True by default locally.",
    envvar="UPGRADE_ON_FAILURE",
    show_default=True,
    default=not os.environ.get("CI", "") if not generating_command_images() else True,
)

option_ci_image_file_to_save = click.option(
    "--image-file",
    required=False,
    type=click.Path(exists=False, dir_okay=False, writable=True, path_type=Path),
    envvar="IMAGE_FILE",
    help="Optional file to save the image to.",
)

option_ci_image_file_to_load = click.option(
    "--image-file",
    required=False,
    type=click.Path(dir_okay=False, readable=True, path_type=Path, resolve_path=True),
    envvar="IMAGE_FILE",
    help="Optional file name to load the image from - name must follow the convention:"
    "`ci-image-save-v3-{escaped_platform}-*-{python_version}.tar`. where escaped_platform is one of "
    "linux_amd64 or linux_arm64. If it does not exist in current working dir and if you do not specify "
    "absolute file, it will be searched for in the --image-file-dir.",
)


@ci_image.command(name="build")
@option_additional_airflow_extras
@option_additional_dev_apt_command
@option_additional_dev_apt_deps
@option_additional_dev_apt_env
@option_additional_pip_install_flags
@option_additional_python_deps
@option_airflow_constraints_location
@option_airflow_constraints_mode_ci
@option_airflow_constraints_reference_build
@option_answer
@option_build_progress
@option_builder
@option_commit_sha
@option_debian_version
@option_debug_resources
@option_dev_apt_command
@option_dev_apt_deps
@option_disable_airflow_repo_cache
@option_docker_cache
@option_docker_host
@option_dry_run
@option_github_repository
@option_github_token
@option_install_mysql_client_type
@option_include_success_outputs
@option_parallelism
@option_platform_multiple
@option_prepare_buildx_cache
@option_push
@option_python
@option_python_image
@option_python_versions
@option_run_in_parallel
@option_skip_cleanup
@option_upgrade_on_failure
@option_upgrade_to_newer_dependencies
@option_use_uv
@option_uv_http_timeout
@option_verbose
@option_version_suffix
def build(
    additional_airflow_extras: str | None,
    additional_dev_apt_command: str | None,
    additional_dev_apt_deps: str | None,
    additional_dev_apt_env: str | None,
    additional_pip_install_flags: str | None,
    additional_python_deps: str | None,
    airflow_constraints_location: str | None,
    airflow_constraints_mode: str,
    airflow_constraints_reference: str,
    build_progress: str,
    builder: str,
    commit_sha: str | None,
    debian_version: str,
    debug_resources: bool,
    dev_apt_command: str | None,
    dev_apt_deps: str | None,
    disable_airflow_repo_cache: bool,
    docker_cache: str,
    docker_host: str | None,
    github_repository: str,
    github_token: str | None,
    include_success_outputs,
    install_mysql_client_type: str,
    parallelism: int,
    platform: str | None,
    prepare_buildx_cache: bool,
    push: bool,
    python: str,
    python_image: str | None,
    python_versions: str,
    run_in_parallel: bool,
    skip_cleanup: bool,
    upgrade_on_failure: bool,
    upgrade_to_newer_dependencies: bool,
    use_uv: bool,
    uv_http_timeout: int,
    version_suffix: str,
):
    """Build CI image. Include building multiple images for all python versions."""

    def run_build(ci_image_params: BuildCiParams) -> None:
        return_code, info = run_build_ci_image(
            ci_image_params=ci_image_params,
            param_description=ci_image_params.python + ":" + ci_image_params.platform,
            output=None,
        )
        if return_code != 0:
            get_console().print(f"[error]Error when building image! {info}")
            sys.exit(return_code)

    perform_environment_checks()
    check_remote_ghcr_io_commands()
    fix_group_permissions()
    base_build_params = BuildCiParams(
        additional_airflow_extras=additional_airflow_extras,
        additional_dev_apt_command=additional_dev_apt_command,
        additional_dev_apt_env=additional_dev_apt_env,
        additional_pip_install_flags=additional_pip_install_flags,
        additional_python_deps=additional_python_deps,
        airflow_constraints_location=airflow_constraints_location,
        airflow_constraints_mode=airflow_constraints_mode,
        airflow_constraints_reference=airflow_constraints_reference,
        build_progress=build_progress,
        builder=builder,
        commit_sha=commit_sha,
        debian_version=debian_version,
        dev_apt_command=dev_apt_command,
        dev_apt_deps=dev_apt_deps,
        disable_airflow_repo_cache=disable_airflow_repo_cache,
        docker_cache=docker_cache,
        docker_host=docker_host,
        force_build=True,
        github_repository=github_repository,
        github_token=github_token,
        install_mysql_client_type=install_mysql_client_type,
        prepare_buildx_cache=prepare_buildx_cache,
        push=push,
        python=python,
        python_image=python_image,
        upgrade_on_failure=upgrade_on_failure,
        upgrade_to_newer_dependencies=upgrade_to_newer_dependencies,
        use_uv=use_uv,
        uv_http_timeout=uv_http_timeout,
        version_suffix=version_suffix,
    )
    if platform:
        base_build_params.platform = platform
    if additional_dev_apt_deps:
        # For CI image we only set additional_dev_apt_deps when we explicitly pass it
        base_build_params.additional_dev_apt_deps = additional_dev_apt_deps
    if run_in_parallel:
        params_list: list[BuildCiParams] = []
        if prepare_buildx_cache:
            platforms_list = base_build_params.platform.split(",")
            for platform in platforms_list:
                build_params = deepcopy(base_build_params)
                build_params.platform = platform
                params_list.append(build_params)
            prepare_for_building_ci_image(params=params_list[0])
            run_build_in_parallel(
                image_params_list=params_list,
                params_description_list=platforms_list,
                include_success_outputs=include_success_outputs,
                parallelism=parallelism,
                skip_cleanup=skip_cleanup,
                debug_resources=debug_resources,
            )
        else:
            python_version_list = get_python_version_list(python_versions)
            for python in python_version_list:
                build_params = deepcopy(base_build_params)
                build_params.python = python
                params_list.append(build_params)
            prepare_for_building_ci_image(params=params_list[0])
            run_build_in_parallel(
                image_params_list=params_list,
                params_description_list=python_version_list,
                include_success_outputs=include_success_outputs,
                parallelism=parallelism,
                skip_cleanup=skip_cleanup,
                debug_resources=debug_resources,
            )
    else:
        prepare_for_building_ci_image(params=base_build_params)
        run_build(ci_image_params=base_build_params)


@ci_image.command(name="pull")
@option_python
@option_run_in_parallel
@option_parallelism
@option_skip_cleanup
@option_debug_resources
@option_include_success_outputs
@option_python_versions
@option_github_token
@option_verify
@option_wait_for_image
@option_github_repository
@option_verbose
@option_dry_run
@click.argument("extra-pytest-args", nargs=-1, type=click.UNPROCESSED)
def pull(
    python: str,
    run_in_parallel: bool,
    python_versions: str,
    github_token: str,
    parallelism: int,
    skip_cleanup: bool,
    debug_resources: bool,
    include_success_outputs: bool,
    wait_for_image: bool,
    verify: bool,
    github_repository: str,
    extra_pytest_args: tuple,
):
    """Pull and optionally verify CI images - possibly in parallel for all Python versions."""
    perform_environment_checks()
    check_remote_ghcr_io_commands()
    if run_in_parallel:
        python_version_list = get_python_version_list(python_versions)
        ci_image_params_list = [
            BuildCiParams(
                python=python,
                github_repository=github_repository,
                github_token=github_token,
            )
            for python in python_version_list
        ]
        run_pull_in_parallel(
            parallelism=parallelism,
            skip_cleanup=skip_cleanup,
            debug_resources=debug_resources,
            include_success_outputs=include_success_outputs,
            image_params_list=ci_image_params_list,
            python_version_list=python_version_list,
            verify=verify,
            wait_for_image=wait_for_image,
            extra_pytest_args=extra_pytest_args if extra_pytest_args is not None else (),
        )
    else:
        image_params = BuildCiParams(
            python=python,
            github_repository=github_repository,
            github_token=github_token,
        )
        return_code, info = run_pull_image(
            image_params=image_params,
            output=None,
            wait_for_image=wait_for_image,
        )
        if return_code != 0:
            get_console().print(f"[error]There was an error when pulling CI image: {info}[/]")
            sys.exit(return_code)


def run_verify_in_parallel(
    image_params_list: list[BuildCiParams],
    python_version_list: list[str],
    extra_pytest_args: tuple[str, ...],
    include_success_outputs: bool,
    parallelism: int,
    skip_cleanup: bool,
    debug_resources: bool,
) -> None:
    with ci_group(f"Verifying CI images for {python_version_list}"):
        all_params = [f"CI {image_params.python}" for image_params in image_params_list]
        with run_with_pool(
            parallelism=parallelism,
            all_params=all_params,
            debug_resources=debug_resources,
            progress_matcher=ShowLastLineProgressMatcher(),
        ) as (pool, outputs):
            results = [
                pool.apply_async(
                    verify_an_image,
                    kwds={
                        "image_name": image_params.airflow_image_name,
                        "image_type": "CI",
                        "slim_image": False,
                        "extra_pytest_args": extra_pytest_args,
                        "output": outputs[index],
                    },
                )
                for index, image_params in enumerate(image_params_list)
            ]
    check_async_run_results(
        results=results,
        success="All images verified",
        outputs=outputs,
        include_success_outputs=include_success_outputs,
        skip_cleanup=skip_cleanup,
    )


@ci_image.command(name="save")
@option_ci_image_file_to_save
@option_github_repository
@option_image_file_dir
@option_platform_single
@option_python
@option_verbose
@option_dry_run
def save(
    python: str,
    platform: str,
    github_repository: str,
    image_file: Path | None,
    image_file_dir: Path,
):
    """Save CI image to a file."""
    perform_environment_checks()
    image_name = BuildCiParams(
        python=python,
        github_repository=github_repository,
    ).airflow_image_name
    with ci_group("Buildx disk usage"):
        run_command(["docker", "buildx", "du", "--verbose"], check=False)
    escaped_platform = platform.replace("/", "_")
    if not image_file:
        image_file_to_store = image_file_dir / f"ci-image-save-v3-{escaped_platform}-{python}.tar"
    elif image_file.is_absolute():
        image_file_to_store = image_file
    else:
        image_file_to_store = image_file_dir / image_file
    get_console().print(f"[info]Saving Python CI image {image_name} to {image_file_to_store}[/]")
    result = run_command(
        ["docker", "image", "save", "-o", image_file_to_store.as_posix(), image_name], check=False
    )
    if result.returncode != 0:
        get_console().print(f"[error]Error when saving image: {result.stdout}[/]")
        sys.exit(result.returncode)


@ci_image.command(name="load")
@option_ci_image_file_to_load
@option_dry_run
@option_from_run
@option_from_pr
@option_github_repository
@option_github_token_for_images
@option_image_file_dir
@option_platform_single
@option_python
@option_skip_image_file_deletion
@option_verbose
def load(
    from_run: str | None,
    from_pr: str | None,
    github_repository: str,
    github_token: str,
    image_file: Path | None,
    image_file_dir: Path,
    platform: str,
    python: str,
    skip_image_file_deletion: bool,
):
    """Load CI image from a file."""
    perform_environment_checks()
    build_ci_params = BuildCiParams(
        python=python,
        github_repository=github_repository,
    )
    escaped_platform = platform.replace("/", "_")

    if not image_file:
        image_file_to_load = image_file_dir / f"ci-image-save-v3-{escaped_platform}-{python}.tar"
    elif image_file.is_absolute() or image_file.exists():
        image_file_to_load = image_file
    else:
        image_file_to_load = image_file_dir / image_file

    if not image_file_to_load.name.endswith(f"-{python}.tar"):
        get_console().print(
            f"[error]The image file {image_file_to_load} does not end with '-{python}.tar'. Exiting.[/]"
        )
        sys.exit(1)
    if not image_file_to_load.name.startswith(f"ci-image-save-v3-{escaped_platform}"):
        get_console().print(
            f"[error]The image file {image_file_to_load} does not start with "
            f"'ci-image-save-v3-{escaped_platform}'. Exiting.[/]"
        )
        sys.exit(1)

    if from_run:
        download_artifact_from_run_id(from_run, image_file_to_load, github_repository, github_token)
    elif from_pr:
        download_artifact_from_pr(from_pr, image_file_to_load, github_repository, github_token)

    if not image_file_to_load.exists():
        get_console().print(f"[error]The image {image_file_to_load} does not exist.[/]")
        sys.exit(1)

    get_console().print(f"[info]Loading Python CI image from {image_file_to_load}[/]")
    result = run_command(["docker", "image", "load", "-i", image_file_to_load.as_posix()], check=False)
    if result.returncode != 0:
        get_console().print(f"[error]Error when loading image: {result.stdout}[/]")
        sys.exit(result.returncode)
    if not skip_image_file_deletion:
        get_console().print(f"[info]Deleting image file {image_file_to_load}[/]")
        image_file_to_load.unlink()
    if get_verbose():
        run_command(["docker", "images", "-a"])
    mark_image_as_rebuilt(ci_image_params=build_ci_params)


@ci_image.command(
    name="verify",
    context_settings=dict(
        ignore_unknown_options=True,
        allow_extra_args=True,
    ),
)
@option_python
@option_python_versions
@option_github_repository
@option_image_name
@option_pull
@option_github_token
@option_run_in_parallel
@option_parallelism
@option_skip_cleanup
@option_include_success_outputs
@option_debug_resources
@option_verbose
@option_dry_run
@click.argument("extra_pytest_args", nargs=-1, type=click.UNPROCESSED)
def verify(
    python: str,
    python_versions: str,
    image_name: str,
    pull: bool,
    github_token: str,
    github_repository: str,
    extra_pytest_args: tuple[str, ...],
    run_in_parallel: bool,
    parallelism: int,
    skip_cleanup: bool,
    debug_resources: bool,
    include_success_outputs: bool,
):
    """Verify CI image."""
    perform_environment_checks()
    check_remote_ghcr_io_commands()
    if (pull or image_name) and run_in_parallel:
        get_console().print(
            "[error]You cannot use --pull,--image-name and --run-in-parallel at the same time. Exiting[/]"
        )
        sys.exit(1)
    if run_in_parallel:
        base_build_params = BuildCiParams(
            python=python,
            github_repository=github_repository,
        )
        python_version_list = get_python_version_list(python_versions)
        params_list: list[BuildCiParams] = []
        for python in python_version_list:
            build_params = deepcopy(base_build_params)
            build_params.python = python
            params_list.append(build_params)
        run_verify_in_parallel(
            image_params_list=params_list,
            python_version_list=python_version_list,
            extra_pytest_args=extra_pytest_args,
            include_success_outputs=include_success_outputs,
            parallelism=parallelism,
            skip_cleanup=skip_cleanup,
            debug_resources=debug_resources,
        )
    else:
        if image_name is None:
            build_params = BuildCiParams(
                python=python,
                github_repository=github_repository,
                github_token=github_token,
            )
            image_name = build_params.airflow_image_name
        if pull:
            check_remote_ghcr_io_commands()
            command_to_run = ["docker", "pull", image_name]
            run_command(command_to_run, check=True)
        get_console().print(f"[info]Verifying CI image: {image_name}[/]")
        return_code, info = verify_an_image(
            image_name=image_name,
            output=None,
            image_type="CI",
            slim_image=False,
            extra_pytest_args=extra_pytest_args,
        )
        sys.exit(return_code)


def should_we_run_the_build(build_ci_params: BuildCiParams) -> bool:
    """
    Check if we should run the build based on what files have been modified since last build and answer from
    the user.

    * If build is needed, the user is asked for confirmation
    * If the branch is not rebased it warns the user to rebase (to make sure latest remote cache is useful)
    * Builds Image/Skips/Quits depending on the answer

    :param build_ci_params: parameters for the build
    """
    # We import those locally so that click autocomplete works
    from inputimeout import TimeoutOccurred

    if not md5sum_check_if_build_is_needed(
        build_ci_params=build_ci_params,
        md5sum_cache_dir=build_ci_params.md5sum_cache_dir,
        skip_provider_dependencies_check=build_ci_params.skip_provider_dependencies_check,
    ):
        return False
    try:
        answer = user_confirm(
            message="Do you want to build the image (this works best when you have good connection and "
            "can take usually from 20 seconds to few minutes depending how old your image is)?",
            timeout=STANDARD_TIMEOUT,
            default_answer=Answer.NO,
        )
        if answer == answer.YES:
            if is_repo_rebased(build_ci_params.github_repository, build_ci_params.airflow_branch):
                return True
            get_console().print(
                "\n[warning]This might take a lot of time (more than 10 minutes) even if you have "
                "a good network connection. We think you should attempt to rebase first.[/]\n"
            )
            answer = user_confirm(
                "But if you really, really want - you can attempt it. Are you really sure?",
                timeout=STANDARD_TIMEOUT,
                default_answer=Answer.NO,
            )
            if answer == Answer.YES:
                return True
            get_console().print(
                f"[info]Please rebase your code to latest {build_ci_params.airflow_branch} "
                "before continuing.[/]\nCheck this link to find out how "
                "https://github.com/apache/airflow/blob/main/contributing-docs/10_working_with_git.rst\n"
            )
            get_console().print("[error]Exiting the process[/]\n")
            sys.exit(1)
        elif answer == Answer.NO:
            instruct_build_image(build_ci_params.python)
            return False
        else:  # users_status == Answer.QUIT:
            get_console().print("\n[warning]Quitting the process[/]\n")
            sys.exit()
    except TimeoutOccurred:
        get_console().print("\nTimeout. Considering your response as No\n")
        instruct_build_image(build_ci_params.python)
        return False
    except Exception as e:
        get_console().print(f"\nTerminating the process on {e}")
        sys.exit(1)


def run_build_ci_image(
    ci_image_params: BuildCiParams,
    param_description: str,
    output: Output | None,
) -> tuple[int, str]:
    """
    Builds CI image:

      * fixes group permissions for files (to improve caching when umask is 002)
      * converts all the parameters received via kwargs into BuildCIParams (including cache)
      * prints info about the image to build
      * logs int to docker registry on CI if build cache is being executed
      * removes "tag" for previously build image so that inline cache uses only remote image
      * constructs docker-compose command to run based on parameters passed
      * run the build command
      * update cached information that the build completed and saves checksums of all files
        for quick future check if the build is needed

    :param ci_image_params: CI image parameters
    :param param_description: description of the parameter used
    :param output: output redirection
    """
    if (
        ci_image_params.is_multi_platform()
        and not ci_image_params.push
        and not ci_image_params.prepare_buildx_cache
    ):
        get_console(output=output).print(
            "\n[red]You cannot use multi-platform build without using --push flag or "
            "preparing buildx cache![/]\n"
        )
        return 1, "Error: building multi-platform image without --push."
    if get_verbose() or get_dry_run():
        get_console(output=output).print(
            f"\n[info]Building CI image of airflow from {AIRFLOW_ROOT_PATH}: {param_description}[/]\n"
        )
    if ci_image_params.prepare_buildx_cache:
        build_command_result = build_cache(
            image_params=ci_image_params,
            output=output,
        )
    else:
        env = get_docker_build_env(ci_image_params)
        process = subprocess.run(
            [
                sys.executable,
                os.fspath(
                    AIRFLOW_ROOT_PATH / "scripts" / "ci" / "pre_commit" / "update_providers_dependencies.py"
                ),
            ],
            check=False,
        )
        if process.returncode != 0:
            sys.exit(process.returncode)
        get_console(output=output).print(f"\n[info]Building CI Image for {param_description}\n")
        build_command_result = run_command(
            prepare_docker_build_command(
                image_params=ci_image_params,
            ),
            cwd=AIRFLOW_ROOT_PATH,
            text=True,
            check=False,
            env=env,
            output=output,
        )
        if build_command_result.returncode != 0 and not ci_image_params.upgrade_to_newer_dependencies:
            if ci_image_params.upgrade_on_failure:
                ci_image_params.upgrade_to_newer_dependencies = True
                get_console().print(
                    "[warning]Attempting to build with --upgrade-to-newer-dependencies on failure"
                )
                build_command_result = run_command(
                    prepare_docker_build_command(
                        image_params=ci_image_params,
                    ),
                    cwd=AIRFLOW_ROOT_PATH,
                    env=env,
                    text=True,
                    check=False,
                    output=output,
                )
            else:
                get_console().print(
                    "[warning]Your image build failed. It could be caused by conflicting dependencies."
                )
                get_console().print(
                    "[info]Run `breeze ci-image build --upgrade-to-newer-dependencies` to upgrade them.\n"
                )
        if build_command_result.returncode == 0:
            mark_image_as_rebuilt(ci_image_params=ci_image_params)
    return build_command_result.returncode, f"Image build: {param_description}"


def rebuild_or_pull_ci_image_if_needed(command_params: ShellParams | BuildCiParams) -> None:
    """
    Rebuilds CI image if needed and user confirms it.

    :param command_params: parameters of the command to execute
    """
    build_ci_image_check_cache = Path(
        BUILD_CACHE_PATH, command_params.airflow_branch, f".built_{command_params.python}"
    )
    ci_image_params = BuildCiParams(
        builder=command_params.builder,
        docker_host=command_params.docker_host,
        force_build=command_params.force_build,
        github_repository=command_params.github_repository,
        platform=command_params.platform,
        python=command_params.python,
        skip_image_upgrade_check=command_params.skip_image_upgrade_check,
        skip_provider_dependencies_check=command_params.skip_provider_dependencies_check,
        upgrade_to_newer_dependencies=False,
        warn_image_upgrade_needed=command_params.warn_image_upgrade_needed,
        # upgrade on failure is disabled on CI but enabled locally, to make sure we are not
        # accidentally upgrading dependencies on CI
        upgrade_on_failure=not os.environ.get("CI", ""),
    )
    if build_ci_image_check_cache.exists():
        if get_verbose():
            get_console().print(f"[info]{command_params.image_type} image already built locally.[/]")
    else:
        get_console().print(
            f"[warning]{command_params.image_type} image for Python {command_params.python} "
            f"was never built locally or was deleted. Forcing build.[/]"
        )
        ci_image_params.force_build = True
    if check_if_image_building_is_needed(
        ci_image_params=ci_image_params,
        output=None,
    ):
        return_code, info = run_build_ci_image(
            ci_image_params=ci_image_params, param_description=ci_image_params.python, output=None
        )
        if return_code != 0:
            get_console().print(f"[error]Error when building image! {info}")
            sys.exit(return_code)


@ci_image.command(name="export-mount-cache")
@click.option(
    "--cache-file",
    required=True,
    type=click.Path(exists=False, dir_okay=False, file_okay=True, path_type=Path),
    help="Path to the file where cache is going to be exported",
)
@option_builder
@option_dry_run
@option_verbose
def export_mount_cache(
    builder: str,
    cache_file: Path,
):
    """
    Export content of the the mount cache to a directory.
    """
    perform_environment_checks()
    make_sure_builder_configured(params=BuildCiParams(builder=builder))
    dockerfile = f"""
    # syntax=docker/dockerfile:1.4
    FROM ghcr.io/astral-sh/uv:{UV_VERSION}-bookworm-slim
    ARG TARGETARCH
    ARG DEPENDENCY_CACHE_EPOCH=<REPLACE_FROM_DOCKER_CI>
    RUN --mount=type=cache,id=ci-$TARGETARCH-$DEPENDENCY_CACHE_EPOCH,target=/root/.cache/ \\
    uv cache prune --ci
    RUN --mount=type=cache,id=ci-$TARGETARCH-$DEPENDENCY_CACHE_EPOCH,target=/root/.cache/ \\
    tar -C /root/.cache/ -czf /root/.cache.tar.gz .
    """

    dockerfile_ci_content = (AIRFLOW_ROOT_PATH / "Dockerfile.ci").read_text()
    dependency_cache_epoch = dockerfile_ci_content.split("DEPENDENCY_CACHE_EPOCH=")[1].split("\n")[0]
    get_console().print(f"[info]Dependency cache epoch from Dockerfile.ci = {dependency_cache_epoch}[/]")
    dockerfile = dockerfile.replace("<REPLACE_FROM_DOCKER_CI>", dependency_cache_epoch)
    get_console().print("[info]Building temporary image including copying cache content to the image[/]")
    builder_opt: list[str] = []
    if builder != "autodetect":
        builder_opt = ["--builder", builder]
    run_command(
        ["docker", "buildx", "build", *builder_opt, "--load", "-t", "airflow-export-cache", "-f", "-", "."],
        input=dockerfile,
        text=True,
        check=True,
    )
    get_console().print("[info]Built temporary image[/]")
    get_console().print("[info]Creating temporary container[/]")
    run_command(
        ["docker", "create", "--name", "airflow-export-cache-container", "airflow-export-cache"], check=True
    )
    get_console().print("[info]Created temporary container[/]")
    get_console().print(f"[info]Copying exported cache from the container to {cache_file}[/]")
    run_command(
        ["docker", "cp", "airflow-export-cache-container:/root/.cache.tar.gz", cache_file.as_posix()],
        check=True,
    )
    get_console().print("[info]Copied exported cache from the container[/]")
    get_console().print("[info]Removing the temporary container[/]")
    run_command(["docker", "rm", "airflow-export-cache-container"], check=True)
    get_console().print("[info]Removed the temporary container[/]")
    get_console().print("[info]Removing the temporary image[/]")
    run_command(["docker", "rmi", "airflow-export-cache"], check=True)
    get_console().print("[info]Removed the temporary image[/]")
    get_console().print(f"[success]Exported mount cache to {cache_file}[/]")


@ci_image.command(name="import-mount-cache")
@click.option(
    "--cache-file",
    required=True,
    type=click.Path(exists=True, dir_okay=False, file_okay=True, path_type=Path),
    help="Path to the file where cache is stored",
)
@option_builder
@option_dry_run
@option_verbose
def import_mount_cache(
    builder: str,
    cache_file: Path,
):
    """
    Export content of the the mount cache to a directory.
    """
    perform_environment_checks()
    make_sure_builder_configured(params=BuildCiParams(builder=builder))
    dockerfile = """
    # syntax=docker/dockerfile:1.4
    FROM python:3.10-slim-bookworm
    ARG TARGETARCH
    ARG DEPENDENCY_CACHE_EPOCH=<REPLACE_FROM_DOCKER_CI>
    COPY cache.tar.gz /root/.cache.tar.gz
    RUN --mount=type=cache,id=ci-$TARGETARCH-$DEPENDENCY_CACHE_EPOCH,target=/root/.cache/ \\
    tar -C /root/.cache/ -xzf /root/.cache.tar.gz .
    """
    import tempfile

    context = Path(tempfile.mkdtemp())
    get_console().print(f"[info]Context: {context}[/]")
    context_cache_file = context / "cache.tar.gz"
    get_console().print(f"[info]Copying cache file to context: {context_cache_file}[/]")
    cache_file.rename(context_cache_file)
    get_console().print(f"[info]Copied cache file to context: {context_cache_file}[/]")
    dockerfile_ci_content = (AIRFLOW_ROOT_PATH / "Dockerfile.ci").read_text()
    dependency_cache_epoch = dockerfile_ci_content.split("DEPENDENCY_CACHE_EPOCH=")[1].split("\n")[0]
    get_console().print(f"[info]Dependency cache epoch from Dockerfile.ci = {dependency_cache_epoch}[/]")
    dockerfile = dockerfile.replace("<REPLACE_FROM_DOCKER_CI>", dependency_cache_epoch)
    get_console().print("[info]Building temporary image and copying cache to mount cache[/]")
    builder_opt: list[str] = []
    if builder != "autodetect":
        builder_opt = ["--builder", builder]
    run_command(
        [
            "docker",
            "buildx",
            "build",
            *builder_opt,
            "--load",
            "-t",
            "airflow-import-cache",
            "-f",
            "-",
            context.as_posix(),
        ],
        input=dockerfile,
        text=True,
        check=True,
    )
    get_console().print("[info]Built temporary image and copied cache[/]")
    get_console().print("[info]Removing temporary image[/]")
    run_command(["docker", "rmi", "airflow-import-cache"], check=True)
    get_console().print("[info]Built temporary image and copying context[/]")
    get_console().print(f"[info]Removing context: {context}[/]")
    context_cache_file.unlink()
    context.rmdir()
    get_console().print(f"[info]Removed context: {context}[/]")
    get_console().print(f"[success]Imported mount cache from {cache_file}[/]")<|MERGE_RESOLUTION|>--- conflicted
+++ resolved
@@ -188,22 +188,6 @@
     make_sure_builder_configured(params=params)
 
 
-<<<<<<< HEAD
-def build_timeout_handler(build_process_group_id: int, signum, frame):
-    # Kill the forked process group - it will kill the build even if it is running in parallel
-    # with multiple processes and docker build sessions
-    os.killpg(build_process_group_id, signal.SIGTERM)
-    os.waitpid(build_process_group_id, 0)
-    # give the output a little time to flush so that the helpful error message is not hidden
-    time.sleep(5)
-    if os.environ.get("GITHUB_ACTIONS", "false") != "true":
-        get_console().print("::endgroup::")
-    get_console().print()
-    sys.exit(1)
-
-
-=======
->>>>>>> ed95a73c
 def kill_process_group(build_process_group_id: int):
     with contextlib.suppress(OSError):
         os.killpg(build_process_group_id, signal.SIGTERM)
