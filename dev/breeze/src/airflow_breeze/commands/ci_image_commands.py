--- conflicted
+++ resolved
@@ -358,29 +358,6 @@
             get_console().print(f"[error]Error when building image! {info}")
             sys.exit(return_code)
 
-<<<<<<< HEAD
-    if build_timeout_minutes:
-        pid = os.fork()
-        if pid:
-            # Parent process - send signal to process group of the child process
-            handler: Callable[..., tuple[Any, Any]] = partial(build_timeout_handler, pid)
-            # kill the child process group when we exit before - for example when we are Ctrl-C-ed
-            atexit.register(kill_process_group, pid)
-            signal.signal(signal.SIGALRM, handler)
-            signal.alarm(build_timeout_minutes * 60)
-            child_pid, status = os.waitpid(pid, 0)
-            exit_code = get_exitcode(status)
-            if exit_code:
-                get_console().print(f"[error]Exiting with exit code {exit_code}")
-            else:
-                get_console().print(f"[success]Exiting with exit code {exit_code}")
-            sys.exit(exit_code)
-        else:
-            # turn us into a process group leader
-            os.setpgid(0, 0)
-
-=======
->>>>>>> c31cb5f1
     perform_environment_checks()
     check_remote_ghcr_io_commands()
     fix_group_permissions()
