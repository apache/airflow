# Licensed to the Apache Software Foundation (ASF) under one
# or more contributor license agreements.  See the NOTICE file
# distributed with this work for additional information
# regarding copyright ownership.  The ASF licenses this file
# to you under the Apache License, Version 2.0 (the
# "License"); you may not use this file except in compliance
# with the License.  You may obtain a copy of the License at
#
#   http://www.apache.org/licenses/LICENSE-2.0
#
# Unless required by applicable law or agreed to in writing,
# software distributed under the License is distributed on an
# "AS IS" BASIS, WITHOUT WARRANTIES OR CONDITIONS OF ANY
# KIND, either express or implied.  See the License for the
# specific language governing permissions and limitations
# under the License.
from __future__ import annotations

DEVELOPER_COMMANDS: dict[str, str | list[str]] = {
    "name": "Developer commands",
    "commands": [
        "start-airflow",
        "static-checks",
        "build-docs",
        "down",
        "shell",
        "exec",
        "compile-ui-assets",
        "compile-www-assets",
        "cleanup",
        "generate-migration-file",
    ],
}
DEVELOPER_PARAMETERS: dict[str, list[dict[str, str | list[str]]]] = {
    "breeze": [
        {
            "name": "Execution mode",
            "options": [
                "--python",
                "--integration",
            ],
        },
        {
            "name": "Docker Compose selection and cleanup",
            "options": [
                "--project-name",
                "--restart",
                "--docker-host",
            ],
        },
        {
            "name": "Database",
            "options": [
                "--backend",
                "--postgres-version",
                "--mysql-version",
                "--db-reset",
            ],
        },
        {
            "name": "Build CI image (before entering shell)",
            "options": [
                "--github-repository",
                "--builder",
                "--use-uv",
                "--uv-http-timeout",
            ],
        },
        {
            "name": "Other options",
            "options": [
                "--forward-credentials",
                "--max-time",
            ],
        },
    ],
    "breeze shell": [
        {
            "name": "Execution mode",
            "options": [
                "--python",
                "--integration",
<<<<<<< HEAD
=======
                "--load-example-dags",
                "--load-default-connections",
                "--standalone-dag-processor",
>>>>>>> dce84825
                "--start-webserver-with-examples",
            ],
        },
        {
            "name": "Docker Compose project management",
            "options": [
                "--project-name",
                "--restart",
                "--docker-host",
            ],
        },
        {
            "name": "Scripts execution",
            "options": [
                "--quiet",
                "--skip-image-upgrade-check",
                "--warn-image-upgrade-needed",
                "--skip-environment-initialization",
                "--tty",
            ],
        },
        {
            "name": "Database",
            "options": [
                "--backend",
                "--postgres-version",
                "--mysql-version",
                "--db-reset",
            ],
        },
        {
            "name": "Choose executor",
            "options": [
                "--executor",
                "--celery-broker",
                "--celery-flower",
            ],
        },
        {
            "name": "Build CI image (before entering shell)",
            "options": [
                "--force-build",
                "--platform",
                "--github-repository",
                "--builder",
                "--use-uv",
                "--uv-http-timeout",
            ],
        },
        {
            "name": "Mounting the sources and volumes",
            "options": [
                "--mount-sources",
                "--include-mypy-volume",
            ],
        },
        {
            "name": "Installing packages after entering shell",
            "options": [
                "--airflow-constraints-location",
                "--airflow-constraints-mode",
                "--airflow-constraints-reference",
                "--airflow-extras",
                "--airflow-skip-constraints",
                "--clean-airflow-installation",
                "--excluded-providers",
                "--force-lowest-dependencies",
                "--install-airflow-with-constraints",
                "--install-selected-providers",
                "--package-format",
                "--providers-constraints-location",
                "--providers-constraints-mode",
                "--providers-constraints-reference",
                "--providers-skip-constraints",
                "--use-airflow-version",
                "--use-packages-from-dist",
                "--install-airflow-python-client",
            ],
        },
        {
            "name": "Upgrading/downgrading/removing selected packages",
            "options": [
                "--upgrade-boto",
                "--downgrade-sqlalchemy",
                "--downgrade-pendulum",
            ],
        },
        {
            "name": "DB test flags",
            "options": [
                "--run-db-tests-only",
                "--skip-db-tests",
            ],
        },
        {
            "name": "Other options",
            "options": [
                "--forward-credentials",
                "--max-time",
                "--verbose-commands",
                "--keep-env-variables",
                "--no-db-cleanup",
            ],
        },
    ],
    "breeze compile-www-assets": [
        {
            "name": "Compile www assets flag",
            "options": [
                "--dev",
                "--force-clean",
            ],
        }
    ],
    "breeze compile-ui-assets": [
        {
            "name": "Compile ui assets flag",
            "options": [
                "--dev",
                "--force-clean",
            ],
        }
    ],
    "breeze start-airflow": [
        {
            "name": "Execution mode",
            "options": [
                "--python",
                "--platform",
                "--integration",
                "--load-example-dags",
                "--load-default-connections",
            ],
        },
        {
            "name": "Docker Compose selection and cleanup",
            "options": [
                "--project-name",
                "--restart",
                "--docker-host",
            ],
        },
        {
            "name": "Database",
            "options": [
                "--backend",
                "--postgres-version",
                "--mysql-version",
                "--db-reset",
            ],
        },
        {
            "name": "Choosing executor",
            "options": [
                "--executor",
                "--celery-broker",
                "--celery-flower",
            ],
        },
        {
            "name": "Asset compilation options",
            "options": [
                "--skip-assets-compilation",
                "--dev-mode",
            ],
        },
        {
            "name": "Build CI image (before entering shell)",
            "options": [
                "--force-build",
                "--github-repository",
                "--builder",
                "--use-uv",
                "--uv-http-timeout",
            ],
        },
        {
            "name": "Mounting the sources and volumes",
            "options": [
                "--mount-sources",
            ],
        },
        {
            "name": "Installing packages after entering shell",
            "options": [
                "--airflow-constraints-location",
                "--airflow-constraints-mode",
                "--airflow-constraints-reference",
                "--airflow-extras",
                "--airflow-skip-constraints",
                "--clean-airflow-installation",
                "--install-selected-providers",
                "--package-format",
                "--providers-constraints-location",
                "--providers-constraints-mode",
                "--providers-constraints-reference",
                "--providers-skip-constraints",
                "--use-airflow-version",
                "--use-packages-from-dist",
            ],
        },
        {
            "name": "Other options",
            "options": [
                "--forward-credentials",
            ],
        },
    ],
    "breeze exec": [
        {"name": "Drops in the interactive shell of active airflow container"},
    ],
    "breeze down": [
        {
            "name": "Down flags",
            "options": [
                "--preserve-volumes",
                "--cleanup-mypy-cache",
                "--project-name",
            ],
        },
    ],
    "breeze build-docs": [
        {
            "name": "Doc flags",
            "options": [
                "--docs-only",
                "--spellcheck-only",
                "--clean-build",
                "--one-pass-only",
                "--skip-deletion",
                "--package-filter",
                "--include-not-ready-providers",
                "--include-removed-providers",
                "--github-repository",
                "--builder",
                "--package-list",
            ],
        },
    ],
    "breeze static-checks": [
        {
            "name": "Pre-commit flags",
            "options": [
                "--type",
                "--show-diff-on-failure",
                "--initialize-environment",
                "--max-initialization-attempts",
            ],
        },
        {
            "name": "Selecting files to run the checks on",
            "options": [
                "--file",
                "--all-files",
                "--commit-ref",
                "--last-commit",
                "--only-my-changes",
            ],
        },
        {
            "name": "Building image before running checks",
            "options": [
                "--skip-image-upgrade-check",
                "--force-build",
                "--github-repository",
                "--builder",
            ],
        },
    ],
    "breeze cleanup": [
        {
            "name": "Cleanup flags",
            "options": [
                "--all",
            ],
        },
    ],
    "breeze generate-migration-file": [
        {
            "name": "generate-migration-file flags",
            "options": [
                "--message",
                "--github-repository",
                "--builder",
            ],
        },
    ],
}<|MERGE_RESOLUTION|>--- conflicted
+++ resolved
@@ -80,12 +80,8 @@
             "options": [
                 "--python",
                 "--integration",
-<<<<<<< HEAD
-=======
                 "--load-example-dags",
                 "--load-default-connections",
-                "--standalone-dag-processor",
->>>>>>> dce84825
                 "--start-webserver-with-examples",
             ],
         },
