--- conflicted
+++ resolved
@@ -76,11 +76,8 @@
         "generate-constraints",
         "update-constraints",
         "publish-docs-to-s3",
-<<<<<<< HEAD
         "validate-rc-by-pmc",
-=======
         "check-release-files",
->>>>>>> c10cb349
     ],
 }
 
@@ -528,7 +525,6 @@
             ],
         },
     ],
-<<<<<<< HEAD
     "breeze release-management validate-rc-by-pmc": [
         {
             "name": "Validation options",
@@ -540,7 +536,7 @@
                 "--checks",
             ],
         },
-=======
+    ],
     "breeze release-management check-release-files": [
         {
             "name": "Check release files flags",
@@ -551,6 +547,5 @@
                 "--packages-file",
             ],
         }
->>>>>>> c10cb349
     ],
 }