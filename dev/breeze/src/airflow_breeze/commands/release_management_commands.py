--- conflicted
+++ resolved
@@ -246,20 +246,12 @@
 
 
 AIRFLOW_PIP_VERSION = "25.3"
-<<<<<<< HEAD
 AIRFLOW_UV_VERSION = "0.9.13"
-=======
-AIRFLOW_UV_VERSION = "0.9.12"
->>>>>>> 4a73383c
 AIRFLOW_USE_UV = False
 GITPYTHON_VERSION = "3.1.45"
 RICH_VERSION = "14.2.0"
 PREK_VERSION = "0.2.19"
-<<<<<<< HEAD
 HATCH_VERSION = "1.16.0"
-=======
-HATCH_VERSION = "1.15.1"
->>>>>>> 4a73383c
 PYYAML_VERSION = "6.0.3"
 
 # prek environment and this is done with node, no python installation is needed.
