--- conflicted
+++ resolved
@@ -2913,11 +2913,7 @@
 def modify_all_constraint_files(
     constraints_repo: Path,
     updated_constraint: tuple[str, ...] | None,
-<<<<<<< HEAD
-    commit_file: Path | None,
-=======
     comment_file: Path | None,
->>>>>>> ed95a73c
     airflow_constrains_mode: str | None,
 ) -> bool:
     get_console().print("[info]Updating constraints files:[/]")
@@ -2933,11 +2929,7 @@
         raise RuntimeError(f"Invalid airflow-constraints-mode: {airflow_constrains_mode}")
     for constraints_file in constraints_repo.glob(select_glob):
         get_console().print(f"[info]Updating {constraints_file.name}")
-<<<<<<< HEAD
-        if modify_single_file_constraints(constraints_file, updated_constraint, commit_file):
-=======
         if modify_single_file_constraints(constraints_file, updated_constraint, comment_file):
->>>>>>> ed95a73c
             modified = True
     return modified
 
@@ -3111,13 +3103,8 @@
     version = Version(python_client_version)
     if version_suffix:
         if version.pre:
-<<<<<<< HEAD
             current_suffix = version.pre[0] + str(version.pre[1])
-            if current_suffix != version_suffix_for_pypi:
-=======
-            currrent_suffix = version.pre[0] + str(version.pre[1])
-            if currrent_suffix != version_suffix:
->>>>>>> ed95a73c
+            if current_suffix != version_suffix:
                 get_console().print(
                     f"[error]The version suffix for PyPI ({version_suffix}) does not match the "
                     f"suffix in the version ({version})[/]"
