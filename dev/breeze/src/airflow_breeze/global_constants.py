--- conflicted
+++ resolved
@@ -218,11 +218,7 @@
 ALLOWED_INSTALL_MYSQL_CLIENT_TYPES = ["mariadb", "mysql"]
 
 PIP_VERSION = "25.3"
-<<<<<<< HEAD
 UV_VERSION = "0.9.13"
-=======
-UV_VERSION = "0.9.12"
->>>>>>> 4a73383c
 
 DEFAULT_UV_HTTP_TIMEOUT = 300
 DEFAULT_WSL2_HTTP_TIMEOUT = 900
