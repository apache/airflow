--- conflicted
+++ resolved
@@ -57,14 +57,7 @@
 ALLOWED_BACKENDS = [SQLITE_BACKEND, MYSQL_BACKEND, POSTGRES_BACKEND, NONE_BACKEND]
 ALLOWED_PROD_BACKENDS = [MYSQL_BACKEND, POSTGRES_BACKEND]
 DEFAULT_BACKEND = ALLOWED_BACKENDS[0]
-<<<<<<< HEAD
-CELERY_INTEGRATION = "celery"
-TESTABLE_CORE_INTEGRATIONS = [CELERY_INTEGRATION, "kerberos", "redis"]
-=======
-TESTABLE_CORE_INTEGRATIONS = [
-    "kerberos",
-]
->>>>>>> eecbd216
+TESTABLE_CORE_INTEGRATIONS = ["kerberos", "redis"]
 TESTABLE_PROVIDERS_INTEGRATIONS = [
     "celery",
     "cassandra",
