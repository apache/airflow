--- conflicted
+++ resolved
@@ -46,11 +46,8 @@
       - ../../../providers/celery/tests:/opt/airflow/providers/celery/tests
       - ../../../providers/cohere/tests:/opt/airflow/providers/cohere/tests
       - ../../../providers/common/sql/tests:/opt/airflow/providers/common/sql/tests
-<<<<<<< HEAD
+      - ../../../providers/datadog/tests:/opt/airflow/providers/datadog/tests
       - ../../../providers/discord/tests:/opt/airflow/providers/discord/tests
-=======
-      - ../../../providers/datadog/tests:/opt/airflow/providers/datadog/tests
->>>>>>> ca7c6ad5
       - ../../../providers/edge/tests:/opt/airflow/providers/edge/tests
       - ../../../providers/openai/tests:/opt/airflow/providers/openai/tests
       - ../../../providers/pgvector/tests:/opt/airflow/providers/pgvector/tests
