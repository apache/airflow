--- conflicted
+++ resolved
@@ -54,11 +54,8 @@
       - ../../../providers/pgvector/tests:/opt/airflow/providers/pgvector/tests
       - ../../../providers/pinecone/tests:/opt/airflow/providers/pinecone/tests
       - ../../../providers/postgres/tests:/opt/airflow/providers/postgres/tests
-<<<<<<< HEAD
       - ../../../providers/qdrant/tests:/opt/airflow/providers/qdrant/tests
-=======
       - ../../../providers/samba/tests:/opt/airflow/providers/samba/tests
->>>>>>> 82c2c203
       - ../../../providers/segment/tests:/opt/airflow/providers/segment/tests
       - ../../../providers/ssh/tests:/opt/airflow/providers/ssh/tests
       - ../../../providers/standard/tests:/opt/airflow/providers/standard/tests
