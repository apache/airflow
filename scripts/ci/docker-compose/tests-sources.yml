--- conflicted
+++ resolved
@@ -50,12 +50,9 @@
       - ../../../providers/datadog/tests:/opt/airflow/providers/datadog/tests
       - ../../../providers/edge/tests:/opt/airflow/providers/edge/tests
       - ../../../providers/hashicorp/tests:/opt/airflow/providers/hashicorp/tests
-<<<<<<< HEAD
       - ../../../providers/jenkins/tests:/opt/airflow/providers/jenkins/tests
       - ../../../providers/mysql/tests:/opt/airflow/providers/mysql/tests
-=======
       - ../../../providers/imap/tests:/opt/airflow/providers/imap/tests
->>>>>>> 4cab641f
       - ../../../providers/neo4j/tests:/opt/airflow/providers/neo4j/tests
       - ../../../providers/odbc/tests:/opt/airflow/providers/odbc/tests
       - ../../../providers/openai/tests:/opt/airflow/providers/openai/tests
