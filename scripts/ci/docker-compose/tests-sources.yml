# Licensed to the Apache Software Foundation (ASF) under one
# or more contributor license agreements.  See the NOTICE file
# distributed with this work for additional information
# regarding copyright ownership.  The ASF licenses this file
# to you under the Apache License, Version 2.0 (the
# "License"); you may not use this file except in compliance
# with the License.  You may obtain a copy of the License at
#
#   http://www.apache.org/licenses/LICENSE-2.0
#
# Unless required by applicable law or agreed to in writing,
# software distributed under the License is distributed on an
# "AS IS" BASIS, WITHOUT WARRANTIES OR CONDITIONS OF ANY
# KIND, either express or implied.  See the License for the
# specific language governing permissions and limitations
# under the License.
---
services:
  airflow:
    stdin_open: true  # docker run -i
    tty: true  # docker run -t
    environment:
      - AIRFLOW__CORE__PLUGINS_FOLDER=/files/plugins
    # We only mount tests folder
    volumes:
      - ../../../.bash_aliases:/root/.bash_aliases:cached
      - ../../../.bash_history:/root/.bash_history:cached
      - ../../../.inputrc:/root/.inputrc:cached
      # Remove airflow sources from container
      - ../../../empty:/opt/airflow/airflow
      # Remove all provider sources from container
      - ../../../empty:/opt/airflow/providers/airbyte/src
      - ../../../empty:/opt/airflow/providers/alibaba/src
      - ../../../empty:/opt/airflow/providers/apache/iceberg/src
      - ../../../empty:/opt/airflow/providers/celery/src
      - ../../../empty:/opt/airflow/providers/common/sql/src
      - ../../../empty:/opt/airflow/providers/edge/src
      - ../../../empty:/opt/airflow/providers/standard/src
      # but keep providers tests
      - ../../../tests/:/opt/airflow/tests:cached
      # START automatically generated volumes by generate-volumes-for-sources pre-commit
      - ../../../providers/airbyte/tests:/opt/airflow/providers/airbyte/tests
      - ../../../providers/alibaba/tests:/opt/airflow/providers/alibaba/tests
      - ../../../providers/apache/iceberg/tests:/opt/airflow/providers/apache/iceberg/tests
      - ../../../providers/asana/tests:/opt/airflow/providers/asana/tests
      - ../../../providers/celery/tests:/opt/airflow/providers/celery/tests
      - ../../../providers/cohere/tests:/opt/airflow/providers/cohere/tests
      - ../../../providers/common/sql/tests:/opt/airflow/providers/common/sql/tests
      - ../../../providers/datadog/tests:/opt/airflow/providers/datadog/tests
      - ../../../providers/edge/tests:/opt/airflow/providers/edge/tests
      - ../../../providers/neo4j/tests:/opt/airflow/providers/neo4j/tests
      - ../../../providers/openai/tests:/opt/airflow/providers/openai/tests
<<<<<<< HEAD
      - ../../../providers/openfaas/tests:/opt/airflow/providers/openfaas/tests
=======
      - ../../../providers/opsgenie/tests:/opt/airflow/providers/opsgenie/tests
>>>>>>> 82c2c203
      - ../../../providers/pgvector/tests:/opt/airflow/providers/pgvector/tests
      - ../../../providers/pinecone/tests:/opt/airflow/providers/pinecone/tests
      - ../../../providers/postgres/tests:/opt/airflow/providers/postgres/tests
      - ../../../providers/samba/tests:/opt/airflow/providers/samba/tests
      - ../../../providers/segment/tests:/opt/airflow/providers/segment/tests
      - ../../../providers/ssh/tests:/opt/airflow/providers/ssh/tests
      - ../../../providers/standard/tests:/opt/airflow/providers/standard/tests
      - ../../../providers/telegram/tests:/opt/airflow/providers/telegram/tests
      - ../../../providers/weaviate/tests:/opt/airflow/providers/weaviate/tests
      - ../../../providers/ydb/tests:/opt/airflow/providers/ydb/tests
      - ../../../providers/zendesk/tests:/opt/airflow/providers/zendesk/tests
      # END automatically generated volumes by generate-volumes-for-sources pre-commit
      # and entrypoint and in_container scripts for testing
      - ../../../scripts/docker/entrypoint_ci.sh:/entrypoint
      - ../../../scripts/in_container/:/opt/airflow/scripts/in_container<|MERGE_RESOLUTION|>--- conflicted
+++ resolved
@@ -50,11 +50,8 @@
       - ../../../providers/edge/tests:/opt/airflow/providers/edge/tests
       - ../../../providers/neo4j/tests:/opt/airflow/providers/neo4j/tests
       - ../../../providers/openai/tests:/opt/airflow/providers/openai/tests
-<<<<<<< HEAD
       - ../../../providers/openfaas/tests:/opt/airflow/providers/openfaas/tests
-=======
       - ../../../providers/opsgenie/tests:/opt/airflow/providers/opsgenie/tests
->>>>>>> 82c2c203
       - ../../../providers/pgvector/tests:/opt/airflow/providers/pgvector/tests
       - ../../../providers/pinecone/tests:/opt/airflow/providers/pinecone/tests
       - ../../../providers/postgres/tests:/opt/airflow/providers/postgres/tests
