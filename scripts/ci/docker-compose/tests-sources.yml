--- conflicted
+++ resolved
@@ -77,11 +77,8 @@
       - ../../../providers/standard/tests:/opt/airflow/providers/standard/tests
       - ../../../providers/tableau/tests:/opt/airflow/providers/tableau/tests
       - ../../../providers/telegram/tests:/opt/airflow/providers/telegram/tests
-<<<<<<< HEAD
+      - ../../../providers/teradata/tests:/opt/airflow/providers/teradata/tests
       - ../../../providers/vertica/tests:/opt/airflow/providers/vertica/tests
-=======
-      - ../../../providers/teradata/tests:/opt/airflow/providers/teradata/tests
->>>>>>> 5c5eb7c2
       - ../../../providers/weaviate/tests:/opt/airflow/providers/weaviate/tests
       - ../../../providers/ydb/tests:/opt/airflow/providers/ydb/tests
       - ../../../providers/zendesk/tests:/opt/airflow/providers/zendesk/tests
