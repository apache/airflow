# Licensed to the Apache Software Foundation (ASF) under one
# or more contributor license agreements.  See the NOTICE file
# distributed with this work for additional information
# regarding copyright ownership.  The ASF licenses this file
# to you under the Apache License, Version 2.0 (the
# "License"); you may not use this file except in compliance
# with the License.  You may obtain a copy of the License at
#
#   http://www.apache.org/licenses/LICENSE-2.0
#
# Unless required by applicable law or agreed to in writing,
# software distributed under the License is distributed on an
# "AS IS" BASIS, WITHOUT WARRANTIES OR CONDITIONS OF ANY
# KIND, either express or implied.  See the License for the
# specific language governing permissions and limitations
# under the License.
---
services:
  airflow:
    stdin_open: true  # docker run -i
    tty: true  # docker run -t
    environment:
      - AIRFLOW__CORE__PLUGINS_FOLDER=/files/plugins
    # We only mount tests folder
    volumes:
      - ../../../.bash_aliases:/root/.bash_aliases:cached
      - ../../../.bash_history:/root/.bash_history:cached
      - ../../../.inputrc:/root/.inputrc:cached
      # Remove airflow sources from container
      - ../../../empty:/opt/airflow/airflow
      # Remove all provider sources from container
      - ../../../empty:/opt/airflow/providers/airbyte/src
      - ../../../empty:/opt/airflow/providers/alibaba/src
      - ../../../empty:/opt/airflow/providers/apache/iceberg/src
      - ../../../empty:/opt/airflow/providers/celery/src
      - ../../../empty:/opt/airflow/providers/common/sql/src
      - ../../../empty:/opt/airflow/providers/edge/src
      - ../../../empty:/opt/airflow/providers/standard/src
      # but keep providers tests
      - ../../../tests/:/opt/airflow/tests:cached
      # START automatically generated volumes by generate-volumes-for-sources pre-commit
      - ../../../providers/airbyte/tests:/opt/airflow/providers/airbyte/tests
      - ../../../providers/alibaba/tests:/opt/airflow/providers/alibaba/tests
      - ../../../providers/apache/iceberg/tests:/opt/airflow/providers/apache/iceberg/tests
      - ../../../providers/asana/tests:/opt/airflow/providers/asana/tests
      - ../../../providers/celery/tests:/opt/airflow/providers/celery/tests
      - ../../../providers/cohere/tests:/opt/airflow/providers/cohere/tests
      - ../../../providers/common/sql/tests:/opt/airflow/providers/common/sql/tests
      - ../../../providers/datadog/tests:/opt/airflow/providers/datadog/tests
      - ../../../providers/edge/tests:/opt/airflow/providers/edge/tests
      - ../../../providers/jenkins/tests:/opt/airflow/providers/jenkins/tests
      - ../../../providers/mysql/tests:/opt/airflow/providers/mysql/tests
      - ../../../providers/neo4j/tests:/opt/airflow/providers/neo4j/tests
      - ../../../providers/odbc/tests:/opt/airflow/providers/odbc/tests
      - ../../../providers/openai/tests:/opt/airflow/providers/openai/tests
<<<<<<< HEAD
      - ../../../providers/pagerduty/tests:/opt/airflow/providers/pagerduty/tests
=======
      - ../../../providers/opsgenie/tests:/opt/airflow/providers/opsgenie/tests
>>>>>>> 82c2c203
      - ../../../providers/pgvector/tests:/opt/airflow/providers/pgvector/tests
      - ../../../providers/pinecone/tests:/opt/airflow/providers/pinecone/tests
      - ../../../providers/postgres/tests:/opt/airflow/providers/postgres/tests
      - ../../../providers/samba/tests:/opt/airflow/providers/samba/tests
      - ../../../providers/segment/tests:/opt/airflow/providers/segment/tests
      - ../../../providers/ssh/tests:/opt/airflow/providers/ssh/tests
      - ../../../providers/standard/tests:/opt/airflow/providers/standard/tests
      - ../../../providers/telegram/tests:/opt/airflow/providers/telegram/tests
      - ../../../providers/weaviate/tests:/opt/airflow/providers/weaviate/tests
      - ../../../providers/ydb/tests:/opt/airflow/providers/ydb/tests
      - ../../../providers/zendesk/tests:/opt/airflow/providers/zendesk/tests
      # END automatically generated volumes by generate-volumes-for-sources pre-commit
      # and entrypoint and in_container scripts for testing
      - ../../../scripts/docker/entrypoint_ci.sh:/entrypoint
      - ../../../scripts/in_container/:/opt/airflow/scripts/in_container<|MERGE_RESOLUTION|>--- conflicted
+++ resolved
@@ -53,11 +53,8 @@
       - ../../../providers/neo4j/tests:/opt/airflow/providers/neo4j/tests
       - ../../../providers/odbc/tests:/opt/airflow/providers/odbc/tests
       - ../../../providers/openai/tests:/opt/airflow/providers/openai/tests
-<<<<<<< HEAD
       - ../../../providers/pagerduty/tests:/opt/airflow/providers/pagerduty/tests
-=======
       - ../../../providers/opsgenie/tests:/opt/airflow/providers/opsgenie/tests
->>>>>>> 82c2c203
       - ../../../providers/pgvector/tests:/opt/airflow/providers/pgvector/tests
       - ../../../providers/pinecone/tests:/opt/airflow/providers/pinecone/tests
       - ../../../providers/postgres/tests:/opt/airflow/providers/postgres/tests
