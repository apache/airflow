# Licensed to the Apache Software Foundation (ASF) under one
# or more contributor license agreements.  See the NOTICE file
# distributed with this work for additional information
# regarding copyright ownership.  The ASF licenses this file
# to you under the Apache License, Version 2.0 (the
# "License"); you may not use this file except in compliance
# with the License.  You may obtain a copy of the License at
#
#   http://www.apache.org/licenses/LICENSE-2.0
#
# Unless required by applicable law or agreed to in writing,
# software distributed under the License is distributed on an
# "AS IS" BASIS, WITHOUT WARRANTIES OR CONDITIONS OF ANY
# KIND, either express or implied.  See the License for the
# specific language governing permissions and limitations
# under the License.
---
services:
  airflow:
    volumes:
      # Removes airflow sources from container
      - type: bind
        source: ./empty
        target: /opt/airflow/airflow
      # Removes task_sdk sources from container
      - type: bind
        source: ./empty
        target: /opt/airflow/task_sdk
      # Removes providers sources from container (but not tests)
      - type: bind
        source: ./empty
        target: /opt/airflow/providers/src
      # Remove all provider sources from container
      # START automatically generated volumes by generate-volumes-for-sources pre-commit
      - ../../../empty:/opt/airflow/providers/airbyte/src
      - ../../../empty:/opt/airflow/providers/alibaba/src
      - ../../../empty:/opt/airflow/providers/apache/iceberg/src
      - ../../../empty:/opt/airflow/providers/asana/src
      - ../../../empty:/opt/airflow/providers/celery/src
      - ../../../empty:/opt/airflow/providers/cohere/src
      - ../../../empty:/opt/airflow/providers/common/sql/src
      - ../../../empty:/opt/airflow/providers/datadog/src
      - ../../../empty:/opt/airflow/providers/edge/src
<<<<<<< HEAD
      - ../../../empty:/opt/airflow/providers/imap/src
=======
      - ../../../empty:/opt/airflow/providers/hashicorp/src
>>>>>>> b9987155
      - ../../../empty:/opt/airflow/providers/neo4j/src
      - ../../../empty:/opt/airflow/providers/openai/src
      - ../../../empty:/opt/airflow/providers/openfaas/src
      - ../../../empty:/opt/airflow/providers/opsgenie/src
      - ../../../empty:/opt/airflow/providers/papermill/src
      - ../../../empty:/opt/airflow/providers/pgvector/src
      - ../../../empty:/opt/airflow/providers/pinecone/src
      - ../../../empty:/opt/airflow/providers/postgres/src
      - ../../../empty:/opt/airflow/providers/samba/src
      - ../../../empty:/opt/airflow/providers/segment/src
      - ../../../empty:/opt/airflow/providers/singularity/src
      - ../../../empty:/opt/airflow/providers/ssh/src
      - ../../../empty:/opt/airflow/providers/standard/src
      - ../../../empty:/opt/airflow/providers/tableau/src
      - ../../../empty:/opt/airflow/providers/telegram/src
      - ../../../empty:/opt/airflow/providers/weaviate/src
      - ../../../empty:/opt/airflow/providers/ydb/src
      - ../../../empty:/opt/airflow/providers/zendesk/src
      # END automatically generated volumes by generate-volumes-for-sources pre-commit
      # However we keep in_container scripts in order to be able to debug easily the scripts that
      # are run with --mount-sources removed flag - such as installing airflow and providers
      - type: bind
        source: ../../../scripts/in_container
        target: /opt/airflow/scripts/in_container<|MERGE_RESOLUTION|>--- conflicted
+++ resolved
@@ -41,11 +41,8 @@
       - ../../../empty:/opt/airflow/providers/common/sql/src
       - ../../../empty:/opt/airflow/providers/datadog/src
       - ../../../empty:/opt/airflow/providers/edge/src
-<<<<<<< HEAD
+      - ../../../empty:/opt/airflow/providers/hashicorp/src
       - ../../../empty:/opt/airflow/providers/imap/src
-=======
-      - ../../../empty:/opt/airflow/providers/hashicorp/src
->>>>>>> b9987155
       - ../../../empty:/opt/airflow/providers/neo4j/src
       - ../../../empty:/opt/airflow/providers/openai/src
       - ../../../empty:/opt/airflow/providers/openfaas/src
