# Licensed to the Apache Software Foundation (ASF) under one
# or more contributor license agreements.  See the NOTICE file
# distributed with this work for additional information
# regarding copyright ownership.  The ASF licenses this file
# to you under the Apache License, Version 2.0 (the
# "License"); you may not use this file except in compliance
# with the License.  You may obtain a copy of the License at
#
#   http://www.apache.org/licenses/LICENSE-2.0
#
# Unless required by applicable law or agreed to in writing,
# software distributed under the License is distributed on an
# "AS IS" BASIS, WITHOUT WARRANTIES OR CONDITIONS OF ANY
# KIND, either express or implied.  See the License for the
# specific language governing permissions and limitations
# under the License.
---
services:
  airflow:
    volumes:
      # Removes airflow sources from container
      - type: bind
        source: ./empty
        target: /opt/airflow/airflow
      # Removes task_sdk sources from container
      - type: bind
        source: ./empty
        target: /opt/airflow/task_sdk
      # Removes providers sources from container (but not tests)
      - type: bind
        source: ./empty
        target: /opt/airflow/providers/src
      # Remove all provider sources from container
      # START automatically generated volumes by generate-volumes-for-sources pre-commit
      - ../../../empty:/opt/airflow/providers/airbyte/src
      - ../../../empty:/opt/airflow/providers/alibaba/src
      - ../../../empty:/opt/airflow/providers/apache/iceberg/src
      - ../../../empty:/opt/airflow/providers/asana/src
      - ../../../empty:/opt/airflow/providers/celery/src
      - ../../../empty:/opt/airflow/providers/cohere/src
      - ../../../empty:/opt/airflow/providers/common/sql/src
      - ../../../empty:/opt/airflow/providers/datadog/src
      - ../../../empty:/opt/airflow/providers/edge/src
<<<<<<< HEAD
      - ../../../empty:/opt/airflow/providers/jenkins/src
      - ../../../empty:/opt/airflow/providers/mysql/src
=======
      - ../../../empty:/opt/airflow/providers/hashicorp/src
>>>>>>> b9987155
      - ../../../empty:/opt/airflow/providers/neo4j/src
      - ../../../empty:/opt/airflow/providers/odbc/src
      - ../../../empty:/opt/airflow/providers/openai/src
      - ../../../empty:/opt/airflow/providers/openfaas/src
      - ../../../empty:/opt/airflow/providers/opsgenie/src
<<<<<<< HEAD
      - ../../../empty:/opt/airflow/providers/pagerduty/src
=======
      - ../../../empty:/opt/airflow/providers/papermill/src
>>>>>>> b9987155
      - ../../../empty:/opt/airflow/providers/pgvector/src
      - ../../../empty:/opt/airflow/providers/pinecone/src
      - ../../../empty:/opt/airflow/providers/postgres/src
      - ../../../empty:/opt/airflow/providers/samba/src
      - ../../../empty:/opt/airflow/providers/segment/src
      - ../../../empty:/opt/airflow/providers/singularity/src
      - ../../../empty:/opt/airflow/providers/ssh/src
      - ../../../empty:/opt/airflow/providers/standard/src
      - ../../../empty:/opt/airflow/providers/tableau/src
      - ../../../empty:/opt/airflow/providers/telegram/src
      - ../../../empty:/opt/airflow/providers/weaviate/src
      - ../../../empty:/opt/airflow/providers/ydb/src
      - ../../../empty:/opt/airflow/providers/zendesk/src
      # END automatically generated volumes by generate-volumes-for-sources pre-commit
      # However we keep in_container scripts in order to be able to debug easily the scripts that
      # are run with --mount-sources removed flag - such as installing airflow and providers
      - type: bind
        source: ../../../scripts/in_container
        target: /opt/airflow/scripts/in_container<|MERGE_RESOLUTION|>--- conflicted
+++ resolved
@@ -41,22 +41,16 @@
       - ../../../empty:/opt/airflow/providers/common/sql/src
       - ../../../empty:/opt/airflow/providers/datadog/src
       - ../../../empty:/opt/airflow/providers/edge/src
-<<<<<<< HEAD
       - ../../../empty:/opt/airflow/providers/jenkins/src
       - ../../../empty:/opt/airflow/providers/mysql/src
-=======
       - ../../../empty:/opt/airflow/providers/hashicorp/src
->>>>>>> b9987155
       - ../../../empty:/opt/airflow/providers/neo4j/src
       - ../../../empty:/opt/airflow/providers/odbc/src
       - ../../../empty:/opt/airflow/providers/openai/src
       - ../../../empty:/opt/airflow/providers/openfaas/src
       - ../../../empty:/opt/airflow/providers/opsgenie/src
-<<<<<<< HEAD
       - ../../../empty:/opt/airflow/providers/pagerduty/src
-=======
       - ../../../empty:/opt/airflow/providers/papermill/src
->>>>>>> b9987155
       - ../../../empty:/opt/airflow/providers/pgvector/src
       - ../../../empty:/opt/airflow/providers/pinecone/src
       - ../../../empty:/opt/airflow/providers/postgres/src
