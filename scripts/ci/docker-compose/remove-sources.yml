# Licensed to the Apache Software Foundation (ASF) under one
# or more contributor license agreements.  See the NOTICE file
# distributed with this work for additional information
# regarding copyright ownership.  The ASF licenses this file
# to you under the Apache License, Version 2.0 (the
# "License"); you may not use this file except in compliance
# with the License.  You may obtain a copy of the License at
#
#   http://www.apache.org/licenses/LICENSE-2.0
#
# Unless required by applicable law or agreed to in writing,
# software distributed under the License is distributed on an
# "AS IS" BASIS, WITHOUT WARRANTIES OR CONDITIONS OF ANY
# KIND, either express or implied.  See the License for the
# specific language governing permissions and limitations
# under the License.
---
services:
  airflow:
    volumes:
      # Removes airflow sources from container
      - type: bind
        source: ./empty
        target: /opt/airflow/airflow
      # Removes task_sdk sources from container
      - type: bind
        source: ./empty
        target: /opt/airflow/task_sdk
      # Removes providers sources from container (but not tests)
      - type: bind
        source: ./empty
        target: /opt/airflow/providers/src
      # Remove all provider sources from container
      # START automatically generated volumes by generate-volumes-for-sources pre-commit
      - ../../../empty:/opt/airflow/providers/airbyte/src
      - ../../../empty:/opt/airflow/providers/alibaba/src
      - ../../../empty:/opt/airflow/providers/apache/iceberg/src
      - ../../../empty:/opt/airflow/providers/celery/src
      - ../../../empty:/opt/airflow/providers/cohere/src
      - ../../../empty:/opt/airflow/providers/common/sql/src
      - ../../../empty:/opt/airflow/providers/edge/src
      - ../../../empty:/opt/airflow/providers/pgvector/src
      - ../../../empty:/opt/airflow/providers/pinecone/src
<<<<<<< HEAD
      - ../../../empty:/opt/airflow/providers/segment/src
=======
      - ../../../empty:/opt/airflow/providers/postgres/src
      - ../../../empty:/opt/airflow/providers/ssh/src
>>>>>>> f262a450
      - ../../../empty:/opt/airflow/providers/standard/src
      - ../../../empty:/opt/airflow/providers/telegram/src
      - ../../../empty:/opt/airflow/providers/weaviate/src
      - ../../../empty:/opt/airflow/providers/zendesk/src
      # END automatically generated volumes by generate-volumes-for-sources pre-commit
      # However we keep in_container scripts in order to be able to debug easily the scripts that
      # are run with --mount-sources removed flag - such as installing airflow and providers
      - type: bind
        source: ../../../scripts/in_container
        target: /opt/airflow/scripts/in_container<|MERGE_RESOLUTION|>--- conflicted
+++ resolved
@@ -41,12 +41,9 @@
       - ../../../empty:/opt/airflow/providers/edge/src
       - ../../../empty:/opt/airflow/providers/pgvector/src
       - ../../../empty:/opt/airflow/providers/pinecone/src
-<<<<<<< HEAD
+      - ../../../empty:/opt/airflow/providers/postgres/src
       - ../../../empty:/opt/airflow/providers/segment/src
-=======
-      - ../../../empty:/opt/airflow/providers/postgres/src
       - ../../../empty:/opt/airflow/providers/ssh/src
->>>>>>> f262a450
       - ../../../empty:/opt/airflow/providers/standard/src
       - ../../../empty:/opt/airflow/providers/telegram/src
       - ../../../empty:/opt/airflow/providers/weaviate/src
