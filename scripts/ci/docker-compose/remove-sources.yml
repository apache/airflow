# Licensed to the Apache Software Foundation (ASF) under one
# or more contributor license agreements.  See the NOTICE file
# distributed with this work for additional information
# regarding copyright ownership.  The ASF licenses this file
# to you under the Apache License, Version 2.0 (the
# "License"); you may not use this file except in compliance
# with the License.  You may obtain a copy of the License at
#
#   http://www.apache.org/licenses/LICENSE-2.0
#
# Unless required by applicable law or agreed to in writing,
# software distributed under the License is distributed on an
# "AS IS" BASIS, WITHOUT WARRANTIES OR CONDITIONS OF ANY
# KIND, either express or implied.  See the License for the
# specific language governing permissions and limitations
# under the License.
---
services:
  airflow:
    volumes:
      # Removes airflow sources from container
      - type: bind
        source: ./empty
        target: /opt/airflow/airflow
      # Removes task_sdk sources from container
      - type: bind
        source: ./empty
        target: /opt/airflow/task_sdk
      # Removes providers sources from container (but not tests)
      - type: bind
        source: ./empty
        target: /opt/airflow/providers/src
      # Remove all provider sources from container
      # START automatically generated volumes by generate-volumes-for-sources pre-commit
      - ../../../empty:/opt/airflow/providers/airbyte/src
      - ../../../empty:/opt/airflow/providers/alibaba/src
      - ../../../empty:/opt/airflow/providers/apache/beam/src
      - ../../../empty:/opt/airflow/providers/apache/iceberg/src
      - ../../../empty:/opt/airflow/providers/apache/kylin/src
      - ../../../empty:/opt/airflow/providers/apache/pig/src
      - ../../../empty:/opt/airflow/providers/apache/spark/src
      - ../../../empty:/opt/airflow/providers/asana/src
      - ../../../empty:/opt/airflow/providers/celery/src
      - ../../../empty:/opt/airflow/providers/cohere/src
      - ../../../empty:/opt/airflow/providers/common/compat/src
      - ../../../empty:/opt/airflow/providers/common/sql/src
      - ../../../empty:/opt/airflow/providers/datadog/src
      - ../../../empty:/opt/airflow/providers/edge/src
<<<<<<< HEAD
      - ../../../empty:/opt/airflow/providers/facebook/src
=======
      - ../../../empty:/opt/airflow/providers/exasol/src
>>>>>>> 5c5eb7c2
      - ../../../empty:/opt/airflow/providers/hashicorp/src
      - ../../../empty:/opt/airflow/providers/imap/src
      - ../../../empty:/opt/airflow/providers/jenkins/src
      - ../../../empty:/opt/airflow/providers/mysql/src
      - ../../../empty:/opt/airflow/providers/neo4j/src
      - ../../../empty:/opt/airflow/providers/odbc/src
      - ../../../empty:/opt/airflow/providers/openai/src
      - ../../../empty:/opt/airflow/providers/openfaas/src
      - ../../../empty:/opt/airflow/providers/opsgenie/src
      - ../../../empty:/opt/airflow/providers/pagerduty/src
      - ../../../empty:/opt/airflow/providers/papermill/src
      - ../../../empty:/opt/airflow/providers/pgvector/src
      - ../../../empty:/opt/airflow/providers/pinecone/src
      - ../../../empty:/opt/airflow/providers/postgres/src
      - ../../../empty:/opt/airflow/providers/qdrant/src
      - ../../../empty:/opt/airflow/providers/samba/src
      - ../../../empty:/opt/airflow/providers/segment/src
      - ../../../empty:/opt/airflow/providers/singularity/src
      - ../../../empty:/opt/airflow/providers/snowflake/src
      - ../../../empty:/opt/airflow/providers/ssh/src
      - ../../../empty:/opt/airflow/providers/standard/src
      - ../../../empty:/opt/airflow/providers/tableau/src
      - ../../../empty:/opt/airflow/providers/telegram/src
      - ../../../empty:/opt/airflow/providers/teradata/src
      - ../../../empty:/opt/airflow/providers/weaviate/src
      - ../../../empty:/opt/airflow/providers/ydb/src
      - ../../../empty:/opt/airflow/providers/zendesk/src
      # END automatically generated volumes by generate-volumes-for-sources pre-commit
      # However we keep in_container scripts in order to be able to debug easily the scripts that
      # are run with --mount-sources removed flag - such as installing airflow and providers
      - type: bind
        source: ../../../scripts/in_container
        target: /opt/airflow/scripts/in_container<|MERGE_RESOLUTION|>--- conflicted
+++ resolved
@@ -46,11 +46,8 @@
       - ../../../empty:/opt/airflow/providers/common/sql/src
       - ../../../empty:/opt/airflow/providers/datadog/src
       - ../../../empty:/opt/airflow/providers/edge/src
-<<<<<<< HEAD
+      - ../../../empty:/opt/airflow/providers/exasol/src
       - ../../../empty:/opt/airflow/providers/facebook/src
-=======
-      - ../../../empty:/opt/airflow/providers/exasol/src
->>>>>>> 5c5eb7c2
       - ../../../empty:/opt/airflow/providers/hashicorp/src
       - ../../../empty:/opt/airflow/providers/imap/src
       - ../../../empty:/opt/airflow/providers/jenkins/src
