--- conflicted
+++ resolved
@@ -132,15 +132,11 @@
 if [[ ${AIRFLOW__CORE__EXECUTOR} == "airflow.providers.edge3.executors.edge_executor.EdgeExecutor" ]]; then
     tmux select-pane -t 0
     tmux split-window -h
-<<<<<<< HEAD
     if [[ ${BREEZE_DEBUG_EDGE} == "true" ]]; then
-        tmux set-option -p @airflow_component "EdgeExec(Debug Mode)"
+        tmux set-option -p @airflow_component "Edge Worker(Debug Mode)"
         tmux send-keys "debugpy --listen 0.0.0.0:${BREEZE_DEBUG_EDGE_PORT} --wait-for-client -m airflow edge worker --edge-hostname breeze --queues default" C-m
     else
-        tmux set-option -p @airflow_component EdgeExec
-=======
-    tmux set-option -p @airflow_component "Edge Worker"
->>>>>>> c0c41ff1
+        tmux set-option -p @airflow_component "Edge Worker"
 
     # Ensure we are not leaking any DB connection information to Edge Worker process
         tmux send-keys 'unset AIRFLOW__DATABASE__SQL_ALCHEMY_CONN' C-m
