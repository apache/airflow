#!/usr/bin/env python3
# Licensed to the Apache Software Foundation (ASF) under one
# or more contributor license agreements.  See the NOTICE file
# distributed with this work for additional information
# regarding copyright ownership.  The ASF licenses this file
# to you under the Apache License, Version 2.0 (the
# "License"); you may not use this file except in compliance
# with the License.  You may obtain a copy of the License at
#
#   http://www.apache.org/licenses/LICENSE-2.0
#
# Unless required by applicable law or agreed to in writing,
# software distributed under the License is distributed on an
# "AS IS" BASIS, WITHOUT WARRANTIES OR CONDITIONS OF ANY
# KIND, either express or implied.  See the License for the
# specific language governing permissions and limitations
# under the License.
from __future__ import annotations

import importlib
import logging
import os
import pkgutil
import platform
import re
import subprocess
import sys
import traceback
import warnings
from enum import Enum
from inspect import isclass
from pathlib import Path
from typing import NamedTuple
from warnings import WarningMessage

from rich.console import Console

from airflow.exceptions import AirflowOptionalProviderFeatureException
from airflow.secrets import BaseSecretsBackend

console = Console(width=400, color_system="standard")

AIRFLOW_SOURCES_ROOT = Path(__file__).parents[2].resolve()
PROVIDERS_PATH = AIRFLOW_SOURCES_ROOT / "airflow" / "providers"

USE_AIRFLOW_VERSION = os.environ.get("USE_AIRFLOW_VERSION") or ""
IS_AIRFLOW_VERSION_PROVIDED = re.match("^(\d+)\.(\d+)\.(\d+)\S*$", USE_AIRFLOW_VERSION)


class EntityType(Enum):
    Operators = "Operators"
    Transfers = "Transfers"
    Sensors = "Sensors"
    Hooks = "Hooks"
    Secrets = "Secrets"


class EntityTypeSummary(NamedTuple):
    entities: list[str]
    new_entities_table: str
    wrong_entities: list[tuple[type, str]]


class VerifiedEntities(NamedTuple):
    all_entities: set[str]
    wrong_entities: list[tuple[type, str]]


class ProviderPackageDetails(NamedTuple):
    provider_package_id: str
    full_package_name: str
    pypi_package_name: str
    source_provider_package_path: str
    documentation_provider_package_path: str
    provider_description: str
    versions: list[str]
    excluded_python_versions: list[str]


ENTITY_NAMES = {
    EntityType.Operators: "Operators",
    EntityType.Transfers: "Transfer Operators",
    EntityType.Sensors: "Sensors",
    EntityType.Hooks: "Hooks",
    EntityType.Secrets: "Secrets",
}

TOTALS: dict[EntityType, int] = {
    EntityType.Operators: 0,
    EntityType.Hooks: 0,
    EntityType.Sensors: 0,
    EntityType.Transfers: 0,
    EntityType.Secrets: 0,
}

OPERATORS_PATTERN = r".*Operator$"
SENSORS_PATTERN = r".*Sensor$"
HOOKS_PATTERN = r".*Hook$"
SECRETS_PATTERN = r".*Backend$"
TRANSFERS_PATTERN = r".*To[A-Z0-9].*Operator$"
WRONG_TRANSFERS_PATTERN = r".*Transfer$|.*TransferOperator$"

ALL_PATTERNS = {
    OPERATORS_PATTERN,
    SENSORS_PATTERN,
    HOOKS_PATTERN,
    SECRETS_PATTERN,
    TRANSFERS_PATTERN,
    WRONG_TRANSFERS_PATTERN,
}

EXPECTED_SUFFIXES: dict[EntityType, str] = {
    EntityType.Operators: "Operator",
    EntityType.Hooks: "Hook",
    EntityType.Sensors: "Sensor",
    EntityType.Secrets: "Backend",
    EntityType.Transfers: "Operator",
}


# The set of known deprecation messages that we know about.
# It contains tuples of "message" and the module that generates the warning - so when the
# Same warning is generated by different module, it is not treated as "known" warning.
KNOWN_DEPRECATED_MESSAGES: set[tuple[str, str]] = {
    ("This version of Apache Beam has not been sufficiently tested on Python", "apache_beam"),
    ("Using or importing the ABCs from 'collections' instead of from 'collections.abc'", "apache_beam"),
    ("pyarrow.HadoopFileSystem is deprecated as of", "papermill"),
    ("You have an incompatible version of 'pyarrow' installed", "snowflake"),
    ("dns.hash module will be removed in future versions.", "dns"),
    ("PKCS#7 support in pyOpenSSL is deprecated.", "eventlet"),
    ("PKCS#12 support in pyOpenSSL is deprecated.", "eventlet"),
    ("the imp module is deprecated in favour of importlib", "hdfs"),
    ("SelectableGroups dict interface is deprecated.", "kombu"),
    ("The module cloudant is now deprecated.", "cloudant"),
    ("'nteract-scrapbook' package has been renamed to `scrapbook`", "scrapbook"),
    ("SelectableGroups dict interface is deprecated. Use select.", "markdown"),
    ("'_app_ctx_stack' is deprecated and will be", "flask_sqlalchemy"),
    ("'_request_ctx_stack' is deprecated and will be", "flask_appbuilder"),
    ("'_request_ctx_stack' is deprecated and will be", "flask_jwt_extended"),
    ("'urllib3.contrib.pyopenssl' module is deprecated and will be", "azure/datalake/store"),
    ("'urllib3.contrib.pyopenssl' module is deprecated and will be", "botocore"),
    ("'urllib3.contrib.pyopenssl' module is deprecated and will be", "requests_toolbelt"),
    ("zmq.eventloop.ioloop is deprecated in pyzmq 17.", "jupyter_client"),
    ("Support for grpcio-gcp is deprecated.", "google"),
}

KNOWN_COMMON_DEPRECATED_MESSAGES: set[str] = {
    "distutils Version classes are deprecated. Use packaging.version instead.",
    "the imp module is deprecated in favour of importlib",
    "Param `schedule_interval` is deprecated and will be removed in a future release.",
    "'urllib3.contrib.pyopenssl' module is deprecated",
    "Deprecated API features detected! These feature(s) are not compatible with SQLAlchemy 2.0",
    (
        "Implementing implicit namespace packages (as specified in PEP 420) is "
        "preferred to `pkg_resources.declare_namespace`"
    ),
    "This module is deprecated. Please use `airflow.providers.cncf.kubernetes.operators.pod` instead.",
    "urllib3 (1.26.6) or chardet (5.1.0)/charset_normalizer (2.0.12) doesn't match a supported version!",
    "urllib3 (1.26.9) or chardet (5.1.0)/charset_normalizer (2.0.12) doesn't match a supported version!",
    "urllib3 (1.26.12) or chardet (5.1.0)/charset_normalizer (2.0.12) doesn't match a supported version!",
    (
        "Jupyter is migrating its paths to use standard platformdirs given by the platformdirs library.  "
        "To remove this warning and see the appropriate new directories, set the environment variable "
        "`JUPYTER_PLATFORM_DIRS=1` and then run `jupyter --paths`. The use of platformdirs will be the "
        "default in `jupyter_core` v6"
    ),
}

# The set of warning messages generated by direct importing of some deprecated modules. We should only
# ignore those messages when the warnings are generated directly by importlib - which means that
# we imported it directly during module walk by the importlib library
KNOWN_DEPRECATED_DIRECT_IMPORTS: set[str] = {
    "This module is deprecated. Please use `kubernetes.client.models.V1Volume`.",
    "This module is deprecated. Please use `kubernetes.client.models.V1VolumeMount`.",
    "This module is deprecated. Please use `kubernetes.client.models.V1ResourceRequirements`",
    "This module is deprecated. Please use `kubernetes.client.models.V1EnvVar`.",
    "numpy.ufunc size changed, may indicate binary incompatibility.",
    "This module is deprecated. Please use `airflow.providers.amazon.aws.operators.lambda_function`.",
    "S3ToSnowflakeOperator is deprecated.",
    "This module is deprecated. Please use `airflow.providers.cncf.kubernetes.operators.pod` instead.",
    "This module is deprecated. Please use `airflow.providers.cncf.kubernetes.triggers.pod` instead.",
    "This module is deprecated. Please use `airflow.providers.slack.notifications.slack`",
}


def filter_known_warnings(warn: warnings.WarningMessage) -> bool:
    msg_string = str(warn.message).replace("\n", " ")
    for message, origin in KNOWN_DEPRECATED_MESSAGES:
        if message in msg_string and warn.filename.find(f"/{origin}/") != -1:
            return False
    return True


def filter_direct_importlib_warning(warn: warnings.WarningMessage) -> bool:
    msg_string = str(warn.message).replace("\n", " ")
    for m in KNOWN_DEPRECATED_DIRECT_IMPORTS:
        if m in msg_string and warn.filename.find("/importlib/") != -1:
            return False
    return True


def filter_known_common_deprecated_messages(warn: warnings.WarningMessage) -> bool:
    msg_string = str(warn.message).replace("\n", " ")
    for m in KNOWN_COMMON_DEPRECATED_MESSAGES:
        if m in msg_string:
            return False
    return True


def get_all_providers() -> list[str]:
    """Returns all providers for regular packages.

    :return: list of providers that are considered for provider packages
    """
    from setup import ALL_PROVIDERS

    return list(ALL_PROVIDERS)


def import_all_classes(
    walkable_paths_and_prefixes: dict[str, str],
    prefix: str,
    provider_ids: list[str] | None = None,
    print_imports: bool = False,
    print_skips: bool = False,
<<<<<<< HEAD
) -> tuple[list[str], list[WarningMessage]]:
    """Imports all classes in providers packages.

    This method loads and imports all the classes found in providers, so that we
    can find all the subclasses of operators/sensors etc.
=======
) -> tuple[list[str], list[WarningMessage], list[str]]:
    """
    Imports all classes in providers packages. This method loads and imports
    all the classes found in providers, so that we can find all the subclasses
    of operators/sensors etc.
>>>>>>> 24a94bbb

    :param walkable_paths_and_prefixes: dict of paths with accompanying prefixes
        to look the provider packages in
    :param prefix: prefix to add
    :param provider_ids - provider ids that should be loaded.
    :param print_imports - if imported class should also be printed in output
    :param print_skips - if skipped classes should also be printed in output
    :return: tuple of list of all imported classes and all warnings and all classes
        with potential recursion side effects
    """
    console.print()
    console.print(f"Walking all package with prefixes in {walkable_paths_and_prefixes}")
    console.print()
    imported_classes = []
    classes_with_potential_circular_import = []
    tracebacks: list[tuple[str, str]] = []
    printed_packages: set[str] = set()

    def mk_prefix(provider_id):
        return f"{prefix}{provider_id}"

    if provider_ids:
        provider_prefixes = [mk_prefix(provider_id) for provider_id in provider_ids]
    else:
        provider_prefixes = [prefix]

    def onerror(_):
        nonlocal tracebacks
        exception_string = traceback.format_exc()
        for provider_prefix in provider_prefixes:
            if provider_prefix in exception_string:
                start_index = exception_string.find(provider_prefix)
                end_index = exception_string.find("\n", start_index + len(provider_prefix))
                package = exception_string[start_index:end_index]
                tracebacks.append((package, exception_string))
                break

    all_warnings: list[WarningMessage] = []
    for path, prefix in walkable_paths_and_prefixes.items():
        for modinfo in pkgutil.walk_packages(path=[path], prefix=prefix, onerror=onerror):
            if not any(modinfo.name.startswith(provider_prefix) for provider_prefix in provider_prefixes):
                if print_skips:
                    console.print(f"Skipping module: {modinfo.name}")
                continue
            if print_imports:
                package_to_print = ".".join(modinfo.name.split(".")[:-1])
                if package_to_print not in printed_packages:
                    printed_packages.add(package_to_print)
                    console.print(f"Importing package: {package_to_print}")
            try:
                with warnings.catch_warnings(record=True) as w:
                    warnings.filterwarnings("always", category=DeprecationWarning)
                    try:
                        _module = importlib.import_module(modinfo.name)
                        for attribute_name in dir(_module):
                            class_name = modinfo.name + "." + attribute_name
                            attribute = getattr(_module, attribute_name)
                            if isclass(attribute):
                                imported_classes.append(class_name)
                            if isclass(attribute) and (
                                issubclass(attribute, logging.Handler)
                                or issubclass(attribute, BaseSecretsBackend)
                            ):
                                classes_with_potential_circular_import.append(class_name)
                    except OSError as e:
                        if "geos_c" in str(e) and platform.machine() in ("aarch64", "arm64"):
                            # we ignore the missing geos_c library on Apple Silicon
                            continue
                        raise
                if w:
                    all_warnings.extend(w)
            except AirflowOptionalProviderFeatureException:
                # We ignore optional features
                ...
            except Exception as e:
                # skip the check as we are temporary vendoring in the google ads client with wrong package
                if "No module named 'google.ads.googleads.v12'" not in str(e):
                    exception_str = traceback.format_exc()
                    tracebacks.append((modinfo.name, exception_str))
    if tracebacks:
        if IS_AIRFLOW_VERSION_PROVIDED:
            console.print(
                f"""
[red]ERROR: There were some import errors[/]

[yellow]Detected that this job is about installing providers in {USE_AIRFLOW_VERSION}[/],
[yellow]most likely you are using features that are not available in Airflow {USE_AIRFLOW_VERSION}[/]
[yellow]and you must implement them in backwards-compatible way![/]

""",
            )
        console.print("[red]----------------------------------------[/]")
        for package, trace in tracebacks:
            console.print(f"Exception when importing: {package}\n\n")
            console.print(trace)
            console.print("[red]----------------------------------------[/]")
        sys.exit(1)
    else:
        return imported_classes, all_warnings, classes_with_potential_circular_import


def is_imported_from_same_module(the_class: str, imported_name: str) -> bool:
    """Is the class imported from another module?

    :param the_class: the class object itself
    :param imported_name: name of the imported class
    :return: true if the class was imported from another module
    """
    return ".".join(imported_name.split(".")[:-1]) == the_class.__module__


def is_example_dag(imported_name: str) -> bool:
    """Is the class an example_dag class?

    :param imported_name: name where the class is imported from
    :return: true if it is an example_dags class
    """
    return ".example_dags." in imported_name


def is_from_the_expected_base_package(the_class: type, expected_package: str) -> bool:
    """Returns true if the class is from the package expected.

    :param the_class: the class object
    :param expected_package: package expected for the class
    """
    return the_class.__module__.startswith(expected_package)


def inherits_from(the_class: type, expected_ancestor: type | None = None) -> bool:
    """Returns true if the class inherits (directly or indirectly) from the class specified.

    :param the_class: The class to check
    :param expected_ancestor: expected class to inherit from
    :return: true is the class inherits from the class expected
    """
    if expected_ancestor is None:
        return False
    import inspect

    mro = inspect.getmro(the_class)
    return the_class is not expected_ancestor and expected_ancestor in mro


def is_class(the_class: type) -> bool:
    """Returns true if the object passed is a class.

    :param the_class: the class to pass
    :return: true if it is a class
    """
    import inspect

    return inspect.isclass(the_class)


def package_name_matches(the_class: type, expected_pattern: str | None = None) -> bool:
    """In case expected_pattern is set, it checks if the package name matches the pattern.

    :param the_class: imported class
    :param expected_pattern: the pattern that should match the package
    :return: true if the expected_pattern is None or the pattern matches the package
    """
    return expected_pattern is None or re.match(expected_pattern, the_class.__module__) is not None


def convert_classes_to_table(entity_type: EntityType, entities: list[str], full_package_name: str) -> str:
    """Converts new entities to a Markdown table.

    :param entity_type: entity type to convert to markup
    :param entities: list of  entities
    :param full_package_name: name of the provider package
    :return: table of new classes
    """
    from tabulate import tabulate

    headers = [f"New Airflow 2.0 {entity_type.value.lower()}: `{full_package_name}` package"]
    table = [(get_class_code_link(full_package_name, class_name, "main"),) for class_name in entities]
    return tabulate(table, headers=headers, tablefmt="pipe")


def get_details_about_classes(
    entity_type: EntityType,
    entities: set[str],
    wrong_entities: list[tuple[type, str]],
    full_package_name: str,
) -> EntityTypeSummary:
    """Get details about entities.

    :param entity_type: type of entity (Operators, Hooks etc.)
    :param entities: set of entities found
    :param wrong_entities: wrong entities found for that type
    :param full_package_name: full package name
    """
    all_entities = list(entities)
    all_entities.sort()
    TOTALS[entity_type] += len(all_entities)
    return EntityTypeSummary(
        entities=all_entities,
        new_entities_table=convert_classes_to_table(
            entity_type=entity_type,
            entities=all_entities,
            full_package_name=full_package_name,
        ),
        wrong_entities=wrong_entities,
    )


def strip_package_from_class(base_package: str, class_name: str) -> str:
    """Strips base package name from the class (if it starts with the package name)."""
    if class_name.startswith(base_package):
        return class_name[len(base_package) + 1 :]
    else:
        return class_name


def convert_class_name_to_url(base_url: str, class_name) -> str:
    """Converts the class name to URL that the class can be reached.

    :param base_url: base URL to use
    :param class_name: name of the class
    :return: URL to the class
    """
    return base_url + os.path.sep.join(class_name.split(".")[:-1]) + ".py"


def get_class_code_link(base_package: str, class_name: str, git_tag: str) -> str:
    """Provides a Markdown link for the class passed as parameter.

    :param base_package: base package to strip from most names
    :param class_name: name of the class
    :param git_tag: tag to use for the URL link
    :return: URL to the class
    """
    url_prefix = f"https://github.com/apache/airflow/blob/{git_tag}/"
    return (
        f"[{strip_package_from_class(base_package, class_name)}]"
        f"({convert_class_name_to_url(url_prefix, class_name)})"
    )


def print_wrong_naming(entity_type: EntityType, wrong_classes: list[tuple[type, str]]):
    """Prints wrong entities of a given entity type if there are any.

    :param entity_type: type of the class to print
    :param wrong_classes: list of wrong entities
    """
    if wrong_classes:
        console.print(f"\n[red]There are wrongly named entities of type {entity_type}:[/]\n")
        for wrong_entity_type, message in wrong_classes:
            console.print(f"{wrong_entity_type}: {message}")


def find_all_entities(
    imported_classes: list[str],
    base_package: str,
    ancestor_match: type,
    sub_package_pattern_match: str,
    expected_class_name_pattern: str,
    unexpected_class_name_patterns: set[str],
    exclude_class_type: type | None = None,
    false_positive_class_names: set[str] | None = None,
) -> VerifiedEntities:
    """Returns set of entities containing all subclasses in package specified.

    :param imported_classes: entities imported from providers
    :param base_package: base package name where to start looking for the entities
    :param sub_package_pattern_match: this string is expected to appear in the sub-package name
    :param ancestor_match: type of the object the method looks for
    :param expected_class_name_pattern: regexp of class name pattern to expect
    :param unexpected_class_name_patterns: set of regexp of class name pattern that are not expected
    :param exclude_class_type: exclude class of this type (Sensor are also Operators, so
           they should be excluded from the list)
    :param false_positive_class_names: set of class names that are wrongly recognised as badly named
    """
    found_entities: set[str] = set()
    wrong_entities: list[tuple[type, str]] = []
    for imported_name in imported_classes:
        module, class_name = imported_name.rsplit(".", maxsplit=1)
        the_class = getattr(importlib.import_module(module), class_name)
        if (
            is_class(the_class=the_class)
            and not is_example_dag(imported_name=imported_name)
            and is_from_the_expected_base_package(the_class=the_class, expected_package=base_package)
            and is_imported_from_same_module(the_class=the_class, imported_name=imported_name)
            and inherits_from(the_class=the_class, expected_ancestor=ancestor_match)
            and not inherits_from(the_class=the_class, expected_ancestor=exclude_class_type)
            and package_name_matches(the_class=the_class, expected_pattern=sub_package_pattern_match)
        ):

            if not false_positive_class_names or class_name not in false_positive_class_names:
                if not re.match(expected_class_name_pattern, class_name):
                    wrong_entities.append(
                        (
                            the_class,
                            f"The class name {class_name} is wrong. "
                            f"It should match {expected_class_name_pattern}",
                        )
                    )
                    continue
                if unexpected_class_name_patterns:
                    for unexpected_class_name_pattern in unexpected_class_name_patterns:
                        if re.match(unexpected_class_name_pattern, class_name):
                            wrong_entities.append(
                                (
                                    the_class,
                                    f"The class name {class_name} is wrong. "
                                    f"It should not match {unexpected_class_name_pattern}",
                                )
                            )
                        continue
            found_entities.add(imported_name)
    return VerifiedEntities(all_entities=found_entities, wrong_entities=wrong_entities)


def get_package_class_summary(
    full_package_name: str, imported_classes: list[str]
) -> dict[EntityType, EntityTypeSummary]:
    """Gets summary of the package in the form of dictionary containing all types of entities.

    :param full_package_name: full package name
    :param imported_classes: entities imported_from providers
    :return: dictionary of objects usable as context for JINJA2 templates, or
        None if there are some errors
    """
    from airflow.hooks.base import BaseHook
    from airflow.models.baseoperator import BaseOperator
    from airflow.secrets import BaseSecretsBackend
    from airflow.sensors.base import BaseSensorOperator

    all_verified_entities: dict[EntityType, VerifiedEntities] = {
        EntityType.Operators: find_all_entities(
            imported_classes=imported_classes,
            base_package=full_package_name,
            sub_package_pattern_match=r".*\.operators\..*",
            ancestor_match=BaseOperator,
            expected_class_name_pattern=OPERATORS_PATTERN,
            unexpected_class_name_patterns=ALL_PATTERNS - {OPERATORS_PATTERN},
            exclude_class_type=BaseSensorOperator,
            false_positive_class_names={
                "ProduceToTopicOperator",
                "CloudVisionAddProductToProductSetOperator",
                "CloudDataTransferServiceGCSToGCSOperator",
                "CloudDataTransferServiceS3ToGCSOperator",
                "BigQueryCreateDataTransferOperator",
                "CloudTextToSpeechSynthesizeOperator",
                "CloudSpeechToTextRecognizeSpeechOperator",
            },
        ),
        EntityType.Sensors: find_all_entities(
            imported_classes=imported_classes,
            base_package=full_package_name,
            sub_package_pattern_match=r".*\.sensors\..*",
            ancestor_match=BaseSensorOperator,
            expected_class_name_pattern=SENSORS_PATTERN,
            unexpected_class_name_patterns=ALL_PATTERNS - {OPERATORS_PATTERN, SENSORS_PATTERN},
        ),
        EntityType.Hooks: find_all_entities(
            imported_classes=imported_classes,
            base_package=full_package_name,
            sub_package_pattern_match=r".*\.hooks\..*",
            ancestor_match=BaseHook,
            expected_class_name_pattern=HOOKS_PATTERN,
            unexpected_class_name_patterns=ALL_PATTERNS - {HOOKS_PATTERN},
        ),
        EntityType.Secrets: find_all_entities(
            imported_classes=imported_classes,
            sub_package_pattern_match=r".*\.secrets\..*",
            base_package=full_package_name,
            ancestor_match=BaseSecretsBackend,
            expected_class_name_pattern=SECRETS_PATTERN,
            unexpected_class_name_patterns=ALL_PATTERNS - {SECRETS_PATTERN},
        ),
        EntityType.Transfers: find_all_entities(
            imported_classes=imported_classes,
            base_package=full_package_name,
            sub_package_pattern_match=r".*\.transfers\..*",
            ancestor_match=BaseOperator,
            expected_class_name_pattern=TRANSFERS_PATTERN,
            unexpected_class_name_patterns=ALL_PATTERNS - {OPERATORS_PATTERN, TRANSFERS_PATTERN},
        ),
    }
    for entity in EntityType:
        print_wrong_naming(entity, all_verified_entities[entity].wrong_entities)

    entities_summary: dict[EntityType, EntityTypeSummary] = {}

    for entity_type in EntityType:
        entities_summary[entity_type] = get_details_about_classes(
            entity_type,
            all_verified_entities[entity_type].all_entities,
            all_verified_entities[entity_type].wrong_entities,
            full_package_name,
        )

    return entities_summary


def is_camel_case_with_acronyms(s: str):
    """Checks if the string passed is Camel Case (with capitalised acronyms allowed).

    :param s: string to check
    :return: true if the name looks cool as Class name.
    """
    return s != s.lower() and s != s.upper() and "_" not in s and s[0].upper() == s[0]


def check_if_classes_are_properly_named(
    entity_summary: dict[EntityType, EntityTypeSummary]
) -> tuple[int, int]:
    """Check if all entities in the dictionary are named properly.

    It prints names at the output and returns the status of class names.

    :param entity_summary: dictionary of class names to check, grouped by types.
    :return: Tuple of 2 ints = total number of entities and number of badly named entities
    """
    total_class_number = 0
    badly_named_class_number = 0
    for entity_type, class_suffix in EXPECTED_SUFFIXES.items():
        for class_full_name in entity_summary[entity_type].entities:
            _, class_name = class_full_name.rsplit(".", maxsplit=1)
            error_encountered = False
            if not is_camel_case_with_acronyms(class_name):
                console.print(
                    f"[red]The class {class_full_name} is wrongly named. The "
                    f"class name should be CamelCaseWithACRONYMS ![/]"
                )
                error_encountered = True
            if not class_name.endswith(class_suffix):
                console.print(
                    f"[red]The class {class_full_name} is wrongly named. It is one of the {entity_type.value}"
                    f" so it should end with {class_suffix}[/]"
                )
                error_encountered = True
            total_class_number += 1
            if error_encountered:
                badly_named_class_number += 1
    return total_class_number, badly_named_class_number


def verify_provider_classes_for_single_provider(imported_classes: list[str], provider_package_id: str):
    """Verify naming of provider classes for single provider."""
    full_package_name = f"airflow.providers.{provider_package_id}"
    entity_summaries = get_package_class_summary(full_package_name, imported_classes)
    total, bad = check_if_classes_are_properly_named(entity_summaries)
    bad += sum(len(entity_summary.wrong_entities) for entity_summary in entity_summaries.values())
    if bad != 0:
        console.print()
        console.print(f"[red]There are {bad} errors of {total} entities for {provider_package_id}[/]")
        console.print()
    return total, bad


def summarise_total_vs_bad_and_warnings(total: int, bad: int, warns: list[warnings.WarningMessage]) -> bool:
    """Summarises Bad/Good class names for providers and warnings"""
    raise_error = False
    if bad == 0:
        console.print()
        console.print(f"[green]OK: All {total} entities are properly named[/]")
        console.print()
        console.print("Totals:")
        console.print()
        for entity in EntityType:
            console.print(f"{entity.value}: {TOTALS[entity]}")
        console.print()
    else:
        console.print()
        if os.environ.get("CI") != "":
            console.print("::endgroup::")
        console.print(
            f"[red]ERROR! There are in total: {bad} entities badly named out of {total} entities[/]"
        )
        console.print()
        raise_error = True
    if warns:
        if os.environ.get("CI") != "" and bad == 0:
            console.print("::endgroup::")
        console.print()
        console.print("[red]Unknown warnings generated:[/]")
        console.print()
        for w in warns:
            one_line_message = str(w.message).replace("\n", " ")
            console.print(f"{w.filename}:{w.lineno}:[yellow]{one_line_message}[/]")
        console.print()
        console.print(f"[red]ERROR! There were {len(warns)} warnings generated during the import[/]")
        console.print()
        console.print("[yellow]Ideally, fix it, so that no warnings are generated during import.[/]")
        console.print("[yellow]There are three cases that are legitimate deprecation warnings though:[/]")
        console.print("[yellow] 1) when you deprecate whole module or class and replace it in provider[/]")
        console.print("[yellow] 2) when 3rd-party module generates Deprecation and you cannot upgrade it[/]")
        console.print(
            "[yellow] 3) when many 3rd-party module generates same Deprecation warning that "
            "comes from another common library[/]"
        )
        console.print()
        console.print(
            "[yellow]In case 1), add distinctive subset of the deprecation message to "
            "the KNOWN_DEPRECATED_DIRECT_IMPORTS in ./scripts/ci/in_container/verify_providers.py[/]"
        )
        console.print(
            "[yellow]In case 2), add distinctive subset of the deprecation message together with "
            "module it is generates from to "
            "the KNOWN_DEPRECATED_MESSAGES in ./scripts/ci/in_container/verify_providers.py[/]"
        )
        console.print(
            "[yellow]In case 3), add distinctive subset of the deprecation message to "
            "the KNOWN_COMMON_DEPRECATED_MESSAGES in ./scripts/ci/in_container/verify_providers.py[/]"
        )
        console.print()
        raise_error = True
    else:
        console.print()
        console.print("[green]OK: No warnings generated[/]")
        console.print()

    if raise_error:
        console.print("[red]Please fix the problems listed above [/]")
        return False
    return True


def get_providers_paths() -> list[str]:
    import airflow.providers

    # handle providers in sources
    paths = [str(PROVIDERS_PATH)]
    # as well as those installed via packages
    paths.extend(airflow.providers.__path__)  # type: ignore[attr-defined]
    return paths


def add_all_namespaced_packages(
    walkable_paths_and_prefixes: dict[str, str], provider_path: str, provider_prefix: str
):
    """Find namespace packages.

    This needs to be done manually as ``walk_packages`` does not support
    namespaced packages and PEP 420.

    :param walkable_paths_and_prefixes: pats
    :param provider_path:
    :param provider_prefix:
    """
    main_path = Path(provider_path).resolve()
    for candidate_path in main_path.rglob("*"):
        if candidate_path.name == "__pycache__":
            continue
        if candidate_path.is_dir() and not (candidate_path / "__init__.py").exists():
            subpackage = str(candidate_path.relative_to(main_path)).replace(os.sep, ".")
            walkable_paths_and_prefixes[str(candidate_path)] = provider_prefix + subpackage + "."


def verify_provider_classes() -> tuple[list[str], list[str]]:
    """Verifies all provider classes.

    :return: Tuple: list of all classes and list of all classes that have potential recursion side effects
    """
    provider_ids = get_all_providers()
    walkable_paths_and_prefixes: dict[str, str] = {}
    provider_prefix = "airflow.providers."
    for provider_path in get_providers_paths():
        walkable_paths_and_prefixes[provider_path] = provider_prefix
        add_all_namespaced_packages(walkable_paths_and_prefixes, provider_path, provider_prefix)
    imported_classes, warns, classes_with_potential_circular_import = import_all_classes(
        walkable_paths_and_prefixes=walkable_paths_and_prefixes,
        provider_ids=provider_ids,
        print_imports=True,
        prefix="airflow.providers.",
    )
    total = 0
    bad = 0
    for provider_package_id in provider_ids:
        inc_total, inc_bad = verify_provider_classes_for_single_provider(
            imported_classes, provider_package_id
        )
        total += inc_total
        bad += inc_bad
    warns = list(filter(filter_known_warnings, warns))
    warns = list(filter(filter_direct_importlib_warning, warns))
    warns = list(filter(filter_known_common_deprecated_messages, warns))
    if not summarise_total_vs_bad_and_warnings(total, bad, warns):
        sys.exit(1)

    if len(imported_classes) == 0:
        console.print("[red]Something is seriously wrong - no classes imported[/]")
        sys.exit(1)
    if warns:
        console.print("[yellow]There were warnings generated during the import[/]")
        for w in warns:
            one_line_message = str(w.message).replace("\n", " ")
            print(f"[yellow]{w.filename}:{w.lineno}: {one_line_message}[/]")

    console.print()
    console.print(
        "[green]SUCCESS: All provider packages are importable and no unknown warnings generated![/]\n"
    )
    console.print(f"Imported {len(imported_classes)} classes.")
    console.print()
    return imported_classes, classes_with_potential_circular_import


def run_provider_discovery():
    import packaging.version

    import airflow.version

    console.print("[bright_blue]List all providers[/]\n")
    subprocess.run(["airflow", "providers", "list"], check=True)
    console.print("[bright_blue]List all hooks[/]\n")
    subprocess.run(["airflow", "providers", "hooks"], check=True)
    console.print("[bright_blue]List all behaviours[/]\n")
    subprocess.run(["airflow", "providers", "behaviours"], check=True)
    console.print("[bright_blue]List all widgets[/]\n")
    subprocess.run(["airflow", "providers", "widgets"], check=True)
    console.print("[bright_blue]List all extra links[/]\n")
    subprocess.run(["airflow", "providers", "links"], check=True)
    console.print("[bright_blue]List all logging[/]\n")
    subprocess.run(["airflow", "providers", "logging"], check=True)
    console.print("[bright_blue]List all secrets[/]\n")
    subprocess.run(["airflow", "providers", "secrets"], check=True)
    console.print("[bright_blue]List all auth backends[/]\n")
    subprocess.run(["airflow", "providers", "auth"], check=True)
    if packaging.version.parse(airflow.version.version) >= packaging.version.parse("2.7.0.dev0"):
        # CI also check if our providers are installable and discoverable in airflow older versions
        # But the triggers command is not available till airflow-2-6-0
        # TODO: Remove this block once airflow dependency in providers are > 2-6-0
        console.print("[bright_blue]List all triggers[/]\n")
        subprocess.run(["airflow", "providers", "triggers"], check=True)


AIRFLOW_LOCAL_SETTINGS_PATH = Path("/opt/airflow") / "airflow_local_settings.py"


if __name__ == "__main__":
    sys.path.insert(0, str(AIRFLOW_SOURCES_ROOT))
    all_imported_classes, all_classes_with_potential_for_circular_import = verify_provider_classes()
    try:
        AIRFLOW_LOCAL_SETTINGS_PATH.write_text(
            "\n".join(
                [
                    "from {} import {}".format(*class_name.rsplit(".", 1))
                    for class_name in all_classes_with_potential_for_circular_import
                ]
            )
        )
        console.print(
            "[bright_blue]Importing all provider classes with potential for circular imports"
            " via airflow_local_settings.py:\n\n"
        )
        console.print(AIRFLOW_LOCAL_SETTINGS_PATH.read_text())
        console.print("\n")
        proc = subprocess.run([sys.executable, "-c", "import airflow"], check=False)
        if proc.returncode != 0:
            console.print(
                "[red] Importing all provider classes with potential for recursion  "
                "via airflow_local_settings.py failed!\n\n"
            )
            console.print(
                "\n[bright_blue]If you see AttributeError or ImportError, it might mean that there is "
                "a circular import from a provider that should be solved\n"
            )
            console.print(
                "\nThe reason for the circular imports might be that if Airflow is configured "
                "to use some of the provider's logging/secret backends in settings\n"
                "the extensions might attempt to import airflow configuration, "
                "version or settings packages.\n"
                "Accessing those packages will trigger attribute/import errors, because "
                "they are not fully imported at this time.\n"
            )
            console.print(
                "\n[info]Look at the stack trace above and see where `airflow` core classes have failed to be"
                "imported from and fix it so that the class does not do it.\n"
            )
            sys.exit(proc.returncode)
    finally:
        AIRFLOW_LOCAL_SETTINGS_PATH.unlink()
    run_provider_discovery()<|MERGE_RESOLUTION|>--- conflicted
+++ resolved
@@ -223,19 +223,11 @@
     provider_ids: list[str] | None = None,
     print_imports: bool = False,
     print_skips: bool = False,
-<<<<<<< HEAD
-) -> tuple[list[str], list[WarningMessage]]:
+) -> tuple[list[str], list[WarningMessage], list[str]]:
     """Imports all classes in providers packages.
 
     This method loads and imports all the classes found in providers, so that we
     can find all the subclasses of operators/sensors etc.
-=======
-) -> tuple[list[str], list[WarningMessage], list[str]]:
-    """
-    Imports all classes in providers packages. This method loads and imports
-    all the classes found in providers, so that we can find all the subclasses
-    of operators/sensors etc.
->>>>>>> 24a94bbb
 
     :param walkable_paths_and_prefixes: dict of paths with accompanying prefixes
         to look the provider packages in
