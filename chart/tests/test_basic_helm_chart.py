# Licensed to the Apache Software Foundation (ASF) under one
# or more contributor license agreements.  See the NOTICE file
# distributed with this work for additional information
# regarding copyright ownership.  The ASF licenses this file
# to you under the Apache License, Version 2.0 (the
# "License"); you may not use this file except in compliance
# with the License.  You may obtain a copy of the License at
#
#   http://www.apache.org/licenses/LICENSE-2.0
#
# Unless required by applicable law or agreed to in writing,
# software distributed under the License is distributed on an
# "AS IS" BASIS, WITHOUT WARRANTIES OR CONDITIONS OF ANY
# KIND, either express or implied.  See the License for the
# specific language governing permissions and limitations
# under the License.
import unittest
import warnings
from subprocess import CalledProcessError
from typing import Any, Dict, List, Union
from unittest import mock

import jmespath
from parameterized import parameterized

from tests.helm_template_generator import render_chart

<<<<<<< HEAD
OBJECT_COUNT_IN_BASIC_DEPLOYMENT = 36
=======
OBJECT_COUNT_IN_BASIC_DEPLOYMENT = 22
>>>>>>> b007fc33


class TestBaseChartTest(unittest.TestCase):
    def test_basic_deployments(self):
        k8s_objects = render_chart(
            "TEST-BASIC",
            values={
                "chart": {
                    'metadata': 'AA',
                },
                'labels': {"TEST-LABEL": "TEST-VALUE"},
                "fullnameOverride": "TEST-BASIC",
            },
        )
        list_of_kind_names_tuples = {
            (k8s_object['kind'], k8s_object['metadata']['name']) for k8s_object in k8s_objects
<<<<<<< HEAD
        }
        assert list_of_kind_names_tuples == {
            ('ServiceAccount', 'TEST-BASIC-create-user-job'),
            ('ServiceAccount', 'TEST-BASIC-flower'),
            ('ServiceAccount', 'TEST-BASIC-migrate-database-job'),
            ('ServiceAccount', 'TEST-BASIC-redis'),
            ('ServiceAccount', 'TEST-BASIC-scheduler'),
            ('ServiceAccount', 'TEST-BASIC-statsd'),
            ('ServiceAccount', 'TEST-BASIC-webserver'),
            ('ServiceAccount', 'TEST-BASIC-worker'),
            ('Secret', 'TEST-BASIC-airflow-metadata'),
            ('Secret', 'TEST-BASIC-airflow-result-backend'),
            ('Secret', 'TEST-BASIC-broker-url'),
            ('Secret', 'TEST-BASIC-fernet-key'),
            ('Secret', 'TEST-BASIC-webserver-secret-key'),
            ('Secret', 'TEST-BASIC-postgresql'),
            ('Secret', 'TEST-BASIC-redis-password'),
            ('ConfigMap', 'TEST-BASIC-airflow-config'),
            ('Role', 'TEST-BASIC-pod-launcher-role'),
            ('Role', 'TEST-BASIC-pod-log-reader-role'),
            ('RoleBinding', 'TEST-BASIC-pod-launcher-rolebinding'),
            ('RoleBinding', 'TEST-BASIC-pod-log-reader-rolebinding'),
            ('Service', 'TEST-BASIC-flower'),
            ('Service', 'TEST-BASIC-postgresql-headless'),
            ('Service', 'TEST-BASIC-postgresql'),
            ('Service', 'TEST-BASIC-redis'),
            ('Service', 'TEST-BASIC-statsd'),
            ('Service', 'TEST-BASIC-webserver'),
            ('Service', 'TEST-BASIC-worker'),
            ('Deployment', 'TEST-BASIC-flower'),
            ('Deployment', 'TEST-BASIC-scheduler'),
            ('Deployment', 'TEST-BASIC-statsd'),
            ('Deployment', 'TEST-BASIC-webserver'),
            ('StatefulSet', 'TEST-BASIC-postgresql'),
            ('StatefulSet', 'TEST-BASIC-redis'),
            ('StatefulSet', 'TEST-BASIC-worker'),
            ('Job', 'TEST-BASIC-create-user'),
            ('Job', 'TEST-BASIC-run-airflow-migrations'),
        }
        assert OBJECT_COUNT_IN_BASIC_DEPLOYMENT == len(k8s_objects)
=======
        ]
        self.assertEqual(
            list_of_kind_names_tuples,
            [
                ('ServiceAccount', 'TEST-BASIC-scheduler'),
                ('ServiceAccount', 'TEST-BASIC-webserver'),
                ('ServiceAccount', 'TEST-BASIC-worker'),
                ('Secret', 'TEST-BASIC-postgresql'),
                ('Secret', 'TEST-BASIC-airflow-metadata'),
                ('Secret', 'TEST-BASIC-airflow-result-backend'),
                ('ConfigMap', 'TEST-BASIC-airflow-config'),
                ('Role', 'TEST-BASIC-pod-launcher-role'),
                ('Role', 'TEST-BASIC-pod-log-reader-role'),
                ('RoleBinding', 'TEST-BASIC-pod-launcher-rolebinding'),
                ('RoleBinding', 'TEST-BASIC-pod-log-reader-rolebinding'),
                ('Service', 'TEST-BASIC-postgresql-headless'),
                ('Service', 'TEST-BASIC-postgresql'),
                ('Service', 'TEST-BASIC-statsd'),
                ('Service', 'TEST-BASIC-webserver'),
                ('Deployment', 'TEST-BASIC-scheduler'),
                ('Deployment', 'TEST-BASIC-statsd'),
                ('Deployment', 'TEST-BASIC-webserver'),
                ('StatefulSet', 'TEST-BASIC-postgresql'),
                ('Secret', 'TEST-BASIC-fernet-key'),
                ('Job', 'TEST-BASIC-create-user'),
                ('Job', 'TEST-BASIC-run-airflow-migrations'),
            ],
        )
        self.assertEqual(OBJECT_COUNT_IN_BASIC_DEPLOYMENT, len(k8s_objects))
>>>>>>> b007fc33
        for k8s_object in k8s_objects:
            labels = jmespath.search('metadata.labels', k8s_object) or {}
            if 'helm.sh/chart' in labels:
                chart_name = labels.get('helm.sh/chart')
            else:
                chart_name = labels.get('chart')
            if chart_name and 'postgresql' in chart_name:
                continue
            k8s_name = k8s_object['kind'] + ":" + k8s_object['metadata']['name']
            assert 'TEST-VALUE' == labels.get(
                "TEST-LABEL"
            ), f"Missing label TEST-LABEL on {k8s_name}. Current labels: {labels}"

    def test_basic_deployment_without_default_users(self):
        k8s_objects = render_chart("TEST-BASIC", {"webserver": {'defaultUser': {'enabled': False}}})
        list_of_kind_names_tuples = [
            (k8s_object['kind'], k8s_object['metadata']['name']) for k8s_object in k8s_objects
        ]
        assert ('Job', 'TEST-BASIC-create-user') not in list_of_kind_names_tuples
        assert OBJECT_COUNT_IN_BASIC_DEPLOYMENT - 2 == len(k8s_objects)

    def test_network_policies_are_valid(self):
        k8s_objects = render_chart(
            "TEST-BASIC",
            {
                "networkPolicies": {"enabled": True},
                "executor": "CeleryExecutor",
                "pgbouncer": {"enabled": True},
            },
        )
        kind_names_tuples = {
            (k8s_object['kind'], k8s_object['metadata']['name']) for k8s_object in k8s_objects
        }

        expected_kind_names = [
            ('NetworkPolicy', 'TEST-BASIC-redis-policy'),
            ('NetworkPolicy', 'TEST-BASIC-flower-policy'),
            ('NetworkPolicy', 'TEST-BASIC-pgbouncer-policy'),
            ('NetworkPolicy', 'TEST-BASIC-scheduler-policy'),
            ('NetworkPolicy', 'TEST-BASIC-statsd-policy'),
            ('NetworkPolicy', 'TEST-BASIC-webserver-policy'),
            ('NetworkPolicy', 'TEST-BASIC-worker-policy'),
        ]
        for kind_name in expected_kind_names:
            assert kind_name in kind_names_tuples

    def test_labels_are_valid(self):
        """Test labels are correctly applied on all objects created by this chart"""
        release_name = "TEST-BASIC"
        k8s_objects = render_chart(
            name=release_name,
            values={
                "labels": {"label1": "value1", "label2": "value2"},
                "executor": "CeleryExecutor",
                "pgbouncer": {"enabled": True},
                "redis": {"enabled": True},
                "networkPolicies": {"enabled": True},
                "cleanup": {"enabled": True},
                "postgresql": {"enabled": False},  # We won't check the objects created by the postgres chart
            },
        )
        kind_k8s_obj_labels_tuples = {
            (k8s_object['metadata']['name'], k8s_object['kind']): k8s_object['metadata']['labels']
            for k8s_object in k8s_objects
        }

        kind_names_tuples = [
            (f"{release_name}-airflow-cleanup", "ServiceAccount", None),
            (f"{release_name}-airflow-config", "ConfigMap", "config"),
            (f"{release_name}-airflow-create-user-job", "ServiceAccount", "create-user-job"),
            (f"{release_name}-airflow-flower", "ServiceAccount", "flower"),
            (f"{release_name}-airflow-metadata", "Secret", None),
            (f"{release_name}-airflow-migrate-database-job", "ServiceAccount", "run-airflow-migrations"),
            (f"{release_name}-airflow-pgbouncer", "ServiceAccount", "pgbouncer"),
            (f"{release_name}-airflow-result-backend", "Secret", None),
            (f"{release_name}-airflow-redis", "ServiceAccount", "redis"),
            (f"{release_name}-airflow-scheduler", "ServiceAccount", "scheduler"),
            (f"{release_name}-airflow-statsd", "ServiceAccount", "statsd"),
            (f"{release_name}-airflow-webserver", "ServiceAccount", "webserver"),
            (f"{release_name}-airflow-worker", "ServiceAccount", "worker"),
            (f"{release_name}-broker-url", "Secret", "redis"),
            (f"{release_name}-cleanup", "CronJob", "airflow-cleanup-pods"),
            (f"{release_name}-cleanup-role", "Role", None),
            (f"{release_name}-cleanup-rolebinding", "RoleBinding", None),
            (f"{release_name}-create-user", "Job", "create-user-job"),
            (f"{release_name}-fernet-key", "Secret", None),
            (f"{release_name}-flower", "Deployment", "flower"),
            (f"{release_name}-flower", "Service", "flower"),
            (f"{release_name}-flower-policy", "NetworkPolicy", "airflow-flower-policy"),
            (f"{release_name}-pgbouncer", "Deployment", "pgbouncer"),
            (f"{release_name}-pgbouncer", "Service", "pgbouncer"),
            (f"{release_name}-pgbouncer-config", "Secret", "pgbouncer"),
            (f"{release_name}-pgbouncer-policy", "NetworkPolicy", "airflow-pgbouncer-policy"),
            (f"{release_name}-pgbouncer-stats", "Secret", "pgbouncer"),
            (f"{release_name}-pod-launcher-role", "Role", None),
            (f"{release_name}-pod-launcher-rolebinding", "RoleBinding", None),
            (f"{release_name}-pod-log-reader-role", "Role", None),
            (f"{release_name}-pod-log-reader-rolebinding", "RoleBinding", None),
            (f"{release_name}-redis", "Service", "redis"),
            (f"{release_name}-redis", "StatefulSet", "redis"),
            (f"{release_name}-redis-policy", "NetworkPolicy", "redis-policy"),
            (f"{release_name}-redis-password", "Secret", "redis"),
            (f"{release_name}-run-airflow-migrations", "Job", "run-airflow-migrations"),
            (f"{release_name}-scheduler", "Deployment", "scheduler"),
            (f"{release_name}-scheduler-policy", "NetworkPolicy", "airflow-scheduler-policy"),
            (f"{release_name}-statsd", "Deployment", "statsd"),
            (f"{release_name}-statsd", "Service", "statsd"),
            (f"{release_name}-statsd-policy", "NetworkPolicy", "statsd-policy"),
            (f"{release_name}-webserver", "Deployment", "webserver"),
            (f"{release_name}-webserver-secret-key", "Secret", "webserver"),
            (f"{release_name}-webserver", "Service", "webserver"),
            (f"{release_name}-webserver-policy", "NetworkPolicy", "airflow-webserver-policy"),
            (f"{release_name}-worker", "Service", "worker"),
            (f"{release_name}-worker", "StatefulSet", "worker"),
            (f"{release_name}-worker-policy", "NetworkPolicy", "airflow-worker-policy"),
        ]
        for k8s_object_name, kind, component in kind_names_tuples:
            expected_labels = {
                "label1": "value1",
                "label2": "value2",
                "tier": "airflow",
                "release": release_name,
                "heritage": "Helm",
                "chart": mock.ANY,
            }
            if component:
                expected_labels["component"] = component
            assert kind_k8s_obj_labels_tuples.pop((k8s_object_name, kind)) == expected_labels

        if kind_k8s_obj_labels_tuples:
            warnings.warn(f"Unchecked objects: {kind_k8s_obj_labels_tuples.keys()}")

    def test_annotations_on_airflow_pods_in_deployment(self):
        """
        Test Annotations are correctly applied on all pods created Scheduler, Webserver & Worker
        deployments.
        """
        release_name = "TEST-BASIC"
        k8s_objects = render_chart(
            name=release_name,
            values={"airflowPodAnnotations": {"test-annotation/safe-to-evict": "true"}},
            show_only=[
                "templates/scheduler/scheduler-deployment.yaml",
                "templates/workers/worker-deployment.yaml",
                "templates/webserver/webserver-deployment.yaml",
                "templates/flower/flower-deployment.yaml",
                "templates/jobs/create-user-job.yaml",
                "templates/jobs/migrate-database-job.yaml",
            ],
        )
        # pod_template_file is tested separately as it has extra setup steps

        assert 6 == len(k8s_objects)

        for k8s_object in k8s_objects:
            annotations = k8s_object["spec"]["template"]["metadata"]["annotations"]
            assert "test-annotation/safe-to-evict" in annotations
            assert "true" in annotations["test-annotation/safe-to-evict"]

    def test_network_policies_are_valid(self):
        k8s_objects = render_chart(
            "TEST-BASIC",
            {
                "networkPolicies": {"enabled": True},
                "executor": "CeleryExecutor",
                "pgbouncer": {"enabled": True},
            },
        )
        kind_names_tuples = {
            (k8s_object['kind'], k8s_object['metadata']['name']) for k8s_object in k8s_objects
        }

        expected_kind_names = [
            ('NetworkPolicy', 'TEST-BASIC-redis-policy'),
            ('NetworkPolicy', 'TEST-BASIC-flower-policy'),
            ('NetworkPolicy', 'TEST-BASIC-pgbouncer-policy'),
            ('NetworkPolicy', 'TEST-BASIC-scheduler-policy'),
            ('NetworkPolicy', 'TEST-BASIC-statsd-policy'),
            ('NetworkPolicy', 'TEST-BASIC-webserver-policy'),
            ('NetworkPolicy', 'TEST-BASIC-worker-policy'),
        ]
        for kind_name in expected_kind_names:
            self.assertIn(kind_name, kind_names_tuples)

    def test_chart_is_consistent_with_official_airflow_image(self):
        def get_k8s_objs_with_image(obj: Union[List[Any], Dict[str, Any]]) -> List[Dict[str, Any]]:
            """
            Recursive helper to retrieve all the k8s objects that have an "image" key
            inside k8s obj or list of k8s obj
            """
            out = []
            if isinstance(obj, list):
                for item in obj:
                    out += get_k8s_objs_with_image(item)
            if isinstance(obj, dict):
                if "image" in obj:
                    out += [obj]
                # include sub objs, just in case
                for val in obj.values():
                    out += get_k8s_objs_with_image(val)
            return out

        image_repo = "test-airflow-repo/airflow"
        k8s_objects = render_chart("TEST-BASIC", {"defaultAirflowRepository": image_repo})

        objs_with_image = get_k8s_objs_with_image(k8s_objects)
        for obj in objs_with_image:
            image: str = obj["image"]
            if image.startswith(image_repo):
                # Make sure that a command is not specified
                assert "command" not in obj

    def test_unsupported_executor(self):
        with self.assertRaises(CalledProcessError) as ex_ctx:
            render_chart(
                "TEST-BASIC",
                {
                    "executor": "SequentialExecutor",
                },
            )
        assert (
            'executor must be one of the following: "LocalExecutor", "CeleryExecutor", '
            '"KubernetesExecutor", "CeleryKubernetesExecutor"' in ex_ctx.exception.stderr.decode()
        )

    @parameterized.expand(
        [
            ("airflow",),
            ("pod_template",),
            ("flower",),
            ("statsd",),
            ("redis",),
            ("pgbouncer",),
            ("pgbouncerExporter",),
            ("gitSync",),
        ]
    )
    def test_invalid_pull_policy(self, image):
        with self.assertRaises(CalledProcessError) as ex_ctx:
            render_chart(
                "TEST-BASIC",
                {
                    "images": {image: {"pullPolicy": "InvalidPolicy"}},
                },
            )
        assert (
            'pullPolicy must be one of the following: "Always", "Never", "IfNotPresent"'
            in ex_ctx.exception.stderr.decode()
        )

    def test_invalid_dags_access_mode(self):
        with self.assertRaises(CalledProcessError) as ex_ctx:
            render_chart(
                "TEST-BASIC",
                {
                    "dags": {"persistence": {"accessMode": "InvalidMode"}},
                },
            )
        assert (
            'accessMode must be one of the following: "ReadWriteOnce", "ReadOnlyMany", "ReadWriteMany"'
            in ex_ctx.exception.stderr.decode()
        )<|MERGE_RESOLUTION|>--- conflicted
+++ resolved
@@ -25,11 +25,7 @@
 
 from tests.helm_template_generator import render_chart
 
-<<<<<<< HEAD
-OBJECT_COUNT_IN_BASIC_DEPLOYMENT = 36
-=======
-OBJECT_COUNT_IN_BASIC_DEPLOYMENT = 22
->>>>>>> b007fc33
+OBJECT_COUNT_IN_BASIC_DEPLOYMENT = 38
 
 
 class TestBaseChartTest(unittest.TestCase):
@@ -46,7 +42,6 @@
         )
         list_of_kind_names_tuples = {
             (k8s_object['kind'], k8s_object['metadata']['name']) for k8s_object in k8s_objects
-<<<<<<< HEAD
         }
         assert list_of_kind_names_tuples == {
             ('ServiceAccount', 'TEST-BASIC-create-user-job'),
@@ -55,6 +50,7 @@
             ('ServiceAccount', 'TEST-BASIC-redis'),
             ('ServiceAccount', 'TEST-BASIC-scheduler'),
             ('ServiceAccount', 'TEST-BASIC-statsd'),
+            ('ServiceAccount', 'TEST-BASIC-triggerer'),
             ('ServiceAccount', 'TEST-BASIC-webserver'),
             ('ServiceAccount', 'TEST-BASIC-worker'),
             ('Secret', 'TEST-BASIC-airflow-metadata'),
@@ -79,6 +75,7 @@
             ('Deployment', 'TEST-BASIC-flower'),
             ('Deployment', 'TEST-BASIC-scheduler'),
             ('Deployment', 'TEST-BASIC-statsd'),
+            ('Deployment', 'TEST-BASIC-triggerer'),
             ('Deployment', 'TEST-BASIC-webserver'),
             ('StatefulSet', 'TEST-BASIC-postgresql'),
             ('StatefulSet', 'TEST-BASIC-redis'),
@@ -87,37 +84,6 @@
             ('Job', 'TEST-BASIC-run-airflow-migrations'),
         }
         assert OBJECT_COUNT_IN_BASIC_DEPLOYMENT == len(k8s_objects)
-=======
-        ]
-        self.assertEqual(
-            list_of_kind_names_tuples,
-            [
-                ('ServiceAccount', 'TEST-BASIC-scheduler'),
-                ('ServiceAccount', 'TEST-BASIC-webserver'),
-                ('ServiceAccount', 'TEST-BASIC-worker'),
-                ('Secret', 'TEST-BASIC-postgresql'),
-                ('Secret', 'TEST-BASIC-airflow-metadata'),
-                ('Secret', 'TEST-BASIC-airflow-result-backend'),
-                ('ConfigMap', 'TEST-BASIC-airflow-config'),
-                ('Role', 'TEST-BASIC-pod-launcher-role'),
-                ('Role', 'TEST-BASIC-pod-log-reader-role'),
-                ('RoleBinding', 'TEST-BASIC-pod-launcher-rolebinding'),
-                ('RoleBinding', 'TEST-BASIC-pod-log-reader-rolebinding'),
-                ('Service', 'TEST-BASIC-postgresql-headless'),
-                ('Service', 'TEST-BASIC-postgresql'),
-                ('Service', 'TEST-BASIC-statsd'),
-                ('Service', 'TEST-BASIC-webserver'),
-                ('Deployment', 'TEST-BASIC-scheduler'),
-                ('Deployment', 'TEST-BASIC-statsd'),
-                ('Deployment', 'TEST-BASIC-webserver'),
-                ('StatefulSet', 'TEST-BASIC-postgresql'),
-                ('Secret', 'TEST-BASIC-fernet-key'),
-                ('Job', 'TEST-BASIC-create-user'),
-                ('Job', 'TEST-BASIC-run-airflow-migrations'),
-            ],
-        )
-        self.assertEqual(OBJECT_COUNT_IN_BASIC_DEPLOYMENT, len(k8s_objects))
->>>>>>> b007fc33
         for k8s_object in k8s_objects:
             labels = jmespath.search('metadata.labels', k8s_object) or {}
             if 'helm.sh/chart' in labels:
@@ -132,7 +98,10 @@
             ), f"Missing label TEST-LABEL on {k8s_name}. Current labels: {labels}"
 
     def test_basic_deployment_without_default_users(self):
-        k8s_objects = render_chart("TEST-BASIC", {"webserver": {'defaultUser': {'enabled': False}}})
+        k8s_objects = render_chart(
+            "TEST-BASIC",
+            values={"webserver": {"defaultUser": {'enabled': False}}},
+        )
         list_of_kind_names_tuples = [
             (k8s_object['kind'], k8s_object['metadata']['name']) for k8s_object in k8s_objects
         ]
@@ -250,6 +219,41 @@
         if kind_k8s_obj_labels_tuples:
             warnings.warn(f"Unchecked objects: {kind_k8s_obj_labels_tuples.keys()}")
 
+    def test_labels_are_valid_on_job_templates(self):
+        """Test labels are correctly applied on all job templates created by this chart"""
+        release_name = "TEST-BASIC"
+        k8s_objects = render_chart(
+            name=release_name,
+            values={
+                "labels": {"label1": "value1", "label2": "value2"},
+                "executor": "CeleryExecutor",
+                "pgbouncer": {"enabled": True},
+                "redis": {"enabled": True},
+                "networkPolicies": {"enabled": True},
+                "cleanup": {"enabled": True},
+                "postgresql": {"enabled": False},  # We won't check the objects created by the postgres chart
+            },
+        )
+        dict_of_labels_in_job_templates = {
+            k8s_object['metadata']['name']: k8s_object['spec']['template']['metadata']['labels']
+            for k8s_object in k8s_objects
+            if k8s_object['kind'] == "Job"
+        }
+
+        kind_names_tuples = [
+            (f"{release_name}-create-user", "create-user-job"),
+            (f"{release_name}-run-airflow-migrations", "run-airflow-migrations"),
+        ]
+        for k8s_object_name, component in kind_names_tuples:
+            expected_labels = {
+                "label1": "value1",
+                "label2": "value2",
+                "tier": "airflow",
+                "release": release_name,
+                "component": component,
+            }
+            assert dict_of_labels_in_job_templates.get(k8s_object_name) == expected_labels
+
     def test_annotations_on_airflow_pods_in_deployment(self):
         """
         Test Annotations are correctly applied on all pods created Scheduler, Webserver & Worker
@@ -276,31 +280,6 @@
             annotations = k8s_object["spec"]["template"]["metadata"]["annotations"]
             assert "test-annotation/safe-to-evict" in annotations
             assert "true" in annotations["test-annotation/safe-to-evict"]
-
-    def test_network_policies_are_valid(self):
-        k8s_objects = render_chart(
-            "TEST-BASIC",
-            {
-                "networkPolicies": {"enabled": True},
-                "executor": "CeleryExecutor",
-                "pgbouncer": {"enabled": True},
-            },
-        )
-        kind_names_tuples = {
-            (k8s_object['kind'], k8s_object['metadata']['name']) for k8s_object in k8s_objects
-        }
-
-        expected_kind_names = [
-            ('NetworkPolicy', 'TEST-BASIC-redis-policy'),
-            ('NetworkPolicy', 'TEST-BASIC-flower-policy'),
-            ('NetworkPolicy', 'TEST-BASIC-pgbouncer-policy'),
-            ('NetworkPolicy', 'TEST-BASIC-scheduler-policy'),
-            ('NetworkPolicy', 'TEST-BASIC-statsd-policy'),
-            ('NetworkPolicy', 'TEST-BASIC-webserver-policy'),
-            ('NetworkPolicy', 'TEST-BASIC-worker-policy'),
-        ]
-        for kind_name in expected_kind_names:
-            self.assertIn(kind_name, kind_names_tuples)
 
     def test_chart_is_consistent_with_official_airflow_image(self):
         def get_k8s_objs_with_image(obj: Union[List[Any], Dict[str, Any]]) -> List[Dict[str, Any]]:
