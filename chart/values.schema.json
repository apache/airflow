--- conflicted
+++ resolved
@@ -4202,7 +4202,6 @@
                             ],
                             "default": null
                         },
-<<<<<<< HEAD
                         "annotations": {
                             "description": "Annotations for the dag PVC",
                             "type": "object",
@@ -4210,7 +4209,6 @@
                             "additionalProperties": {
                                 "type": "string"
                             }
-=======
                         "subPath": {
                             "description": "Subpath within the PVC where dags are located.",
                             "type": [
@@ -4218,7 +4216,6 @@
                                 "null"
                             ],
                             "default": null
->>>>>>> d041dbe6
                         }
                     }
                 },
