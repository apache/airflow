--- conflicted
+++ resolved
@@ -1352,18 +1352,12 @@
                     }
                 },
                 "priorityClassName": {
-<<<<<<< HEAD
-                    "description": "Set priority value from the priority class name",
-                    "type": "string",
-                    "default": ""
-=======
                     "description": "Specify priority for worker pods.",
                     "type": [
                         "string",
                         "null"
                     ],
                     "default": null
->>>>>>> b5335539
                 },
                 "affinity": {
                     "description": "Specify scheduling constraints for worker pods.",
@@ -1676,16 +1670,11 @@
                 },
                 "priorityClassName": {
                     "description": "Set priority value from the priority class name",
-<<<<<<< HEAD
-                    "type": "string",
-                    "default": ""
-=======
                     "type": [
                         "string",
                         "null"
                     ],
                     "default": null
->>>>>>> b5335539
                 },
                 "affinity": {
                     "description": "Specify scheduling constraints for scheduler pods.",
@@ -1959,16 +1948,11 @@
                 },
                 "priorityClassName": {
                     "description": "Set priority value from the priority class name",
-<<<<<<< HEAD
-                    "type": "string",
-                    "default": ""
-=======
                     "type": [
                         "string",
                         "null"
                     ],
                     "default": null
->>>>>>> b5335539
                 },
                 "affinity": {
                     "description": "Specify scheduling constraints for triggerer pods.",
@@ -2674,16 +2658,11 @@
                 },
                 "priorityClassName": {
                     "description": "Set priority value from the priority class name",
-<<<<<<< HEAD
-                    "type": "string",
-                    "default": ""
-=======
                     "type": [
                         "string",
                         "null"
                     ],
                     "default": null
->>>>>>> b5335539
                 },
                 "affinity": {
                     "description": "Specify scheduling constraints for webserver pods.",
@@ -2970,16 +2949,11 @@
                 },
                 "priorityClassName": {
                     "description": "Set priority value from the priority class name",
-<<<<<<< HEAD
-                    "type": "string",
-                    "default": ""
-=======
                     "type": [
                         "string",
                         "null"
                     ],
                     "default": null
->>>>>>> b5335539
                 },
                 "affinity": {
                     "description": "Specify scheduling constraints for Flower pods.",
@@ -3114,16 +3088,11 @@
                 },
                 "priorityClassName": {
                     "description": "Set priority value from the priority class name",
-<<<<<<< HEAD
-                    "type": "string",
-                    "default": ""
-=======
                     "type": [
                         "string",
                         "null"
                     ],
                     "default": null
->>>>>>> b5335539
                 },
                 "affinity": {
                     "description": "Specify scheduling constraints for StatsD pods.",
@@ -3428,16 +3397,11 @@
                 },
                 "priorityClassName": {
                     "description": "Set priority value from the priority class name",
-<<<<<<< HEAD
-                    "type": "string",
-                    "default": ""
-=======
                     "type": [
                         "string",
                         "null"
                     ],
                     "default": null
->>>>>>> b5335539
                 },
                 "affinity": {
                     "description": "Specify scheduling constraints for PgBouncer pods.",
