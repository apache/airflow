# Licensed to the Apache Software Foundation (ASF) under one
# or more contributor license agreements.  See the NOTICE file
# distributed with this work for additional information
# regarding copyright ownership.  The ASF licenses this file
# to you under the Apache License, Version 2.0 (the
# "License"); you may not use this file except in compliance
# with the License.  You may obtain a copy of the License at
#
#   http://www.apache.org/licenses/LICENSE-2.0
#
# Unless required by applicable law or agreed to in writing,
# software distributed under the License is distributed on an
# "AS IS" BASIS, WITHOUT WARRANTIES OR CONDITIONS OF ANY
# KIND, either express or implied.  See the License for the
# specific language governing permissions and limitations
# under the License.
---
# Default values for airflow.
# This is a YAML-formatted file.
# Declare variables to be passed into your templates.

# Provide a name to substitute for the full names of resources
fullnameOverride: ""

# Provide a name to substitute for the name of the chart
nameOverride: ""

# Use standard naming for all resources using airflow.fullname template
# Consider removing this later and default it to true
# to make this chart follow standard naming conventions using the fullname template.
# For now this is an opt-in switch for backwards compatibility to leverage the standard naming convention
# and being able to use fully fullnameOverride and nameOverride in all resources
# For new installations - it is recommended to set it to True to follow standard naming conventions
# For existing installations, this will rename and redeploy your resources with the new names. Be aware that
# this will recreate your deployment/statefulsets along with their persistent volume claims and data storage
# migration may be needed to keep your old data
#
# Note:fernet-key,redis-password and broker-url secrets don't use this logic yet,
# as this may break existing installations due to how they get installed via pre-install hook.
useStandardNaming: false

# Max number of old replicasets to retain. Can be overridden by each deployment's revisionHistoryLimit
revisionHistoryLimit: ~

# User and group of airflow user
uid: 50000
gid: 0

# Default security context for airflow (deprecated, use `securityContexts` instead)
securityContext: {}
#  runAsUser: 50000
#  fsGroup: 0
#  runAsGroup: 0

# Detailed default security context for airflow deployments
securityContexts:
  pod: {}
  containers: {}

# Global container lifecycle hooks for airflow containers
containerLifecycleHooks: {}

# Airflow home directory
# Used for mount paths
airflowHome: /opt/airflow

# Default airflow repository -- overridden by all the specific images below
defaultAirflowRepository: apache/airflow

# Default airflow tag to deploy
defaultAirflowTag: "3.0.0"

# Default airflow digest. If specified, it takes precedence over tag
defaultAirflowDigest: ~

# Airflow version (Used to make some decisions based on Airflow Version being deployed)
airflowVersion: "3.0.0"

# Images
images:
  airflow:
    repository: ~
    tag: ~
    # Specifying digest takes precedence over tag.
    digest: ~
    pullPolicy: IfNotPresent
  # To avoid images with user code, you can turn this to 'true' and
  # all the 'run-airflow-migrations' and 'wait-for-airflow-migrations' containers/jobs
  # will use the images from 'defaultAirflowRepository:defaultAirflowTag' values
  # to run and wait for DB migrations .
  useDefaultImageForMigration: false
  # timeout (in seconds) for airflow-migrations to complete
  migrationsWaitTimeout: 60
  pod_template:
    # Note that `images.pod_template.repository` and `images.pod_template.tag` parameters
    # can be overridden in `config.kubernetes` section. So for these parameters to have effect
    # `config.kubernetes.worker_container_repository` and `config.kubernetes.worker_container_tag`
    # must be not set .
    repository: ~
    tag: ~
    pullPolicy: IfNotPresent
  flower:
    repository: ~
    tag: ~
    pullPolicy: IfNotPresent
  statsd:
    repository: quay.io/prometheus/statsd-exporter
    tag: v0.28.0
    pullPolicy: IfNotPresent
  redis:
    repository: redis
    # Redis is limited to 7.2-bookworm due to licencing change
    # https://redis.io/blog/redis-adopts-dual-source-available-licensing/
    tag: 7.2-bookworm
    pullPolicy: IfNotPresent
  pgbouncer:
    repository: apache/airflow
    tag: airflow-pgbouncer-2025.03.05-1.23.1
    pullPolicy: IfNotPresent
  pgbouncerExporter:
    repository: apache/airflow
    tag: airflow-pgbouncer-exporter-2025.03.05-0.18.0
    pullPolicy: IfNotPresent
  gitSync:
    repository: registry.k8s.io/git-sync/git-sync
    tag: v4.3.0
    pullPolicy: IfNotPresent

# Select certain nodes for airflow pods.
nodeSelector: {}
affinity: {}
tolerations: []
topologySpreadConstraints: []
schedulerName: ~

# Add common labels to all objects and pods defined in this chart.
labels: {}

# Ingress configuration
ingress:
  # Enable all ingress resources
  # (deprecated - use ingress.web.enabled, ingress.apiServer.enabled and ingress.flower.enabled)
  enabled: ~

  # Configs for the Ingress of the API Server
  apiServer:
    # Enable API Server ingress resource
    enabled: false

    # Annotations for the API Server Ingress
    annotations: {}

    # The path for the API Server Ingress
    path: "/"

    # The pathType for the above path (used only with Kubernetes v1.19 and above)
    pathType: "ImplementationSpecific"

    # The hostname for the API Server Ingress (Deprecated - renamed to `ingress.apiServer.hosts`)
    host: ""

    # The hostnames or hosts configuration for the API Server Ingress
    hosts: []
    #   # The hostname for the web Ingress (templated)
    # - name: ""
    #   # configs for API Server Ingress TLS
    #   tls:
    #     # Enable TLS termination for the API Server Ingress
    #     enabled: false
    #     # the name of a pre-created Secret containing a TLS private key and certificate
    #     secretName: ""

    # The Ingress Class for the API Server Ingress (used only with Kubernetes v1.19 and above)
    ingressClassName: ""

    # configs for API Server Ingress TLS (Deprecated - renamed to `ingress.apiServer.hosts[*].tls`)
    tls:
      # Enable TLS termination for the API Server Ingress
      enabled: false
      # the name of a pre-created Secret containing a TLS private key and certificate
      secretName: ""

    # HTTP paths to add to the API Server Ingress before the default path
    precedingPaths: []

    # Http paths to add to the API Server Ingress after the default path
    succeedingPaths: []

  # Configs for the Ingress of the web Service
  web:
    # Enable web ingress resource
    enabled: false

    # Annotations for the web Ingress
    annotations: {}

    # The path for the web Ingress
    path: "/"

    # The pathType for the above path (used only with Kubernetes v1.19 and above)
    pathType: "ImplementationSpecific"

    # The hostname for the web Ingress (Deprecated - renamed to `ingress.web.hosts`)
    host: ""

    # The hostnames or hosts configuration for the web Ingress
    hosts: []
    #   # The hostname for the web Ingress (templated)
    # - name: ""
    #   # configs for web Ingress TLS
    #   tls:
    #     # Enable TLS termination for the web Ingress
    #     enabled: false
    #     # the name of a pre-created Secret containing a TLS private key and certificate
    #     secretName: ""

    # The Ingress Class for the web Ingress (used only with Kubernetes v1.19 and above)
    ingressClassName: ""

    # configs for web Ingress TLS (Deprecated - renamed to `ingress.web.hosts[*].tls`)
    tls:
      # Enable TLS termination for the web Ingress
      enabled: false
      # the name of a pre-created Secret containing a TLS private key and certificate
      secretName: ""

    # HTTP paths to add to the web Ingress before the default path
    precedingPaths: []

    # Http paths to add to the web Ingress after the default path
    succeedingPaths: []

  # Configs for the Ingress of the flower Service
  flower:
    # Enable web ingress resource
    enabled: false

    # Annotations for the flower Ingress
    annotations: {}

    # The path for the flower Ingress
    path: "/"

    # The pathType for the above path (used only with Kubernetes v1.19 and above)
    pathType: "ImplementationSpecific"

    # The hostname for the flower Ingress (Deprecated - renamed to `ingress.flower.hosts`)
    host: ""

    # The hostnames or hosts configuration for the flower Ingress
    hosts: []
    #   # The hostname for the flower Ingress (templated)
    # - name: ""
    #   tls:
    #     # Enable TLS termination for the flower Ingress
    #     enabled: false
    #     # the name of a pre-created Secret containing a TLS private key and certificate
    #     secretName: ""

    # The Ingress Class for the flower Ingress (used only with Kubernetes v1.19 and above)
    ingressClassName: ""

    # configs for flower Ingress TLS (Deprecated - renamed to `ingress.flower.hosts[*].tls`)
    tls:
      # Enable TLS termination for the flower Ingress
      enabled: false
      # the name of a pre-created Secret containing a TLS private key and certificate
      secretName: ""

  # Configs for the Ingress of the statsd Service
  statsd:
    # Enable web ingress resource
    enabled: false

    # Annotations for the statsd Ingress
    annotations: {}

    # The path for the statsd Ingress
    path: "/metrics"

    # The pathType for the above path (used only with Kubernetes v1.19 and above)
    pathType: "ImplementationSpecific"

    # The hostname for the statsd Ingress (Deprecated - renamed to `ingress.statsd.hosts`)
    host: ""

    # The hostnames or hosts configuration for the statsd Ingress
    hosts: []
    #   # The hostname for the statsd Ingress (templated)
    # - name: ""
    #   tls:
    #     # Enable TLS termination for the statsd Ingress
    #     enabled: false
    #     # the name of a pre-created Secret containing a TLS private key and certificate
    #     secretName: ""

    # The Ingress Class for the statsd Ingress (used only with Kubernetes v1.19 and above)
    ingressClassName: ""

  # Configs for the Ingress of the pgbouncer Service
  pgbouncer:
    # Enable web ingress resource
    enabled: false

    # Annotations for the pgbouncer Ingress
    annotations: {}

    # The path for the pgbouncer Ingress
    path: "/metrics"

    # The pathType for the above path (used only with Kubernetes v1.19 and above)
    pathType: "ImplementationSpecific"

    # The hostname for the pgbouncer Ingress (Deprecated - renamed to `ingress.pgbouncer.hosts`)
    host: ""

    # The hostnames or hosts configuration for the pgbouncer Ingress
    hosts: []
    #   # The hostname for the statsd Ingress (templated)
    # - name: ""
    #   tls:
    #     # Enable TLS termination for the pgbouncer Ingress
    #     enabled: false
    #     # the name of a pre-created Secret containing a TLS private key and certificate
    #     secretName: ""

    # The Ingress Class for the pgbouncer Ingress (used only with Kubernetes v1.19 and above)
    ingressClassName: ""

# Network policy configuration
networkPolicies:
  # Enabled network policies
  enabled: false

# Extra annotations to apply to all
# Airflow pods
airflowPodAnnotations: {}

# Extra annotations to apply to
# main Airflow configmap
airflowConfigAnnotations: {}

# `airflow_local_settings` file as a string (templated).
airflowLocalSettings: |-
  {{- if semverCompare ">=2.2.0 <3.0.0" .Values.airflowVersion }}
  {{- if not (or .Values.webserverSecretKey .Values.webserverSecretKeySecretName) }}
  from airflow.www.utils import UIAlert

  DASHBOARD_UIALERTS = [
    UIAlert(
      'Usage of a dynamic webserver secret key detected. We recommend a static webserver secret key instead.'
      ' See the <a href='
      '"https://airflow.apache.org/docs/helm-chart/stable/production-guide.html#webserver-secret-key" '
      'target="_blank" rel="noopener noreferrer">'
      'Helm Chart Production Guide</a> for more details.',
      category="warning",
      roles=["Admin"],
      html=True,
    )
  ]
  {{- end }}
  {{- end }}

# Enable RBAC (default on most clusters these days)
rbac:
  # Specifies whether RBAC resources should be created
  create: true
  createSCCRoleBinding: false

# Airflow executor
# One or multiple of: LocalExecutor, CeleryExecutor, KubernetesExecutor
# For Airflow <3.0, LocalKubernetesExecutor and CeleryKubernetesExecutor are also supported.
# Specify executors in a prioritized list to leverage multiple execution environments as needed:
# https://airflow.apache.org/docs/apache-airflow/stable/core-concepts/executor/index.html#using-multiple-executors-concurrently
executor: "CeleryExecutor"

# If this is true and using LocalExecutor/KubernetesExecutor/CeleryKubernetesExecutor, the scheduler's
# service account will have access to communicate with the api-server and launch pods.
# If this is true and using CeleryExecutor/KubernetesExecutor/CeleryKubernetesExecutor, the workers
# will be able to launch pods.
allowPodLaunching: true

# Environment variables for all airflow containers
env: []
# - name: ""
#   value: ""

# Volumes for all airflow containers
volumes: []

# VolumeMounts for all airflow containers
volumeMounts: []

# Secrets for all airflow containers
secret: []
# - envName: ""
#   secretName: ""
#   secretKey: ""

# Enables selected built-in secrets that are set via environment variables by default.
# Those secrets are provided by the Helm Chart secrets by default but in some cases you
# might want to provide some of those variables with _CMD or _SECRET variable, and you should
# in this case disable setting of those variables by setting the relevant configuration to false.
enableBuiltInSecretEnvVars:
  AIRFLOW__CORE__FERNET_KEY: true
  # For Airflow <2.3, backward compatibility; moved to [database] in 2.3
  AIRFLOW__CORE__SQL_ALCHEMY_CONN: true
  AIRFLOW__DATABASE__SQL_ALCHEMY_CONN: true
  AIRFLOW_CONN_AIRFLOW_DB: true
  AIRFLOW__WEBSERVER__SECRET_KEY: true
  AIRFLOW__CELERY__CELERY_RESULT_BACKEND: true
  AIRFLOW__CELERY__RESULT_BACKEND: true
  AIRFLOW__CELERY__BROKER_URL: true
  AIRFLOW__ELASTICSEARCH__HOST: true
  AIRFLOW__ELASTICSEARCH__ELASTICSEARCH_HOST: true
  AIRFLOW__OPENSEARCH__HOST: true

# Priority Classes that will be installed by charts.
# Ideally, there should be an entry for dagProcessor, flower,
#   pgbouncer, scheduler, statsd, triggerer, webserver, worker.
# The format for priorityClasses is an array with each element having:
#   * name is the name of the priorityClass. Ensure the same name is given to the respective section as well
#   * preemptionPolicy for the priorityClass
#   * value is the preemption value for the priorityClass
priorityClasses: []
#  - name: class1 (if this is for dagProcessor, ensure overriding .Values.dagProcessor.priorityClass too)
#    preemptionPolicy: PreemptLowerPriority
#    value: 10000
#  - name: class2
#    preemptionPolicy: Never
#    value: 100000

# Extra secrets that will be managed by the chart
# (You can use them with extraEnv or extraEnvFrom or some of the extraVolumes values).
# The format for secret data is "key/value" where
#    * key (templated) is the name of the secret that will be created
#    * value: an object with the standard 'data' or 'stringData' key (or both).
#          The value associated with those keys must be a string (templated)
extraSecrets: {}
# eg:
# extraSecrets:
#   '{{ .Release.Name }}-airflow-connections':
#     type: 'Opaque'
#     labels:
#       my.custom.label/v1: my_custom_label_value_1
#     data: |
#       AIRFLOW_CONN_GCP: 'base64_encoded_gcp_conn_string'
#       AIRFLOW_CONN_AWS: 'base64_encoded_aws_conn_string'
#     stringData: |
#       AIRFLOW_CONN_OTHER: 'other_conn'
#   '{{ .Release.Name }}-other-secret-name-suffix':
#     data: |
#        ...
#   'proxy-config':
#     stringData: |
#        HTTP_PROXY: http://proxy_user:proxy_password@192.168.0.10:2080
#        HTTPS_PROXY: http://proxy_user:proxy_password@192.168.0.10:2080
#        NO_PROXY: "localhost,127.0.0.1,.svc.cluster.local,kubernetes.default.svc"

# Extra ConfigMaps that will be managed by the chart
# (You can use them with extraEnv or extraEnvFrom or some of the extraVolumes values).
# The format for configmap data is "key/value" where
#    * key (templated) is the name of the configmap that will be created
#    * value: an object with the standard 'data' key.
#          The value associated with this keys must be a string (templated)
extraConfigMaps: {}
# eg:
# extraConfigMaps:
#   '{{ .Release.Name }}-airflow-variables':
#     labels:
#       my.custom.label/v2: my_custom_label_value_2
#     data: |
#       AIRFLOW_VAR_HELLO_MESSAGE: "Hi!"
#       AIRFLOW_VAR_KUBERNETES_NAMESPACE: "{{ .Release.Namespace }}"

# Extra env 'items' that will be added to the definition of airflow containers
# a string is expected (templated).
# TODO: difference from `env`? This is a templated string. Probably should template `env` and remove this.
extraEnv: ~
# eg:
# extraEnv: |
#   - name: AIRFLOW__CORE__LOAD_EXAMPLES
#     value: 'True'

# Extra envFrom 'items' that will be added to the definition of airflow containers
# A string is expected (templated).
extraEnvFrom: ~
# eg:
# extraEnvFrom: |
#   - secretRef:
#       name: '{{ .Release.Name }}-airflow-connections'
#   - configMapRef:
#       name: '{{ .Release.Name }}-airflow-variables'

# Airflow database & redis config
data:
  # If secret names are provided, use those secrets
  # These secrets must be created manually, eg:
  #
  # kind: Secret
  # apiVersion: v1
  # metadata:
  #   name: custom-airflow-metadata-secret
  # type: Opaque
  # data:
  #   connection: base64_encoded_connection_string

  metadataSecretName: ~
  # When providing secret names and using the same database for metadata and
  # result backend, for Airflow < 2.4.0 it is necessary to create a separate
  # secret for result backend but with a db+ scheme prefix.
  # For Airflow >= 2.4.0 it is possible to not specify the secret again,
  # as Airflow will use sql_alchemy_conn with a db+ scheme prefix by default.
  resultBackendSecretName: ~
  brokerUrlSecretName: ~

  # Otherwise pass connection values in
  metadataConnection:
    user: postgres
    pass: postgres
    protocol: postgresql
    host: ~
    port: 5432
    db: postgres
    sslmode: disable
    # Add custom annotations to the metadata connection secret
    secretAnnotations: {}
  # resultBackendConnection defaults to the same database as metadataConnection
  resultBackendConnection: ~
  # Add custom annotations to the result backend connection secret
  resultBackendConnectionSecretAnnotations: {}
  # or, you can use a different database
  # resultBackendConnection:
  #   user: postgres
  #   pass: postgres
  #   protocol: postgresql
  #   host: ~
  #   port: 5432
  #   db: postgres
  #   sslmode: disable
  # Note: brokerUrl can only be set during install, not upgrade
  brokerUrl: ~
  # Add custom annotations to the broker url secret
  brokerUrlSecretAnnotations: {}

# Fernet key settings
# Note: fernetKey can only be set during install, not upgrade
fernetKey: ~
fernetKeySecretName: ~
# Add custom annotations to the fernet key secret
fernetKeySecretAnnotations: {}

# Flask secret key for Airflow Webserver: `[webserver] secret_key` in airflow.cfg
webserverSecretKey: ~
# Add custom annotations to the webserver secret
webserverSecretAnnotations: {}
webserverSecretKeySecretName: ~

# In order to use kerberos you need to create secret containing the keytab file
# The secret name should follow naming convention of the application where resources are
# name {{ .Release-name }}-<POSTFIX>. In case of the keytab file, the postfix is "kerberos-keytab"
# So if your release is named "my-release" the name of the secret should be "my-release-kerberos-keytab"
#
# The Keytab content should be available in the "kerberos.keytab" key of the secret.
#
#  apiVersion: v1
#  kind: Secret
#  data:
#    kerberos.keytab: <base64_encoded keytab file content>
#  type: Opaque
#
#
#  If you have such keytab file you can do it with similar
#
#  kubectl create secret generic {{ .Release.name }}-kerberos-keytab --from-file=kerberos.keytab
#
#
#  Alternatively, instead of manually creating the secret, it is possible to specify
#  kerberos.keytabBase64Content parameter. This parameter should contain base64 encoded keytab.
#

kerberos:
  enabled: false
  ccacheMountPath: /var/kerberos-ccache
  ccacheFileName: cache
  configPath: /etc/krb5.conf
  keytabBase64Content: ~
  keytabPath: /etc/airflow.keytab
  principal: airflow@FOO.COM
  reinitFrequency: 3600
  config: |
    # This is an example config showing how you can use templating and how "example" config
    # might look like. It works with the test kerberos server that we are using during integration
    # testing at Apache Airflow (see `scripts/ci/docker-compose/integration-kerberos.yml` but in
    # order to make it production-ready you must replace it with your own configuration that
    # Matches your kerberos deployment. Administrators of your Kerberos instance should
    # provide the right configuration.

    [logging]
    default = "FILE:{{ template "airflow_logs_no_quote" . }}/kerberos_libs.log"
    kdc = "FILE:{{ template "airflow_logs_no_quote" . }}/kerberos_kdc.log"
    admin_server = "FILE:{{ template "airflow_logs_no_quote" . }}/kadmind.log"

    [libdefaults]
    default_realm = FOO.COM
    ticket_lifetime = 10h
    renew_lifetime = 7d
    forwardable = true

    [realms]
    FOO.COM = {
      kdc = kdc-server.foo.com
      admin_server = admin_server.foo.com
    }

# Airflow Worker Config
workers:
  # Number of Airflow Celery workers
  replicas: 1

  # Max number of old Airflow Celery workers ReplicaSets to retain
  revisionHistoryLimit: ~

  # Command to use when running Airflow Celery workers and using pod-template-file (templated)
  command: ~
  # Args to use when running Airflow Celery workers (templated)
  args:
    - "bash"
    - "-c"
    # The format below is necessary to get `helm lint` happy
    - |-
      exec \
      airflow {{ semverCompare ">=2.0.0" .Values.airflowVersion | ternary "celery worker" "worker" }}

  # If the Airflow Celery worker stops responding for 5 minutes (5*60s)
  # kill the worker and let Kubernetes restart it
  livenessProbe:
    enabled: true
    initialDelaySeconds: 10
    timeoutSeconds: 20
    failureThreshold: 5
    periodSeconds: 60
    command: ~

  # Update Strategy when Airflow Celery worker is deployed as a StatefulSet
  updateStrategy: ~
  # Update Strategy when Airflow Celery worker is deployed as a Deployment
  strategy:
    rollingUpdate:
      maxSurge: "100%"
      maxUnavailable: "50%"

  # Allow relaxing ordering guarantees for Airflow Celery worker while preserving its uniqueness and identity
  # podManagementPolicy: Parallel

  # When not set, the values defined in the global securityContext will
  # be used in Airflow Celery workers and pod-template-file
  securityContext: {}
  #  runAsUser: 50000
  #  fsGroup: 0
  #  runAsGroup: 0

  # Detailed default security context for the
  # Airflow Celery workers and pod-template-file on container and pod level
  securityContexts:
    pod: {}
    container: {}

  # Container level Lifecycle Hooks definition for
  # Airflow Celery workers and pods created with pod-template-file
  containerLifecycleHooks: {}

  # Create ServiceAccount for Airflow Celery workers and pods created with pod-template-file
  serviceAccount:
    # default value is true
    # ref: https://kubernetes.io/docs/tasks/configure-pod-container/configure-service-account/
    automountServiceAccountToken: true
    # Specifies whether a ServiceAccount should be created
    create: true
    # The name of the ServiceAccount to use.
    # If not set and create is true, a name is generated using the release name
    name: ~

    # Annotations to add to worker kubernetes service account.
    annotations: {}

  # Allow KEDA autoscaling for Airflow Celery workers
  keda:
    enabled: false
    namespaceLabels: {}

    # How often KEDA polls the airflow DB to report new scale requests to the HPA
    pollingInterval: 5

    # How many seconds KEDA will wait before scaling to zero.
    # Note that HPA has a separate cooldown period for scale-downs
    cooldownPeriod: 30

    # Minimum number of Airflow Celery workers created by keda
    minReplicaCount: 0

    # Maximum number of Airflow Celery workers created by keda
    maxReplicaCount: 10

    # Specify HPA related options
    advanced: {}
    # horizontalPodAutoscalerConfig:
    #   behavior:
    #     scaleDown:
    #       stabilizationWindowSeconds: 300
    #       policies:
    #         - type: Percent
    #           value: 100
    #           periodSeconds: 15

    # Query to use for KEDA autoscaling. Must return a single integer.
    query: >-
      SELECT ceil(COUNT(*)::decimal / {{ .Values.config.celery.worker_concurrency }})
      FROM task_instance
      WHERE (state='running' OR state='queued')
      {{- if or (contains "CeleryKubernetesExecutor" .Values.executor)
      (contains "KubernetesExecutor" .Values.executor) }}
      AND queue != '{{ .Values.config.celery_kubernetes_executor.kubernetes_queue }}'
      {{- end }}

    # Weather to use PGBouncer to connect to the database or not when it is enabled
    # This configuration will be ignored if PGBouncer is not enabled
    usePgbouncer: true

  # Allow HPA for Airflow Celery workers (KEDA must be disabled)
  hpa:
    enabled: false

    # Minimum number of Airflow Celery workers created by HPA
    minReplicaCount: 0

    # Maximum number of Airflow Celery workers created by HPA
    maxReplicaCount: 5

    # Specifications for which to use to calculate the desired replica count
    metrics:
      - type: Resource
        resource:
          name: cpu
          target:
            type: Utilization
            averageUtilization: 80

    # Scaling behavior of the target in both Up and Down directions
    behavior: {}

<<<<<<< HEAD
  vpa:
    enabled: false
    # Update mode
    updateMode: "Initial"

    # Define minimum and maximum resource allocations for the Scheduler VPA
    resourcePolicy: {}
    # minAllowed:
    #   cpu: "250m"
    #   memory: "100Mi"
    # maxAllowed:
    #   cpu: "500m"
    #   memory: "600Mi"

    # Specify resource limits for additional containers
    extraContainers: []
    # - containerName: test
    #   minAllowed:
    #     cpu: "250m"
    #     memory: "100Mi"
    #   maxAllowed:
    #     cpu: "500m"
    #     memory: "600Mi"

=======
  # Persistence volume configuration for Airflow Celery workers
>>>>>>> 73b9a777
  persistence:
    # Enable persistent volumes
    enabled: true

    # This policy determines whether PVCs should be deleted when StatefulSet is scaled down or removed
    persistentVolumeClaimRetentionPolicy: ~
    # persistentVolumeClaimRetentionPolicy:
    #   whenDeleted: Delete
    #   whenScaled: Delete

    # Volume size for Airflow Celery worker StatefulSet
    size: 100Gi

    # If using a custom storageClass, pass name ref to all StatefulSets here
    storageClassName:

    # Execute init container to chown log directory.
    # This is currently only needed in kind, due to usage
    # of local-path provisioner.
    fixPermissions: false

    # Annotations to add to Airflow Celery worker volumes
    annotations: {}

    # Detailed default security context for persistence on container level
    securityContexts:
      container: {}

    # Container level lifecycle hooks
    containerLifecycleHooks: {}

  # Kerberos sidecar configuration for Airflow Celery workers and pods created with pod-template-file
  kerberosSidecar:
    # Enable kerberos sidecar
    enabled: false

    resources: {}
    #  limits:
    #   cpu: 100m
    #   memory: 128Mi
    #  requests:
    #   cpu: 100m
    #   memory: 128Mi

    # Detailed default security context for kerberos sidecar on container level
    securityContexts:
      container: {}

    # Container level lifecycle hooks
    containerLifecycleHooks: {}

  # Kerberos init container configuration for Airflow Celery workers and pods created with pod-template-file
  kerberosInitContainer:
    # Enable kerberos init container
    enabled: false
    resources: {}
    #  limits:
    #   cpu: 100m
    #   memory: 128Mi
    #  requests:
    #   cpu: 100m
    #   memory: 128Mi

  # Resource configuration for Airflow Celery workers and pods created with pod-template-file
  resources: {}
  #  limits:
  #   cpu: 100m
  #   memory: 128Mi
  #  requests:
  #   cpu: 100m
  #   memory: 128Mi

  # Grace period for tasks to finish after SIGTERM is sent from kubernetes.
  # It is used by Airflow Celery workers and pod-template-file.
  terminationGracePeriodSeconds: 600

  # This setting tells kubernetes that its ok to evict when it wants to scale a node down.
  # It is used by Airflow Celery workers and pod-template-file.
  safeToEvict: false

  # Launch additional containers into Airflow Celery worker
  # and pods created with pod-template-file (templated).
  # Note: If used with KubernetesExecutor, you are responsible for signaling sidecars to exit when the main
  # container finishes so Airflow can continue the worker shutdown process!
  extraContainers: []
  # Add additional init containers into Airflow Celery workers
  # and pods created with pod-template-file (templated).
  extraInitContainers: []

  # Additional volumes and volume mounts attached to the
  # Airflow Celery workers and pods created with pod-template-file
  extraVolumes: []
  extraVolumeMounts: []
  # Mount additional volumes into workers pods. It can be templated like in the following example:
  #   extraVolumes:
  #     - name: my-templated-extra-volume
  #       secret:
  #          secretName: '{{ include "my_secret_template" . }}'
  #          defaultMode: 0640
  #          optional: true
  #
  #   extraVolumeMounts:
  #     - name: my-templated-extra-volume
  #       mountPath: "{{ .Values.my_custom_path }}"
  #       readOnly: true

  # Expose additional ports of Airflow Celery workers. These can be used for additional metric collection.
  extraPorts: []

  # Select certain nodes for Airflow Celery worker pods and pods created with pod-template-file
  nodeSelector: {}
  runtimeClassName: ~
  priorityClassName: ~
  affinity: {}
  # Default Airflow Celery worker affinity is:
  #  podAntiAffinity:
  #    preferredDuringSchedulingIgnoredDuringExecution:
  #    - podAffinityTerm:
  #        labelSelector:
  #          matchLabels:
  #            component: worker
  #        topologyKey: kubernetes.io/hostname
  #      weight: 100
  tolerations: []
  topologySpreadConstraints: []
  # hostAliases to use in Airflow Celery worker pods and pods created with pod-template-file
  # See:
  # https://kubernetes.io/docs/concepts/services-networking/add-entries-to-pod-etc-hosts-with-host-aliases/
  hostAliases: []
  # - ip: "127.0.0.2"
  #   hostnames:
  #   - "test.hostname.one"
  # - ip: "127.0.0.3"
  #   hostnames:
  #   - "test.hostname.two"

  # Annotations for the Airflow Celery worker resource
  annotations: {}

  # Pod annotations for the Airflow Celery workers and pods created with pod-template-file
  podAnnotations: {}

  # Labels specific to Airflow Celery workers objects and pods created with pod-template-file
  labels: {}

  # Log groomer configuration for Airflow Celery workers
  logGroomerSidecar:
    # Whether to deploy the Airflow Celery worker log groomer sidecar
    enabled: true

    # Command to use when running the Airflow Celery worker log groomer sidecar (templated)
    command: ~

    # Args to use when running the Airflow Celery worker log groomer sidecar (templated)
    args: ["bash", "/clean-logs"]

    # Number of days to retain logs
    retentionDays: 15

    # Frequency to attempt to groom logs (in minutes)
    frequencyMinutes: 15

    resources: {}
    #  limits:
    #   cpu: 100m
    #   memory: 128Mi
    #  requests:
    #   cpu: 100m
    #   memory: 128Mi

    # Detailed default security context for logGroomerSidecar for container level
    securityContexts:
      container: {}

    env: []

  # Configuration of wait-for-airflow-migration init container for Airflow Celery workers
  waitForMigrations:
    # Whether to create init container to wait for db migrations
    enabled: true

    env: []

    # Detailed default security context for wait-for-airflow-migrations container
    securityContexts:
      container: {}

  # Additional env variable configuration for Airflow Celery workers and pods created with pod-template-file
  env: []

  # Additional volume claim templates for Airflow Celery workers
  volumeClaimTemplates: []
  # Comment out the above and uncomment the section below to enable it.
  # Make sure to mount it under extraVolumeMounts.
  # volumeClaimTemplates:
  #   - metadata:
  #       name: data-volume-1
  #     spec:
  #       storageClassName: "storage-class-1"
  #       accessModes:
  #         - "ReadWriteOnce"
  #       resources:
  #         requests:
  #           storage: "10Gi"
  #   - metadata:
  #       name: data-volume-2
  #     spec:
  #       storageClassName: "storage-class-2"
  #       accessModes:
  #         - "ReadWriteOnce"
  #       resources:
  #         requests:
  #           storage: "20Gi"

# Airflow scheduler settings
scheduler:
  enabled: true
  #  hostAliases for the scheduler pod
  hostAliases: []
  #  - ip: "127.0.0.1"
  #    hostnames:
  #      - "foo.local"
  #  - ip: "10.1.2.3"
  #    hostnames:
  #      - "foo.remote"

  # If the scheduler stops heartbeating for 5 minutes (5*60s) kill the
  # scheduler and let Kubernetes restart it
  livenessProbe:
    initialDelaySeconds: 10
    timeoutSeconds: 20
    failureThreshold: 5
    periodSeconds: 60
    command: ~

  # Wait for at most 1 minute (6*10s) for the scheduler container to startup.
  # livenessProbe kicks in after the first successful startupProbe
  startupProbe:
    initialDelaySeconds: 0
    failureThreshold: 6
    periodSeconds: 10
    timeoutSeconds: 20
    command: ~

  # Airflow 2.0 allows users to run multiple schedulers,
  # However this feature is only recommended for MySQL 8+ and Postgres
  replicas: 1
  # Max number of old replicasets to retain
  revisionHistoryLimit: ~

  # Command to use when running the Airflow scheduler (templated).
  command: ~
  # Args to use when running the Airflow scheduler (templated).
  args: ["bash", "-c", "exec airflow scheduler"]

  # Update Strategy when scheduler is deployed as a StatefulSet
  # (when using LocalExecutor and workers.persistence)
  updateStrategy: ~
  # Update Strategy when scheduler is deployed as a Deployment
  # (when not using LocalExecutor and workers.persistence)
  strategy: ~

  # When not set, the values defined in the global securityContext will be used
  # (deprecated, use `securityContexts` instead)
  securityContext: {}
  #  runAsUser: 50000
  #  fsGroup: 0
  #  runAsGroup: 0

  # Detailed default security context for scheduler deployments for container and pod level
  securityContexts:
    pod: {}
    container: {}

  # container level lifecycle hooks
  containerLifecycleHooks: {}

  # Grace period for tasks to finish after SIGTERM is sent from kubernetes
  terminationGracePeriodSeconds: 10

  # Create ServiceAccount
  serviceAccount:
    # only affect CeleryExecutor, default value is true
    # ref: https://kubernetes.io/docs/tasks/configure-pod-container/configure-service-account/
    automountServiceAccountToken: true
    # Specifies whether a ServiceAccount should be created
    create: true
    # The name of the ServiceAccount to use.
    # If not set and create is true, a name is generated using the release name
    name: ~

    # Annotations to add to scheduler kubernetes service account.
    annotations: {}

  # Scheduler pod disruption budget
  podDisruptionBudget:
    enabled: false

    # PDB configuration
    config:
      # minAvailable and maxUnavailable are mutually exclusive
      maxUnavailable: 1
      # minAvailable: 1

  resources: {}
  #  limits:
  #   cpu: 100m
  #   memory: 128Mi
  #  requests:
  #   cpu: 100m
  #   memory: 128Mi

  # This setting tells kubernetes that its ok to evict
  # when it wants to scale a node down.
  safeToEvict: true

  # Launch additional containers into scheduler (templated).
  extraContainers: []
  # Add additional init containers into scheduler (templated).
  extraInitContainers: []

  # Mount additional volumes into scheduler. It can be templated like in the following example:
  #   extraVolumes:
  #     - name: my-templated-extra-volume
  #       secret:
  #          secretName: '{{ include "my_secret_template" . }}'
  #          defaultMode: 0640
  #          optional: true
  #
  #   extraVolumeMounts:
  #     - name: my-templated-extra-volume
  #       mountPath: "{{ .Values.my_custom_path }}"
  #       readOnly: true
  extraVolumes: []
  extraVolumeMounts: []

  # Select certain nodes for airflow scheduler pods.
  nodeSelector: {}
  affinity: {}
  # default scheduler affinity is:
  #  podAntiAffinity:
  #    preferredDuringSchedulingIgnoredDuringExecution:
  #    - podAffinityTerm:
  #        labelSelector:
  #          matchLabels:
  #            component: scheduler
  #        topologyKey: kubernetes.io/hostname
  #      weight: 100
  tolerations: []
  topologySpreadConstraints: []

  priorityClassName: ~

  # annotations for scheduler deployment
  annotations: {}

  podAnnotations: {}

  # Labels specific to scheduler objects and pods
  labels: {}

  vpa:
    enabled: false
    # Update mode
    updateMode: "Initial"

    # Define minimum and maximum resource allocations for the Scheduler VPA
    resourcePolicy: {}
    # minAllowed:
    #   cpu: "250m"
    #   memory: "100Mi"
    # maxAllowed:
    #   cpu: "500m"
    #   memory: "600Mi"

    # Specify resource limits for additional containers
    extraContainers: []
    # - containerName: test
    #   minAllowed:
    #     cpu: "250m"
    #     memory: "100Mi"
    #   maxAllowed:
    #     cpu: "500m"
    #     memory: "600Mi"

  logGroomerSidecar:
    # Whether to deploy the Airflow scheduler log groomer sidecar.
    enabled: true
    # Command to use when running the Airflow scheduler log groomer sidecar (templated).
    command: ~
    # Args to use when running the Airflow scheduler log groomer sidecar (templated).
    args: ["bash", "/clean-logs"]
    # Number of days to retain logs
    retentionDays: 15
    # frequency to attempt to groom logs, in minutes
    frequencyMinutes: 15
    resources: {}
    #  limits:
    #   cpu: 100m
    #   memory: 128Mi
    #  requests:
    #   cpu: 100m
    #   memory: 128Mi
    # Detailed default security context for logGroomerSidecar for container level
    securityContexts:
      container: {}
    # container level lifecycle hooks
    containerLifecycleHooks: {}
    env: []

  waitForMigrations:
    # Whether to create init container to wait for db migrations
    enabled: true
    env: []
    # Detailed default security context for waitForMigrations for container level
    securityContexts:
      container: {}

  env: []

# Airflow create user job settings
createUserJob:
  # Limit the lifetime of the job object after it finished execution.
  ttlSecondsAfterFinished: 300
  # Command to use when running the create user job (templated).
  command: ~
  # Args to use when running the create user job (templated).
  args:
    - "bash"
    - "-c"
    # The format below is necessary to get `helm lint` happy
    - |-
      exec \
      airflow {{ semverCompare ">=2.0.0" .Values.airflowVersion | ternary "users create" "create_user" }} "$@"
    - --
    - "-r"
    - "{{ .Values.webserver.defaultUser.role }}"
    - "-u"
    - "{{ .Values.webserver.defaultUser.username }}"
    - "-e"
    - "{{ .Values.webserver.defaultUser.email }}"
    - "-f"
    - "{{ .Values.webserver.defaultUser.firstName }}"
    - "-l"
    - "{{ .Values.webserver.defaultUser.lastName }}"
    - "-p"
    - "{{ .Values.webserver.defaultUser.password }}"

  # Annotations on the create user job pod
  annotations: {}
  # jobAnnotations are annotations on the create user job
  jobAnnotations: {}

  # Labels specific to createUserJob objects and pods
  labels: {}

  # When not set, the values defined in the global securityContext will be used
  securityContext: {}
  #  runAsUser: 50000
  #  fsGroup: 0
  #  runAsGroup: 0

  # Detailed default security context for createUserJob for container and pod level
  securityContexts:
    pod: {}
    container: {}

  # container level lifecycle hooks
  containerLifecycleHooks: {}

  # Create ServiceAccount
  serviceAccount:
    # default value is true
    # ref: https://kubernetes.io/docs/tasks/configure-pod-container/configure-service-account/
    automountServiceAccountToken: true
    # Specifies whether a ServiceAccount should be created
    create: true
    # The name of the ServiceAccount to use.
    # If not set and create is true, a name is generated using the release name
    name: ~

    # Annotations to add to create user kubernetes service account.
    annotations: {}

  # Launch additional containers into user creation job
  extraContainers: []

  # Add additional init containers into user creation job (templated).
  extraInitContainers: []

  # Mount additional volumes into user creation job. It can be templated like in the following example:
  #   extraVolumes:
  #     - name: my-templated-extra-volume
  #       secret:
  #          secretName: '{{ include "my_secret_template" . }}'
  #          defaultMode: 0640
  #          optional: true
  #
  #   extraVolumeMounts:
  #     - name: my-templated-extra-volume
  #       mountPath: "{{ .Values.my_custom_path }}"
  #       readOnly: true
  extraVolumes: []
  extraVolumeMounts: []

  nodeSelector: {}
  affinity: {}
  tolerations: []
  topologySpreadConstraints: []
  priorityClassName: ~
  # In case you need to disable the helm hooks that create the jobs after install.
  # Disable this if you are using ArgoCD for example
  useHelmHooks: true
  applyCustomEnv: true

  env: []

  resources: {}
  #  limits:
  #   cpu: 100m
  #   memory: 128Mi
  #  requests:
  #   cpu: 100m
  #   memory: 128Mi

# Airflow database migration job settings
migrateDatabaseJob:
  enabled: true
  # Limit the lifetime of the job object after it finished execution.
  ttlSecondsAfterFinished: 300
  # Command to use when running the migrate database job (templated).
  command: ~
  # Args to use when running the migrate database job (templated).
  args:
    - "bash"
    - "-c"
    - >-
      exec \

      airflow {{ semverCompare ">=2.7.0" .Values.airflowVersion
      | ternary "db migrate" (semverCompare ">=2.0.0" .Values.airflowVersion
      | ternary "db upgrade" "upgradedb") }}

  # Annotations on the database migration pod
  annotations: {}
  # jobAnnotations are annotations on the database migration job
  jobAnnotations: {}

  # Labels specific to migrate database job objects and pods
  labels: {}

  # When not set, the values defined in the global securityContext will be used
  securityContext: {}
  #  runAsUser: 50000
  #  fsGroup: 0
  #  runAsGroup: 0

  # Detailed default security context for migrateDatabaseJob for container and pod level
  securityContexts:
    pod: {}
    container: {}

  # container level lifecycle hooks
  containerLifecycleHooks: {}

  # Create ServiceAccount
  serviceAccount:
    # default value is true
    # ref: https://kubernetes.io/docs/tasks/configure-pod-container/configure-service-account/
    automountServiceAccountToken: true
    # Specifies whether a ServiceAccount should be created
    create: true
    # The name of the ServiceAccount to use.
    # If not set and create is true, a name is generated using the release name
    name: ~

    # Annotations to add to migrate database job kubernetes service account.
    annotations: {}

  resources: {}
  #  limits:
  #   cpu: 100m
  #   memory: 128Mi
  #  requests:
  #   cpu: 100m
  #   memory: 128Mi

  # Launch additional containers into database migration job
  extraContainers: []

  # Add additional init containers into migrate database job (templated).
  extraInitContainers: []

  # Mount additional volumes into database migration job. It can be templated like in the following example:
  #   extraVolumes:
  #     - name: my-templated-extra-volume
  #       secret:
  #          secretName: '{{ include "my_secret_template" . }}'
  #          defaultMode: 0640
  #          optional: true
  #
  #   extraVolumeMounts:
  #     - name: my-templated-extra-volume
  #       mountPath: "{{ .Values.my_custom_path }}"
  #       readOnly: true
  extraVolumes: []
  extraVolumeMounts: []

  nodeSelector: {}
  affinity: {}
  tolerations: []
  topologySpreadConstraints: []
  priorityClassName: ~
  # In case you need to disable the helm hooks that create the jobs after install.
  # Disable this if you are using ArgoCD for example
  useHelmHooks: true
  applyCustomEnv: true
  env: []

apiServer:

  # Number of Airflow API servers in the deployment
  replicas: 1
  # Max number of old replicasets to retain
  revisionHistoryLimit: ~

  # Labels specific to Airflow API server objects and pods
  labels: {}

  # Command to use when running the Airflow API server (templated).
  command: ~
  # Args to use when running the Airflow API server (templated).
  args: ["bash", "-c", "exec airflow api-server"]
  allowPodLogReading: true
  env: []
  serviceAccount:
    # default value is true
    # ref: https://kubernetes.io/docs/tasks/configure-pod-container/configure-service-account/
    automountServiceAccountToken: true
    # Specifies whether a ServiceAccount should be created
    create: true
    # The name of the ServiceAccount to use.
    # If not set and create is true, a name is generated using the release name
    name: ~

    # Annotations to add to Airflow API server kubernetes service account.
    annotations: {}
  service:
    type: ClusterIP
    ## service annotations
    annotations: {}
    ports:
      - name: api-server
        port: "{{ .Values.ports.apiServer }}"

    loadBalancerIP: ~
    ## Limit load balancer source ips to list of CIDRs
    # loadBalancerSourceRanges:
    #   - "10.123.0.0/16"
    loadBalancerSourceRanges: []

  podDisruptionBudget:
    enabled: false

    # PDB configuration
    config:
      # minAvailable and maxUnavailable are mutually exclusive
      maxUnavailable: 1
      # minAvailable: 1

  # Allow overriding Update Strategy for API server
  strategy: ~

  # Detailed default security contexts for Airflow API server deployments for container and pod level
  securityContexts:
    pod: {}
    container: {}

  # container level lifecycle hooks
  containerLifecycleHooks: {}

  waitForMigrations:
    # Whether to create init container to wait for db migrations
    enabled: true
    env: []
    # Detailed default security context for waitForMigrations for container level
    securityContexts:
      container: {}

  # Launch additional containers into the Airflow API server pods.
  extraContainers: []
  # Add additional init containers into API server (templated).
  extraInitContainers: []

  # Mount additional volumes into API server. It can be templated like in the following example:
  #   extraVolumes:
  #     - name: my-templated-extra-volume
  #       secret:
  #          secretName: '{{ include "my_secret_template" . }}'
  #          defaultMode: 0640
  #          optional: true
  #
  #   extraVolumeMounts:
  #     - name: my-templated-extra-volume
  #       mountPath: "{{ .Values.my_custom_path }}"
  #       readOnly: true
  extraVolumes: []
  extraVolumeMounts: []

  # Select certain nodes for Airflow API server pods.
  nodeSelector: {}
  affinity: {}
  tolerations: []
  topologySpreadConstraints: []

  priorityClassName: ~

  #  hostAliases for API server pod
  hostAliases: []

  # annotations for Airflow API server deployment
  annotations: {}

  podAnnotations: {}

  networkPolicy:
    ingress:
      # Peers for Airflow API server NetworkPolicy ingress
      from: []
      # Ports for Airflow API server NetworkPolicy ingress (if `from` is set)
      ports:
        - port: "{{ .Values.ports.apiServer }}"

  resources: {}
  #   limits:
  #     cpu: 100m
  #     memory: 128Mi
  #   requests:
  #     cpu: 100m
  #     memory: 128Mi

  # Add custom annotations to the apiServer configmap
  configMapAnnotations: {}

  # This string (templated) will be mounted into the Airflow API Server
  # as a custom webserver_config.py. You can bake a webserver_config.py in to
  # your image instead or specify a configmap containing the
  # webserver_config.py.
  apiServerConfig: ~
  # apiServerConfig: |
  #   from airflow import configuration as conf

  #   # The SQLAlchemy connection string.
  #   SQLALCHEMY_DATABASE_URI = conf.get('database', 'SQL_ALCHEMY_CONN')

  #   # Flask-WTF flag for CSRF
  #   CSRF_ENABLED = True
  apiServerConfigConfigMapName: ~

  livenessProbe:
    initialDelaySeconds: 15
    timeoutSeconds: 5
    failureThreshold: 5
    periodSeconds: 10
    scheme: HTTP

  readinessProbe:
    initialDelaySeconds: 15
    timeoutSeconds: 5
    failureThreshold: 5
    periodSeconds: 10
    scheme: HTTP

  startupProbe:
    initialDelaySeconds: 0
    timeoutSeconds: 20
    failureThreshold: 6
    periodSeconds: 10
    scheme: HTTP

# Airflow webserver settings
webserver:
  enabled: true
  # Add custom annotations to the webserver configmap
  configMapAnnotations: {}
  #  hostAliases for the webserver pod
  hostAliases: []
  #  - ip: "127.0.0.1"
  #    hostnames:
  #      - "foo.local"
  #  - ip: "10.1.2.3"
  #    hostnames:
  #      - "foo.remote"
  allowPodLogReading: true
  livenessProbe:
    initialDelaySeconds: 15
    timeoutSeconds: 5
    failureThreshold: 5
    periodSeconds: 10
    scheme: HTTP

  readinessProbe:
    initialDelaySeconds: 15
    timeoutSeconds: 5
    failureThreshold: 5
    periodSeconds: 10
    scheme: HTTP

  # Wait for at most 1 minute (6*10s) for the webserver container to startup.
  # livenessProbe kicks in after the first successful startupProbe
  startupProbe:
    initialDelaySeconds: 0
    timeoutSeconds: 20
    failureThreshold: 6
    periodSeconds: 10
    scheme: HTTP

  # Number of webservers
  replicas: 1
  # Max number of old replicasets to retain
  revisionHistoryLimit: ~

  # Command to use when running the Airflow webserver (templated).
  command: ~
  # Args to use when running the Airflow webserver (templated).
  args: ["bash", "-c", "exec airflow webserver"]

  # Grace period for webserver to finish after SIGTERM is sent from kubernetes
  terminationGracePeriodSeconds: 30

  # Allow HPA
  hpa:
    enabled: false

    # Minimum number of webservers created by HPA
    minReplicaCount: 1

    # Maximum number of webservers created by HPA
    maxReplicaCount: 5

    # Specifications for which to use to calculate the desired replica count
    metrics:
      - type: Resource
        resource:
          name: cpu
          target:
            type: Utilization
            averageUtilization: 80

    # Scaling behavior of the target in both Up and Down directions
    behavior: {}

  vpa:
    enabled: false
    # Update mode
    updateMode: "Initial"

    # Define minimum and maximum resource allocations for the Scheduler VPA
    resourcePolicy: {}
    # minAllowed:
    #   cpu: "250m"
    #   memory: "100Mi"
    # maxAllowed:
    #   cpu: "500m"
    #   memory: "600Mi"

    # Specify resource limits for additional containers
    extraContainers: []
    # - containerName: test
    #   minAllowed:
    #     cpu: "250m"
    #     memory: "100Mi"
    #   maxAllowed:
    #     cpu: "500m"
    #     memory: "600Mi"

  # Create ServiceAccount
  serviceAccount:
    # default value is true
    # ref: https://kubernetes.io/docs/tasks/configure-pod-container/configure-service-account/
    automountServiceAccountToken: true
    # Specifies whether a ServiceAccount should be created
    create: true
    # The name of the ServiceAccount to use.
    # If not set and create is true, a name is generated using the release name
    name: ~

    # Annotations to add to webserver kubernetes service account.
    annotations: {}

  # Webserver pod disruption budget
  podDisruptionBudget:
    enabled: false

    # PDB configuration
    config:
      # minAvailable and maxUnavailable are mutually exclusive
      maxUnavailable: 1
      # minAvailable: 1

  # Allow overriding Update Strategy for Webserver
  strategy: ~

  # When not set, the values defined in the global securityContext will be used
  # (deprecated, use `securityContexts` instead)
  securityContext: {}
  #  runAsUser: 50000
  #  fsGroup: 0
  #  runAsGroup: 0

  # Detailed default security contexts for webserver deployments for container and pod level
  securityContexts:
    pod: {}
    container: {}

  # container level lifecycle hooks
  containerLifecycleHooks: {}

  # Additional network policies as needed (Deprecated - renamed to `webserver.networkPolicy.ingress.from`)
  extraNetworkPolicies: []
  networkPolicy:
    ingress:
      # Peers for webserver NetworkPolicy ingress
      from: []
      # Ports for webserver NetworkPolicy ingress (if `from` is set)
      ports:
        - port: "{{ .Values.ports.airflowUI }}"

  resources: {}
  #   limits:
  #     cpu: 100m
  #     memory: 128Mi
  #   requests:
  #     cpu: 100m
  #     memory: 128Mi

  # Create initial user.
  defaultUser:
    enabled: true
    role: Admin
    username: admin
    email: admin@example.com
    firstName: admin
    lastName: user
    password: admin

  # Launch additional containers into webserver (templated).
  extraContainers: []
  # Add additional init containers into webserver (templated).
  extraInitContainers: []

  # Mount additional volumes into webserver. It can be templated like in the following example:
  #   extraVolumes:
  #     - name: my-templated-extra-volume
  #       secret:
  #          secretName: '{{ include "my_secret_template" . }}'
  #          defaultMode: 0640
  #          optional: true
  #
  #   extraVolumeMounts:
  #     - name: my-templated-extra-volume
  #       mountPath: "{{ .Values.my_custom_path }}"
  #       readOnly: true
  extraVolumes: []
  extraVolumeMounts: []

  # This string (templated) will be mounted into the Airflow Webserver
  # as a custom webserver_config.py. You can bake a webserver_config.py in to
  # your image instead or specify a configmap containing the
  # webserver_config.py.
  webserverConfig: ~
  # webserverConfig: |
  #   from airflow import configuration as conf

  #   # The SQLAlchemy connection string.
  #   SQLALCHEMY_DATABASE_URI = conf.get('database', 'SQL_ALCHEMY_CONN')

  #   # Flask-WTF flag for CSRF
  #   CSRF_ENABLED = True
  webserverConfigConfigMapName: ~

  service:
    type: ClusterIP
    ## service annotations
    annotations: {}
    ports:
      - name: airflow-ui
        port: "{{ .Values.ports.airflowUI }}"
    # To change the port used to access the webserver:
    # ports:
    #   - name: airflow-ui
    #     port: 80
    #     targetPort: airflow-ui
    # To only expose a sidecar, not the webserver directly:
    # ports:
    #   - name: only_sidecar
    #     port: 80
    #     targetPort: 8888
    # If you have a public IP, set NodePort to set an external port.
    # Service type must be 'NodePort':
    # ports:
    #   - name: airflow-ui
    #     port: 8080
    #     targetPort: 8080
    #     nodePort: 31151
    loadBalancerIP: ~
    ## Limit load balancer source ips to list of CIDRs
    # loadBalancerSourceRanges:
    #   - "10.123.0.0/16"
    loadBalancerSourceRanges: []

  # Select certain nodes for airflow webserver pods.
  nodeSelector: {}
  priorityClassName: ~
  affinity: {}
  # default webserver affinity is:
  #  podAntiAffinity:
  #    preferredDuringSchedulingIgnoredDuringExecution:
  #    - podAffinityTerm:
  #        labelSelector:
  #          matchLabels:
  #            component: webserver
  #        topologyKey: kubernetes.io/hostname
  #      weight: 100
  tolerations: []
  topologySpreadConstraints: []

  # annotations for webserver deployment
  annotations: {}

  podAnnotations: {}

  # Labels specific webserver app
  labels: {}

  waitForMigrations:
    # Whether to create init container to wait for db migrations
    enabled: true
    env: []
    # Detailed default security context for waitForMigrations for container level
    securityContexts:
      container: {}

  env: []

# Airflow Triggerer Config
triggerer:
  enabled: true
  # Number of airflow triggerers in the deployment
  replicas: 1
  # Max number of old replicasets to retain
  revisionHistoryLimit: ~

  # Command to use when running Airflow triggerers (templated).
  command: ~
  # Args to use when running Airflow triggerer (templated).
  args: ["bash", "-c", "exec airflow triggerer"]

  # Update Strategy when triggerer is deployed as a StatefulSet
  updateStrategy: ~
  # Update Strategy when triggerer is deployed as a Deployment
  strategy:
    rollingUpdate:
      maxSurge: "100%"
      maxUnavailable: "50%"

  # If the triggerer stops heartbeating for 5 minutes (5*60s) kill the
  # triggerer and let Kubernetes restart it
  livenessProbe:
    initialDelaySeconds: 10
    timeoutSeconds: 20
    failureThreshold: 5
    periodSeconds: 60
    command: ~

  # Create ServiceAccount
  serviceAccount:
    # default value is true
    # ref: https://kubernetes.io/docs/tasks/configure-pod-container/configure-service-account/
    automountServiceAccountToken: true
    # Specifies whether a ServiceAccount should be created
    create: true
    # The name of the ServiceAccount to use.
    # If not set and create is true, a name is generated using the release name
    name: ~

    # Annotations to add to triggerer kubernetes service account.
    annotations: {}

  # When not set, the values defined in the global securityContext will be used
  securityContext: {}
  #  runAsUser: 50000
  #  fsGroup: 0
  #  runAsGroup: 0

  # Detailed default security context for triggerer for container and pod level
  securityContexts:
    pod: {}
    container: {}

  # container level lifecycle hooks
  containerLifecycleHooks: {}

  persistence:
    # Enable persistent volumes
    enabled: true
    # This policy determines whether PVCs should be deleted when StatefulSet is scaled down or removed.
    persistentVolumeClaimRetentionPolicy: ~
    # Volume size for triggerer StatefulSet
    size: 100Gi
    # If using a custom storageClass, pass name ref to all statefulSets here
    storageClassName:
    # Execute init container to chown log directory.
    # This is currently only needed in kind, due to usage
    # of local-path provisioner.
    fixPermissions: false
    # Annotations to add to triggerer volumes
    annotations: {}

  resources: {}
  #  limits:
  #   cpu: 100m
  #   memory: 128Mi
  #  requests:
  #   cpu: 100m
  #   memory: 128Mi

  # Grace period for triggerer to finish after SIGTERM is sent from kubernetes
  terminationGracePeriodSeconds: 60

  # This setting tells kubernetes that its ok to evict
  # when it wants to scale a node down.
  safeToEvict: true

  # Launch additional containers into triggerer (templated).
  extraContainers: []
  # Add additional init containers into triggerers (templated).
  extraInitContainers: []

  # Mount additional volumes into triggerer. It can be templated like in the following example:
  #   extraVolumes:
  #     - name: my-templated-extra-volume
  #       secret:
  #          secretName: '{{ include "my_secret_template" . }}'
  #          defaultMode: 0640
  #          optional: true
  #
  #   extraVolumeMounts:
  #     - name: my-templated-extra-volume
  #       mountPath: "{{ .Values.my_custom_path }}"
  #       readOnly: true
  extraVolumes: []
  extraVolumeMounts: []

  # Select certain nodes for airflow triggerer pods.
  nodeSelector: {}
  affinity: {}
  # default triggerer affinity is:
  #  podAntiAffinity:
  #    preferredDuringSchedulingIgnoredDuringExecution:
  #    - podAffinityTerm:
  #        labelSelector:
  #          matchLabels:
  #            component: triggerer
  #        topologyKey: kubernetes.io/hostname
  #      weight: 100
  tolerations: []
  topologySpreadConstraints: []

  #  hostAliases for the triggerer pod
  hostAliases: []
  #  - ip: "127.0.0.1"
  #    hostnames:
  #      - "foo.local"
  #  - ip: "10.1.2.3"
  #    hostnames:
  #      - "foo.remote"

  priorityClassName: ~

  # annotations for the triggerer deployment
  annotations: {}

  podAnnotations: {}

  # Labels specific to triggerer objects and pods
  labels: {}

  logGroomerSidecar:
    # Whether to deploy the Airflow triggerer log groomer sidecar.
    enabled: true
    # Command to use when running the Airflow triggerer log groomer sidecar (templated).
    command: ~
    # Args to use when running the Airflow triggerer log groomer sidecar (templated).
    args: ["bash", "/clean-logs"]
    # Number of days to retain logs
    retentionDays: 15
    # frequency to attempt to groom logs, in minutes
    frequencyMinutes: 15
    resources: {}
    #  limits:
    #   cpu: 100m
    #   memory: 128Mi
    #  requests:
    #   cpu: 100m
    #   memory: 128Mi
    # Detailed default security context for logGroomerSidecar for container level
    securityContexts:
      container: {}

    # container level lifecycle hooks
    containerLifecycleHooks: {}

    env: []

  waitForMigrations:
    # Whether to create init container to wait for db migrations
    enabled: true
    env: []
    # Detailed default security context for waitForMigrations for container level
    securityContexts:
      container: {}

  env: []

  # Allow KEDA autoscaling.
  keda:
    enabled: false
    namespaceLabels: {}

    # How often KEDA polls the airflow DB to report new scale requests to the HPA
    pollingInterval: 5

    # How many seconds KEDA will wait before scaling to zero.
    # Note that HPA has a separate cooldown period for scale-downs
    cooldownPeriod: 30

    # Minimum number of triggerers created by keda
    minReplicaCount: 0

    # Maximum number of triggerers created by keda
    maxReplicaCount: 10

    # Specify HPA related options
    advanced: {}
    # horizontalPodAutoscalerConfig:
    #   behavior:
    #     scaleDown:
    #       stabilizationWindowSeconds: 300
    #       policies:
    #         - type: Percent
    #           value: 100
    #           periodSeconds: 15

    # Query to use for KEDA autoscaling. Must return a single integer.
    query: >-
      SELECT ceil(COUNT(*)::decimal / {{ include "triggerer.capacity" . }})
      FROM trigger

    # Whether to use PGBouncer to connect to the database or not when it is enabled
    # This configuration will be ignored if PGBouncer is not enabled
    usePgbouncer: false

# Airflow Dag Processor Config
dagProcessor:
  enabled: ~
  # Number of airflow dag processors in the deployment
  replicas: 1
  # Max number of old replicasets to retain
  revisionHistoryLimit: ~

  # Command to use when running Airflow dag processors (templated).
  command: ~
  # Args to use when running Airflow dag processor (templated).
  args: ["bash", "-c", "exec airflow dag-processor"]

  # Update Strategy for dag processors
  strategy:
    rollingUpdate:
      maxSurge: "100%"
      maxUnavailable: "50%"

  # If the dag processor stops heartbeating for 5 minutes (5*60s) kill the
  # dag processor and let Kubernetes restart it
  livenessProbe:
    initialDelaySeconds: 10
    timeoutSeconds: 20
    failureThreshold: 5
    periodSeconds: 60
    command: ~

  # Create ServiceAccount
  serviceAccount:
    # default value is true
    # ref: https://kubernetes.io/docs/tasks/configure-pod-container/configure-service-account/
    automountServiceAccountToken: true
    # Specifies whether a ServiceAccount should be created
    create: true
    # The name of the ServiceAccount to use.
    # If not set and create is true, a name is generated using the release name
    name: ~

    # Annotations to add to dag processor kubernetes service account.
    annotations: {}

  # When not set, the values defined in the global securityContext will be used
  securityContext: {}
  #  runAsUser: 50000
  #  fsGroup: 0
  #  runAsGroup: 0

  # Detailed default security context for dagProcessor for container and pod level
  securityContexts:
    pod: {}
    container: {}

  # container level lifecycle hooks
  containerLifecycleHooks: {}

  resources: {}
  #  limits:
  #   cpu: 100m
  #   memory: 128Mi
  #  requests:
  #   cpu: 100m
  #   memory: 128Mi

  # Grace period for dag processor to finish after SIGTERM is sent from kubernetes
  terminationGracePeriodSeconds: 60

  # This setting tells kubernetes that its ok to evict
  # when it wants to scale a node down.
  safeToEvict: true

  # Launch additional containers into dag processor (templated).
  extraContainers: []
  # Add additional init containers into dag processors (templated).
  extraInitContainers: []

  # Mount additional volumes into dag processor. It can be templated like in the following example:
  #   extraVolumes:
  #     - name: my-templated-extra-volume
  #       secret:
  #          secretName: '{{ include "my_secret_template" . }}'
  #          defaultMode: 0640
  #          optional: true
  #
  #   extraVolumeMounts:
  #     - name: my-templated-extra-volume
  #       mountPath: "{{ .Values.my_custom_path }}"
  #       readOnly: true
  extraVolumes: []
  extraVolumeMounts: []

  # Select certain nodes for airflow dag processor pods.
  nodeSelector: {}
  affinity: {}
  # default dag processor affinity is:
  #  podAntiAffinity:
  #    preferredDuringSchedulingIgnoredDuringExecution:
  #    - podAffinityTerm:
  #        labelSelector:
  #          matchLabels:
  #            component: dag-processor
  #        topologyKey: kubernetes.io/hostname
  #      weight: 100
  tolerations: []
  topologySpreadConstraints: []

  priorityClassName: ~

  # annotations for the dag processor deployment
  annotations: {}

  podAnnotations: {}

  logGroomerSidecar:
    # Whether to deploy the Airflow dag processor log groomer sidecar.
    enabled: true
    # Command to use when running the Airflow dag processor log groomer sidecar (templated).
    command: ~
    # Args to use when running the Airflow dag processor log groomer sidecar (templated).
    args: ["bash", "/clean-logs"]
    # Number of days to retain logs
    retentionDays: 15
    # frequency to attempt to groom logs, in minutes
    frequencyMinutes: 15
    resources: {}
    #  limits:
    #   cpu: 100m
    #   memory: 128Mi
    #  requests:
    #   cpu: 100m
    #   memory: 128Mi
    securityContexts:
      container: {}

    env: []

  waitForMigrations:
    # Whether to create init container to wait for db migrations
    enabled: true
    env: []
    # Detailed default security context for waitForMigrations for container level
    securityContexts:
      container: {}

  env: []

# Flower settings
flower:
  # Enable flower.
  # If True, and using CeleryExecutor/CeleryKubernetesExecutor, will deploy flower app.
  enabled: false

  livenessProbe:
    initialDelaySeconds: 10
    timeoutSeconds: 5
    failureThreshold: 10
    periodSeconds: 5

  readinessProbe:
    initialDelaySeconds: 10
    timeoutSeconds: 5
    failureThreshold: 10
    periodSeconds: 5

  # Wait for at most 1 minute (6*10s) for the flower container to startup.
  # livenessProbe kicks in after the first successful startupProbe
  startupProbe:
    initialDelaySeconds: 0
    timeoutSeconds: 20
    failureThreshold: 6
    periodSeconds: 10

  # Max number of old replicasets to retain
  revisionHistoryLimit: ~

  # Command to use when running flower (templated).
  command: ~
  # Args to use when running flower (templated).
  args:
    - "bash"
    - "-c"
    # The format below is necessary to get `helm lint` happy
    - |-
      exec \
      airflow {{ semverCompare ">=2.0.0" .Values.airflowVersion | ternary "celery flower" "flower" }}

  # Additional network policies as needed (Deprecated - renamed to `flower.networkPolicy.ingress.from`)
  extraNetworkPolicies: []
  networkPolicy:
    ingress:
      # Peers for flower NetworkPolicy ingress
      from: []
      # Ports for flower NetworkPolicy ingress (if ingressPeers is set)
      ports:
        - port: "{{ .Values.ports.flowerUI }}"

  resources: {}
  #   limits:
  #     cpu: 100m
  #     memory: 128Mi
  #   requests:
  #     cpu: 100m
  #     memory: 128Mi

  # When not set, the values defined in the global securityContext will be used
  securityContext: {}
  #  runAsUser: 50000
  #  fsGroup: 0
  #  runAsGroup: 0

  # Detailed default security context for flower for container and pod level
  securityContexts:
    pod: {}
    container: {}

  # container level lifecycle hooks
  containerLifecycleHooks: {}

  # Create ServiceAccount
  serviceAccount:
    # default value is true
    # ref: https://kubernetes.io/docs/tasks/configure-pod-container/configure-service-account/
    automountServiceAccountToken: true
    # Specifies whether a ServiceAccount should be created
    create: true
    # The name of the ServiceAccount to use.
    # If not set and create is true, a name is generated using the release name
    name: ~

    # Annotations to add to worker kubernetes service account.
    annotations: {}

  # A secret containing the connection
  secretName: ~
  # Add custom annotations to the flower secret
  secretAnnotations: {}

  # Else, if username and password are set, create secret from username and password
  username: ~
  password: ~

  service:
    type: ClusterIP
    ## service annotations
    annotations: {}
    ports:
      - name: flower-ui
        port: "{{ .Values.ports.flowerUI }}"
    # To change the port used to access flower:
    # ports:
    #   - name: flower-ui
    #     port: 8080
    #     targetPort: flower-ui
    loadBalancerIP: ~
    ## Limit load balancer source ips to list of CIDRs
    # loadBalancerSourceRanges:
    #   - "10.123.0.0/16"
    loadBalancerSourceRanges: []

  # Launch additional containers into the flower pods.
  extraContainers: []
  # Mount additional volumes into the flower pods. It can be templated like in the following example:
  #   extraVolumes:
  #     - name: my-templated-extra-volume
  #       secret:
  #          secretName: '{{ include "my_secret_template" . }}'
  #          defaultMode: 0640
  #          optional: true
  #
  #   extraVolumeMounts:
  #     - name: my-templated-extra-volume
  #       mountPath: "{{ .Values.my_custom_path }}"
  #       readOnly: true
  extraVolumes: []
  extraVolumeMounts: []

  # Select certain nodes for airflow flower pods.
  nodeSelector: {}
  affinity: {}
  tolerations: []
  topologySpreadConstraints: []

  priorityClassName: ~

  # annotations for the flower deployment
  annotations: {}

  podAnnotations: {}

  # Labels specific to flower objects and pods
  labels: {}
  env: []

# StatsD settings
statsd:
  # Add custom annotations to the statsd configmap
  configMapAnnotations: {}

  enabled: true
  # Max number of old replicasets to retain
  revisionHistoryLimit: ~

  # Arguments for StatsD exporter command.
  args: ["--statsd.mapping-config=/etc/statsd-exporter/mappings.yml"]

  # Annotations to add to the StatsD Deployment.
  annotations: {}

  # Grace period for statsd to finish after SIGTERM is sent from kubernetes
  terminationGracePeriodSeconds: 30

  # Create ServiceAccount
  serviceAccount:
    # default value is true
    # ref: https://kubernetes.io/docs/tasks/configure-pod-container/configure-service-account/
    automountServiceAccountToken: true
    # Specifies whether a ServiceAccount should be created
    create: true
    # The name of the ServiceAccount to use.
    # If not set and create is true, a name is generated using the release name
    name: ~

    # Annotations to add to worker kubernetes service account.
    annotations: {}

  uid: 65534
  # When not set, `statsd.uid` will be used

  # (deprecated, use `securityContexts` instead)
  securityContext: {}
  #  runAsUser: 65534
  #  fsGroup: 0
  #  runAsGroup: 0

  # Detailed default security context for statsd deployments for container and pod level
  securityContexts:
    pod: {}
    container: {}

  # container level lifecycle hooks
  containerLifecycleHooks: {}

  # Additional network policies as needed
  extraNetworkPolicies: []
  resources: {}
  #   limits:
  #     cpu: 100m
  #     memory: 128Mi
  #   requests:
  #     cpu: 100m
  #     memory: 128Mi

  service:
    extraAnnotations: {}

  # Select certain nodes for StatsD pods.
  nodeSelector: {}
  affinity: {}
  tolerations: []
  topologySpreadConstraints: []

  priorityClassName: ~

  # Additional mappings for StatsD exporter.
  # If set, will merge default mapping and extra mappings, default mapping has higher priority.
  # So, if you want to change some default mapping, please use `overrideMappings`
  extraMappings: []

  # Override mappings for StatsD exporter.
  # If set, will ignore setting item in default and `extraMappings`.
  # So, If you use it, ensure all mapping item contains in it.
  overrideMappings: []

  podAnnotations: {}
  env: []

# PgBouncer settings
pgbouncer:
  # Enable PgBouncer
  enabled: false
  # Number of PgBouncer replicas to run in Deployment
  replicas: 1
  # Max number of old replicasets to retain
  revisionHistoryLimit: ~
  # Command to use for PgBouncer(templated).
  command: ["pgbouncer", "-u", "nobody", "/etc/pgbouncer/pgbouncer.ini"]
  # Args to use for PgBouncer(templated).
  args: ~
  auth_type: scram-sha-256
  auth_file: /etc/pgbouncer/users.txt

  # Whether to mount the config secret files at a default location (/etc/pgbouncer/*).
  # Can be skipped to allow for other means to get the values, e.g. secrets provider class.
  mountConfigSecret: true

  # annotations to be added to the PgBouncer deployment
  annotations: {}

  podAnnotations: {}

  # Add custom annotations to the pgbouncer certificates secret
  certificatesSecretAnnotations: {}

  # Create ServiceAccount
  serviceAccount:
    # default value is true
    # ref: https://kubernetes.io/docs/tasks/configure-pod-container/configure-service-account/
    automountServiceAccountToken: true
    # Specifies whether a ServiceAccount should be created
    create: true
    # The name of the ServiceAccount to use.
    # If not set and create is true, a name is generated using the release name
    name: ~

    # Annotations to add to worker kubernetes service account.
    annotations: {}

  # Additional network policies as needed
  extraNetworkPolicies: []

  # Pool sizes
  metadataPoolSize: 10
  resultBackendPoolSize: 5

  # Maximum clients that can connect to PgBouncer (higher = more file descriptors)
  maxClientConn: 100

  # supply the name of existing secret with pgbouncer.ini and users.txt defined
  # you can load them to a k8s secret like the one below
  #  apiVersion: v1
  #  kind: Secret
  #  metadata:
  #    name: pgbouncer-config-secret
  #  data:
  #     pgbouncer.ini: <base64_encoded pgbouncer.ini file content>
  #     users.txt: <base64_encoded users.txt file content>
  #  type: Opaque
  #
  #  configSecretName: pgbouncer-config-secret
  #
  configSecretName: ~
  # Add custom annotations to the pgbouncer config secret
  configSecretAnnotations: {}

  # PgBouncer pod disruption budget
  podDisruptionBudget:
    enabled: false

    # PDB configuration
    config:
      # minAvailable and maxUnavailable are mutually exclusive
      maxUnavailable: 1
      # minAvailable: 1

  # Limit the resources to PgBouncer.
  # When you specify the resource request the k8s scheduler uses this information to decide which node to
  # place the Pod on. When you specify a resource limit for a Container, the kubelet enforces those limits so
  # that the running container is not allowed to use more of that resource than the limit you set.
  # See: https://kubernetes.io/docs/concepts/configuration/manage-resources-containers/
  # Example:
  #
  # resource:
  #   limits:
  #     cpu: 100m
  #     memory: 128Mi
  #   requests:
  #     cpu: 100m
  #     memory: 128Mi
  resources: {}

  service:
    extraAnnotations: {}
    clusterIp: ~

  # https://www.pgbouncer.org/config.html
  verbose: 0
  logDisconnections: 0
  logConnections: 0

  sslmode: "prefer"
  ciphers: "normal"

  ssl:
    ca: ~
    cert: ~
    key: ~

  # Add extra PgBouncer ini configuration in the databases section:
  # https://www.pgbouncer.org/config.html#section-databases
  extraIniMetadata: ~
  extraIniResultBackend: ~
  # Add extra general PgBouncer ini configuration: https://www.pgbouncer.org/config.html
  extraIni: ~

  # Mount additional volumes into pgbouncer. It can be templated like in the following example:
  #   extraVolumes:
  #     - name: my-templated-extra-volume
  #       secret:
  #          secretName: '{{ include "my_secret_template" . }}'
  #          defaultMode: 0640
  #          optional: true
  #
  #   extraVolumeMounts:
  #     - name: my-templated-extra-volume
  #       mountPath: "{{ .Values.my_custom_path }}"
  #       readOnly: true
  # Volumes apply to all pgbouncer containers, while volume mounts apply to the pgbouncer
  # container itself. Metrics exporter container has its own mounts.
  extraVolumes: []
  extraVolumeMounts: []

  # Launch additional containers into pgbouncer.
  extraContainers: []

  # Select certain nodes for PgBouncer pods.
  nodeSelector: {}
  affinity: {}
  tolerations: []
  topologySpreadConstraints: []

  priorityClassName: ~

  uid: 65534

  # Detailed default security context for pgbouncer for container level
  securityContexts:
    pod: {}
    container: {}

  # container level lifecycle hooks
  containerLifecycleHooks:
    preStop:
      exec:
        # Allow existing queries clients to complete within 120 seconds
        command: ["/bin/sh", "-c", "killall -INT pgbouncer && sleep 120"]

  metricsExporterSidecar:
    resources: {}
    #  limits:
    #   cpu: 100m
    #   memory: 128Mi
    #  requests:
    #   cpu: 100m
    #   memory: 128Mi
    sslmode: "disable"

    # supply the name of existing secret with PGBouncer connection URI containing
    # stats user and password.
    # you can load them to a k8s secret like the one below
    #  apiVersion: v1
    #  kind: Secret
    #  metadata:
    #    name: pgbouncer-stats-secret
    #  data:
    #     connection: postgresql://<stats user>:<password>@127.0.0.1:6543/pgbouncer?<connection params>
    #  type: Opaque
    #
    #  statsSecretName: pgbouncer-stats-secret
    #
    statsSecretName: ~

    # Key containing the PGBouncer connection URI, defaults to `connection` if not defined
    statsSecretKey: ~
    # Add custom annotations to the pgbouncer stats secret
    statsSecretAnnotations: {}

    # Detailed default security context for metricsExporterSidecar for container level
    securityContexts:
      container: {}

    # container level lifecycle hooks
    containerLifecycleHooks: {}

    livenessProbe:
      initialDelaySeconds: 10
      periodSeconds: 10
      timeoutSeconds: 1

    readinessProbe:
      initialDelaySeconds: 10
      periodSeconds: 10
      timeoutSeconds: 1

    # Mount additional volumes into the metrics exporter. It can be templated like in the following example:
    #   extraVolumeMounts:
    #     - name: my-templated-extra-volume
    #       mountPath: "{{ .Values.my_custom_path }}"
    #       readOnly: true
    extraVolumeMounts: []

  # Labels specific to pgbouncer objects and pods
  labels: {}
  # Environment variables to add to pgbouncer container
  env: []

# Configuration for the redis provisioned by the chart
redis:
  enabled: true
  terminationGracePeriodSeconds: 600

  # Annotations for Redis Statefulset
  annotations: {}

  # Create ServiceAccount
  serviceAccount:
    # default value is true
    # ref: https://kubernetes.io/docs/tasks/configure-pod-container/configure-service-account/
    automountServiceAccountToken: true
    # Specifies whether a ServiceAccount should be created
    create: true
    # The name of the ServiceAccount to use.
    # If not set and create is true, a name is generated using the release name
    name: ~

    # Annotations to add to worker kubernetes service account.
    annotations: {}

  service:
    # service type, default: ClusterIP
    type: "ClusterIP"
    # If using ClusterIP service type, custom IP address can be specified
    clusterIP:
    # If using NodePort service type, custom node port can be specified
    nodePort:

  persistence:
    # Enable persistent volumes
    enabled: true
    # Volume size for worker StatefulSet
    size: 1Gi
    # If using a custom storageClass, pass name ref to all statefulSets here
    storageClassName:
    # Annotations to add to redis volumes
    annotations: {}
    # the name of an existing PVC to use
    existingClaim:

  # Configuration for empty dir volume (if redis.persistence.enabled == false)
  # emptyDirConfig:
  #   sizeLimit: 1Gi
  #   medium: Memory

  resources: {}
  #  limits:
  #   cpu: 100m
  #   memory: 128Mi
  #  requests:
  #   cpu: 100m
  #   memory: 128Mi

  # If set use as redis secret. Make sure to also set data.brokerUrlSecretName value.
  passwordSecretName: ~

  # Else, if password is set, create secret with it,
  # Otherwise a new password will be generated on install
  # Note: password can only be set during install, not upgrade.
  password: ~

  # Add custom annotations to the redis password secret
  passwordSecretAnnotations: {}

  # This setting tells kubernetes that its ok to evict
  # when it wants to scale a node down.
  safeToEvict: true

  # Select certain nodes for redis pods.
  nodeSelector: {}
  affinity: {}
  tolerations: []
  topologySpreadConstraints: []
  priorityClassName: ~

  # Set to 0 for backwards-compatiblity
  uid: 0
  # If not set, `redis.uid` will be used
  securityContext: {}
  #  runAsUser: 999
  #  runAsGroup: 0

  # Detailed default security context for redis for container and pod level
  securityContexts:
    pod: {}
    container: {}

  # container level lifecycle hooks
  containerLifecycleHooks: {}

  podAnnotations: {}
# Auth secret for a private registry
# This is used if pulling airflow images from a private registry
registry:
  secretName: ~

  # Example:
  # connection:
  #   user: ~
  #   pass: ~
  #   host: ~
  #   email: ~
  connection: {}

# Elasticsearch logging configuration
elasticsearch:
  # Enable elasticsearch task logging
  enabled: false
  # A secret containing the connection
  secretName: ~
  # Add custom annotations to the elasticsearch secret
  secretAnnotations: {}
  # Or an object representing the connection
  # Example:
  # connection:
  #   scheme: ~
  #   user: ~
  #   pass: ~
  #   host: ~
  #   port: ~
  connection: {}

# OpenSearch logging configuration
opensearch:
  # Enable opensearch task logging
  enabled: false
  # A secret containing the connection
  secretName: ~
  # Or an object representing the connection
  # Example:
  # connection:
  #   scheme: ~
  #   user: ~
  #   pass: ~
  #   host: ~
  #   port: ~
  connection: {}

# All ports used by chart
ports:
  flowerUI: 5555
  airflowUI: 8080
  workerLogs: 8793
  triggererLogs: 8794
  redisDB: 6379
  statsdIngest: 9125
  statsdScrape: 9102
  pgbouncer: 6543
  pgbouncerScrape: 9127
  apiServer: 8080

# Define any ResourceQuotas for namespace
quotas: {}

# Define default/max/min values for pods and containers in namespace
limits: []

# This runs as a CronJob to cleanup old pods.
cleanup:
  enabled: false
  # Run every 15 minutes (templated).
  schedule: "*/15 * * * *"
  # To select a random-ish, deterministic starting minute between 3 and 12 inclusive for each release:
  #     '{{- add 3 (regexFind ".$" (adler32sum .Release.Name)) -}}-59/15 * * * *'
  # To select the last digit of unix epoch time as the starting minute on each deploy:
  #     '{{- now | unixEpoch | trunc -1 -}}-59/* * * * *'

  # Command to use when running the cleanup cronjob (templated).
  command: ~
  # Args to use when running the cleanup cronjob (templated).
  args: ["bash", "-c", "exec airflow kubernetes cleanup-pods --namespace={{ .Release.Namespace }}"]

  # jobAnnotations are annotations on the cleanup CronJob
  jobAnnotations: {}

  # Select certain nodes for airflow cleanup pods.
  nodeSelector: {}
  affinity: {}
  tolerations: []
  topologySpreadConstraints: []
  priorityClassName: ~

  podAnnotations: {}

  # Labels specific to cleanup objects and pods
  labels: {}

  resources: {}
  #  limits:
  #   cpu: 100m
  #   memory: 128Mi
  #  requests:
  #   cpu: 100m
  #   memory: 128Mi

  # Create ServiceAccount
  serviceAccount:
    # default value is true
    # ref: https://kubernetes.io/docs/tasks/configure-pod-container/configure-service-account/
    automountServiceAccountToken: true
    # Specifies whether a ServiceAccount should be created
    create: true
    # The name of the ServiceAccount to use.
    # If not set and create is true, a name is generated using the release name
    name: ~

    # Annotations to add to cleanup cronjob kubernetes service account.
    annotations: {}

  # When not set, the values defined in the global securityContext will be used
  securityContext: {}
  #  runAsUser: 50000
  #  runAsGroup: 0
  env: []

  # Detailed default security context for cleanup for container level
  securityContexts:
    pod: {}
    container: {}

  # container level lifecycle hooks
  containerLifecycleHooks: {}

  # Specify history limit
  # When set, overwrite the default k8s number of successful and failed CronJob executions that are saved.
  failedJobsHistoryLimit: ~
  successfulJobsHistoryLimit: ~

# Configuration for postgresql subchart
# Not recommended for production
postgresql:
  enabled: true
  auth:
    enablePostgresUser: true
    postgresPassword: postgres
    username: ""
    password: ""

# Config settings to go into the mounted airflow.cfg
#
# Please note that these values are passed through the `tpl` function, so are
# all subject to being rendered as go templates. If you need to include a
# literal `{{` in a value, it must be expressed like this:
#
#    a: '{{ "{{ not a template }}" }}'
#
# Do not set config containing secrets via plain text values, use Env Var or k8s secret object
# yamllint disable rule:line-length
config:
  core:
    dags_folder: '{{ include "airflow_dags" . }}'
    # This is ignored when used with the official Docker image
    load_examples: 'False'
    executor: '{{ .Values.executor }}'
    # For Airflow 1.10, backward compatibility; moved to [logging] in 2.0
    colored_console_log: 'False'
    remote_logging: '{{- ternary "True" "False" (or .Values.elasticsearch.enabled .Values.opensearch.enabled) }}'
    auth_manager: '{{ ternary "airflow.api_fastapi.auth.managers.simple.simple_auth_manager.SimpleAuthManager" "airflow.providers.fab.auth_manager.fab_auth_manager.FabAuthManager" (semverCompare ">=3.0.0" .Values.airflowVersion) }}'
  logging:
    remote_logging: '{{- ternary "True" "False" (or .Values.elasticsearch.enabled .Values.opensearch.enabled) }}'
    colored_console_log: 'False'
  metrics:
    statsd_on: '{{ ternary "True" "False" .Values.statsd.enabled }}'
    statsd_port: 9125
    statsd_prefix: airflow
    statsd_host: '{{ printf "%s-statsd" (include "airflow.fullname" .) }}'
  fab:
    enable_proxy_fix: 'True'
  webserver:
    # For Airflow 2.X
    enable_proxy_fix: 'True'
    # For Airflow 1.10
    rbac: 'True'
  celery:
    flower_url_prefix: '{{ ternary "" .Values.ingress.flower.path (eq .Values.ingress.flower.path "/") }}'
    worker_concurrency: 16
  scheduler:
    standalone_dag_processor: '{{ ternary "True" "False" (or (semverCompare ">=3.0.0" .Values.airflowVersion) (.Values.dagProcessor.enabled | default false)) }}'
    # statsd params included for Airflow 1.10 backward compatibility; moved to [metrics] in 2.0
    statsd_on: '{{ ternary "True" "False" .Values.statsd.enabled }}'
    statsd_port: 9125
    statsd_prefix: airflow
    statsd_host: '{{ printf "%s-statsd" (include "airflow.fullname" .) }}'
    # `run_duration` included for Airflow 1.10 backward compatibility; removed in 2.0.
    run_duration: 41460
  elasticsearch:
    json_format: 'True'
    log_id_template: "{dag_id}_{task_id}_{execution_date}_{try_number}"
  elasticsearch_configs:
    max_retries: 3
    timeout: 30
    retry_timeout: 'True'
  kerberos:
    keytab: '{{ .Values.kerberos.keytabPath }}'
    reinit_frequency: '{{ .Values.kerberos.reinitFrequency }}'
    principal: '{{ .Values.kerberos.principal }}'
    ccache: '{{ .Values.kerberos.ccacheMountPath }}/{{ .Values.kerberos.ccacheFileName }}'
  celery_kubernetes_executor:
    kubernetes_queue: 'kubernetes'
  # The `kubernetes` section is deprecated in Airflow >= 2.5.0 due to an airflow.cfg schema change.
  # The `kubernetes` section can be removed once the helm chart no longer supports Airflow < 2.5.0.
  kubernetes:
    namespace: '{{ .Release.Namespace }}'
    # The following `airflow_` entries are for Airflow 1, and can be removed when it is no longer supported.
    airflow_configmap: '{{ include "airflow_config" . }}'
    airflow_local_settings_configmap: '{{ include "airflow_config" . }}'
    pod_template_file: '{{ include "airflow_pod_template_file" . }}/pod_template_file.yaml'
    worker_container_repository: '{{ .Values.images.airflow.repository | default .Values.defaultAirflowRepository }}'
    worker_container_tag: '{{ .Values.images.airflow.tag | default .Values.defaultAirflowTag }}'
    multi_namespace_mode: '{{ ternary "True" "False" .Values.multiNamespaceMode }}'
  # The `kubernetes_executor` section duplicates the `kubernetes` section in Airflow >= 2.5.0 due to an airflow.cfg schema change.
  kubernetes_executor:
    namespace: '{{ .Release.Namespace }}'
    pod_template_file: '{{ include "airflow_pod_template_file" . }}/pod_template_file.yaml'
    worker_container_repository: '{{ .Values.images.airflow.repository | default .Values.defaultAirflowRepository }}'
    worker_container_tag: '{{ .Values.images.airflow.tag | default .Values.defaultAirflowTag }}'
    multi_namespace_mode: '{{ ternary "True" "False" .Values.multiNamespaceMode }}'

# yamllint enable rule:line-length

# Whether Airflow can launch workers and/or pods in multiple namespaces
# If true, it creates ClusterRole/ClusterRolebinding (with access to entire cluster)
multiNamespaceMode: false

# `podTemplate` is a templated string which overwrites the content of `pod_template_file.yaml` used by
# KubernetesExecutor. The default `podTemplate` will use `workers` configuration parameters
# (e.g. `workers.resources`). As such, you normally won't need to override this directly, however,
# you can still provide a completely custom `pod_template_file.yaml` if desired.
# If not set, a default one is created using `files/pod-template-file.kubernetes-helm-yaml`.
podTemplate: ~
# The following example is NOT functional, but meant to be illustrative of how you can provide a custom
# `pod_template_file`. You're better off starting with the default in
# `files/pod-template-file.kubernetes-helm-yaml` and modifying from there.
# We will set `priorityClassName` in this example:
# podTemplate: |
#   apiVersion: v1
#   kind: Pod
#   metadata:
#     name: placeholder-name
#     labels:
#       tier: airflow
#       component: worker
#       release: {{ .Release.Name }}
#   spec:
#     priorityClassName: high-priority
#     containers:
#       - name: base
#         ...

# Git sync
dags:
  # Where dags volume will be mounted. Works for both persistence and gitSync.
  # If not specified, dags mount path will be set to $AIRFLOW_HOME/dags
  mountPath: ~
  persistence:
    # Annotations for dags PVC
    annotations: {}
    # Enable persistent volume for storing dags
    enabled: false
    # Volume size for dags
    size: 1Gi
    # If using a custom storageClass, pass name here
    storageClassName:
    # access mode of the persistent volume
    accessMode: ReadWriteOnce
    ## the name of an existing PVC to use
    existingClaim:
    ## optional subpath for dag volume mount
    subPath: ~
  gitSync:
    enabled: false

    # git repo clone url
    # ssh example: git@github.com:apache/airflow.git
    # https example: https://github.com/apache/airflow.git
    repo: https://github.com/apache/airflow.git
    branch: v2-2-stable
    rev: HEAD
    # The git revision (branch, tag, or hash) to check out, v4 only
    ref: v2-2-stable
    depth: 1
    # the number of consecutive failures allowed before aborting
    maxFailures: 0
    # subpath within the repo where dags are located
    # should be "" if dags are at repo root
    subPath: "tests/dags"
    # if your repo needs a user name password
    # you can load them to a k8s secret like the one below
    #   ---
    #   apiVersion: v1
    #   kind: Secret
    #   metadata:
    #     name: git-credentials
    #   data:
    #     # For git-sync v3
    #     GIT_SYNC_USERNAME: <base64_encoded_git_username>
    #     GIT_SYNC_PASSWORD: <base64_encoded_git_password>
    #     # For git-sync v4
    #     GITSYNC_USERNAME: <base64_encoded_git_username>
    #     GITSYNC_PASSWORD: <base64_encoded_git_password>
    # and specify the name of the secret below
    #
    # credentialsSecret: git-credentials
    #
    #
    # If you are using an ssh clone url, you can load
    # the ssh private key to a k8s secret like the one below
    #   ---
    #   apiVersion: v1
    #   kind: Secret
    #   metadata:
    #     name: airflow-ssh-secret
    #   data:
    #     # key needs to be gitSshKey
    #     gitSshKey: <base64_encoded_data>
    # and specify the name of the secret below
    # sshKeySecret: airflow-ssh-secret
    #
    # Or set sshKeySecret with your key
    # sshKey: |-
    #   -----BEGIN {OPENSSH PRIVATE KEY}-----
    #   ...
    #   -----END {OPENSSH PRIVATE KEY}-----
    #
    # If you are using an ssh private key, you can additionally
    # specify the content of your known_hosts file, example:
    #
    # knownHosts: |
    #    <host1>,<ip1> <key1>
    #    <host2>,<ip2> <key2>

    # interval between git sync attempts in seconds
    # high values are more likely to cause DAGs to become out of sync between different components
    # low values cause more traffic to the remote git repository
    # Go-style duration string (e.g. "100ms" or "0.1s" = 100ms).
    # For backwards compatibility, wait will be used if it is specified.
    period: 5s
    wait: ~
    # add variables from secret into gitSync containers, such proxy-config
    envFrom: ~
    # envFrom: |
    #   - secretRef:
    #       name: 'proxy-config'

    containerName: git-sync
    uid: 65533

    # When not set, the values defined in the global securityContext will be used
    securityContext: {}
    #  runAsUser: 65533
    #  runAsGroup: 0

    securityContexts:
      container: {}

    # container level lifecycle hooks
    containerLifecycleHooks: {}

    # Mount additional volumes into git-sync. It can be templated like in the following example:
    #   extraVolumeMounts:
    #     - name: my-templated-extra-volume
    #       mountPath: "{{ .Values.my_custom_path }}"
    #       readOnly: true
    extraVolumeMounts: []
    env: []
    # Supported env vars for gitsync can be found at https://github.com/kubernetes/git-sync
    # - name: ""
    #   value: ""

    # Configuration for empty dir volume
    # emptyDirConfig:
    #   sizeLimit: 1Gi
    #   medium: Memory

    resources: {}
    #  limits:
    #   cpu: 100m
    #   memory: 128Mi
    #  requests:
    #   cpu: 100m
    #   memory: 128Mi

logs:
  # Configuration for empty dir volume (if logs.persistence.enabled == false)
  # emptyDirConfig:
  #   sizeLimit: 1Gi
  #   medium: Memory

  persistence:
    # Enable persistent volume for storing logs
    enabled: false
    # Volume size for logs
    size: 100Gi
    # Annotations for the logs PVC
    annotations: {}
    # If using a custom storageClass, pass name here
    storageClassName:
    ## the name of an existing PVC to use
    existingClaim:<|MERGE_RESOLUTION|>--- conflicted
+++ resolved
@@ -749,7 +749,6 @@
     # Scaling behavior of the target in both Up and Down directions
     behavior: {}
 
-<<<<<<< HEAD
   vpa:
     enabled: false
     # Update mode
@@ -774,9 +773,7 @@
     #     cpu: "500m"
     #     memory: "600Mi"
 
-=======
   # Persistence volume configuration for Airflow Celery workers
->>>>>>> 73b9a777
   persistence:
     # Enable persistent volumes
     enabled: true
