# Licensed to the Apache Software Foundation (ASF) under one
# or more contributor license agreements.  See the NOTICE file
# distributed with this work for additional information
# regarding copyright ownership.  The ASF licenses this file
# to you under the Apache License, Version 2.0 (the
# "License"); you may not use this file except in compliance
# with the License.  You may obtain a copy of the License at
#
#   http://www.apache.org/licenses/LICENSE-2.0
#
# Unless required by applicable law or agreed to in writing,
# software distributed under the License is distributed on an
# "AS IS" BASIS, WITHOUT WARRANTIES OR CONDITIONS OF ANY
# KIND, either express or implied.  See the License for the
# specific language governing permissions and limitations
# under the License.
---
# Default values for airflow.
# This is a YAML-formatted file.
# Declare variables to be passed into your templates.

# Provide a name to substitute for the full names of resources
fullnameOverride: ""

# Provide a name to substitute for the name of the chart
nameOverride: ""

# Use standard naming for all resources using airflow.fullname template
# Consider removing this later and default it to true
# to make this chart follow standard naming conventions using the fullname template.
# For now this is an opt-in switch for backwards compatibility to leverage the standard naming convention
# and being able to use fully fullnameOverride and nameOverride in all resources
# For new installations - it is recommended to set it to True to follow standard naming conventions
# For existing installations, this will rename and redeploy your resources with the new names. Be aware that
# this will recreate your deployment/statefulsets along with their persistent volume claims and data storage
# migration may be needed to keep your old data
#
# Note:fernet-key,redis-password and broker-url secrets don't use this logic yet,
# as this may break existing installations due to how they get installed via pre-install hook.
useStandardNaming: false

# Max number of old replicasets to retain. Can be overridden by each deployment's revisionHistoryLimit
revisionHistoryLimit: ~

# User and group of airflow user
uid: 50000
gid: 0

# Default security context for airflow (deprecated, use `securityContexts` instead)
securityContext: {}
#  runAsUser: 50000
#  fsGroup: 0
#  runAsGroup: 0

# Detailed default security context for airflow deployments
securityContexts:
  pod: {}
  containers: {}

# Global container lifecycle hooks for airflow containers
containerLifecycleHooks: {}

# Airflow home directory
# Used for mount paths
airflowHome: /opt/airflow

# Default airflow repository -- overridden by all the specific images below
defaultAirflowRepository: apache/airflow

# Default airflow tag to deploy
defaultAirflowTag: "3.0.0"

# Default airflow digest. If specified, it takes precedence over tag
defaultAirflowDigest: ~

# Airflow version (Used to make some decisions based on Airflow Version being deployed)
airflowVersion: "3.0.0"

# Images
images:
  airflow:
    repository: ~
    tag: ~
    # Specifying digest takes precedence over tag.
    digest: ~
    pullPolicy: IfNotPresent
  # To avoid images with user code, you can turn this to 'true' and
  # all the 'run-airflow-migrations' and 'wait-for-airflow-migrations' containers/jobs
  # will use the images from 'defaultAirflowRepository:defaultAirflowTag' values
  # to run and wait for DB migrations .
  useDefaultImageForMigration: false
  # timeout (in seconds) for airflow-migrations to complete
  migrationsWaitTimeout: 60
  pod_template:
    # Note that `images.pod_template.repository` and `images.pod_template.tag` parameters
    # can be overridden in `config.kubernetes` section. So for these parameters to have effect
    # `config.kubernetes.worker_container_repository` and `config.kubernetes.worker_container_tag`
    # must be not set .
    repository: ~
    tag: ~
    pullPolicy: IfNotPresent
  flower:
    repository: ~
    tag: ~
    pullPolicy: IfNotPresent
  statsd:
    repository: quay.io/prometheus/statsd-exporter
    tag: v0.28.0
    pullPolicy: IfNotPresent
  redis:
    repository: redis
    # Redis is limited to 7.2-bookworm due to licencing change
    # https://redis.io/blog/redis-adopts-dual-source-available-licensing/
    tag: 7.2-bookworm
    pullPolicy: IfNotPresent
  pgbouncer:
    repository: apache/airflow
    tag: airflow-pgbouncer-2025.03.05-1.23.1
    pullPolicy: IfNotPresent
  pgbouncerExporter:
    repository: apache/airflow
    tag: airflow-pgbouncer-exporter-2025.03.05-0.18.0
    pullPolicy: IfNotPresent
  gitSync:
    repository: registry.k8s.io/git-sync/git-sync
    tag: v4.3.0
    pullPolicy: IfNotPresent

# Select certain nodes for airflow pods.
nodeSelector: {}
affinity: {}
tolerations: []
topologySpreadConstraints: []
schedulerName: ~

# Add common labels to all objects and pods defined in this chart.
labels: {}

# Ingress configuration
ingress:
  # Enable all ingress resources
  # (deprecated - use ingress.web.enabled, ingress.apiServer.enabled and ingress.flower.enabled)
  enabled: ~

  # Configs for the Ingress of the API Server
  apiServer:
    # Enable API Server ingress resource
    enabled: false

    # Annotations for the API Server Ingress
    annotations: {}

    # The path for the API Server Ingress
    path: "/"

    # The pathType for the above path (used only with Kubernetes v1.19 and above)
    pathType: "ImplementationSpecific"

    # The hostname for the API Server Ingress (Deprecated - renamed to `ingress.apiServer.hosts`)
    host: ""

    # The hostnames or hosts configuration for the API Server Ingress
    hosts: []
    #   # The hostname for the web Ingress (templated)
    # - name: ""
    #   # configs for API Server Ingress TLS
    #   tls:
    #     # Enable TLS termination for the API Server Ingress
    #     enabled: false
    #     # the name of a pre-created Secret containing a TLS private key and certificate
    #     secretName: ""

    # The Ingress Class for the API Server Ingress (used only with Kubernetes v1.19 and above)
    ingressClassName: ""

    # configs for API Server Ingress TLS (Deprecated - renamed to `ingress.apiServer.hosts[*].tls`)
    tls:
      # Enable TLS termination for the API Server Ingress
      enabled: false
      # the name of a pre-created Secret containing a TLS private key and certificate
      secretName: ""

    # HTTP paths to add to the API Server Ingress before the default path
    precedingPaths: []

    # Http paths to add to the API Server Ingress after the default path
    succeedingPaths: []

  # Configs for the Ingress of the web Service
  web:
    # Enable web ingress resource
    enabled: false

    # Annotations for the web Ingress
    annotations: {}

    # The path for the web Ingress
    path: "/"

    # The pathType for the above path (used only with Kubernetes v1.19 and above)
    pathType: "ImplementationSpecific"

    # The hostname for the web Ingress (Deprecated - renamed to `ingress.web.hosts`)
    host: ""

    # The hostnames or hosts configuration for the web Ingress
    hosts: []
    #   # The hostname for the web Ingress (templated)
    # - name: ""
    #   # configs for web Ingress TLS
    #   tls:
    #     # Enable TLS termination for the web Ingress
    #     enabled: false
    #     # the name of a pre-created Secret containing a TLS private key and certificate
    #     secretName: ""

    # The Ingress Class for the web Ingress (used only with Kubernetes v1.19 and above)
    ingressClassName: ""

    # configs for web Ingress TLS (Deprecated - renamed to `ingress.web.hosts[*].tls`)
    tls:
      # Enable TLS termination for the web Ingress
      enabled: false
      # the name of a pre-created Secret containing a TLS private key and certificate
      secretName: ""

    # HTTP paths to add to the web Ingress before the default path
    precedingPaths: []

    # Http paths to add to the web Ingress after the default path
    succeedingPaths: []

  # Configs for the Ingress of the flower Service
  flower:
    # Enable web ingress resource
    enabled: false

    # Annotations for the flower Ingress
    annotations: {}

    # The path for the flower Ingress
    path: "/"

    # The pathType for the above path (used only with Kubernetes v1.19 and above)
    pathType: "ImplementationSpecific"

    # The hostname for the flower Ingress (Deprecated - renamed to `ingress.flower.hosts`)
    host: ""

    # The hostnames or hosts configuration for the flower Ingress
    hosts: []
    #   # The hostname for the flower Ingress (templated)
    # - name: ""
    #   tls:
    #     # Enable TLS termination for the flower Ingress
    #     enabled: false
    #     # the name of a pre-created Secret containing a TLS private key and certificate
    #     secretName: ""

    # The Ingress Class for the flower Ingress (used only with Kubernetes v1.19 and above)
    ingressClassName: ""

    # configs for flower Ingress TLS (Deprecated - renamed to `ingress.flower.hosts[*].tls`)
    tls:
      # Enable TLS termination for the flower Ingress
      enabled: false
      # the name of a pre-created Secret containing a TLS private key and certificate
      secretName: ""

  # Configs for the Ingress of the statsd Service
  statsd:
    # Enable web ingress resource
    enabled: false

    # Annotations for the statsd Ingress
    annotations: {}

    # The path for the statsd Ingress
    path: "/metrics"

    # The pathType for the above path (used only with Kubernetes v1.19 and above)
    pathType: "ImplementationSpecific"

    # The hostname for the statsd Ingress (Deprecated - renamed to `ingress.statsd.hosts`)
    host: ""

    # The hostnames or hosts configuration for the statsd Ingress
    hosts: []
    #   # The hostname for the statsd Ingress (templated)
    # - name: ""
    #   tls:
    #     # Enable TLS termination for the statsd Ingress
    #     enabled: false
    #     # the name of a pre-created Secret containing a TLS private key and certificate
    #     secretName: ""

    # The Ingress Class for the statsd Ingress (used only with Kubernetes v1.19 and above)
    ingressClassName: ""

  # Configs for the Ingress of the pgbouncer Service
  pgbouncer:
    # Enable web ingress resource
    enabled: false

    # Annotations for the pgbouncer Ingress
    annotations: {}

    # The path for the pgbouncer Ingress
    path: "/metrics"

    # The pathType for the above path (used only with Kubernetes v1.19 and above)
    pathType: "ImplementationSpecific"

    # The hostname for the pgbouncer Ingress (Deprecated - renamed to `ingress.pgbouncer.hosts`)
    host: ""

    # The hostnames or hosts configuration for the pgbouncer Ingress
    hosts: []
    #   # The hostname for the statsd Ingress (templated)
    # - name: ""
    #   tls:
    #     # Enable TLS termination for the pgbouncer Ingress
    #     enabled: false
    #     # the name of a pre-created Secret containing a TLS private key and certificate
    #     secretName: ""

    # The Ingress Class for the pgbouncer Ingress (used only with Kubernetes v1.19 and above)
    ingressClassName: ""

# Network policy configuration
networkPolicies:
  # Enabled network policies
  enabled: false

# Extra annotations to apply to all
# Airflow pods
airflowPodAnnotations: {}

# Extra annotations to apply to
# main Airflow configmap
airflowConfigAnnotations: {}

# `airflow_local_settings` file as a string (templated).
airflowLocalSettings: |-
  {{- if semverCompare ">=2.2.0 <3.0.0" .Values.airflowVersion }}
  {{- if not (or .Values.webserverSecretKey .Values.webserverSecretKeySecretName) }}
  from airflow.www.utils import UIAlert

  DASHBOARD_UIALERTS = [
    UIAlert(
      'Usage of a dynamic webserver secret key detected. We recommend a static webserver secret key instead.'
      ' See the <a href='
      '"https://airflow.apache.org/docs/helm-chart/stable/production-guide.html#webserver-secret-key" '
      'target="_blank" rel="noopener noreferrer">'
      'Helm Chart Production Guide</a> for more details.',
      category="warning",
      roles=["Admin"],
      html=True,
    )
  ]
  {{- end }}
  {{- end }}

# Enable RBAC (default on most clusters these days)
rbac:
  # Specifies whether RBAC resources should be created
  create: true
  createSCCRoleBinding: false

# Airflow executor
# One or multiple of: LocalExecutor, CeleryExecutor, KubernetesExecutor
# For Airflow <3.0, LocalKubernetesExecutor and CeleryKubernetesExecutor are also supported.
# Specify executors in a prioritized list to leverage multiple execution environments as needed:
# https://airflow.apache.org/docs/apache-airflow/stable/core-concepts/executor/index.html#using-multiple-executors-concurrently
executor: "CeleryExecutor"

# If this is true and using LocalExecutor/KubernetesExecutor/CeleryKubernetesExecutor, the scheduler's
# service account will have access to communicate with the api-server and launch pods.
# If this is true and using CeleryExecutor/KubernetesExecutor/CeleryKubernetesExecutor, the workers
# will be able to launch pods.
allowPodLaunching: true

# Environment variables for all airflow containers
env: []
# - name: ""
#   value: ""

# Volumes for all airflow containers
volumes: []

# VolumeMounts for all airflow containers
volumeMounts: []

# Secrets for all airflow containers
secret: []
# - envName: ""
#   secretName: ""
#   secretKey: ""

# Enables selected built-in secrets that are set via environment variables by default.
# Those secrets are provided by the Helm Chart secrets by default but in some cases you
# might want to provide some of those variables with _CMD or _SECRET variable, and you should
# in this case disable setting of those variables by setting the relevant configuration to false.
enableBuiltInSecretEnvVars:
  AIRFLOW__CORE__FERNET_KEY: true
  # For Airflow <2.3, backward compatibility; moved to [database] in 2.3
  AIRFLOW__CORE__SQL_ALCHEMY_CONN: true
  AIRFLOW__DATABASE__SQL_ALCHEMY_CONN: true
  AIRFLOW_CONN_AIRFLOW_DB: true
  AIRFLOW__WEBSERVER__SECRET_KEY: true
  AIRFLOW__CELERY__CELERY_RESULT_BACKEND: true
  AIRFLOW__CELERY__RESULT_BACKEND: true
  AIRFLOW__CELERY__BROKER_URL: true
  AIRFLOW__ELASTICSEARCH__HOST: true
  AIRFLOW__ELASTICSEARCH__ELASTICSEARCH_HOST: true
  AIRFLOW__OPENSEARCH__HOST: true

# Priority Classes that will be installed by charts.
# Ideally, there should be an entry for dagProcessor, flower,
#   pgbouncer, scheduler, statsd, triggerer, webserver, worker.
# The format for priorityClasses is an array with each element having:
#   * name is the name of the priorityClass. Ensure the same name is given to the respective section as well
#   * preemptionPolicy for the priorityClass
#   * value is the preemption value for the priorityClass
priorityClasses: []
#  - name: class1 (if this is for dagProcessor, ensure overriding .Values.dagProcessor.priorityClass too)
#    preemptionPolicy: PreemptLowerPriority
#    value: 10000
#  - name: class2
#    preemptionPolicy: Never
#    value: 100000

# Extra secrets that will be managed by the chart
# (You can use them with extraEnv or extraEnvFrom or some of the extraVolumes values).
# The format for secret data is "key/value" where
#    * key (templated) is the name of the secret that will be created
#    * value: an object with the standard 'data' or 'stringData' key (or both).
#          The value associated with those keys must be a string (templated)
extraSecrets: {}
# eg:
# extraSecrets:
#   '{{ .Release.Name }}-airflow-connections':
#     type: 'Opaque'
#     labels:
#       my.custom.label/v1: my_custom_label_value_1
#     data: |
#       AIRFLOW_CONN_GCP: 'base64_encoded_gcp_conn_string'
#       AIRFLOW_CONN_AWS: 'base64_encoded_aws_conn_string'
#     stringData: |
#       AIRFLOW_CONN_OTHER: 'other_conn'
#   '{{ .Release.Name }}-other-secret-name-suffix':
#     data: |
#        ...
#   'proxy-config':
#     stringData: |
#        HTTP_PROXY: http://proxy_user:proxy_password@192.168.0.10:2080
#        HTTPS_PROXY: http://proxy_user:proxy_password@192.168.0.10:2080
#        NO_PROXY: "localhost,127.0.0.1,.svc.cluster.local,kubernetes.default.svc"

# Extra ConfigMaps that will be managed by the chart
# (You can use them with extraEnv or extraEnvFrom or some of the extraVolumes values).
# The format for configmap data is "key/value" where
#    * key (templated) is the name of the configmap that will be created
#    * value: an object with the standard 'data' key.
#          The value associated with this keys must be a string (templated)
extraConfigMaps: {}
# eg:
# extraConfigMaps:
#   '{{ .Release.Name }}-airflow-variables':
#     labels:
#       my.custom.label/v2: my_custom_label_value_2
#     data: |
#       AIRFLOW_VAR_HELLO_MESSAGE: "Hi!"
#       AIRFLOW_VAR_KUBERNETES_NAMESPACE: "{{ .Release.Namespace }}"

# Extra env 'items' that will be added to the definition of airflow containers
# a string is expected (templated).
# TODO: difference from `env`? This is a templated string. Probably should template `env` and remove this.
extraEnv: ~
# eg:
# extraEnv: |
#   - name: AIRFLOW__CORE__LOAD_EXAMPLES
#     value: 'True'

# Extra envFrom 'items' that will be added to the definition of airflow containers
# A string is expected (templated).
extraEnvFrom: ~
# eg:
# extraEnvFrom: |
#   - secretRef:
#       name: '{{ .Release.Name }}-airflow-connections'
#   - configMapRef:
#       name: '{{ .Release.Name }}-airflow-variables'

# Airflow database & redis config
data:
  # If secret names are provided, use those secrets
  # These secrets must be created manually, eg:
  #
  # kind: Secret
  # apiVersion: v1
  # metadata:
  #   name: custom-airflow-metadata-secret
  # type: Opaque
  # data:
  #   connection: base64_encoded_connection_string

  metadataSecretName: ~
  # When providing secret names and using the same database for metadata and
  # result backend, for Airflow < 2.4.0 it is necessary to create a separate
  # secret for result backend but with a db+ scheme prefix.
  # For Airflow >= 2.4.0 it is possible to not specify the secret again,
  # as Airflow will use sql_alchemy_conn with a db+ scheme prefix by default.
  resultBackendSecretName: ~
  brokerUrlSecretName: ~

  # Otherwise pass connection values in
  metadataConnection:
    user: postgres
    pass: postgres
    protocol: postgresql
    host: ~
    port: 5432
    db: postgres
    sslmode: disable
    # Add custom annotations to the metadata connection secret
    secretAnnotations: {}
  # resultBackendConnection defaults to the same database as metadataConnection
  resultBackendConnection: ~
  # Add custom annotations to the result backend connection secret
  resultBackendConnectionSecretAnnotations: {}
  # or, you can use a different database
  # resultBackendConnection:
  #   user: postgres
  #   pass: postgres
  #   protocol: postgresql
  #   host: ~
  #   port: 5432
  #   db: postgres
  #   sslmode: disable
  # Note: brokerUrl can only be set during install, not upgrade
  brokerUrl: ~
  # Add custom annotations to the broker url secret
  brokerUrlSecretAnnotations: {}

# Fernet key settings
# Note: fernetKey can only be set during install, not upgrade
fernetKey: ~
fernetKeySecretName: ~
# Add custom annotations to the fernet key secret
fernetKeySecretAnnotations: {}

# Flask secret key for Airflow Webserver: `[webserver] secret_key` in airflow.cfg
webserverSecretKey: ~
# Add custom annotations to the webserver secret
webserverSecretAnnotations: {}
webserverSecretKeySecretName: ~

# In order to use kerberos you need to create secret containing the keytab file
# The secret name should follow naming convention of the application where resources are
# name {{ .Release-name }}-<POSTFIX>. In case of the keytab file, the postfix is "kerberos-keytab"
# So if your release is named "my-release" the name of the secret should be "my-release-kerberos-keytab"
#
# The Keytab content should be available in the "kerberos.keytab" key of the secret.
#
#  apiVersion: v1
#  kind: Secret
#  data:
#    kerberos.keytab: <base64_encoded keytab file content>
#  type: Opaque
#
#
#  If you have such keytab file you can do it with similar
#
#  kubectl create secret generic {{ .Release.name }}-kerberos-keytab --from-file=kerberos.keytab
#
#
#  Alternatively, instead of manually creating the secret, it is possible to specify
#  kerberos.keytabBase64Content parameter. This parameter should contain base64 encoded keytab.
#

kerberos:
  enabled: false
  ccacheMountPath: /var/kerberos-ccache
  ccacheFileName: cache
  configPath: /etc/krb5.conf
  keytabBase64Content: ~
  keytabPath: /etc/airflow.keytab
  principal: airflow@FOO.COM
  reinitFrequency: 3600
  config: |
    # This is an example config showing how you can use templating and how "example" config
    # might look like. It works with the test kerberos server that we are using during integration
    # testing at Apache Airflow (see `scripts/ci/docker-compose/integration-kerberos.yml` but in
    # order to make it production-ready you must replace it with your own configuration that
    # Matches your kerberos deployment. Administrators of your Kerberos instance should
    # provide the right configuration.

    [logging]
    default = "FILE:{{ template "airflow_logs_no_quote" . }}/kerberos_libs.log"
    kdc = "FILE:{{ template "airflow_logs_no_quote" . }}/kerberos_kdc.log"
    admin_server = "FILE:{{ template "airflow_logs_no_quote" . }}/kadmind.log"

    [libdefaults]
    default_realm = FOO.COM
    ticket_lifetime = 10h
    renew_lifetime = 7d
    forwardable = true

    [realms]
    FOO.COM = {
      kdc = kdc-server.foo.com
      admin_server = admin_server.foo.com
    }

# Airflow Worker Config
workers:
  # Number of Airflow Celery workers
  replicas: 1

  # Max number of old Airflow Celery workers ReplicaSets to retain
  revisionHistoryLimit: ~

  # Command to use when running Airflow Celery workers and using pod-template-file (templated)
  command: ~
  # Args to use when running Airflow Celery workers (templated)
  args:
    - "bash"
    - "-c"
    # The format below is necessary to get `helm lint` happy
    - |-
      exec \
      airflow {{ semverCompare ">=2.0.0" .Values.airflowVersion | ternary "celery worker" "worker" }}

  # If the Airflow Celery worker stops responding for 5 minutes (5*60s)
  # kill the worker and let Kubernetes restart it
  livenessProbe:
    enabled: true
    initialDelaySeconds: 10
    timeoutSeconds: 20
    failureThreshold: 5
    periodSeconds: 60
    command: ~

  # Update Strategy when Airflow Celery worker is deployed as a StatefulSet
  updateStrategy: ~
  # Update Strategy when Airflow Celery worker is deployed as a Deployment
  strategy:
    rollingUpdate:
      maxSurge: "100%"
      maxUnavailable: "50%"

  # Allow relaxing ordering guarantees for Airflow Celery worker while preserving its uniqueness and identity
  # podManagementPolicy: Parallel

  # When not set, the values defined in the global securityContext will
  # be used in Airflow Celery workers and pod-template-file
  securityContext: {}
  #  runAsUser: 50000
  #  fsGroup: 0
  #  runAsGroup: 0

  # Detailed default security context for the
  # Airflow Celery workers and pod-template-file on container and pod level
  securityContexts:
    pod: {}
    container: {}

  # Container level Lifecycle Hooks definition for
  # Airflow Celery workers and pods created with pod-template-file
  containerLifecycleHooks: {}

  # Create ServiceAccount for Airflow Celery workers and pods created with pod-template-file
  serviceAccount:
    # default value is true
    # ref: https://kubernetes.io/docs/tasks/configure-pod-container/configure-service-account/
    automountServiceAccountToken: true
    # Specifies whether a ServiceAccount should be created
    create: true
    # The name of the ServiceAccount to use.
    # If not set and create is true, a name is generated using the release name
    name: ~

    # Annotations to add to worker kubernetes service account.
    annotations: {}

  # Allow KEDA autoscaling for Airflow Celery workers
  keda:
    enabled: false
    namespaceLabels: {}

    # How often KEDA polls the airflow DB to report new scale requests to the HPA
    pollingInterval: 5

    # How many seconds KEDA will wait before scaling to zero.
    # Note that HPA has a separate cooldown period for scale-downs
    cooldownPeriod: 30

    # Minimum number of Airflow Celery workers created by keda
    minReplicaCount: 0

    # Maximum number of Airflow Celery workers created by keda
    maxReplicaCount: 10

    # Specify HPA related options
    advanced: {}
    # horizontalPodAutoscalerConfig:
    #   behavior:
    #     scaleDown:
    #       stabilizationWindowSeconds: 300
    #       policies:
    #         - type: Percent
    #           value: 100
    #           periodSeconds: 15

    # Query to use for KEDA autoscaling. Must return a single integer.
    query: >-
      SELECT ceil(COUNT(*)::decimal / {{ .Values.config.celery.worker_concurrency }})
      FROM task_instance
      WHERE (state='running' OR state='queued')
      {{- if or (contains "CeleryKubernetesExecutor" .Values.executor)
      (contains "KubernetesExecutor" .Values.executor) }}
      AND queue != '{{ .Values.config.celery_kubernetes_executor.kubernetes_queue }}'
      {{- end }}

    # Weather to use PGBouncer to connect to the database or not when it is enabled
    # This configuration will be ignored if PGBouncer is not enabled
    usePgbouncer: true

<<<<<<< HEAD
    # Prometheus configuration
    prometheus:
      # Use Prometheus for Keda autoscaling
      enabled: false
      # Address of Prometheus server
      serverAddress: ""

  # Allow HPA (KEDA must be disabled).
=======
  # Allow HPA for Airflow Celery workers (KEDA must be disabled)
>>>>>>> d8727eb2
  hpa:
    enabled: false

    # Minimum number of Airflow Celery workers created by HPA
    minReplicaCount: 0

    # Maximum number of Airflow Celery workers created by HPA
    maxReplicaCount: 5

    # Specifications for which to use to calculate the desired replica count
    metrics:
      - type: Resource
        resource:
          name: cpu
          target:
            type: Utilization
            averageUtilization: 80

    # Scaling behavior of the target in both Up and Down directions
    behavior: {}

  # Persistence volume configuration for Airflow Celery workers
  persistence:
    # Enable persistent volumes
    enabled: true

    # This policy determines whether PVCs should be deleted when StatefulSet is scaled down or removed
    persistentVolumeClaimRetentionPolicy: ~
    # persistentVolumeClaimRetentionPolicy:
    #   whenDeleted: Delete
    #   whenScaled: Delete

    # Volume size for Airflow Celery worker StatefulSet
    size: 100Gi

    # If using a custom storageClass, pass name ref to all StatefulSets here
    storageClassName:

    # Execute init container to chown log directory.
    # This is currently only needed in kind, due to usage
    # of local-path provisioner.
    fixPermissions: false

    # Annotations to add to Airflow Celery worker volumes
    annotations: {}

    # Detailed default security context for persistence on container level
    securityContexts:
      container: {}

    # Container level lifecycle hooks
    containerLifecycleHooks: {}

  # Kerberos sidecar configuration for Airflow Celery workers and pods created with pod-template-file
  kerberosSidecar:
    # Enable kerberos sidecar
    enabled: false

    resources: {}
    #  limits:
    #   cpu: 100m
    #   memory: 128Mi
    #  requests:
    #   cpu: 100m
    #   memory: 128Mi

    # Detailed default security context for kerberos sidecar on container level
    securityContexts:
      container: {}

    # Container level lifecycle hooks
    containerLifecycleHooks: {}

  # Kerberos init container configuration for Airflow Celery workers and pods created with pod-template-file
  kerberosInitContainer:
    # Enable kerberos init container
    enabled: false
    resources: {}
    #  limits:
    #   cpu: 100m
    #   memory: 128Mi
    #  requests:
    #   cpu: 100m
    #   memory: 128Mi

  # Resource configuration for Airflow Celery workers and pods created with pod-template-file
  resources: {}
  #  limits:
  #   cpu: 100m
  #   memory: 128Mi
  #  requests:
  #   cpu: 100m
  #   memory: 128Mi

  # Grace period for tasks to finish after SIGTERM is sent from kubernetes.
  # It is used by Airflow Celery workers and pod-template-file.
  terminationGracePeriodSeconds: 600

  # This setting tells kubernetes that its ok to evict when it wants to scale a node down.
  # It is used by Airflow Celery workers and pod-template-file.
  safeToEvict: false

  # Launch additional containers into Airflow Celery worker
  # and pods created with pod-template-file (templated).
  # Note: If used with KubernetesExecutor, you are responsible for signaling sidecars to exit when the main
  # container finishes so Airflow can continue the worker shutdown process!
  extraContainers: []
  # Add additional init containers into Airflow Celery workers
  # and pods created with pod-template-file (templated).
  extraInitContainers: []

  # Additional volumes and volume mounts attached to the
  # Airflow Celery workers and pods created with pod-template-file
  extraVolumes: []
  extraVolumeMounts: []
  # Mount additional volumes into workers pods. It can be templated like in the following example:
  #   extraVolumes:
  #     - name: my-templated-extra-volume
  #       secret:
  #          secretName: '{{ include "my_secret_template" . }}'
  #          defaultMode: 0640
  #          optional: true
  #
  #   extraVolumeMounts:
  #     - name: my-templated-extra-volume
  #       mountPath: "{{ .Values.my_custom_path }}"
  #       readOnly: true

  # Expose additional ports of Airflow Celery workers. These can be used for additional metric collection.
  extraPorts: []

  # Select certain nodes for Airflow Celery worker pods and pods created with pod-template-file
  nodeSelector: {}
  runtimeClassName: ~
  priorityClassName: ~
  affinity: {}
  # Default Airflow Celery worker affinity is:
  #  podAntiAffinity:
  #    preferredDuringSchedulingIgnoredDuringExecution:
  #    - podAffinityTerm:
  #        labelSelector:
  #          matchLabels:
  #            component: worker
  #        topologyKey: kubernetes.io/hostname
  #      weight: 100
  tolerations: []
  topologySpreadConstraints: []
  # hostAliases to use in Airflow Celery worker pods and pods created with pod-template-file
  # See:
  # https://kubernetes.io/docs/concepts/services-networking/add-entries-to-pod-etc-hosts-with-host-aliases/
  hostAliases: []
  # - ip: "127.0.0.2"
  #   hostnames:
  #   - "test.hostname.one"
  # - ip: "127.0.0.3"
  #   hostnames:
  #   - "test.hostname.two"

  # Annotations for the Airflow Celery worker resource
  annotations: {}

  # Pod annotations for the Airflow Celery workers and pods created with pod-template-file
  podAnnotations: {}

  # Labels specific to Airflow Celery workers objects and pods created with pod-template-file
  labels: {}

  # Log groomer configuration for Airflow Celery workers
  logGroomerSidecar:
    # Whether to deploy the Airflow Celery worker log groomer sidecar
    enabled: true

    # Command to use when running the Airflow Celery worker log groomer sidecar (templated)
    command: ~

    # Args to use when running the Airflow Celery worker log groomer sidecar (templated)
    args: ["bash", "/clean-logs"]

    # Number of days to retain logs
    retentionDays: 15

    # Frequency to attempt to groom logs (in minutes)
    frequencyMinutes: 15

    resources: {}
    #  limits:
    #   cpu: 100m
    #   memory: 128Mi
    #  requests:
    #   cpu: 100m
    #   memory: 128Mi

    # Detailed default security context for logGroomerSidecar for container level
    securityContexts:
      container: {}

    env: []

  # Configuration of wait-for-airflow-migration init container for Airflow Celery workers
  waitForMigrations:
    # Whether to create init container to wait for db migrations
    enabled: true

    env: []

    # Detailed default security context for wait-for-airflow-migrations container
    securityContexts:
      container: {}

  # Additional env variable configuration for Airflow Celery workers and pods created with pod-template-file
  env: []

  # Additional volume claim templates for Airflow Celery workers
  volumeClaimTemplates: []
  # Comment out the above and uncomment the section below to enable it.
  # Make sure to mount it under extraVolumeMounts.
  # volumeClaimTemplates:
  #   - metadata:
  #       name: data-volume-1
  #     spec:
  #       storageClassName: "storage-class-1"
  #       accessModes:
  #         - "ReadWriteOnce"
  #       resources:
  #         requests:
  #           storage: "10Gi"
  #   - metadata:
  #       name: data-volume-2
  #     spec:
  #       storageClassName: "storage-class-2"
  #       accessModes:
  #         - "ReadWriteOnce"
  #       resources:
  #         requests:
  #           storage: "20Gi"

# Airflow scheduler settings
scheduler:
  enabled: true
  #  hostAliases for the scheduler pod
  hostAliases: []
  #  - ip: "127.0.0.1"
  #    hostnames:
  #      - "foo.local"
  #  - ip: "10.1.2.3"
  #    hostnames:
  #      - "foo.remote"

  # If the scheduler stops heartbeating for 5 minutes (5*60s) kill the
  # scheduler and let Kubernetes restart it
  livenessProbe:
    initialDelaySeconds: 10
    timeoutSeconds: 20
    failureThreshold: 5
    periodSeconds: 60
    command: ~

  # Wait for at most 1 minute (6*10s) for the scheduler container to startup.
  # livenessProbe kicks in after the first successful startupProbe
  startupProbe:
    initialDelaySeconds: 0
    failureThreshold: 6
    periodSeconds: 10
    timeoutSeconds: 20
    command: ~

  # Airflow 2.0 allows users to run multiple schedulers,
  # However this feature is only recommended for MySQL 8+ and Postgres
  replicas: 1
  # Max number of old replicasets to retain
  revisionHistoryLimit: ~

  # Command to use when running the Airflow scheduler (templated).
  command: ~
  # Args to use when running the Airflow scheduler (templated).
  args: ["bash", "-c", "exec airflow scheduler"]

  # Update Strategy when scheduler is deployed as a StatefulSet
  # (when using LocalExecutor and workers.persistence)
  updateStrategy: ~
  # Update Strategy when scheduler is deployed as a Deployment
  # (when not using LocalExecutor and workers.persistence)
  strategy: ~

  # When not set, the values defined in the global securityContext will be used
  # (deprecated, use `securityContexts` instead)
  securityContext: {}
  #  runAsUser: 50000
  #  fsGroup: 0
  #  runAsGroup: 0

  # Detailed default security context for scheduler deployments for container and pod level
  securityContexts:
    pod: {}
    container: {}

  # container level lifecycle hooks
  containerLifecycleHooks: {}

  # Grace period for tasks to finish after SIGTERM is sent from kubernetes
  terminationGracePeriodSeconds: 10

  # Create ServiceAccount
  serviceAccount:
    # only affect CeleryExecutor, default value is true
    # ref: https://kubernetes.io/docs/tasks/configure-pod-container/configure-service-account/
    automountServiceAccountToken: true
    # Specifies whether a ServiceAccount should be created
    create: true
    # The name of the ServiceAccount to use.
    # If not set and create is true, a name is generated using the release name
    name: ~

    # Annotations to add to scheduler kubernetes service account.
    annotations: {}

  # Scheduler pod disruption budget
  podDisruptionBudget:
    enabled: false

    # PDB configuration
    config:
      # minAvailable and maxUnavailable are mutually exclusive
      maxUnavailable: 1
      # minAvailable: 1

  resources: {}
  #  limits:
  #   cpu: 100m
  #   memory: 128Mi
  #  requests:
  #   cpu: 100m
  #   memory: 128Mi

  # This setting tells kubernetes that its ok to evict
  # when it wants to scale a node down.
  safeToEvict: true

  # Launch additional containers into scheduler (templated).
  extraContainers: []
  # Add additional init containers into scheduler (templated).
  extraInitContainers: []

  # Mount additional volumes into scheduler. It can be templated like in the following example:
  #   extraVolumes:
  #     - name: my-templated-extra-volume
  #       secret:
  #          secretName: '{{ include "my_secret_template" . }}'
  #          defaultMode: 0640
  #          optional: true
  #
  #   extraVolumeMounts:
  #     - name: my-templated-extra-volume
  #       mountPath: "{{ .Values.my_custom_path }}"
  #       readOnly: true
  extraVolumes: []
  extraVolumeMounts: []

  # Select certain nodes for airflow scheduler pods.
  nodeSelector: {}
  affinity: {}
  # default scheduler affinity is:
  #  podAntiAffinity:
  #    preferredDuringSchedulingIgnoredDuringExecution:
  #    - podAffinityTerm:
  #        labelSelector:
  #          matchLabels:
  #            component: scheduler
  #        topologyKey: kubernetes.io/hostname
  #      weight: 100
  tolerations: []
  topologySpreadConstraints: []

  priorityClassName: ~

  # annotations for scheduler deployment
  annotations: {}

  podAnnotations: {}

  # Labels specific to scheduler objects and pods
  labels: {}

  logGroomerSidecar:
    # Whether to deploy the Airflow scheduler log groomer sidecar.
    enabled: true
    # Command to use when running the Airflow scheduler log groomer sidecar (templated).
    command: ~
    # Args to use when running the Airflow scheduler log groomer sidecar (templated).
    args: ["bash", "/clean-logs"]
    # Number of days to retain logs
    retentionDays: 15
    # frequency to attempt to groom logs, in minutes
    frequencyMinutes: 15
    resources: {}
    #  limits:
    #   cpu: 100m
    #   memory: 128Mi
    #  requests:
    #   cpu: 100m
    #   memory: 128Mi
    # Detailed default security context for logGroomerSidecar for container level
    securityContexts:
      container: {}
    # container level lifecycle hooks
    containerLifecycleHooks: {}
    env: []

  waitForMigrations:
    # Whether to create init container to wait for db migrations
    enabled: true
    env: []
    # Detailed default security context for waitForMigrations for container level
    securityContexts:
      container: {}

  env: []

# Airflow create user job settings
createUserJob:
  # Limit the lifetime of the job object after it finished execution.
  ttlSecondsAfterFinished: 300
  # Command to use when running the create user job (templated).
  command: ~
  # Args to use when running the create user job (templated).
  args:
    - "bash"
    - "-c"
    # The format below is necessary to get `helm lint` happy
    - |-
      exec \
      airflow {{ semverCompare ">=2.0.0" .Values.airflowVersion | ternary "users create" "create_user" }} "$@"
    - --
    - "-r"
    - "{{ .Values.webserver.defaultUser.role }}"
    - "-u"
    - "{{ .Values.webserver.defaultUser.username }}"
    - "-e"
    - "{{ .Values.webserver.defaultUser.email }}"
    - "-f"
    - "{{ .Values.webserver.defaultUser.firstName }}"
    - "-l"
    - "{{ .Values.webserver.defaultUser.lastName }}"
    - "-p"
    - "{{ .Values.webserver.defaultUser.password }}"

  # Annotations on the create user job pod
  annotations: {}
  # jobAnnotations are annotations on the create user job
  jobAnnotations: {}

  # Labels specific to createUserJob objects and pods
  labels: {}

  # When not set, the values defined in the global securityContext will be used
  securityContext: {}
  #  runAsUser: 50000
  #  fsGroup: 0
  #  runAsGroup: 0

  # Detailed default security context for createUserJob for container and pod level
  securityContexts:
    pod: {}
    container: {}

  # container level lifecycle hooks
  containerLifecycleHooks: {}

  # Create ServiceAccount
  serviceAccount:
    # default value is true
    # ref: https://kubernetes.io/docs/tasks/configure-pod-container/configure-service-account/
    automountServiceAccountToken: true
    # Specifies whether a ServiceAccount should be created
    create: true
    # The name of the ServiceAccount to use.
    # If not set and create is true, a name is generated using the release name
    name: ~

    # Annotations to add to create user kubernetes service account.
    annotations: {}

  # Launch additional containers into user creation job
  extraContainers: []

  # Add additional init containers into user creation job (templated).
  extraInitContainers: []

  # Mount additional volumes into user creation job. It can be templated like in the following example:
  #   extraVolumes:
  #     - name: my-templated-extra-volume
  #       secret:
  #          secretName: '{{ include "my_secret_template" . }}'
  #          defaultMode: 0640
  #          optional: true
  #
  #   extraVolumeMounts:
  #     - name: my-templated-extra-volume
  #       mountPath: "{{ .Values.my_custom_path }}"
  #       readOnly: true
  extraVolumes: []
  extraVolumeMounts: []

  nodeSelector: {}
  affinity: {}
  tolerations: []
  topologySpreadConstraints: []
  priorityClassName: ~
  # In case you need to disable the helm hooks that create the jobs after install.
  # Disable this if you are using ArgoCD for example
  useHelmHooks: true
  applyCustomEnv: true

  env: []

  resources: {}
  #  limits:
  #   cpu: 100m
  #   memory: 128Mi
  #  requests:
  #   cpu: 100m
  #   memory: 128Mi

# Airflow database migration job settings
migrateDatabaseJob:
  enabled: true
  # Limit the lifetime of the job object after it finished execution.
  ttlSecondsAfterFinished: 300
  # Command to use when running the migrate database job (templated).
  command: ~
  # Args to use when running the migrate database job (templated).
  args:
    - "bash"
    - "-c"
    - >-
      exec \

      airflow {{ semverCompare ">=2.7.0" .Values.airflowVersion
      | ternary "db migrate" (semverCompare ">=2.0.0" .Values.airflowVersion
      | ternary "db upgrade" "upgradedb") }}

  # Annotations on the database migration pod
  annotations: {}
  # jobAnnotations are annotations on the database migration job
  jobAnnotations: {}

  # Labels specific to migrate database job objects and pods
  labels: {}

  # When not set, the values defined in the global securityContext will be used
  securityContext: {}
  #  runAsUser: 50000
  #  fsGroup: 0
  #  runAsGroup: 0

  # Detailed default security context for migrateDatabaseJob for container and pod level
  securityContexts:
    pod: {}
    container: {}

  # container level lifecycle hooks
  containerLifecycleHooks: {}

  # Create ServiceAccount
  serviceAccount:
    # default value is true
    # ref: https://kubernetes.io/docs/tasks/configure-pod-container/configure-service-account/
    automountServiceAccountToken: true
    # Specifies whether a ServiceAccount should be created
    create: true
    # The name of the ServiceAccount to use.
    # If not set and create is true, a name is generated using the release name
    name: ~

    # Annotations to add to migrate database job kubernetes service account.
    annotations: {}

  resources: {}
  #  limits:
  #   cpu: 100m
  #   memory: 128Mi
  #  requests:
  #   cpu: 100m
  #   memory: 128Mi

  # Launch additional containers into database migration job
  extraContainers: []

  # Add additional init containers into migrate database job (templated).
  extraInitContainers: []

  # Mount additional volumes into database migration job. It can be templated like in the following example:
  #   extraVolumes:
  #     - name: my-templated-extra-volume
  #       secret:
  #          secretName: '{{ include "my_secret_template" . }}'
  #          defaultMode: 0640
  #          optional: true
  #
  #   extraVolumeMounts:
  #     - name: my-templated-extra-volume
  #       mountPath: "{{ .Values.my_custom_path }}"
  #       readOnly: true
  extraVolumes: []
  extraVolumeMounts: []

  nodeSelector: {}
  affinity: {}
  tolerations: []
  topologySpreadConstraints: []
  priorityClassName: ~
  # In case you need to disable the helm hooks that create the jobs after install.
  # Disable this if you are using ArgoCD for example
  useHelmHooks: true
  applyCustomEnv: true
  env: []

apiServer:

  # Number of Airflow API servers in the deployment
  replicas: 1
  # Max number of old replicasets to retain
  revisionHistoryLimit: ~

  # Labels specific to Airflow API server objects and pods
  labels: {}

  # Command to use when running the Airflow API server (templated).
  command: ~
  # Args to use when running the Airflow API server (templated).
  args: ["bash", "-c", "exec airflow api-server"]
  allowPodLogReading: true
  env: []
  serviceAccount:
    # default value is true
    # ref: https://kubernetes.io/docs/tasks/configure-pod-container/configure-service-account/
    automountServiceAccountToken: true
    # Specifies whether a ServiceAccount should be created
    create: true
    # The name of the ServiceAccount to use.
    # If not set and create is true, a name is generated using the release name
    name: ~

    # Annotations to add to Airflow API server kubernetes service account.
    annotations: {}
  service:
    type: ClusterIP
    ## service annotations
    annotations: {}
    ports:
      - name: api-server
        port: "{{ .Values.ports.apiServer }}"

    loadBalancerIP: ~
    ## Limit load balancer source ips to list of CIDRs
    # loadBalancerSourceRanges:
    #   - "10.123.0.0/16"
    loadBalancerSourceRanges: []

  podDisruptionBudget:
    enabled: false

    # PDB configuration
    config:
      # minAvailable and maxUnavailable are mutually exclusive
      maxUnavailable: 1
      # minAvailable: 1

  # Allow overriding Update Strategy for API server
  strategy: ~

  # Detailed default security contexts for Airflow API server deployments for container and pod level
  securityContexts:
    pod: {}
    container: {}

  # container level lifecycle hooks
  containerLifecycleHooks: {}

  waitForMigrations:
    # Whether to create init container to wait for db migrations
    enabled: true
    env: []
    # Detailed default security context for waitForMigrations for container level
    securityContexts:
      container: {}

  # Launch additional containers into the Airflow API server pods.
  extraContainers: []
  # Add additional init containers into API server (templated).
  extraInitContainers: []

  # Mount additional volumes into API server. It can be templated like in the following example:
  #   extraVolumes:
  #     - name: my-templated-extra-volume
  #       secret:
  #          secretName: '{{ include "my_secret_template" . }}'
  #          defaultMode: 0640
  #          optional: true
  #
  #   extraVolumeMounts:
  #     - name: my-templated-extra-volume
  #       mountPath: "{{ .Values.my_custom_path }}"
  #       readOnly: true
  extraVolumes: []
  extraVolumeMounts: []

  # Select certain nodes for Airflow API server pods.
  nodeSelector: {}
  affinity: {}
  tolerations: []
  topologySpreadConstraints: []

  priorityClassName: ~

  #  hostAliases for API server pod
  hostAliases: []

  # annotations for Airflow API server deployment
  annotations: {}

  podAnnotations: {}

  networkPolicy:
    ingress:
      # Peers for Airflow API server NetworkPolicy ingress
      from: []
      # Ports for Airflow API server NetworkPolicy ingress (if `from` is set)
      ports:
        - port: "{{ .Values.ports.apiServer }}"

  resources: {}
  #   limits:
  #     cpu: 100m
  #     memory: 128Mi
  #   requests:
  #     cpu: 100m
  #     memory: 128Mi

  # Add custom annotations to the apiServer configmap
  configMapAnnotations: {}

  # This string (templated) will be mounted into the Airflow API Server
  # as a custom webserver_config.py. You can bake a webserver_config.py in to
  # your image instead or specify a configmap containing the
  # webserver_config.py.
  apiServerConfig: ~
  # apiServerConfig: |
  #   from airflow import configuration as conf

  #   # The SQLAlchemy connection string.
  #   SQLALCHEMY_DATABASE_URI = conf.get('database', 'SQL_ALCHEMY_CONN')

  #   # Flask-WTF flag for CSRF
  #   CSRF_ENABLED = True
  apiServerConfigConfigMapName: ~

  livenessProbe:
    initialDelaySeconds: 15
    timeoutSeconds: 5
    failureThreshold: 5
    periodSeconds: 10
    scheme: HTTP

  readinessProbe:
    initialDelaySeconds: 15
    timeoutSeconds: 5
    failureThreshold: 5
    periodSeconds: 10
    scheme: HTTP

  startupProbe:
    initialDelaySeconds: 0
    timeoutSeconds: 20
    failureThreshold: 6
    periodSeconds: 10
    scheme: HTTP

# Airflow webserver settings
webserver:
  enabled: true
  # Add custom annotations to the webserver configmap
  configMapAnnotations: {}
  #  hostAliases for the webserver pod
  hostAliases: []
  #  - ip: "127.0.0.1"
  #    hostnames:
  #      - "foo.local"
  #  - ip: "10.1.2.3"
  #    hostnames:
  #      - "foo.remote"
  allowPodLogReading: true
  livenessProbe:
    initialDelaySeconds: 15
    timeoutSeconds: 5
    failureThreshold: 5
    periodSeconds: 10
    scheme: HTTP

  readinessProbe:
    initialDelaySeconds: 15
    timeoutSeconds: 5
    failureThreshold: 5
    periodSeconds: 10
    scheme: HTTP

  # Wait for at most 1 minute (6*10s) for the webserver container to startup.
  # livenessProbe kicks in after the first successful startupProbe
  startupProbe:
    initialDelaySeconds: 0
    timeoutSeconds: 20
    failureThreshold: 6
    periodSeconds: 10
    scheme: HTTP

  # Number of webservers
  replicas: 1
  # Max number of old replicasets to retain
  revisionHistoryLimit: ~

  # Command to use when running the Airflow webserver (templated).
  command: ~
  # Args to use when running the Airflow webserver (templated).
  args: ["bash", "-c", "exec airflow webserver"]

  # Grace period for webserver to finish after SIGTERM is sent from kubernetes
  terminationGracePeriodSeconds: 30

  # Allow HPA
  hpa:
    enabled: false

    # Minimum number of webservers created by HPA
    minReplicaCount: 1

    # Maximum number of webservers created by HPA
    maxReplicaCount: 5

    # Specifications for which to use to calculate the desired replica count
    metrics:
      - type: Resource
        resource:
          name: cpu
          target:
            type: Utilization
            averageUtilization: 80

    # Scaling behavior of the target in both Up and Down directions
    behavior: {}


  # Create ServiceAccount
  serviceAccount:
    # default value is true
    # ref: https://kubernetes.io/docs/tasks/configure-pod-container/configure-service-account/
    automountServiceAccountToken: true
    # Specifies whether a ServiceAccount should be created
    create: true
    # The name of the ServiceAccount to use.
    # If not set and create is true, a name is generated using the release name
    name: ~

    # Annotations to add to webserver kubernetes service account.
    annotations: {}

  # Webserver pod disruption budget
  podDisruptionBudget:
    enabled: false

    # PDB configuration
    config:
      # minAvailable and maxUnavailable are mutually exclusive
      maxUnavailable: 1
      # minAvailable: 1

  # Allow overriding Update Strategy for Webserver
  strategy: ~

  # When not set, the values defined in the global securityContext will be used
  # (deprecated, use `securityContexts` instead)
  securityContext: {}
  #  runAsUser: 50000
  #  fsGroup: 0
  #  runAsGroup: 0

  # Detailed default security contexts for webserver deployments for container and pod level
  securityContexts:
    pod: {}
    container: {}

  # container level lifecycle hooks
  containerLifecycleHooks: {}

  # Additional network policies as needed (Deprecated - renamed to `webserver.networkPolicy.ingress.from`)
  extraNetworkPolicies: []
  networkPolicy:
    ingress:
      # Peers for webserver NetworkPolicy ingress
      from: []
      # Ports for webserver NetworkPolicy ingress (if `from` is set)
      ports:
        - port: "{{ .Values.ports.airflowUI }}"

  resources: {}
  #   limits:
  #     cpu: 100m
  #     memory: 128Mi
  #   requests:
  #     cpu: 100m
  #     memory: 128Mi

  # Create initial user.
  defaultUser:
    enabled: true
    role: Admin
    username: admin
    email: admin@example.com
    firstName: admin
    lastName: user
    password: admin

  # Launch additional containers into webserver (templated).
  extraContainers: []
  # Add additional init containers into webserver (templated).
  extraInitContainers: []

  # Mount additional volumes into webserver. It can be templated like in the following example:
  #   extraVolumes:
  #     - name: my-templated-extra-volume
  #       secret:
  #          secretName: '{{ include "my_secret_template" . }}'
  #          defaultMode: 0640
  #          optional: true
  #
  #   extraVolumeMounts:
  #     - name: my-templated-extra-volume
  #       mountPath: "{{ .Values.my_custom_path }}"
  #       readOnly: true
  extraVolumes: []
  extraVolumeMounts: []

  # This string (templated) will be mounted into the Airflow Webserver
  # as a custom webserver_config.py. You can bake a webserver_config.py in to
  # your image instead or specify a configmap containing the
  # webserver_config.py.
  webserverConfig: ~
  # webserverConfig: |
  #   from airflow import configuration as conf

  #   # The SQLAlchemy connection string.
  #   SQLALCHEMY_DATABASE_URI = conf.get('database', 'SQL_ALCHEMY_CONN')

  #   # Flask-WTF flag for CSRF
  #   CSRF_ENABLED = True
  webserverConfigConfigMapName: ~

  service:
    type: ClusterIP
    ## service annotations
    annotations: {}
    ports:
      - name: airflow-ui
        port: "{{ .Values.ports.airflowUI }}"
    # To change the port used to access the webserver:
    # ports:
    #   - name: airflow-ui
    #     port: 80
    #     targetPort: airflow-ui
    # To only expose a sidecar, not the webserver directly:
    # ports:
    #   - name: only_sidecar
    #     port: 80
    #     targetPort: 8888
    # If you have a public IP, set NodePort to set an external port.
    # Service type must be 'NodePort':
    # ports:
    #   - name: airflow-ui
    #     port: 8080
    #     targetPort: 8080
    #     nodePort: 31151
    loadBalancerIP: ~
    ## Limit load balancer source ips to list of CIDRs
    # loadBalancerSourceRanges:
    #   - "10.123.0.0/16"
    loadBalancerSourceRanges: []

  # Select certain nodes for airflow webserver pods.
  nodeSelector: {}
  priorityClassName: ~
  affinity: {}
  # default webserver affinity is:
  #  podAntiAffinity:
  #    preferredDuringSchedulingIgnoredDuringExecution:
  #    - podAffinityTerm:
  #        labelSelector:
  #          matchLabels:
  #            component: webserver
  #        topologyKey: kubernetes.io/hostname
  #      weight: 100
  tolerations: []
  topologySpreadConstraints: []

  # annotations for webserver deployment
  annotations: {}

  podAnnotations: {}

  # Labels specific webserver app
  labels: {}

  waitForMigrations:
    # Whether to create init container to wait for db migrations
    enabled: true
    env: []
    # Detailed default security context for waitForMigrations for container level
    securityContexts:
      container: {}

  env: []

# Airflow Triggerer Config
triggerer:
  enabled: true
  # Number of airflow triggerers in the deployment
  replicas: 1
  # Max number of old replicasets to retain
  revisionHistoryLimit: ~

  # Command to use when running Airflow triggerers (templated).
  command: ~
  # Args to use when running Airflow triggerer (templated).
  args: ["bash", "-c", "exec airflow triggerer"]

  # Update Strategy when triggerer is deployed as a StatefulSet
  updateStrategy: ~
  # Update Strategy when triggerer is deployed as a Deployment
  strategy:
    rollingUpdate:
      maxSurge: "100%"
      maxUnavailable: "50%"

  # If the triggerer stops heartbeating for 5 minutes (5*60s) kill the
  # triggerer and let Kubernetes restart it
  livenessProbe:
    initialDelaySeconds: 10
    timeoutSeconds: 20
    failureThreshold: 5
    periodSeconds: 60
    command: ~

  # Create ServiceAccount
  serviceAccount:
    # default value is true
    # ref: https://kubernetes.io/docs/tasks/configure-pod-container/configure-service-account/
    automountServiceAccountToken: true
    # Specifies whether a ServiceAccount should be created
    create: true
    # The name of the ServiceAccount to use.
    # If not set and create is true, a name is generated using the release name
    name: ~

    # Annotations to add to triggerer kubernetes service account.
    annotations: {}

  # When not set, the values defined in the global securityContext will be used
  securityContext: {}
  #  runAsUser: 50000
  #  fsGroup: 0
  #  runAsGroup: 0

  # Detailed default security context for triggerer for container and pod level
  securityContexts:
    pod: {}
    container: {}

  # container level lifecycle hooks
  containerLifecycleHooks: {}

  persistence:
    # Enable persistent volumes
    enabled: true
    # This policy determines whether PVCs should be deleted when StatefulSet is scaled down or removed.
    persistentVolumeClaimRetentionPolicy: ~
    # Volume size for triggerer StatefulSet
    size: 100Gi
    # If using a custom storageClass, pass name ref to all statefulSets here
    storageClassName:
    # Execute init container to chown log directory.
    # This is currently only needed in kind, due to usage
    # of local-path provisioner.
    fixPermissions: false
    # Annotations to add to triggerer volumes
    annotations: {}

  resources: {}
  #  limits:
  #   cpu: 100m
  #   memory: 128Mi
  #  requests:
  #   cpu: 100m
  #   memory: 128Mi

  # Grace period for triggerer to finish after SIGTERM is sent from kubernetes
  terminationGracePeriodSeconds: 60

  # This setting tells kubernetes that its ok to evict
  # when it wants to scale a node down.
  safeToEvict: true

  # Launch additional containers into triggerer (templated).
  extraContainers: []
  # Add additional init containers into triggerers (templated).
  extraInitContainers: []

  # Mount additional volumes into triggerer. It can be templated like in the following example:
  #   extraVolumes:
  #     - name: my-templated-extra-volume
  #       secret:
  #          secretName: '{{ include "my_secret_template" . }}'
  #          defaultMode: 0640
  #          optional: true
  #
  #   extraVolumeMounts:
  #     - name: my-templated-extra-volume
  #       mountPath: "{{ .Values.my_custom_path }}"
  #       readOnly: true
  extraVolumes: []
  extraVolumeMounts: []

  # Select certain nodes for airflow triggerer pods.
  nodeSelector: {}
  affinity: {}
  # default triggerer affinity is:
  #  podAntiAffinity:
  #    preferredDuringSchedulingIgnoredDuringExecution:
  #    - podAffinityTerm:
  #        labelSelector:
  #          matchLabels:
  #            component: triggerer
  #        topologyKey: kubernetes.io/hostname
  #      weight: 100
  tolerations: []
  topologySpreadConstraints: []

  #  hostAliases for the triggerer pod
  hostAliases: []
  #  - ip: "127.0.0.1"
  #    hostnames:
  #      - "foo.local"
  #  - ip: "10.1.2.3"
  #    hostnames:
  #      - "foo.remote"

  priorityClassName: ~

  # annotations for the triggerer deployment
  annotations: {}

  podAnnotations: {}

  # Labels specific to triggerer objects and pods
  labels: {}

  logGroomerSidecar:
    # Whether to deploy the Airflow triggerer log groomer sidecar.
    enabled: true
    # Command to use when running the Airflow triggerer log groomer sidecar (templated).
    command: ~
    # Args to use when running the Airflow triggerer log groomer sidecar (templated).
    args: ["bash", "/clean-logs"]
    # Number of days to retain logs
    retentionDays: 15
    # frequency to attempt to groom logs, in minutes
    frequencyMinutes: 15
    resources: {}
    #  limits:
    #   cpu: 100m
    #   memory: 128Mi
    #  requests:
    #   cpu: 100m
    #   memory: 128Mi
    # Detailed default security context for logGroomerSidecar for container level
    securityContexts:
      container: {}

    # container level lifecycle hooks
    containerLifecycleHooks: {}

    env: []

  waitForMigrations:
    # Whether to create init container to wait for db migrations
    enabled: true
    env: []
    # Detailed default security context for waitForMigrations for container level
    securityContexts:
      container: {}

  env: []

  # Allow KEDA autoscaling.
  keda:
    enabled: false
    namespaceLabels: {}

    # How often KEDA polls the airflow DB to report new scale requests to the HPA
    pollingInterval: 5

    # How many seconds KEDA will wait before scaling to zero.
    # Note that HPA has a separate cooldown period for scale-downs
    cooldownPeriod: 30

    # Minimum number of triggerers created by keda
    minReplicaCount: 0

    # Maximum number of triggerers created by keda
    maxReplicaCount: 10

    # Specify HPA related options
    advanced: {}
    # horizontalPodAutoscalerConfig:
    #   behavior:
    #     scaleDown:
    #       stabilizationWindowSeconds: 300
    #       policies:
    #         - type: Percent
    #           value: 100
    #           periodSeconds: 15

    # Query to use for KEDA autoscaling. Must return a single integer.
    query: >-
      SELECT ceil(COUNT(*)::decimal / {{ include "triggerer.capacity" . }})
      FROM trigger

    # Whether to use PGBouncer to connect to the database or not when it is enabled
    # This configuration will be ignored if PGBouncer is not enabled
    usePgbouncer: false

    # Prometheus configuration
    prometheus:
      # Use Prometheus for Keda autoscaling
      enabled: false
      # Address of Prometheus server
      serverAddress: ""

# Airflow Dag Processor Config
dagProcessor:
  enabled: ~
  # Number of airflow dag processors in the deployment
  replicas: 1
  # Max number of old replicasets to retain
  revisionHistoryLimit: ~

  # Command to use when running Airflow dag processors (templated).
  command: ~
  # Args to use when running Airflow dag processor (templated).
  args: ["bash", "-c", "exec airflow dag-processor"]

  # Update Strategy for dag processors
  strategy:
    rollingUpdate:
      maxSurge: "100%"
      maxUnavailable: "50%"

  # If the dag processor stops heartbeating for 5 minutes (5*60s) kill the
  # dag processor and let Kubernetes restart it
  livenessProbe:
    initialDelaySeconds: 10
    timeoutSeconds: 20
    failureThreshold: 5
    periodSeconds: 60
    command: ~

  # Create ServiceAccount
  serviceAccount:
    # default value is true
    # ref: https://kubernetes.io/docs/tasks/configure-pod-container/configure-service-account/
    automountServiceAccountToken: true
    # Specifies whether a ServiceAccount should be created
    create: true
    # The name of the ServiceAccount to use.
    # If not set and create is true, a name is generated using the release name
    name: ~

    # Annotations to add to dag processor kubernetes service account.
    annotations: {}

  # When not set, the values defined in the global securityContext will be used
  securityContext: {}
  #  runAsUser: 50000
  #  fsGroup: 0
  #  runAsGroup: 0

  # Detailed default security context for dagProcessor for container and pod level
  securityContexts:
    pod: {}
    container: {}

  # container level lifecycle hooks
  containerLifecycleHooks: {}

  resources: {}
  #  limits:
  #   cpu: 100m
  #   memory: 128Mi
  #  requests:
  #   cpu: 100m
  #   memory: 128Mi

  # Grace period for dag processor to finish after SIGTERM is sent from kubernetes
  terminationGracePeriodSeconds: 60

  # This setting tells kubernetes that its ok to evict
  # when it wants to scale a node down.
  safeToEvict: true

  # Launch additional containers into dag processor (templated).
  extraContainers: []
  # Add additional init containers into dag processors (templated).
  extraInitContainers: []

  # Mount additional volumes into dag processor. It can be templated like in the following example:
  #   extraVolumes:
  #     - name: my-templated-extra-volume
  #       secret:
  #          secretName: '{{ include "my_secret_template" . }}'
  #          defaultMode: 0640
  #          optional: true
  #
  #   extraVolumeMounts:
  #     - name: my-templated-extra-volume
  #       mountPath: "{{ .Values.my_custom_path }}"
  #       readOnly: true
  extraVolumes: []
  extraVolumeMounts: []

  # Select certain nodes for airflow dag processor pods.
  nodeSelector: {}
  affinity: {}
  # default dag processor affinity is:
  #  podAntiAffinity:
  #    preferredDuringSchedulingIgnoredDuringExecution:
  #    - podAffinityTerm:
  #        labelSelector:
  #          matchLabels:
  #            component: dag-processor
  #        topologyKey: kubernetes.io/hostname
  #      weight: 100
  tolerations: []
  topologySpreadConstraints: []

  priorityClassName: ~

  # annotations for the dag processor deployment
  annotations: {}

  podAnnotations: {}

  logGroomerSidecar:
    # Whether to deploy the Airflow dag processor log groomer sidecar.
    enabled: true
    # Command to use when running the Airflow dag processor log groomer sidecar (templated).
    command: ~
    # Args to use when running the Airflow dag processor log groomer sidecar (templated).
    args: ["bash", "/clean-logs"]
    # Number of days to retain logs
    retentionDays: 15
    # frequency to attempt to groom logs, in minutes
    frequencyMinutes: 15
    resources: {}
    #  limits:
    #   cpu: 100m
    #   memory: 128Mi
    #  requests:
    #   cpu: 100m
    #   memory: 128Mi
    securityContexts:
      container: {}

    env: []

  waitForMigrations:
    # Whether to create init container to wait for db migrations
    enabled: true
    env: []
    # Detailed default security context for waitForMigrations for container level
    securityContexts:
      container: {}

  env: []

# Flower settings
flower:
  # Enable flower.
  # If True, and using CeleryExecutor/CeleryKubernetesExecutor, will deploy flower app.
  enabled: false

  livenessProbe:
    initialDelaySeconds: 10
    timeoutSeconds: 5
    failureThreshold: 10
    periodSeconds: 5

  readinessProbe:
    initialDelaySeconds: 10
    timeoutSeconds: 5
    failureThreshold: 10
    periodSeconds: 5

  # Wait for at most 1 minute (6*10s) for the flower container to startup.
  # livenessProbe kicks in after the first successful startupProbe
  startupProbe:
    initialDelaySeconds: 0
    timeoutSeconds: 20
    failureThreshold: 6
    periodSeconds: 10

  # Max number of old replicasets to retain
  revisionHistoryLimit: ~

  # Command to use when running flower (templated).
  command: ~
  # Args to use when running flower (templated).
  args:
    - "bash"
    - "-c"
    # The format below is necessary to get `helm lint` happy
    - |-
      exec \
      airflow {{ semverCompare ">=2.0.0" .Values.airflowVersion | ternary "celery flower" "flower" }}

  # Additional network policies as needed (Deprecated - renamed to `flower.networkPolicy.ingress.from`)
  extraNetworkPolicies: []
  networkPolicy:
    ingress:
      # Peers for flower NetworkPolicy ingress
      from: []
      # Ports for flower NetworkPolicy ingress (if ingressPeers is set)
      ports:
        - port: "{{ .Values.ports.flowerUI }}"

  resources: {}
  #   limits:
  #     cpu: 100m
  #     memory: 128Mi
  #   requests:
  #     cpu: 100m
  #     memory: 128Mi

  # When not set, the values defined in the global securityContext will be used
  securityContext: {}
  #  runAsUser: 50000
  #  fsGroup: 0
  #  runAsGroup: 0

  # Detailed default security context for flower for container and pod level
  securityContexts:
    pod: {}
    container: {}

  # container level lifecycle hooks
  containerLifecycleHooks: {}

  # Create ServiceAccount
  serviceAccount:
    # default value is true
    # ref: https://kubernetes.io/docs/tasks/configure-pod-container/configure-service-account/
    automountServiceAccountToken: true
    # Specifies whether a ServiceAccount should be created
    create: true
    # The name of the ServiceAccount to use.
    # If not set and create is true, a name is generated using the release name
    name: ~

    # Annotations to add to worker kubernetes service account.
    annotations: {}

  # A secret containing the connection
  secretName: ~
  # Add custom annotations to the flower secret
  secretAnnotations: {}

  # Else, if username and password are set, create secret from username and password
  username: ~
  password: ~

  service:
    type: ClusterIP
    ## service annotations
    annotations: {}
    ports:
      - name: flower-ui
        port: "{{ .Values.ports.flowerUI }}"
    # To change the port used to access flower:
    # ports:
    #   - name: flower-ui
    #     port: 8080
    #     targetPort: flower-ui
    loadBalancerIP: ~
    ## Limit load balancer source ips to list of CIDRs
    # loadBalancerSourceRanges:
    #   - "10.123.0.0/16"
    loadBalancerSourceRanges: []

  # Launch additional containers into the flower pods.
  extraContainers: []
  # Mount additional volumes into the flower pods. It can be templated like in the following example:
  #   extraVolumes:
  #     - name: my-templated-extra-volume
  #       secret:
  #          secretName: '{{ include "my_secret_template" . }}'
  #          defaultMode: 0640
  #          optional: true
  #
  #   extraVolumeMounts:
  #     - name: my-templated-extra-volume
  #       mountPath: "{{ .Values.my_custom_path }}"
  #       readOnly: true
  extraVolumes: []
  extraVolumeMounts: []

  # Select certain nodes for airflow flower pods.
  nodeSelector: {}
  affinity: {}
  tolerations: []
  topologySpreadConstraints: []

  priorityClassName: ~

  # annotations for the flower deployment
  annotations: {}

  podAnnotations: {}

  # Labels specific to flower objects and pods
  labels: {}
  env: []

# StatsD settings
statsd:
  # Add custom annotations to the statsd configmap
  configMapAnnotations: {}

  enabled: true
  # Max number of old replicasets to retain
  revisionHistoryLimit: ~

  # Arguments for StatsD exporter command.
  args: ["--statsd.mapping-config=/etc/statsd-exporter/mappings.yml"]

  # Annotations to add to the StatsD Deployment.
  annotations: {}

  # Grace period for statsd to finish after SIGTERM is sent from kubernetes
  terminationGracePeriodSeconds: 30

  # Create ServiceAccount
  serviceAccount:
    # default value is true
    # ref: https://kubernetes.io/docs/tasks/configure-pod-container/configure-service-account/
    automountServiceAccountToken: true
    # Specifies whether a ServiceAccount should be created
    create: true
    # The name of the ServiceAccount to use.
    # If not set and create is true, a name is generated using the release name
    name: ~

    # Annotations to add to worker kubernetes service account.
    annotations: {}

  uid: 65534
  # When not set, `statsd.uid` will be used

  # (deprecated, use `securityContexts` instead)
  securityContext: {}
  #  runAsUser: 65534
  #  fsGroup: 0
  #  runAsGroup: 0

  # Detailed default security context for statsd deployments for container and pod level
  securityContexts:
    pod: {}
    container: {}

  # container level lifecycle hooks
  containerLifecycleHooks: {}

  # Additional network policies as needed
  extraNetworkPolicies: []
  resources: {}
  #   limits:
  #     cpu: 100m
  #     memory: 128Mi
  #   requests:
  #     cpu: 100m
  #     memory: 128Mi

  service:
    extraAnnotations: {}

  # Select certain nodes for StatsD pods.
  nodeSelector: {}
  affinity: {}
  tolerations: []
  topologySpreadConstraints: []

  priorityClassName: ~

  # Additional mappings for StatsD exporter.
  # If set, will merge default mapping and extra mappings, default mapping has higher priority.
  # So, if you want to change some default mapping, please use `overrideMappings`
  extraMappings: []

  # Override mappings for StatsD exporter.
  # If set, will ignore setting item in default and `extraMappings`.
  # So, If you use it, ensure all mapping item contains in it.
  overrideMappings: []

  podAnnotations: {}
  env: []

# PgBouncer settings
pgbouncer:
  # Enable PgBouncer
  enabled: false
  # Number of PgBouncer replicas to run in Deployment
  replicas: 1
  # Max number of old replicasets to retain
  revisionHistoryLimit: ~
  # Command to use for PgBouncer(templated).
  command: ["pgbouncer", "-u", "nobody", "/etc/pgbouncer/pgbouncer.ini"]
  # Args to use for PgBouncer(templated).
  args: ~
  auth_type: scram-sha-256
  auth_file: /etc/pgbouncer/users.txt

  # Whether to mount the config secret files at a default location (/etc/pgbouncer/*).
  # Can be skipped to allow for other means to get the values, e.g. secrets provider class.
  mountConfigSecret: true

  # annotations to be added to the PgBouncer deployment
  annotations: {}

  podAnnotations: {}

  # Add custom annotations to the pgbouncer certificates secret
  certificatesSecretAnnotations: {}

  # Create ServiceAccount
  serviceAccount:
    # default value is true
    # ref: https://kubernetes.io/docs/tasks/configure-pod-container/configure-service-account/
    automountServiceAccountToken: true
    # Specifies whether a ServiceAccount should be created
    create: true
    # The name of the ServiceAccount to use.
    # If not set and create is true, a name is generated using the release name
    name: ~

    # Annotations to add to worker kubernetes service account.
    annotations: {}

  # Additional network policies as needed
  extraNetworkPolicies: []

  # Pool sizes
  metadataPoolSize: 10
  resultBackendPoolSize: 5

  # Maximum clients that can connect to PgBouncer (higher = more file descriptors)
  maxClientConn: 100

  # supply the name of existing secret with pgbouncer.ini and users.txt defined
  # you can load them to a k8s secret like the one below
  #  apiVersion: v1
  #  kind: Secret
  #  metadata:
  #    name: pgbouncer-config-secret
  #  data:
  #     pgbouncer.ini: <base64_encoded pgbouncer.ini file content>
  #     users.txt: <base64_encoded users.txt file content>
  #  type: Opaque
  #
  #  configSecretName: pgbouncer-config-secret
  #
  configSecretName: ~
  # Add custom annotations to the pgbouncer config secret
  configSecretAnnotations: {}

  # PgBouncer pod disruption budget
  podDisruptionBudget:
    enabled: false

    # PDB configuration
    config:
      # minAvailable and maxUnavailable are mutually exclusive
      maxUnavailable: 1
      # minAvailable: 1

  # Limit the resources to PgBouncer.
  # When you specify the resource request the k8s scheduler uses this information to decide which node to
  # place the Pod on. When you specify a resource limit for a Container, the kubelet enforces those limits so
  # that the running container is not allowed to use more of that resource than the limit you set.
  # See: https://kubernetes.io/docs/concepts/configuration/manage-resources-containers/
  # Example:
  #
  # resource:
  #   limits:
  #     cpu: 100m
  #     memory: 128Mi
  #   requests:
  #     cpu: 100m
  #     memory: 128Mi
  resources: {}

  service:
    extraAnnotations: {}
    clusterIp: ~

  # https://www.pgbouncer.org/config.html
  verbose: 0
  logDisconnections: 0
  logConnections: 0

  sslmode: "prefer"
  ciphers: "normal"

  ssl:
    ca: ~
    cert: ~
    key: ~

  # Add extra PgBouncer ini configuration in the databases section:
  # https://www.pgbouncer.org/config.html#section-databases
  extraIniMetadata: ~
  extraIniResultBackend: ~
  # Add extra general PgBouncer ini configuration: https://www.pgbouncer.org/config.html
  extraIni: ~

  # Mount additional volumes into pgbouncer. It can be templated like in the following example:
  #   extraVolumes:
  #     - name: my-templated-extra-volume
  #       secret:
  #          secretName: '{{ include "my_secret_template" . }}'
  #          defaultMode: 0640
  #          optional: true
  #
  #   extraVolumeMounts:
  #     - name: my-templated-extra-volume
  #       mountPath: "{{ .Values.my_custom_path }}"
  #       readOnly: true
  # Volumes apply to all pgbouncer containers, while volume mounts apply to the pgbouncer
  # container itself. Metrics exporter container has its own mounts.
  extraVolumes: []
  extraVolumeMounts: []

  # Launch additional containers into pgbouncer.
  extraContainers: []

  # Select certain nodes for PgBouncer pods.
  nodeSelector: {}
  affinity: {}
  tolerations: []
  topologySpreadConstraints: []

  priorityClassName: ~

  uid: 65534

  # Detailed default security context for pgbouncer for container level
  securityContexts:
    pod: {}
    container: {}

  # container level lifecycle hooks
  containerLifecycleHooks:
    preStop:
      exec:
        # Allow existing queries clients to complete within 120 seconds
        command: ["/bin/sh", "-c", "killall -INT pgbouncer && sleep 120"]

  metricsExporterSidecar:
    resources: {}
    #  limits:
    #   cpu: 100m
    #   memory: 128Mi
    #  requests:
    #   cpu: 100m
    #   memory: 128Mi
    sslmode: "disable"

    # supply the name of existing secret with PGBouncer connection URI containing
    # stats user and password.
    # you can load them to a k8s secret like the one below
    #  apiVersion: v1
    #  kind: Secret
    #  metadata:
    #    name: pgbouncer-stats-secret
    #  data:
    #     connection: postgresql://<stats user>:<password>@127.0.0.1:6543/pgbouncer?<connection params>
    #  type: Opaque
    #
    #  statsSecretName: pgbouncer-stats-secret
    #
    statsSecretName: ~

    # Key containing the PGBouncer connection URI, defaults to `connection` if not defined
    statsSecretKey: ~
    # Add custom annotations to the pgbouncer stats secret
    statsSecretAnnotations: {}

    # Detailed default security context for metricsExporterSidecar for container level
    securityContexts:
      container: {}

    # container level lifecycle hooks
    containerLifecycleHooks: {}

    livenessProbe:
      initialDelaySeconds: 10
      periodSeconds: 10
      timeoutSeconds: 1

    readinessProbe:
      initialDelaySeconds: 10
      periodSeconds: 10
      timeoutSeconds: 1

    # Mount additional volumes into the metrics exporter. It can be templated like in the following example:
    #   extraVolumeMounts:
    #     - name: my-templated-extra-volume
    #       mountPath: "{{ .Values.my_custom_path }}"
    #       readOnly: true
    extraVolumeMounts: []

  # Labels specific to pgbouncer objects and pods
  labels: {}
  # Environment variables to add to pgbouncer container
  env: []

# Configuration for the redis provisioned by the chart
redis:
  enabled: true
  terminationGracePeriodSeconds: 600

  # Annotations for Redis Statefulset
  annotations: {}

  # Create ServiceAccount
  serviceAccount:
    # default value is true
    # ref: https://kubernetes.io/docs/tasks/configure-pod-container/configure-service-account/
    automountServiceAccountToken: true
    # Specifies whether a ServiceAccount should be created
    create: true
    # The name of the ServiceAccount to use.
    # If not set and create is true, a name is generated using the release name
    name: ~

    # Annotations to add to worker kubernetes service account.
    annotations: {}

  service:
    # service type, default: ClusterIP
    type: "ClusterIP"
    # If using ClusterIP service type, custom IP address can be specified
    clusterIP:
    # If using NodePort service type, custom node port can be specified
    nodePort:

  persistence:
    # Enable persistent volumes
    enabled: true
    # Volume size for worker StatefulSet
    size: 1Gi
    # If using a custom storageClass, pass name ref to all statefulSets here
    storageClassName:
    # Annotations to add to redis volumes
    annotations: {}
    # the name of an existing PVC to use
    existingClaim:

  # Configuration for empty dir volume (if redis.persistence.enabled == false)
  # emptyDirConfig:
  #   sizeLimit: 1Gi
  #   medium: Memory

  resources: {}
  #  limits:
  #   cpu: 100m
  #   memory: 128Mi
  #  requests:
  #   cpu: 100m
  #   memory: 128Mi

  # If set use as redis secret. Make sure to also set data.brokerUrlSecretName value.
  passwordSecretName: ~

  # Else, if password is set, create secret with it,
  # Otherwise a new password will be generated on install
  # Note: password can only be set during install, not upgrade.
  password: ~

  # Add custom annotations to the redis password secret
  passwordSecretAnnotations: {}

  # This setting tells kubernetes that its ok to evict
  # when it wants to scale a node down.
  safeToEvict: true

  # Select certain nodes for redis pods.
  nodeSelector: {}
  affinity: {}
  tolerations: []
  topologySpreadConstraints: []
  priorityClassName: ~

  # Set to 0 for backwards-compatiblity
  uid: 0
  # If not set, `redis.uid` will be used
  securityContext: {}
  #  runAsUser: 999
  #  runAsGroup: 0

  # Detailed default security context for redis for container and pod level
  securityContexts:
    pod: {}
    container: {}

  # container level lifecycle hooks
  containerLifecycleHooks: {}

  podAnnotations: {}
# Auth secret for a private registry
# This is used if pulling airflow images from a private registry
registry:
  secretName: ~

  # Example:
  # connection:
  #   user: ~
  #   pass: ~
  #   host: ~
  #   email: ~
  connection: {}

# Elasticsearch logging configuration
elasticsearch:
  # Enable elasticsearch task logging
  enabled: false
  # A secret containing the connection
  secretName: ~
  # Add custom annotations to the elasticsearch secret
  secretAnnotations: {}
  # Or an object representing the connection
  # Example:
  # connection:
  #   scheme: ~
  #   user: ~
  #   pass: ~
  #   host: ~
  #   port: ~
  connection: {}

# OpenSearch logging configuration
opensearch:
  # Enable opensearch task logging
  enabled: false
  # A secret containing the connection
  secretName: ~
  # Or an object representing the connection
  # Example:
  # connection:
  #   scheme: ~
  #   user: ~
  #   pass: ~
  #   host: ~
  #   port: ~
  connection: {}

# All ports used by chart
ports:
  flowerUI: 5555
  airflowUI: 8080
  workerLogs: 8793
  triggererLogs: 8794
  redisDB: 6379
  statsdIngest: 9125
  statsdScrape: 9102
  pgbouncer: 6543
  pgbouncerScrape: 9127
  apiServer: 8080

# Define any ResourceQuotas for namespace
quotas: {}

# Define default/max/min values for pods and containers in namespace
limits: []

# This runs as a CronJob to cleanup old pods.
cleanup:
  enabled: false
  # Run every 15 minutes (templated).
  schedule: "*/15 * * * *"
  # To select a random-ish, deterministic starting minute between 3 and 12 inclusive for each release:
  #     '{{- add 3 (regexFind ".$" (adler32sum .Release.Name)) -}}-59/15 * * * *'
  # To select the last digit of unix epoch time as the starting minute on each deploy:
  #     '{{- now | unixEpoch | trunc -1 -}}-59/* * * * *'

  # Command to use when running the cleanup cronjob (templated).
  command: ~
  # Args to use when running the cleanup cronjob (templated).
  args: ["bash", "-c", "exec airflow kubernetes cleanup-pods --namespace={{ .Release.Namespace }}"]

  # jobAnnotations are annotations on the cleanup CronJob
  jobAnnotations: {}

  # Select certain nodes for airflow cleanup pods.
  nodeSelector: {}
  affinity: {}
  tolerations: []
  topologySpreadConstraints: []
  priorityClassName: ~

  podAnnotations: {}

  # Labels specific to cleanup objects and pods
  labels: {}

  resources: {}
  #  limits:
  #   cpu: 100m
  #   memory: 128Mi
  #  requests:
  #   cpu: 100m
  #   memory: 128Mi

  # Create ServiceAccount
  serviceAccount:
    # default value is true
    # ref: https://kubernetes.io/docs/tasks/configure-pod-container/configure-service-account/
    automountServiceAccountToken: true
    # Specifies whether a ServiceAccount should be created
    create: true
    # The name of the ServiceAccount to use.
    # If not set and create is true, a name is generated using the release name
    name: ~

    # Annotations to add to cleanup cronjob kubernetes service account.
    annotations: {}

  # When not set, the values defined in the global securityContext will be used
  securityContext: {}
  #  runAsUser: 50000
  #  runAsGroup: 0
  env: []

  # Detailed default security context for cleanup for container level
  securityContexts:
    pod: {}
    container: {}

  # container level lifecycle hooks
  containerLifecycleHooks: {}

  # Specify history limit
  # When set, overwrite the default k8s number of successful and failed CronJob executions that are saved.
  failedJobsHistoryLimit: ~
  successfulJobsHistoryLimit: ~

# Configuration for postgresql subchart
# Not recommended for production
postgresql:
  enabled: true
  auth:
    enablePostgresUser: true
    postgresPassword: postgres
    username: ""
    password: ""

# Config settings to go into the mounted airflow.cfg
#
# Please note that these values are passed through the `tpl` function, so are
# all subject to being rendered as go templates. If you need to include a
# literal `{{` in a value, it must be expressed like this:
#
#    a: '{{ "{{ not a template }}" }}'
#
# Do not set config containing secrets via plain text values, use Env Var or k8s secret object
# yamllint disable rule:line-length
config:
  core:
    dags_folder: '{{ include "airflow_dags" . }}'
    # This is ignored when used with the official Docker image
    load_examples: 'False'
    executor: '{{ .Values.executor }}'
    # For Airflow 1.10, backward compatibility; moved to [logging] in 2.0
    colored_console_log: 'False'
    remote_logging: '{{- ternary "True" "False" (or .Values.elasticsearch.enabled .Values.opensearch.enabled) }}'
    auth_manager: '{{ ternary "airflow.api_fastapi.auth.managers.simple.simple_auth_manager.SimpleAuthManager" "airflow.providers.fab.auth_manager.fab_auth_manager.FabAuthManager" (semverCompare ">=3.0.0" .Values.airflowVersion) }}'
  logging:
    remote_logging: '{{- ternary "True" "False" (or .Values.elasticsearch.enabled .Values.opensearch.enabled) }}'
    colored_console_log: 'False'
  metrics:
    statsd_on: '{{ ternary "True" "False" .Values.statsd.enabled }}'
    statsd_port: 9125
    statsd_prefix: airflow
    statsd_host: '{{ printf "%s-statsd" (include "airflow.fullname" .) }}'
  fab:
    enable_proxy_fix: 'True'
  webserver:
    # For Airflow 2.X
    enable_proxy_fix: 'True'
    # For Airflow 1.10
    rbac: 'True'
  celery:
    flower_url_prefix: '{{ ternary "" .Values.ingress.flower.path (eq .Values.ingress.flower.path "/") }}'
    worker_concurrency: 16
  scheduler:
    standalone_dag_processor: '{{ ternary "True" "False" (or (semverCompare ">=3.0.0" .Values.airflowVersion) (.Values.dagProcessor.enabled | default false)) }}'
    # statsd params included for Airflow 1.10 backward compatibility; moved to [metrics] in 2.0
    statsd_on: '{{ ternary "True" "False" .Values.statsd.enabled }}'
    statsd_port: 9125
    statsd_prefix: airflow
    statsd_host: '{{ printf "%s-statsd" (include "airflow.fullname" .) }}'
    # `run_duration` included for Airflow 1.10 backward compatibility; removed in 2.0.
    run_duration: 41460
  elasticsearch:
    json_format: 'True'
    log_id_template: "{dag_id}_{task_id}_{execution_date}_{try_number}"
  elasticsearch_configs:
    max_retries: 3
    timeout: 30
    retry_timeout: 'True'
  kerberos:
    keytab: '{{ .Values.kerberos.keytabPath }}'
    reinit_frequency: '{{ .Values.kerberos.reinitFrequency }}'
    principal: '{{ .Values.kerberos.principal }}'
    ccache: '{{ .Values.kerberos.ccacheMountPath }}/{{ .Values.kerberos.ccacheFileName }}'
  celery_kubernetes_executor:
    kubernetes_queue: 'kubernetes'
  # The `kubernetes` section is deprecated in Airflow >= 2.5.0 due to an airflow.cfg schema change.
  # The `kubernetes` section can be removed once the helm chart no longer supports Airflow < 2.5.0.
  kubernetes:
    namespace: '{{ .Release.Namespace }}'
    # The following `airflow_` entries are for Airflow 1, and can be removed when it is no longer supported.
    airflow_configmap: '{{ include "airflow_config" . }}'
    airflow_local_settings_configmap: '{{ include "airflow_config" . }}'
    pod_template_file: '{{ include "airflow_pod_template_file" . }}/pod_template_file.yaml'
    worker_container_repository: '{{ .Values.images.airflow.repository | default .Values.defaultAirflowRepository }}'
    worker_container_tag: '{{ .Values.images.airflow.tag | default .Values.defaultAirflowTag }}'
    multi_namespace_mode: '{{ ternary "True" "False" .Values.multiNamespaceMode }}'
  # The `kubernetes_executor` section duplicates the `kubernetes` section in Airflow >= 2.5.0 due to an airflow.cfg schema change.
  kubernetes_executor:
    namespace: '{{ .Release.Namespace }}'
    pod_template_file: '{{ include "airflow_pod_template_file" . }}/pod_template_file.yaml'
    worker_container_repository: '{{ .Values.images.airflow.repository | default .Values.defaultAirflowRepository }}'
    worker_container_tag: '{{ .Values.images.airflow.tag | default .Values.defaultAirflowTag }}'
    multi_namespace_mode: '{{ ternary "True" "False" .Values.multiNamespaceMode }}'

# yamllint enable rule:line-length

# Whether Airflow can launch workers and/or pods in multiple namespaces
# If true, it creates ClusterRole/ClusterRolebinding (with access to entire cluster)
multiNamespaceMode: false

# `podTemplate` is a templated string which overwrites the content of `pod_template_file.yaml` used by
# KubernetesExecutor. The default `podTemplate` will use `workers` configuration parameters
# (e.g. `workers.resources`). As such, you normally won't need to override this directly, however,
# you can still provide a completely custom `pod_template_file.yaml` if desired.
# If not set, a default one is created using `files/pod-template-file.kubernetes-helm-yaml`.
podTemplate: ~
# The following example is NOT functional, but meant to be illustrative of how you can provide a custom
# `pod_template_file`. You're better off starting with the default in
# `files/pod-template-file.kubernetes-helm-yaml` and modifying from there.
# We will set `priorityClassName` in this example:
# podTemplate: |
#   apiVersion: v1
#   kind: Pod
#   metadata:
#     name: placeholder-name
#     labels:
#       tier: airflow
#       component: worker
#       release: {{ .Release.Name }}
#   spec:
#     priorityClassName: high-priority
#     containers:
#       - name: base
#         ...

# Git sync
dags:
  # Where dags volume will be mounted. Works for both persistence and gitSync.
  # If not specified, dags mount path will be set to $AIRFLOW_HOME/dags
  mountPath: ~
  persistence:
    # Annotations for dags PVC
    annotations: {}
    # Enable persistent volume for storing dags
    enabled: false
    # Volume size for dags
    size: 1Gi
    # If using a custom storageClass, pass name here
    storageClassName:
    # access mode of the persistent volume
    accessMode: ReadWriteOnce
    ## the name of an existing PVC to use
    existingClaim:
    ## optional subpath for dag volume mount
    subPath: ~
  gitSync:
    enabled: false

    # git repo clone url
    # ssh example: git@github.com:apache/airflow.git
    # https example: https://github.com/apache/airflow.git
    repo: https://github.com/apache/airflow.git
    branch: v2-2-stable
    rev: HEAD
    # The git revision (branch, tag, or hash) to check out, v4 only
    ref: v2-2-stable
    depth: 1
    # the number of consecutive failures allowed before aborting
    maxFailures: 0
    # subpath within the repo where dags are located
    # should be "" if dags are at repo root
    subPath: "tests/dags"
    # if your repo needs a user name password
    # you can load them to a k8s secret like the one below
    #   ---
    #   apiVersion: v1
    #   kind: Secret
    #   metadata:
    #     name: git-credentials
    #   data:
    #     # For git-sync v3
    #     GIT_SYNC_USERNAME: <base64_encoded_git_username>
    #     GIT_SYNC_PASSWORD: <base64_encoded_git_password>
    #     # For git-sync v4
    #     GITSYNC_USERNAME: <base64_encoded_git_username>
    #     GITSYNC_PASSWORD: <base64_encoded_git_password>
    # and specify the name of the secret below
    #
    # credentialsSecret: git-credentials
    #
    #
    # If you are using an ssh clone url, you can load
    # the ssh private key to a k8s secret like the one below
    #   ---
    #   apiVersion: v1
    #   kind: Secret
    #   metadata:
    #     name: airflow-ssh-secret
    #   data:
    #     # key needs to be gitSshKey
    #     gitSshKey: <base64_encoded_data>
    # and specify the name of the secret below
    # sshKeySecret: airflow-ssh-secret
    #
    # Or set sshKeySecret with your key
    # sshKey: |-
    #   -----BEGIN {OPENSSH PRIVATE KEY}-----
    #   ...
    #   -----END {OPENSSH PRIVATE KEY}-----
    #
    # If you are using an ssh private key, you can additionally
    # specify the content of your known_hosts file, example:
    #
    # knownHosts: |
    #    <host1>,<ip1> <key1>
    #    <host2>,<ip2> <key2>

    # interval between git sync attempts in seconds
    # high values are more likely to cause DAGs to become out of sync between different components
    # low values cause more traffic to the remote git repository
    # Go-style duration string (e.g. "100ms" or "0.1s" = 100ms).
    # For backwards compatibility, wait will be used if it is specified.
    period: 5s
    wait: ~
    # add variables from secret into gitSync containers, such proxy-config
    envFrom: ~
    # envFrom: |
    #   - secretRef:
    #       name: 'proxy-config'

    containerName: git-sync
    uid: 65533

    # When not set, the values defined in the global securityContext will be used
    securityContext: {}
    #  runAsUser: 65533
    #  runAsGroup: 0

    securityContexts:
      container: {}

    # container level lifecycle hooks
    containerLifecycleHooks: {}

    # Mount additional volumes into git-sync. It can be templated like in the following example:
    #   extraVolumeMounts:
    #     - name: my-templated-extra-volume
    #       mountPath: "{{ .Values.my_custom_path }}"
    #       readOnly: true
    extraVolumeMounts: []
    env: []
    # Supported env vars for gitsync can be found at https://github.com/kubernetes/git-sync
    # - name: ""
    #   value: ""

    # Configuration for empty dir volume
    # emptyDirConfig:
    #   sizeLimit: 1Gi
    #   medium: Memory

    resources: {}
    #  limits:
    #   cpu: 100m
    #   memory: 128Mi
    #  requests:
    #   cpu: 100m
    #   memory: 128Mi

logs:
  # Configuration for empty dir volume (if logs.persistence.enabled == false)
  # emptyDirConfig:
  #   sizeLimit: 1Gi
  #   medium: Memory

  persistence:
    # Enable persistent volume for storing logs
    enabled: false
    # Volume size for logs
    size: 100Gi
    # Annotations for the logs PVC
    annotations: {}
    # If using a custom storageClass, pass name here
    storageClassName:
    ## the name of an existing PVC to use
    existingClaim:<|MERGE_RESOLUTION|>--- conflicted
+++ resolved
@@ -727,7 +727,6 @@
     # This configuration will be ignored if PGBouncer is not enabled
     usePgbouncer: true
 
-<<<<<<< HEAD
     # Prometheus configuration
     prometheus:
       # Use Prometheus for Keda autoscaling
@@ -735,10 +734,7 @@
       # Address of Prometheus server
       serverAddress: ""
 
-  # Allow HPA (KEDA must be disabled).
-=======
   # Allow HPA for Airflow Celery workers (KEDA must be disabled)
->>>>>>> d8727eb2
   hpa:
     enabled: false
 
