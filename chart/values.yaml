# Licensed to the Apache Software Foundation (ASF) under one
# or more contributor license agreements.  See the NOTICE file
# distributed with this work for additional information
# regarding copyright ownership.  The ASF licenses this file
# to you under the Apache License, Version 2.0 (the
# "License"); you may not use this file except in compliance
# with the License.  You may obtain a copy of the License at
#
#   http://www.apache.org/licenses/LICENSE-2.0
#
# Unless required by applicable law or agreed to in writing,
# software distributed under the License is distributed on an
# "AS IS" BASIS, WITHOUT WARRANTIES OR CONDITIONS OF ANY
# KIND, either express or implied.  See the License for the
# specific language governing permissions and limitations
# under the License.
---
# Default values for airflow.
# This is a YAML-formatted file.
# Declare variables to be passed into your templates.

# Provide a name to substitute for the full names of resources
fullnameOverride: ""

# Provide a name to substitute for the name of the chart
nameOverride: ""

# Provide a Kubernetes version (used for API Version selection) to override the auto-detected version
kubeVersionOverride: ""

# User and group of airflow user
uid: 50000
gid: 0

# Default security context for airflow
securityContext: {}
#  runAsUser: 50000
#  fsGroup: 0
#  runAsGroup: 0

# Airflow home directory
# Used for mount paths
airflowHome: /opt/airflow

# Default airflow repository -- overrides all the specific images below
defaultAirflowRepository: apache/airflow

# Default airflow tag to deploy
defaultAirflowTag: "2.2.3"

# Airflow version (Used to make some decisions based on Airflow Version being deployed)
airflowVersion: "2.2.3"

# Images
images:
  airflow:
    repository: ~
    tag: ~
    pullPolicy: IfNotPresent
  # To avoid images with user code, you can turn this to 'true' and
  # all the 'run-airflow-migrations' and 'wait-for-airflow-migrations' containers/jobs
  # will use the images from 'defaultAirflowRepository:defaultAirflowTag' values
  # to run and wait for DB migrations .
  useDefaultImageForMigration: false
  # timeout (in seconds) for airflow-migrations to complete
  migrationsWaitTimeout: 60
  pod_template:
    repository: ~
    tag: ~
    pullPolicy: IfNotPresent
  flower:
    repository: ~
    tag: ~
    pullPolicy: IfNotPresent
  statsd:
    repository: apache/airflow
    tag: airflow-statsd-exporter-2021.04.28-v0.17.0
    pullPolicy: IfNotPresent
  redis:
    repository: redis
    tag: 6-buster
    pullPolicy: IfNotPresent
  pgbouncer:
    repository: apache/airflow
    tag: airflow-pgbouncer-2021.04.28-1.14.0
    pullPolicy: IfNotPresent
  pgbouncerExporter:
    repository: apache/airflow
    tag: airflow-pgbouncer-exporter-2021.09.22-0.12.0
    pullPolicy: IfNotPresent
  gitSync:
    repository: k8s.gcr.io/git-sync/git-sync
    tag: v3.3.0
    pullPolicy: IfNotPresent

# Select certain nodes for airflow pods.
nodeSelector: {}
affinity: {}
tolerations: []

# Add common labels to all objects and pods defined in this chart.
labels: {}

# Ingress configuration
ingress:
  # Enable ingress resource
  enabled: false

  # Configs for the Ingress of the web Service
  web:
    # Annotations for the web Ingress
    annotations: {}

    # The path for the web Ingress
    path: "/"

    # The pathType for the above path (used only with Kubernetes v1.19 and above)
    pathType: "ImplementationSpecific"

    # The hostname for the web Ingress (Deprecated - renamed to `ingress.web.hosts`)
    host: ""

    # The hostnames or hosts configuration for the web Ingress
    hosts: []
    # - name: ""
    #   # configs for web Ingress TLS
    #   tls:
    #     # Enable TLS termination for the web Ingress
    #     enabled: false
    #     # the name of a pre-created Secret containing a TLS private key and certificate
    #     secretName: ""

    # The Ingress Class for the web Ingress (used only with Kubernetes v1.19 and above)
    ingressClassName: ""

    # configs for web Ingress TLS (Deprecated - renamed to `ingress.web.hosts[*].tls`)
    tls:
      # Enable TLS termination for the web Ingress
      enabled: false
      # the name of a pre-created Secret containing a TLS private key and certificate
      secretName: ""

    # HTTP paths to add to the web Ingress before the default path
    precedingPaths: []

    # Http paths to add to the web Ingress after the default path
    succeedingPaths: []

  # Configs for the Ingress of the flower Service
  flower:
    # Annotations for the flower Ingress
    annotations: {}

    # The path for the flower Ingress
    path: "/"

    # The pathType for the above path (used only with Kubernetes v1.19 and above)
    pathType: "ImplementationSpecific"

    # The hostname for the flower Ingress (Deprecated - renamed to `ingress.flower.hosts`)
    host: ""

    # The hostnames or hosts configuration for the flower Ingress
    hosts: []
    # - name: ""
    #   tls:
    #     # Enable TLS termination for the flower Ingress
    #     enabled: false
    #     # the name of a pre-created Secret containing a TLS private key and certificate
    #     secretName: ""

    # The Ingress Class for the flower Ingress (used only with Kubernetes v1.19 and above)
    ingressClassName: ""

    # configs for flower Ingress TLS (Deprecated - renamed to `ingress.flower.hosts[*].tls`)
    tls:
      # Enable TLS termination for the flower Ingress
      enabled: false
      # the name of a pre-created Secret containing a TLS private key and certificate
      secretName: ""

# Network policy configuration
networkPolicies:
  # Enabled network policies
  enabled: false

# Extra annotations to apply to all
# Airflow pods
airflowPodAnnotations: {}

# Extra annotations to apply to
# main Airflow configmap
airflowConfigAnnotations: {}

# `airflow_local_settings` file as a string (can be templated).
airflowLocalSettings: |-
  {{- if semverCompare ">=2.2.0" .Values.airflowVersion }}
  {{- if not (or .Values.webserverSecretKey .Values.webserverSecretKeySecretName) }}
  from airflow.www.utils import UIAlert

  DASHBOARD_UIALERTS = [
    UIAlert(
      'Usage of a dynamic webserver secret key detected. We recommend a static webserver secret key instead.'
      ' See the <a href='
      '"https://airflow.apache.org/docs/helm-chart/stable/production-guide.html#webserver-secret-key">'
      'Helm Chart Production Guide</a> for more details.',
      category="warning",
      roles=["Admin"],
      html=True,
    )
  ]
  {{- end }}
  {{- end }}

# Enable RBAC (default on most clusters these days)
rbac:
  # Specifies whether RBAC resources should be created
  create: true
  createSCCRoleBinding: false

# Airflow executor
# Options: LocalExecutor, CeleryExecutor, KubernetesExecutor, CeleryKubernetesExecutor
executor: "CeleryExecutor"

# If this is true and using LocalExecutor/KubernetesExecutor/CeleryKubernetesExecutor, the scheduler's
# service account will have access to communicate with the api-server and launch pods.
# If this is true and using CeleryExecutor/KubernetesExecutor/CeleryKubernetesExecutor, the workers
# will be able to launch pods.
allowPodLaunching: true

# Environment variables for all airflow containers
env: []
# - name: ""
#   value: ""

# Secrets for all airflow containers
secret: []
# - envName: ""
#   secretName: ""
#   secretKey: ""

# Enables selected built-in secrets that are set via environment variables by default.
# Those secrets are provided by the Helm Chart secrets by default but in some cases you
# might want to provide some of those variables with _CMD or _SECRET variable, and you should
# in this case disable setting of those variables by setting the relevant configuration to false.
enableBuiltInSecretEnvVars:
  AIRFLOW__CORE__FERNET_KEY: true
  AIRFLOW__CORE__SQL_ALCHEMY_CONN: true
  AIRFLOW_CONN_AIRFLOW_DB: true
  AIRFLOW__WEBSERVER__SECRET_KEY: true
  AIRFLOW__CELERY__CELERY_RESULT_BACKEND: true
  AIRFLOW__CELERY__RESULT_BACKEND: true
  AIRFLOW__CELERY__BROKER_URL: true
  AIRFLOW__ELASTICSEARCH__HOST: true
  AIRFLOW__ELASTICSEARCH__ELASTICSEARCH_HOST: true

# Extra secrets that will be managed by the chart
# (You can use them with extraEnv or extraEnvFrom or some of the extraVolumes values).
# The format is "key/value" where
#    * key (can be templated) is the name of the secret that will be created
#    * value: an object with the standard 'data' or 'stringData' key (or both).
#          The value associated with those keys must be a string (can be templated)
extraSecrets: {}
# eg:
# extraSecrets:
#   '{{ .Release.Name }}-airflow-connections':
#     type: 'Opaque'
#     data: |
#       AIRFLOW_CONN_GCP: 'base64_encoded_gcp_conn_string'
#       AIRFLOW_CONN_AWS: 'base64_encoded_aws_conn_string'
#     stringData: |
#       AIRFLOW_CONN_OTHER: 'other_conn'
#   '{{ .Release.Name }}-other-secret-name-suffix':
#     data: |
#        ...

# Extra ConfigMaps that will be managed by the chart
# (You can use them with extraEnv or extraEnvFrom or some of the extraVolumes values).
# The format is "key/value" where
#    * key (can be templated) is the name of the configmap that will be created
#    * value: an object with the standard 'data' key.
#          The value associated with this keys must be a string (can be templated)
extraConfigMaps: {}
# eg:
# extraConfigMaps:
#   '{{ .Release.Name }}-airflow-variables':
#     data: |
#       AIRFLOW_VAR_HELLO_MESSAGE: "Hi!"
#       AIRFLOW_VAR_KUBERNETES_NAMESPACE: "{{ .Release.Namespace }}"

# Extra env 'items' that will be added to the definition of airflow containers
# a string is expected (can be templated).
# TODO: difference from `env`? This is a templated string. Probably should template `env` and remove this.
extraEnv: ~
# eg:
# extraEnv: |
#   - name: AIRFLOW__CORE__LOAD_EXAMPLES
#     value: 'True'

# Extra envFrom 'items' that will be added to the definition of airflow containers
# A string is expected (can be templated).
extraEnvFrom: ~
# eg:
# extraEnvFrom: |
#   - secretRef:
#       name: '{{ .Release.Name }}-airflow-connections'
#   - configMapRef:
#       name: '{{ .Release.Name }}-airflow-variables'

# Airflow database & redis config
data:
  # If secret names are provided, use those secrets
  metadataSecretName: ~
  resultBackendSecretName: ~
  brokerUrlSecretName: ~

  # Otherwise pass connection values in
  metadataConnection:
    user: postgres
    pass: postgres
    protocol: postgresql
    host: ~
    port: 5432
    db: postgres
    sslmode: disable
  # resultBackendConnection defaults to the same database as metadataConnection
  resultBackendConnection: ~
  # or, you can use a different database
  # resultBackendConnection:
  #   user: postgres
  #   pass: postgres
  #   protocol: postgresql
  #   host: ~
  #   port: 5432
  #   db: postgres
  #   sslmode: disable
  # Note: brokerUrl can only be set during install, not upgrade
  brokerUrl: ~

# Fernet key settings
# Note: fernetKey can only be set during install, not upgrade
fernetKey: ~
fernetKeySecretName: ~

# Flask secret key for Airflow Webserver: `[webserver] secret_key` in airflow.cfg
webserverSecretKey: ~
webserverSecretKeySecretName: ~

# In order to use kerberos you need to create secret containing the keytab file
# The secret name should follow naming convention of the application where resources are
# name {{ .Release-name }}-<POSTFIX>. In case of the keytab file, the postfix is "kerberos-keytab"
# So if your release is named "my-release" the name of the secret should be "my-release-kerberos-keytab"
#
# The Keytab content should be available in the "kerberos.keytab" key of the secret.
#
#  apiVersion: v1
#  kind: Secret
#  data:
#    kerberos.keytab: <base64_encoded keytab file content>
#  type: Opaque
#
#
#  If you have such keytab file you can do it with similar
#
#  kubectl create secret generic {{ .Release.name }}-kerberos-keytab --from-file=kerberos.keytab
#
#
#  Alternatively, instead of manually creating the secret, it is possible to specify
#  kerberos.keytabBase64Content parameter. This parameter should contain base64 encoded keytab.
#

kerberos:
  enabled: false
  ccacheMountPath: /var/kerberos-ccache
  ccacheFileName: cache
  configPath: /etc/krb5.conf
  keytabBase64Content: ~
  keytabPath: /etc/airflow.keytab
  principal: airflow@FOO.COM
  reinitFrequency: 3600
  config: |
    # This is an example config showing how you can use templating and how "example" config
    # might look like. It works with the test kerberos server that we are using during integration
    # testing at Apache Airflow (see `scripts/ci/docker-compose/integration-kerberos.yml` but in
    # order to make it production-ready you must replace it with your own configuration that
    # Matches your kerberos deployment. Administrators of your Kerberos instance should
    # provide the right configuration.

    [logging]
    default = "FILE:{{ template "airflow_logs_no_quote" . }}/kerberos_libs.log"
    kdc = "FILE:{{ template "airflow_logs_no_quote" . }}/kerberos_kdc.log"
    admin_server = "FILE:{{ template "airflow_logs_no_quote" . }}/kadmind.log"

    [libdefaults]
    default_realm = FOO.COM
    ticket_lifetime = 10h
    renew_lifetime = 7d
    forwardable = true

    [realms]
    FOO.COM = {
      kdc = kdc-server.foo.com
      admin_server = admin_server.foo.com
    }

# Airflow Worker Config
workers:
  # Number of airflow celery workers in StatefulSet
  replicas: 1

  # Command to use when running Airflow workers (templated).
  command: ~
  # Args to use when running Airflow workers (templated).
  args:
    - "bash"
    - "-c"
    # The format below is necessary to get `helm lint` happy
    - |-
      exec \
      airflow {{ semverCompare ">=2.0.0" .Values.airflowVersion | ternary "celery worker" "worker" }}

  # Update Strategy when worker is deployed as a StatefulSet
  updateStrategy: ~
  # Update Strategy when worker is deployed as a Deployment
  strategy:
    rollingUpdate:
      maxSurge: "100%"
      maxUnavailable: "50%"

  # When not set, the values defined in the global securityContext will be used
  securityContext: {}
  #  runAsUser: 50000
  #  fsGroup: 0
  #  runAsGroup: 0

  # Create ServiceAccount
  serviceAccount:
    # Specifies whether a ServiceAccount should be created
    create: true
    # The name of the ServiceAccount to use.
    # If not set and create is true, a name is generated using the release name
    name: ~

    # Annotations to add to worker kubernetes service account.
    annotations: {}

  # Allow KEDA autoscaling.
  # Persistence.enabled must be set to false to use KEDA.
  keda:
    enabled: false
    namespaceLabels: {}

    # How often KEDA polls the airflow DB to report new scale requests to the HPA
    pollingInterval: 5

    # How many seconds KEDA will wait before scaling to zero.
    # Note that HPA has a separate cooldown period for scale-downs
    cooldownPeriod: 30

    # Minimum number of workers created by keda
    minReplicaCount: 0

    # Maximum number of workers created by keda
    maxReplicaCount: 10

  persistence:
    # Enable persistent volumes
    enabled: true
    # Volume size for worker StatefulSet
    size: 100Gi
    # If using a custom storageClass, pass name ref to all statefulSets here
    storageClassName:
    # Execute init container to chown log directory.
    # This is currently only needed in kind, due to usage
    # of local-path provisioner.
    fixPermissions: false

  kerberosSidecar:
    # Enable kerberos sidecar
    enabled: false
    resources: {}
    #  limits:
    #   cpu: 100m
    #   memory: 128Mi
    #  requests:
    #   cpu: 100m
    #   memory: 128Mi

  resources: {}
  #  limits:
  #   cpu: 100m
  #   memory: 128Mi
  #  requests:
  #   cpu: 100m
  #   memory: 128Mi

  # Grace period for tasks to finish after SIGTERM is sent from kubernetes
  terminationGracePeriodSeconds: 600

  # This setting tells kubernetes that its ok to evict
  # when it wants to scale a node down.
  safeToEvict: true

  # Launch additional containers into worker.
  # Note: If used with KubernetesExecutor, you are responsible for signaling sidecars to exit when the main
  # container finishes so Airflow can continue the worker shutdown process!
  extraContainers: []
  # Add additional init containers into workers.
  extraInitContainers: []

  # Mount additional volumes into worker.
  extraVolumes: []
  extraVolumeMounts: []

  # Select certain nodes for airflow worker pods.
  nodeSelector: {}
<<<<<<< HEAD
  priorityClassName: ""
=======
  priorityClassName: ~
>>>>>>> b5335539
  affinity: {}
  # default worker affinity is:
  #  podAntiAffinity:
  #    preferredDuringSchedulingIgnoredDuringExecution:
  #    - podAffinityTerm:
  #        labelSelector:
  #          matchLabels:
  #            component: worker
  #        topologyKey: kubernetes.io/hostname
  #      weight: 100
  tolerations: []
  # hostAliases to use in worker pods.
  # See:
  # https://kubernetes.io/docs/concepts/services-networking/add-entries-to-pod-etc-hosts-with-host-aliases/
  hostAliases: []
  # - ip: "127.0.0.2"
  #   hostnames:
  #   - "test.hostname.one"
  # - ip: "127.0.0.3"
  #   hostnames:
  #   - "test.hostname.two"

  podAnnotations: {}

  logGroomerSidecar:
    # Command to use when running the Airflow worker log groomer sidecar (templated).
    command: ~
    # Args to use when running the Airflow worker log groomer sidecar (templated).
    args: ["bash", "/clean-logs"]
    # Number of days to retain logs
    retentionDays: 15
    resources: {}
    #  limits:
    #   cpu: 100m
    #   memory: 128Mi
    #  requests:
    #   cpu: 100m
    #   memory: 128Mi

# Airflow scheduler settings
scheduler:
  # If the scheduler stops heartbeating for 5 minutes (5*60s) kill the
  # scheduler and let Kubernetes restart it
  livenessProbe:
    initialDelaySeconds: 10
    timeoutSeconds: 20
    failureThreshold: 5
    periodSeconds: 60
  # Airflow 2.0 allows users to run multiple schedulers,
  # However this feature is only recommended for MySQL 8+ and Postgres
  replicas: 1

  # Command to use when running the Airflow scheduler (templated).
  command: ~
  # Args to use when running the Airflow scheduler (templated).
  args: ["bash", "-c", "exec airflow scheduler"]

  # Update Strategy when scheduler is deployed as a StatefulSet
  # (when using LocalExecutor and workers.persistence)
  updateStrategy: ~
  # Update Strategy when scheduler is deployed as a Deployment
  # (when not using LocalExecutor and workers.persistence)
  strategy: ~

  # When not set, the values defined in the global securityContext will be used
  securityContext: {}
  #  runAsUser: 50000
  #  fsGroup: 0
  #  runAsGroup: 0

  # Create ServiceAccount
  serviceAccount:
    # Specifies whether a ServiceAccount should be created
    create: true
    # The name of the ServiceAccount to use.
    # If not set and create is true, a name is generated using the release name
    name: ~

    # Annotations to add to scheduler kubernetes service account.
    annotations: {}

  # Scheduler pod disruption budget
  podDisruptionBudget:
    enabled: false

    # PDB configuration
    config:
      maxUnavailable: 1

  resources: {}
  #  limits:
  #   cpu: 100m
  #   memory: 128Mi
  #  requests:
  #   cpu: 100m
  #   memory: 128Mi

  # This setting tells kubernetes that its ok to evict
  # when it wants to scale a node down.
  safeToEvict: true

  # Launch additional containers into scheduler.
  extraContainers: []
  # Add additional init containers into scheduler.
  extraInitContainers: []

  # Mount additional volumes into scheduler.
  extraVolumes: []
  extraVolumeMounts: []

  # Select certain nodes for airflow scheduler pods.
  nodeSelector: {}
  affinity: {}
  # default scheduler affinity is:
  #  podAntiAffinity:
  #    preferredDuringSchedulingIgnoredDuringExecution:
  #    - podAffinityTerm:
  #        labelSelector:
  #          matchLabels:
  #            component: scheduler
  #        topologyKey: kubernetes.io/hostname
  #      weight: 100
  tolerations: []

<<<<<<< HEAD
  # Set the priority class name
  # https://kubernetes.io/docs/concepts/scheduling-eviction/pod-priority-preemption/#pod-priority
  priorityClassName: ""
=======
  priorityClassName: ~
>>>>>>> b5335539

  podAnnotations: {}

  logGroomerSidecar:
    # Whether to deploy the Airflow scheduler log groomer sidecar.
    enabled: true
    # Command to use when running the Airflow scheduler log groomer sidecar (templated).
    command: ~
    # Args to use when running the Airflow scheduler log groomer sidecar (templated).
    args: ["bash", "/clean-logs"]
    # Number of days to retain logs
    retentionDays: 15
    resources: {}
    #  limits:
    #   cpu: 100m
    #   memory: 128Mi
    #  requests:
    #   cpu: 100m
    #   memory: 128Mi

# Airflow create user job settings
createUserJob:
  # Annotations on the create user job pod
  annotations: {}
  # jobAnnotations are annotations on the create user job
  jobAnnotations: {}

  # When not set, the values defined in the global securityContext will be used
  securityContext: {}
  #  runAsUser: 50000
  #  fsGroup: 0
  #  runAsGroup: 0

  # Create ServiceAccount
  serviceAccount:
    # Specifies whether a ServiceAccount should be created
    create: true
    # The name of the ServiceAccount to use.
    # If not set and create is true, a name is generated using the release name
    name: ~

    # Annotations to add to create user kubernetes service account.
    annotations: {}

  # Launch additional containers into user creation job
  extraContainers: []

  # Mount additional volumes into user creation job
  extraVolumes: []
  extraVolumeMounts: []

  nodeSelector: {}
  affinity: {}
  tolerations: []
  # In case you need to disable the helm hooks that create the jobs after install.
  # Disable this if you are using ArgoCD for example
  useHelmHooks: true

  resources: {}
  #  limits:
  #   cpu: 100m
  #   memory: 128Mi
  #  requests:
  #   cpu: 100m
  #   memory: 128Mi

# Airflow database migration job settings
migrateDatabaseJob:
  # Annotations on the database migration pod
  annotations: {}
  # jobAnnotations are annotations on the database migration job
  jobAnnotations: {}

  # When not set, the values defined in the global securityContext will be used
  securityContext: {}
  #  runAsUser: 50000
  #  fsGroup: 0
  #  runAsGroup: 0

  # Create ServiceAccount
  serviceAccount:
    # Specifies whether a ServiceAccount should be created
    create: true
    # The name of the ServiceAccount to use.
    # If not set and create is true, a name is generated using the release name
    name: ~

    # Annotations to add to migrate database job kubernetes service account.
    annotations: {}

  resources: {}
  #  limits:
  #   cpu: 100m
  #   memory: 128Mi
  #  requests:
  #   cpu: 100m
  #   memory: 128Mi

  # Launch additional containers into database migration job
  extraContainers: []

  # Mount additional volumes into database migration job
  extraVolumes: []
  extraVolumeMounts: []

  nodeSelector: {}
  affinity: {}
  tolerations: []
  # In case you need to disable the helm hooks that create the jobs after install.
  # Disable this if you are using ArgoCD for example
  useHelmHooks: true

# Airflow webserver settings
webserver:
  allowPodLogReading: true
  livenessProbe:
    initialDelaySeconds: 15
    timeoutSeconds: 30
    failureThreshold: 20
    periodSeconds: 5

  readinessProbe:
    initialDelaySeconds: 15
    timeoutSeconds: 30
    failureThreshold: 20
    periodSeconds: 5

  # Number of webservers
  replicas: 1

  # Command to use when running the Airflow webserver (templated).
  command: ~
  # Args to use when running the Airflow webserver (templated).
  args: ["bash", "-c", "exec airflow webserver"]

  # Create ServiceAccount
  serviceAccount:
    # Specifies whether a ServiceAccount should be created
    create: true
    # The name of the ServiceAccount to use.
    # If not set and create is true, a name is generated using the release name
    name: ~

    # Annotations to add to webserver kubernetes service account.
    annotations: {}

  # Allow overriding Update Strategy for Webserver
  strategy: ~

  # When not set, the values defined in the global securityContext will be used
  securityContext: {}
  #  runAsUser: 50000
  #  fsGroup: 0
  #  runAsGroup: 0

  # Additional network policies as needed (Deprecated - renamed to `webserver.networkPolicy.ingress.from`)
  extraNetworkPolicies: []
  networkPolicy:
    ingress:
      # Peers for webserver NetworkPolicy ingress
      from: []
      # Ports for webserver NetworkPolicy ingress (if `from` is set)
      ports:
        - port: "{{ .Values.ports.airflowUI }}"

  resources: {}
  #   limits:
  #     cpu: 100m
  #     memory: 128Mi
  #   requests:
  #     cpu: 100m
  #     memory: 128Mi

  # Create initial user.
  defaultUser:
    enabled: true
    role: Admin
    username: admin
    email: admin@example.com
    firstName: admin
    lastName: user
    password: admin

  # Launch additional containers into webserver.
  extraContainers: []
  # Add additional init containers into webserver.
  extraInitContainers: []

  # Mount additional volumes into webserver.
  extraVolumes: []
  extraVolumeMounts: []

  # This string (can be templated) will be mounted into the Airflow Webserver as a custom
  # webserver_config.py. You can bake a webserver_config.py in to your image instead.
  webserverConfig: ~
  # webserverConfig: |
  #   from airflow import configuration as conf

  #   # The SQLAlchemy connection string.
  #   SQLALCHEMY_DATABASE_URI = conf.get('core', 'SQL_ALCHEMY_CONN')

  #   # Flask-WTF flag for CSRF
  #   CSRF_ENABLED = True

  service:
    type: ClusterIP
    ## service annotations
    annotations: {}
    ports:
      - name: airflow-ui
        port: "{{ .Values.ports.airflowUI }}"
    # To change the port used to access the webserver:
    # ports:
    #   - name: airflow-ui
    #     port: 80
    #     targetPort: airflow-ui
    # To only expose a sidecar, not the webserver directly:
    # ports:
    #   - name: only_sidecar
    #     port: 80
    #     targetPort: 8888
    loadBalancerIP: ~
    ## Limit load balancer source ips to list of CIDRs
    # loadBalancerSourceRanges:
    #   - "10.123.0.0/16"
    loadBalancerSourceRanges: []

  # Select certain nodes for airflow webserver pods.
  nodeSelector: {}
  # Set the priority class name
  # https://kubernetes.io/docs/concepts/scheduling-eviction/pod-priority-preemption/#pod-priority
<<<<<<< HEAD
  priorityClassName: ""
=======
  priorityClassName: ~
>>>>>>> b5335539
  affinity: {}
  # default webserver affinity is:
  #  podAntiAffinity:
  #    preferredDuringSchedulingIgnoredDuringExecution:
  #    - podAffinityTerm:
  #        labelSelector:
  #          matchLabels:
  #            component: webserver
  #        topologyKey: kubernetes.io/hostname
  #      weight: 100
  tolerations: []

  podAnnotations: {}

# Airflow Triggerer Config
triggerer:
  enabled: true
  # Number of airflow triggerers in the deployment
  replicas: 1

  # Command to use when running Airflow triggerers (templated).
  command: ~
  # Args to use when running Airflow triggerer (templated).
  args: ["bash", "-c", "exec airflow triggerer"]

  # Update Strategy for triggerers
  strategy:
    rollingUpdate:
      maxSurge: "100%"
      maxUnavailable: "50%"

  # If the triggerer stops heartbeating for 5 minutes (5*60s) kill the
  # triggerer and let Kubernetes restart it
  livenessProbe:
    initialDelaySeconds: 10
    timeoutSeconds: 20
    failureThreshold: 5
    periodSeconds: 60

  # Create ServiceAccount
  serviceAccount:
    # Specifies whether a ServiceAccount should be created
    create: true
    # The name of the ServiceAccount to use.
    # If not set and create is true, a name is generated using the release name
    name: ~

    # Annotations to add to triggerer kubernetes service account.
    annotations: {}

  # When not set, the values defined in the global securityContext will be used
  securityContext: {}
  #  runAsUser: 50000
  #  fsGroup: 0
  #  runAsGroup: 0

  resources: {}
  #  limits:
  #   cpu: 100m
  #   memory: 128Mi
  #  requests:
  #   cpu: 100m
  #   memory: 128Mi

  # Grace period for triggerer to finish after SIGTERM is sent from kubernetes
  terminationGracePeriodSeconds: 60

  # This setting tells kubernetes that its ok to evict
  # when it wants to scale a node down.
  safeToEvict: true

  # Launch additional containers into triggerer.
  extraContainers: []
  # Add additional init containers into triggerers.
  extraInitContainers: []

  # Mount additional volumes into triggerer.
  extraVolumes: []
  extraVolumeMounts: []

  # Select certain nodes for airflow triggerer pods.
  nodeSelector: {}
  affinity: {}
  # default triggerer affinity is:
  #  podAntiAffinity:
  #    preferredDuringSchedulingIgnoredDuringExecution:
  #    - podAffinityTerm:
  #        labelSelector:
  #          matchLabels:
  #            component: triggerer
  #        topologyKey: kubernetes.io/hostname
  #      weight: 100
  tolerations: []

  # Set the priority class name
  # https://kubernetes.io/docs/concepts/scheduling-eviction/pod-priority-preemption/#pod-priority
<<<<<<< HEAD
  priorityClassName: ""
=======
  priorityClassName: ~
>>>>>>> b5335539

  podAnnotations: {}

# Flower settings
flower:
  # Enable flower.
  # If True, and using CeleryExecutor/CeleryKubernetesExecutor, will deploy flower app.
  enabled: true

  # Command to use when running flower (templated).
  command: ~
  # Args to use when running flower (templated).
  args:
    - "bash"
    - "-c"
    # The format below is necessary to get `helm lint` happy
    - |-
      exec \
      airflow {{ semverCompare ">=2.0.0" .Values.airflowVersion | ternary "celery flower" "flower" }}

  # Additional network policies as needed (Deprecated - renamed to `flower.networkPolicy.ingress.from`)
  extraNetworkPolicies: []
  networkPolicy:
    ingress:
      # Peers for flower NetworkPolicy ingress
      from: []
      # Ports for flower NetworkPolicy ingress (if ingressPeers is set)
      ports:
        - port: "{{ .Values.ports.flowerUI }}"

  resources: {}
  #   limits:
  #     cpu: 100m
  #     memory: 128Mi
  #   requests:
  #     cpu: 100m
  #     memory: 128Mi

  # When not set, the values defined in the global securityContext will be used
  securityContext: {}
  #  runAsUser: 50000
  #  fsGroup: 0
  #  runAsGroup: 0

  # Create ServiceAccount
  serviceAccount:
    # Specifies whether a ServiceAccount should be created
    create: true
    # The name of the ServiceAccount to use.
    # If not set and create is true, a name is generated using the release name
    name: ~

    # Annotations to add to worker kubernetes service account.
    annotations: {}

  # A secret containing the connection
  secretName: ~

  # Else, if username and password are set, create secret from username and password
  username: ~
  password: ~

  service:
    type: ClusterIP
    ## service annotations
    annotations: {}
    ports:
      - name: flower-ui
        port: "{{ .Values.ports.flowerUI }}"
    # To change the port used to access flower:
    # ports:
    #   - name: flower-ui
    #     port: 8080
    #     targetPort: flower-ui
    loadBalancerIP: ~
    ## Limit load balancer source ips to list of CIDRs
    # loadBalancerSourceRanges:
    #   - "10.123.0.0/16"
    loadBalancerSourceRanges: []

  # Launch additional containers into the flower pods.
  extraContainers: []
  # Mount additional volumes into the flower pods.
  extraVolumes: []

  # Select certain nodes for airflow flower pods.
  nodeSelector: {}
  affinity: {}
  tolerations: []

  # Set the priority class name
  # https://kubernetes.io/docs/concepts/scheduling-eviction/pod-priority-preemption/#pod-priority
<<<<<<< HEAD
  priorityClassName: ""
=======
  priorityClassName: ~
>>>>>>> b5335539

  podAnnotations: {}

# Statsd settings
statsd:
  enabled: true

  # Create ServiceAccount
  serviceAccount:
    # Specifies whether a ServiceAccount should be created
    create: true
    # The name of the ServiceAccount to use.
    # If not set and create is true, a name is generated using the release name
    name: ~

    # Annotations to add to worker kubernetes service account.
    annotations: {}

  # When not set, the values defined in the global securityContext will be used
  securityContext: {}
  #  runAsUser: 65534
  #  fsGroup: 0
  #  runAsGroup: 0

  # Additional network policies as needed
  extraNetworkPolicies: []
  resources: {}
  #   limits:
  #     cpu: 100m
  #     memory: 128Mi
  #   requests:
  #     cpu: 100m
  #     memory: 128Mi

  service:
    extraAnnotations: {}

  # Select certain nodes for statsd pods.
  nodeSelector: {}
  affinity: {}
  tolerations: []

  # Set the priority class name
  # https://kubernetes.io/docs/concepts/scheduling-eviction/pod-priority-preemption/#pod-priority
<<<<<<< HEAD
  priorityClassName: ""
=======
  priorityClassName: ~
>>>>>>> b5335539

  # Additional mappings for statsd exporter.
  extraMappings: []

  uid: 65534

# PgBouncer settings
pgbouncer:
  # Enable PgBouncer
  enabled: false
  # Command to use for PgBouncer(templated).
  command: ["pgbouncer", "-u", "nobody", "/etc/pgbouncer/pgbouncer.ini"]
  # Args to use for PgBouncer(templated).
  args: ~

  # Create ServiceAccount
  serviceAccount:
    # Specifies whether a ServiceAccount should be created
    create: true
    # The name of the ServiceAccount to use.
    # If not set and create is true, a name is generated using the release name
    name: ~

    # Annotations to add to worker kubernetes service account.
    annotations: {}

  # Additional network policies as needed
  extraNetworkPolicies: []

  # Pool sizes
  metadataPoolSize: 10
  resultBackendPoolSize: 5

  # Maximum clients that can connect to PgBouncer (higher = more file descriptors)
  maxClientConn: 100

  # supply the name of existing secret with pgbouncer.ini and users.txt defined
  # you can load them to a k8s secret like the one below
  #  apiVersion: v1
  #  kind: Secret
  #  metadata:
  #    name: pgbouncer-config-secret
  #  data:
  #     pgbouncer.ini: <base64_encoded pgbouncer.ini file content>
  #     users.txt: <base64_encoded users.txt file content>
  #  type: Opaque
  #
  #  configSecretName: pgbouncer-config-secret
  #
  configSecretName: ~

  # PgBouncer pod disruption budget
  podDisruptionBudget:
    enabled: false

    # PDB configuration
    config:
      maxUnavailable: 1

  # Limit the resources to PgBouncer.
  # When you specify the resource request the k8s scheduler uses this information to decide which node to
  # place the Pod on. When you specify a resource limit for a Container, the kubelet enforces those limits so
  # that the running container is not allowed to use more of that resource than the limit you set.
  # See: https://kubernetes.io/docs/concepts/configuration/manage-resources-containers/
  # Example:
  #
  # resource:
  #   limits:
  #     cpu: 100m
  #     memory: 128Mi
  #   requests:
  #     cpu: 100m
  #     memory: 128Mi
  resources: {}

  service:
    extraAnnotations: {}

  # https://www.pgbouncer.org/config.html
  verbose: 0
  logDisconnections: 0
  logConnections: 0

  sslmode: "prefer"
  ciphers: "normal"

  ssl:
    ca: ~
    cert: ~
    key: ~

  # Add extra PgBouncer ini configuration in the databases section:
  # https://www.pgbouncer.org/config.html#section-databases
  extraIniMetadata: ~
  extraIniResultBackend: ~
  # Add extra general PgBouncer ini configuration: https://www.pgbouncer.org/config.html
  extraIni: ~

  # Mount additional volumes into pgbouncer.
  extraVolumes: []
  extraVolumeMounts: []

  # Select certain nodes for PgBouncer pods.
  nodeSelector: {}
  affinity: {}
  tolerations: []

  # Set the priority class name
  # https://kubernetes.io/docs/concepts/scheduling-eviction/pod-priority-preemption/#pod-priority
<<<<<<< HEAD
  priorityClassName: ""
=======
  priorityClassName: ~
>>>>>>> b5335539

  uid: 65534

  metricsExporterSidecar:
    resources: {}
    #  limits:
    #   cpu: 100m
    #   memory: 128Mi
    #  requests:
    #   cpu: 100m
    #   memory: 128Mi
    sslmode: "disable"

# Configuration for the redis provisioned by the chart
redis:
  enabled: true
  terminationGracePeriodSeconds: 600

  # Create ServiceAccount
  serviceAccount:
    # Specifies whether a ServiceAccount should be created
    create: true
    # The name of the ServiceAccount to use.
    # If not set and create is true, a name is generated using the release name
    name: ~

    # Annotations to add to worker kubernetes service account.
    annotations: {}

  persistence:
    # Enable persistent volumes
    enabled: true
    # Volume size for worker StatefulSet
    size: 1Gi
    # If using a custom storageClass, pass name ref to all statefulSets here
    storageClassName:

  resources: {}
  #  limits:
  #   cpu: 100m
  #   memory: 128Mi
  #  requests:
  #   cpu: 100m
  #   memory: 128Mi

  # If set use as redis secret. Make sure to also set data.brokerUrlSecretName value.
  passwordSecretName: ~

  # Else, if password is set, create secret with it,
  # Otherwise a new password will be generated on install
  # Note: password can only be set during install, not upgrade.
  password: ~

  # This setting tells kubernetes that its ok to evict
  # when it wants to scale a node down.
  safeToEvict: true

  # Select certain nodes for redis pods.
  nodeSelector: {}
  affinity: {}
  tolerations: []

# Auth secret for a private registry
# This is used if pulling airflow images from a private registry
registry:
  secretName: ~

  # Example:
  # connection:
  #   user: ~
  #   pass: ~
  #   host: ~
  #   email: ~
  connection: {}

# Elasticsearch logging configuration
elasticsearch:
  # Enable elasticsearch task logging
  enabled: false
  # A secret containing the connection
  secretName: ~
  # Or an object representing the connection
  # Example:
  # connection:
  #   user: ~
  #   pass: ~
  #   host: ~
  #   port: ~
  connection: {}

# All ports used by chart
ports:
  flowerUI: 5555
  airflowUI: 8080
  workerLogs: 8793
  redisDB: 6379
  statsdIngest: 9125
  statsdScrape: 9102
  pgbouncer: 6543
  pgbouncerScrape: 9127

# Define any ResourceQuotas for namespace
quotas: {}

# Define default/max/min values for pods and containers in namespace
limits: []

# This runs as a CronJob to cleanup old pods.
cleanup:
  enabled: false
  # Run every 15 minutes
  schedule: "*/15 * * * *"
  # Command to use when running the cleanup cronjob (templated).
  command: ~
  # Args to use when running the cleanup cronjob (templated).
  args: ["bash", "-c", "exec airflow kubernetes cleanup-pods --namespace={{ .Release.Namespace }}"]


  # Select certain nodes for airflow cleanup pods.
  nodeSelector: {}
  affinity: {}
  tolerations: []

  resources: {}
  #  limits:
  #   cpu: 100m
  #   memory: 128Mi
  #  requests:
  #   cpu: 100m
  #   memory: 128Mi

  # Create ServiceAccount
  serviceAccount:
    # Specifies whether a ServiceAccount should be created
    create: true
    # The name of the ServiceAccount to use.
    # If not set and create is true, a name is generated using the release name
    name: ~

    # Annotations to add to cleanup cronjob kubernetes service account.
    annotations: {}

  # When not set, the values defined in the global securityContext will be used
  securityContext: {}
  #  runAsUser: 50000
  #  runAsGroup: 0

# Configuration for postgresql subchart
# Not recommended for production
postgresql:
  enabled: true
  postgresqlPassword: postgres
  postgresqlUsername: postgres

# Config settings to go into the mounted airflow.cfg
#
# Please note that these values are passed through the `tpl` function, so are
# all subject to being rendered as go templates. If you need to include a
# literal `{{` in a value, it must be expressed like this:
#
#    a: '{{ "{{ not a template }}" }}'
#
# Do not set config containing secrets via plain text values, use Env Var or k8s secret object
# yamllint disable rule:line-length
config:
  core:
    dags_folder: '{{ include "airflow_dags" . }}'
    # This is ignored when used with the official Docker image
    load_examples: 'False'
    executor: '{{ .Values.executor }}'
    # For Airflow 1.10, backward compatibility; moved to [logging] in 2.0
    colored_console_log: 'False'
    remote_logging: '{{- ternary "True" "False" .Values.elasticsearch.enabled }}'
  # Authentication backend used for the experimental API
  api:
    auth_backend: airflow.api.auth.backend.deny_all
  logging:
    remote_logging: '{{- ternary "True" "False" .Values.elasticsearch.enabled }}'
    colored_console_log: 'False'
  metrics:
    statsd_on: '{{ ternary "True" "False" .Values.statsd.enabled }}'
    statsd_port: 9125
    statsd_prefix: airflow
    statsd_host: '{{ printf "%s-statsd" .Release.Name }}'
  webserver:
    enable_proxy_fix: 'True'
    # For Airflow 1.10
    rbac: 'True'
  celery:
    worker_concurrency: 16
  scheduler:
    # statsd params included for Airflow 1.10 backward compatibility; moved to [metrics] in 2.0
    statsd_on: '{{ ternary "True" "False" .Values.statsd.enabled }}'
    statsd_port: 9125
    statsd_prefix: airflow
    statsd_host: '{{ printf "%s-statsd" .Release.Name }}'
    # `run_duration` included for Airflow 1.10 backward compatibility; removed in 2.0.
    run_duration: 41460
  elasticsearch:
    json_format: 'True'
    log_id_template: "{dag_id}_{task_id}_{execution_date}_{try_number}"
  elasticsearch_configs:
    max_retries: 3
    timeout: 30
    retry_timeout: 'True'
  kerberos:
    keytab: '{{ .Values.kerberos.keytabPath }}'
    reinit_frequency: '{{ .Values.kerberos.reinitFrequency }}'
    principal: '{{ .Values.kerberos.principal }}'
    ccache: '{{ .Values.kerberos.ccacheMountPath }}/{{ .Values.kerberos.ccacheFileName }}'
  celery_kubernetes_executor:
    kubernetes_queue: 'kubernetes'
  kubernetes:
    namespace: '{{ .Release.Namespace }}'
    airflow_configmap: '{{ include "airflow_config" . }}'
    airflow_local_settings_configmap: '{{ include "airflow_config" . }}'
    pod_template_file: '{{ include "airflow_pod_template_file" . }}/pod_template_file.yaml'
    worker_container_repository: '{{ .Values.images.airflow.repository | default .Values.defaultAirflowRepository }}'
    worker_container_tag: '{{ .Values.images.airflow.tag | default .Values.defaultAirflowTag }}'
    multi_namespace_mode: '{{ if .Values.multiNamespaceMode }}True{{ else }}False{{ end }}'
# yamllint enable rule:line-length

# Whether Airflow can launch workers and/or pods in multiple namespaces
# If true, it creates ClusterRole/ClusterRolebinding (with access to entire cluster)
multiNamespaceMode: false

# `podTemplate` is a templated string containing the contents of `pod_template_file.yaml` used for
# KubernetesExecutor workers. The default `podTemplate` will use normal `workers` configuration parameters
# (e.g. `workers.resources`). As such, you normally won't need to override this directly, however,
# you can still provide a completely custom `pod_template_file.yaml` if desired.
# If not set, a default one is created using `files/pod-template-file.kubernetes-helm-yaml`.
podTemplate: ~
# The following example is NOT functional, but meant to be illustrative of how you can provide a custom
# `pod_template_file`. You're better off starting with the default in
# `files/pod-template-file.kubernetes-helm-yaml` and modifying from there.
# We will set `priorityClassName` in this example:
# podTemplate: |
#   apiVersion: v1
#   kind: Pod
#   metadata:
#     name: dummy-name
#     labels:
#       tier: airflow
#       component: worker
#       release: {{ .Release.Name }}
#   spec:
#     priorityClassName: high-priority
#     containers:
#       - name: base
#         ...

# Git sync
dags:
  persistence:
    # Enable persistent volume for storing dags
    enabled: false
    # Volume size for dags
    size: 1Gi
    # If using a custom storageClass, pass name here
    storageClassName:
    # access mode of the persistent volume
    accessMode: ReadWriteOnce
    ## the name of an existing PVC to use
    existingClaim:
  gitSync:
    enabled: false

    # git repo clone url
    # ssh examples ssh://git@github.com/apache/airflow.git
    # git@github.com:apache/airflow.git
    # https example: https://github.com/apache/airflow.git
    repo: https://github.com/apache/airflow.git
    branch: v2-2-stable
    rev: HEAD
    depth: 1
    # the number of consecutive failures allowed before aborting
    maxFailures: 0
    # subpath within the repo where dags are located
    # should be "" if dags are at repo root
    subPath: "tests/dags"
    # if your repo needs a user name password
    # you can load them to a k8s secret like the one below
    #   ---
    #   apiVersion: v1
    #   kind: Secret
    #   metadata:
    #     name: git-credentials
    #   data:
    #     GIT_SYNC_USERNAME: <base64_encoded_git_username>
    #     GIT_SYNC_PASSWORD: <base64_encoded_git_password>
    # and specify the name of the secret below
    #
    # credentialsSecret: git-credentials
    #
    #
    # If you are using an ssh clone url, you can load
    # the ssh private key to a k8s secret like the one below
    #   ---
    #   apiVersion: v1
    #   kind: Secret
    #   metadata:
    #     name: airflow-ssh-secret
    #   data:
    #     # key needs to be gitSshKey
    #     gitSshKey: <base64_encoded_data>
    # and specify the name of the secret below
    # sshKeySecret: airflow-ssh-secret
    #
    # If you are using an ssh private key, you can additionally
    # specify the content of your known_hosts file, example:
    #
    # knownHosts: |
    #    <host1>,<ip1> <key1>
    #    <host2>,<ip2> <key2>
    # interval between git sync attempts in seconds
    wait: 60
    containerName: git-sync
    uid: 65533

    # When not set, the values defined in the global securityContext will be used
    securityContext: {}
    #  runAsUser: 65533
    #  runAsGroup: 0

    extraVolumeMounts: []
    env: []
    resources: {}
    #  limits:
    #   cpu: 100m
    #   memory: 128Mi
    #  requests:
    #   cpu: 100m
    #   memory: 128Mi

logs:
  persistence:
    # Enable persistent volume for storing logs
    enabled: false
    # Volume size for logs
    size: 100Gi
    # If using a custom storageClass, pass name here
    storageClassName:
    ## the name of an existing PVC to use
    existingClaim:<|MERGE_RESOLUTION|>--- conflicted
+++ resolved
@@ -514,11 +514,7 @@
 
   # Select certain nodes for airflow worker pods.
   nodeSelector: {}
-<<<<<<< HEAD
-  priorityClassName: ""
-=======
   priorityClassName: ~
->>>>>>> b5335539
   affinity: {}
   # default worker affinity is:
   #  podAntiAffinity:
@@ -643,13 +639,7 @@
   #      weight: 100
   tolerations: []
 
-<<<<<<< HEAD
-  # Set the priority class name
-  # https://kubernetes.io/docs/concepts/scheduling-eviction/pod-priority-preemption/#pod-priority
-  priorityClassName: ""
-=======
   priorityClassName: ~
->>>>>>> b5335539
 
   podAnnotations: {}
 
@@ -881,11 +871,7 @@
   nodeSelector: {}
   # Set the priority class name
   # https://kubernetes.io/docs/concepts/scheduling-eviction/pod-priority-preemption/#pod-priority
-<<<<<<< HEAD
-  priorityClassName: ""
-=======
   priorityClassName: ~
->>>>>>> b5335539
   affinity: {}
   # default webserver affinity is:
   #  podAntiAffinity:
@@ -982,11 +968,7 @@
 
   # Set the priority class name
   # https://kubernetes.io/docs/concepts/scheduling-eviction/pod-priority-preemption/#pod-priority
-<<<<<<< HEAD
-  priorityClassName: ""
-=======
   priorityClassName: ~
->>>>>>> b5335539
 
   podAnnotations: {}
 
@@ -1079,11 +1061,7 @@
 
   # Set the priority class name
   # https://kubernetes.io/docs/concepts/scheduling-eviction/pod-priority-preemption/#pod-priority
-<<<<<<< HEAD
-  priorityClassName: ""
-=======
   priorityClassName: ~
->>>>>>> b5335539
 
   podAnnotations: {}
 
@@ -1128,11 +1106,7 @@
 
   # Set the priority class name
   # https://kubernetes.io/docs/concepts/scheduling-eviction/pod-priority-preemption/#pod-priority
-<<<<<<< HEAD
-  priorityClassName: ""
-=======
   priorityClassName: ~
->>>>>>> b5335539
 
   # Additional mappings for statsd exporter.
   extraMappings: []
@@ -1242,11 +1216,7 @@
 
   # Set the priority class name
   # https://kubernetes.io/docs/concepts/scheduling-eviction/pod-priority-preemption/#pod-priority
-<<<<<<< HEAD
-  priorityClassName: ""
-=======
   priorityClassName: ~
->>>>>>> b5335539
 
   uid: 65534
 
