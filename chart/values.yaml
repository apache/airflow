--- conflicted
+++ resolved
@@ -297,9 +297,6 @@
   # Number of airflow celery workers in StatefulSet
   replicas: 1
 
-  serviceAccount:
-    annotations: {}
-
   # Allow KEDA autoscaling.
   # Persistence.enabled must be set to false to use KEDA.
   keda:
@@ -328,13 +325,9 @@
     # of local-path provisioner.
     fixPermissions: false
 
-<<<<<<< HEAD
-  extraVolumes: []
-=======
   kerberosSidecar:
     # Enable kerberos sidecar
     enabled: false
->>>>>>> 53c48471
 
   resources: {}
   #  limits:
@@ -369,9 +362,6 @@
     config:
       maxUnavailable: 1
 
-  serviceAccount:
-    annotations: {}
-
   resources: {}
   #  limits:
   #   cpu: 100m
@@ -379,8 +369,6 @@
   #  requests:
   #   cpu: 100m
   #   memory: 128Mi
-
-  extraVolumes: []
 
   # This setting can overwrite
   # podMutation settings.
@@ -417,9 +405,6 @@
 
   # Additional network policies as needed
   extraNetworkPolicies: []
-
-  serviceAccount:
-    annotations: {}
 
   resources: {}
   #   limits:
