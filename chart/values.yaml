# Licensed to the Apache Software Foundation (ASF) under one
# or more contributor license agreements.  See the NOTICE file
# distributed with this work for additional information
# regarding copyright ownership.  The ASF licenses this file
# to you under the Apache License, Version 2.0 (the
# "License"); you may not use this file except in compliance
# with the License.  You may obtain a copy of the License at
#
#   http://www.apache.org/licenses/LICENSE-2.0
#
# Unless required by applicable law or agreed to in writing,
# software distributed under the License is distributed on an
# "AS IS" BASIS, WITHOUT WARRANTIES OR CONDITIONS OF ANY
# KIND, either express or implied.  See the License for the
# specific language governing permissions and limitations
# under the License.
---
# Default values for airflow.
# This is a YAML-formatted file.
# Declare variables to be passed into your templates.

# Provide a name to substitute for the full names of resources
fullnameOverride: ""

# Provide a name to substitute for the name of the chart
nameOverride: ""

# Provide a Kubernetes version (used for API Version selection) to override the auto-detected version
kubeVersionOverride: ""

# User and group of airflow user
uid: 50000
gid: 0

# Default security context for airflow
securityContext: {}
#  runAsUser: 50000
#  fsGroup: 0
#  runAsGroup: 0

# Airflow home directory
# Used for mount paths
airflowHome: /opt/airflow

# Default airflow repository -- overrides all the specific images below
defaultAirflowRepository: apache/airflow

# Default airflow tag to deploy
defaultAirflowTag: "2.3.3"

# Airflow version (Used to make some decisions based on Airflow Version being deployed)
airflowVersion: "2.3.3"

# Images
images:
  airflow:
    repository: ~
    tag: ~
    pullPolicy: IfNotPresent
  # To avoid images with user code, you can turn this to 'true' and
  # all the 'run-airflow-migrations' and 'wait-for-airflow-migrations' containers/jobs
  # will use the images from 'defaultAirflowRepository:defaultAirflowTag' values
  # to run and wait for DB migrations .
  useDefaultImageForMigration: false
  # timeout (in seconds) for airflow-migrations to complete
  migrationsWaitTimeout: 60
  pod_template:
    repository: ~
    tag: ~
    pullPolicy: IfNotPresent
  flower:
    repository: ~
    tag: ~
    pullPolicy: IfNotPresent
  statsd:
    repository: apache/airflow
    tag: airflow-statsd-exporter-2021.04.28-v0.17.0
    pullPolicy: IfNotPresent
  redis:
    repository: redis
    tag: 6-bullseye
    pullPolicy: IfNotPresent
  pgbouncer:
    repository: apache/airflow
    tag: airflow-pgbouncer-2021.04.28-1.14.0
    pullPolicy: IfNotPresent
  pgbouncerExporter:
    repository: apache/airflow
    tag: airflow-pgbouncer-exporter-2021.09.22-0.12.0
    pullPolicy: IfNotPresent
  gitSync:
    repository: k8s.gcr.io/git-sync/git-sync
    tag: v3.4.0
    pullPolicy: IfNotPresent

# Select certain nodes for airflow pods.
nodeSelector: {}
affinity: {}
tolerations: []
topologySpreadConstraints: []

# Add common labels to all objects and pods defined in this chart.
labels: {}

# Ingress configuration
ingress:
  # Enable all ingress resources (deprecated - use ingress.web.enabled and ingress.flower.enabled)
  enabled: ~

  # Configs for the Ingress of the web Service
  web:
    # Enable web ingress resource
    enabled: false

    # Annotations for the web Ingress
    annotations: {}

    # The path for the web Ingress
    path: "/"

    # The pathType for the above path (used only with Kubernetes v1.19 and above)
    pathType: "ImplementationSpecific"

    # The hostname for the web Ingress (Deprecated - renamed to `ingress.web.hosts`)
    host: ""

    # The hostnames or hosts configuration for the web Ingress
    hosts: []
    # - name: ""
    #   # configs for web Ingress TLS
    #   tls:
    #     # Enable TLS termination for the web Ingress
    #     enabled: false
    #     # the name of a pre-created Secret containing a TLS private key and certificate
    #     secretName: ""

    # The Ingress Class for the web Ingress (used only with Kubernetes v1.19 and above)
    ingressClassName: ""

    # configs for web Ingress TLS (Deprecated - renamed to `ingress.web.hosts[*].tls`)
    tls:
      # Enable TLS termination for the web Ingress
      enabled: false
      # the name of a pre-created Secret containing a TLS private key and certificate
      secretName: ""

    # HTTP paths to add to the web Ingress before the default path
    precedingPaths: []

    # Http paths to add to the web Ingress after the default path
    succeedingPaths: []

  # Configs for the Ingress of the flower Service
  flower:
    # Enable web ingress resource
    enabled: false

    # Annotations for the flower Ingress
    annotations: {}

    # The path for the flower Ingress
    path: "/"

    # The pathType for the above path (used only with Kubernetes v1.19 and above)
    pathType: "ImplementationSpecific"

    # The hostname for the flower Ingress (Deprecated - renamed to `ingress.flower.hosts`)
    host: ""

    # The hostnames or hosts configuration for the flower Ingress
    hosts: []
    # - name: ""
    #   tls:
    #     # Enable TLS termination for the flower Ingress
    #     enabled: false
    #     # the name of a pre-created Secret containing a TLS private key and certificate
    #     secretName: ""

    # The Ingress Class for the flower Ingress (used only with Kubernetes v1.19 and above)
    ingressClassName: ""

    # configs for flower Ingress TLS (Deprecated - renamed to `ingress.flower.hosts[*].tls`)
    tls:
      # Enable TLS termination for the flower Ingress
      enabled: false
      # the name of a pre-created Secret containing a TLS private key and certificate
      secretName: ""

# Network policy configuration
networkPolicies:
  # Enabled network policies
  enabled: false

# Extra annotations to apply to all
# Airflow pods
airflowPodAnnotations: {}

# Extra annotations to apply to
# main Airflow configmap
airflowConfigAnnotations: {}

# `airflow_local_settings` file as a string (can be templated).
airflowLocalSettings: |-
  {{- if semverCompare ">=2.2.0" .Values.airflowVersion }}
  {{- if not (or .Values.webserverSecretKey .Values.webserverSecretKeySecretName) }}
  from airflow.www.utils import UIAlert

  DASHBOARD_UIALERTS = [
    UIAlert(
      'Usage of a dynamic webserver secret key detected. We recommend a static webserver secret key instead.'
      ' See the <a href='
      '"https://airflow.apache.org/docs/helm-chart/stable/production-guide.html#webserver-secret-key">'
      'Helm Chart Production Guide</a> for more details.',
      category="warning",
      roles=["Admin"],
      html=True,
    )
  ]
  {{- end }}
  {{- end }}

# Enable RBAC (default on most clusters these days)
rbac:
  # Specifies whether RBAC resources should be created
  create: true
  createSCCRoleBinding: false

# Airflow executor
# One of: LocalExecutor, LocalKubernetesExecutor, CeleryExecutor, KubernetesExecutor, CeleryKubernetesExecutor
executor: "CeleryExecutor"

# If this is true and using LocalExecutor/KubernetesExecutor/CeleryKubernetesExecutor, the scheduler's
# service account will have access to communicate with the api-server and launch pods.
# If this is true and using CeleryExecutor/KubernetesExecutor/CeleryKubernetesExecutor, the workers
# will be able to launch pods.
allowPodLaunching: true

# Environment variables for all airflow containers
env: []
# - name: ""
#   value: ""

# Secrets for all airflow containers
secret: []
# - envName: ""
#   secretName: ""
#   secretKey: ""

# Enables selected built-in secrets that are set via environment variables by default.
# Those secrets are provided by the Helm Chart secrets by default but in some cases you
# might want to provide some of those variables with _CMD or _SECRET variable, and you should
# in this case disable setting of those variables by setting the relevant configuration to false.
enableBuiltInSecretEnvVars:
  AIRFLOW__CORE__FERNET_KEY: true
  # For Airflow <2.3, backward compatibility; moved to [database] in 2.3
  AIRFLOW__CORE__SQL_ALCHEMY_CONN: true
  AIRFLOW__DATABASE__SQL_ALCHEMY_CONN: true
  AIRFLOW_CONN_AIRFLOW_DB: true
  AIRFLOW__WEBSERVER__SECRET_KEY: true
  AIRFLOW__CELERY__CELERY_RESULT_BACKEND: true
  AIRFLOW__CELERY__RESULT_BACKEND: true
  AIRFLOW__CELERY__BROKER_URL: true
  AIRFLOW__ELASTICSEARCH__HOST: true
  AIRFLOW__ELASTICSEARCH__ELASTICSEARCH_HOST: true

# Extra secrets that will be managed by the chart
# (You can use them with extraEnv or extraEnvFrom or some of the extraVolumes values).
# The format is "key/value" where
#    * key (can be templated) is the name of the secret that will be created
#    * value: an object with the standard 'data' or 'stringData' key (or both).
#          The value associated with those keys must be a string (can be templated)
extraSecrets: {}
# eg:
# extraSecrets:
#   '{{ .Release.Name }}-airflow-connections':
#     type: 'Opaque'
#     data: |
#       AIRFLOW_CONN_GCP: 'base64_encoded_gcp_conn_string'
#       AIRFLOW_CONN_AWS: 'base64_encoded_aws_conn_string'
#     stringData: |
#       AIRFLOW_CONN_OTHER: 'other_conn'
#   '{{ .Release.Name }}-other-secret-name-suffix':
#     data: |
#        ...

# Extra ConfigMaps that will be managed by the chart
# (You can use them with extraEnv or extraEnvFrom or some of the extraVolumes values).
# The format is "key/value" where
#    * key (can be templated) is the name of the configmap that will be created
#    * value: an object with the standard 'data' key.
#          The value associated with this keys must be a string (can be templated)
extraConfigMaps: {}
# eg:
# extraConfigMaps:
#   '{{ .Release.Name }}-airflow-variables':
#     data: |
#       AIRFLOW_VAR_HELLO_MESSAGE: "Hi!"
#       AIRFLOW_VAR_KUBERNETES_NAMESPACE: "{{ .Release.Namespace }}"

# Extra env 'items' that will be added to the definition of airflow containers
# a string is expected (can be templated).
# TODO: difference from `env`? This is a templated string. Probably should template `env` and remove this.
extraEnv: ~
# eg:
# extraEnv: |
#   - name: AIRFLOW__CORE__LOAD_EXAMPLES
#     value: 'True'

# Extra envFrom 'items' that will be added to the definition of airflow containers
# A string is expected (can be templated).
extraEnvFrom: ~
# eg:
# extraEnvFrom: |
#   - secretRef:
#       name: '{{ .Release.Name }}-airflow-connections'
#   - configMapRef:
#       name: '{{ .Release.Name }}-airflow-variables'

# Airflow database & redis config
data:
  # If secret names are provided, use those secrets
  # These secrets must be created manually, eg:
  #
  # kind: Secret
  # apiVersion: v1
  # metadata:
  #   name: custom-airflow-metadata-secret
  # type: Opaque
  # data:
  #   connection: base64_encoded_connection_string

  metadataSecretName: ~
  # When providing secret names and using the same database for metadata and
  # result backend, for Airflow < 2.4.0 it is necessary to create a separate
  # secret for result backend but with a db+ scheme prefix.
  # For Airflow >= 2.4.0 it is possible to not specify the secret again,
  # as Airflow will use sql_alchemy_conn with a db+ scheme prefix by default.
  resultBackendSecretName: ~
  brokerUrlSecretName: ~

  # Otherwise pass connection values in
  metadataConnection:
    user: postgres
    pass: postgres
    protocol: postgresql
    host: ~
    port: 5432
    db: postgres
    sslmode: disable
  # resultBackendConnection defaults to the same database as metadataConnection
  resultBackendConnection: ~
  # or, you can use a different database
  # resultBackendConnection:
  #   user: postgres
  #   pass: postgres
  #   protocol: postgresql
  #   host: ~
  #   port: 5432
  #   db: postgres
  #   sslmode: disable
  # Note: brokerUrl can only be set during install, not upgrade
  brokerUrl: ~

# Fernet key settings
# Note: fernetKey can only be set during install, not upgrade
fernetKey: ~
fernetKeySecretName: ~

# Flask secret key for Airflow Webserver: `[webserver] secret_key` in airflow.cfg
webserverSecretKey: ~
webserverSecretKeySecretName: ~

# In order to use kerberos you need to create secret containing the keytab file
# The secret name should follow naming convention of the application where resources are
# name {{ .Release-name }}-<POSTFIX>. In case of the keytab file, the postfix is "kerberos-keytab"
# So if your release is named "my-release" the name of the secret should be "my-release-kerberos-keytab"
#
# The Keytab content should be available in the "kerberos.keytab" key of the secret.
#
#  apiVersion: v1
#  kind: Secret
#  data:
#    kerberos.keytab: <base64_encoded keytab file content>
#  type: Opaque
#
#
#  If you have such keytab file you can do it with similar
#
#  kubectl create secret generic {{ .Release.name }}-kerberos-keytab --from-file=kerberos.keytab
#
#
#  Alternatively, instead of manually creating the secret, it is possible to specify
#  kerberos.keytabBase64Content parameter. This parameter should contain base64 encoded keytab.
#

kerberos:
  enabled: false
  ccacheMountPath: /var/kerberos-ccache
  ccacheFileName: cache
  configPath: /etc/krb5.conf
  keytabBase64Content: ~
  keytabPath: /etc/airflow.keytab
  principal: airflow@FOO.COM
  reinitFrequency: 3600
  config: |
    # This is an example config showing how you can use templating and how "example" config
    # might look like. It works with the test kerberos server that we are using during integration
    # testing at Apache Airflow (see `scripts/ci/docker-compose/integration-kerberos.yml` but in
    # order to make it production-ready you must replace it with your own configuration that
    # Matches your kerberos deployment. Administrators of your Kerberos instance should
    # provide the right configuration.

    [logging]
    default = "FILE:{{ template "airflow_logs_no_quote" . }}/kerberos_libs.log"
    kdc = "FILE:{{ template "airflow_logs_no_quote" . }}/kerberos_kdc.log"
    admin_server = "FILE:{{ template "airflow_logs_no_quote" . }}/kadmind.log"

    [libdefaults]
    default_realm = FOO.COM
    ticket_lifetime = 10h
    renew_lifetime = 7d
    forwardable = true

    [realms]
    FOO.COM = {
      kdc = kdc-server.foo.com
      admin_server = admin_server.foo.com
    }

# Airflow Worker Config
workers:
  # Number of airflow celery workers in StatefulSet
  replicas: 1

  # Command to use when running Airflow workers (templated).
  command: ~
  # Args to use when running Airflow workers (templated).
  args:
    - "bash"
    - "-c"
    # The format below is necessary to get `helm lint` happy
    - |-
      exec \
      airflow {{ semverCompare ">=2.0.0" .Values.airflowVersion | ternary "celery worker" "worker" }}

  # Update Strategy when worker is deployed as a StatefulSet
  updateStrategy: ~
  # Update Strategy when worker is deployed as a Deployment
  strategy:
    rollingUpdate:
      maxSurge: "100%"
      maxUnavailable: "50%"

  # When not set, the values defined in the global securityContext will be used
  securityContext: {}
  #  runAsUser: 50000
  #  fsGroup: 0
  #  runAsGroup: 0

  # Create ServiceAccount
  serviceAccount:
    # Specifies whether a ServiceAccount should be created
    create: true
    # The name of the ServiceAccount to use.
    # If not set and create is true, a name is generated using the release name
    name: ~

    # Annotations to add to worker kubernetes service account.
    annotations: {}

  # Allow KEDA autoscaling.
  # Persistence.enabled must be set to false to use KEDA.
  keda:
    enabled: false
    namespaceLabels: {}

    # How often KEDA polls the airflow DB to report new scale requests to the HPA
    pollingInterval: 5

    # How many seconds KEDA will wait before scaling to zero.
    # Note that HPA has a separate cooldown period for scale-downs
    cooldownPeriod: 30

    # Minimum number of workers created by keda
    minReplicaCount: 0

    # Maximum number of workers created by keda
    maxReplicaCount: 10

    # Specify HPA related options
    advanced: {}
    # horizontalPodAutoscalerConfig:
    #   behavior:
    #     scaleDown:
    #       stabilizationWindowSeconds: 300
    #       policies:
    #         - type: Percent
    #           value: 100
    #           periodSeconds: 15

  persistence:
    # Enable persistent volumes
    enabled: true
    # Volume size for worker StatefulSet
    size: 100Gi
    # If using a custom storageClass, pass name ref to all statefulSets here
    storageClassName:
    # Execute init container to chown log directory.
    # This is currently only needed in kind, due to usage
    # of local-path provisioner.
    fixPermissions: false
    # Annotations to add to worker volumes
    annotations: {}

  kerberosSidecar:
    # Enable kerberos sidecar
    enabled: false
    resources: {}
    #  limits:
    #   cpu: 100m
    #   memory: 128Mi
    #  requests:
    #   cpu: 100m
    #   memory: 128Mi

  resources: {}
  #  limits:
  #   cpu: 100m
  #   memory: 128Mi
  #  requests:
  #   cpu: 100m
  #   memory: 128Mi

  # Grace period for tasks to finish after SIGTERM is sent from kubernetes
  terminationGracePeriodSeconds: 600

  # This setting tells kubernetes that its ok to evict
  # when it wants to scale a node down.
  safeToEvict: true

  # Launch additional containers into worker.
  # Note: If used with KubernetesExecutor, you are responsible for signaling sidecars to exit when the main
  # container finishes so Airflow can continue the worker shutdown process!
  extraContainers: []
  # Add additional init containers into workers.
  extraInitContainers: []

  # Mount additional volumes into worker.
  extraVolumes: []
  extraVolumeMounts: []

  # Select certain nodes for airflow worker pods.
  nodeSelector: {}
  priorityClassName: ~
  affinity: {}
  # default worker affinity is:
  #  podAntiAffinity:
  #    preferredDuringSchedulingIgnoredDuringExecution:
  #    - podAffinityTerm:
  #        labelSelector:
  #          matchLabels:
  #            component: worker
  #        topologyKey: kubernetes.io/hostname
  #      weight: 100
  tolerations: []
  topologySpreadConstraints: []
  # hostAliases to use in worker pods.
  # See:
  # https://kubernetes.io/docs/concepts/services-networking/add-entries-to-pod-etc-hosts-with-host-aliases/
  hostAliases: []
  # - ip: "127.0.0.2"
  #   hostnames:
  #   - "test.hostname.one"
  # - ip: "127.0.0.3"
  #   hostnames:
  #   - "test.hostname.two"

  podAnnotations: {}

  # Labels specific to workers
  labels: {}

  logGroomerSidecar:
    # Command to use when running the Airflow worker log groomer sidecar (templated).
    command: ~
    # Args to use when running the Airflow worker log groomer sidecar (templated).
    args: ["bash", "/clean-logs"]
    # Number of days to retain logs
    retentionDays: 15
    resources: {}
    #  limits:
    #   cpu: 100m
    #   memory: 128Mi
    #  requests:
    #   cpu: 100m
    #   memory: 128Mi

  waitForMigrations:
    # To add env vars specific to wait-for-migrations init container
    env: []

  env: []

# Airflow scheduler settings
scheduler:
  # If the scheduler stops heartbeating for 5 minutes (5*60s) kill the
  # scheduler and let Kubernetes restart it
  livenessProbe:
    initialDelaySeconds: 10
    timeoutSeconds: 20
    failureThreshold: 5
    periodSeconds: 60
    command: ~
  # Airflow 2.0 allows users to run multiple schedulers,
  # However this feature is only recommended for MySQL 8+ and Postgres
  replicas: 1

  # Command to use when running the Airflow scheduler (templated).
  command: ~
  # Args to use when running the Airflow scheduler (templated).
  args: ["bash", "-c", "exec airflow scheduler"]

  # Update Strategy when scheduler is deployed as a StatefulSet
  # (when using LocalExecutor and workers.persistence)
  updateStrategy: ~
  # Update Strategy when scheduler is deployed as a Deployment
  # (when not using LocalExecutor and workers.persistence)
  strategy: ~

  # When not set, the values defined in the global securityContext will be used
  securityContext: {}
  #  runAsUser: 50000
  #  fsGroup: 0
  #  runAsGroup: 0

  # Create ServiceAccount
  serviceAccount:
    # Specifies whether a ServiceAccount should be created
    create: true
    # The name of the ServiceAccount to use.
    # If not set and create is true, a name is generated using the release name
    name: ~

    # Annotations to add to scheduler kubernetes service account.
    annotations: {}

  # Scheduler pod disruption budget
  podDisruptionBudget:
    enabled: false

    # PDB configuration
    config:
      maxUnavailable: 1

  resources: {}
  #  limits:
  #   cpu: 100m
  #   memory: 128Mi
  #  requests:
  #   cpu: 100m
  #   memory: 128Mi

  # This setting tells kubernetes that its ok to evict
  # when it wants to scale a node down.
  safeToEvict: true

  # Launch additional containers into scheduler.
  extraContainers: []
  # Add additional init containers into scheduler.
  extraInitContainers: []

  # Mount additional volumes into scheduler.
  extraVolumes: []
  extraVolumeMounts: []

  # Select certain nodes for airflow scheduler pods.
  nodeSelector: {}
  affinity: {}
  # default scheduler affinity is:
  #  podAntiAffinity:
  #    preferredDuringSchedulingIgnoredDuringExecution:
  #    - podAffinityTerm:
  #        labelSelector:
  #          matchLabels:
  #            component: scheduler
  #        topologyKey: kubernetes.io/hostname
  #      weight: 100
  tolerations: []
  topologySpreadConstraints: []

  priorityClassName: ~

  podAnnotations: {}

  # Label Specific to scheduler app
  labels: {}

  logGroomerSidecar:
    # Whether to deploy the Airflow scheduler log groomer sidecar.
    enabled: true
    # Command to use when running the Airflow scheduler log groomer sidecar (templated).
    command: ~
    # Args to use when running the Airflow scheduler log groomer sidecar (templated).
    args: ["bash", "/clean-logs"]
    # Number of days to retain logs
    retentionDays: 15
    resources: {}
    #  limits:
    #   cpu: 100m
    #   memory: 128Mi
    #  requests:
    #   cpu: 100m
    #   memory: 128Mi

  waitForMigrations:
    # Whether to create init container to wait for db migrations
    enabled: true
    env: []

  env: []

# Airflow create user job settings
createUserJob:
  # Command to use when running the create user job (templated).
  command: ~
  # Args to use when running the create user job (templated).
  args:
    - "bash"
    - "-c"
    # The format below is necessary to get `helm lint` happy
    - |-
      exec \
      airflow {{ semverCompare ">=2.0.0" .Values.airflowVersion | ternary "users create" "create_user" }} "$@"
    - --
    - "-r"
    - "{{ .Values.webserver.defaultUser.role }}"
    - "-u"
    - "{{ .Values.webserver.defaultUser.username }}"
    - "-e"
    - "{{ .Values.webserver.defaultUser.email }}"
    - "-f"
    - "{{ .Values.webserver.defaultUser.firstName }}"
    - "-l"
    - "{{ .Values.webserver.defaultUser.lastName }}"
    - "-p"
    - "{{ .Values.webserver.defaultUser.password }}"

  # Annotations on the create user job pod
  annotations: {}
  # jobAnnotations are annotations on the create user job
  jobAnnotations: {}

  # Labels specific to createUserJob
  labels: {}

  # When not set, the values defined in the global securityContext will be used
  securityContext: {}
  #  runAsUser: 50000
  #  fsGroup: 0
  #  runAsGroup: 0

  # Create ServiceAccount
  serviceAccount:
    # Specifies whether a ServiceAccount should be created
    create: true
    # The name of the ServiceAccount to use.
    # If not set and create is true, a name is generated using the release name
    name: ~

    # Annotations to add to create user kubernetes service account.
    annotations: {}

  # Launch additional containers into user creation job
  extraContainers: []

  # Mount additional volumes into user creation job
  extraVolumes: []
  extraVolumeMounts: []

  nodeSelector: {}
  affinity: {}
  tolerations: []
  topologySpreadConstraints: []
  # In case you need to disable the helm hooks that create the jobs after install.
  # Disable this if you are using ArgoCD for example
  useHelmHooks: true
  env: []

  resources: {}
  #  limits:
  #   cpu: 100m
  #   memory: 128Mi
  #  requests:
  #   cpu: 100m
  #   memory: 128Mi

# Airflow database migration job settings
migrateDatabaseJob:
  enabled: true
  # Command to use when running the migrate database job (templated).
  command: ~
  # Args to use when running the migrate database job (templated).
  args:
    - "bash"
    - "-c"
    # The format below is necessary to get `helm lint` happy
    - |-
      exec \
      airflow {{ semverCompare ">=2.0.0" .Values.airflowVersion | ternary "db upgrade" "upgradedb" }}

  # Annotations on the database migration pod
  annotations: {}
  # jobAnnotations are annotations on the database migration job
  jobAnnotations: {}

  # When not set, the values defined in the global securityContext will be used
  securityContext: {}
  #  runAsUser: 50000
  #  fsGroup: 0
  #  runAsGroup: 0

  # Create ServiceAccount
  serviceAccount:
    # Specifies whether a ServiceAccount should be created
    create: true
    # The name of the ServiceAccount to use.
    # If not set and create is true, a name is generated using the release name
    name: ~

    # Annotations to add to migrate database job kubernetes service account.
    annotations: {}

  resources: {}
  #  limits:
  #   cpu: 100m
  #   memory: 128Mi
  #  requests:
  #   cpu: 100m
  #   memory: 128Mi

  # Launch additional containers into database migration job
  extraContainers: []

  # Mount additional volumes into database migration job
  extraVolumes: []
  extraVolumeMounts: []

  nodeSelector: {}
  affinity: {}
  tolerations: []
  topologySpreadConstraints: []
  # In case you need to disable the helm hooks that create the jobs after install.
  # Disable this if you are using ArgoCD for example
  useHelmHooks: true

# Airflow webserver settings
webserver:
  allowPodLogReading: true
  livenessProbe:
    initialDelaySeconds: 15
    timeoutSeconds: 30
    failureThreshold: 20
    periodSeconds: 5
    scheme: HTTP

  readinessProbe:
    initialDelaySeconds: 15
    timeoutSeconds: 30
    failureThreshold: 20
    periodSeconds: 5
    scheme: HTTP

  # Number of webservers
  replicas: 1

  # Command to use when running the Airflow webserver (templated).
  command: ~
  # Args to use when running the Airflow webserver (templated).
  args: ["bash", "-c", "exec airflow webserver"]

  # Create ServiceAccount
  serviceAccount:
    # Specifies whether a ServiceAccount should be created
    create: true
    # The name of the ServiceAccount to use.
    # If not set and create is true, a name is generated using the release name
    name: ~

    # Annotations to add to webserver kubernetes service account.
    annotations: {}

  # Webserver pod disruption budget
  podDisruptionBudget:
    enabled: false

    # PDB configuration
    config:
      maxUnavailable: 1

  # Allow overriding Update Strategy for Webserver
  strategy: ~

  # When not set, the values defined in the global securityContext will be used
  securityContext: {}
  #  runAsUser: 50000
  #  fsGroup: 0
  #  runAsGroup: 0

  # Additional network policies as needed (Deprecated - renamed to `webserver.networkPolicy.ingress.from`)
  extraNetworkPolicies: []
  networkPolicy:
    ingress:
      # Peers for webserver NetworkPolicy ingress
      from: []
      # Ports for webserver NetworkPolicy ingress (if `from` is set)
      ports:
        - port: "{{ .Values.ports.airflowUI }}"

  resources: {}
  #   limits:
  #     cpu: 100m
  #     memory: 128Mi
  #   requests:
  #     cpu: 100m
  #     memory: 128Mi

  # Create initial user.
  defaultUser:
    enabled: true
    role: Admin
    username: admin
    email: admin@example.com
    firstName: admin
    lastName: user
    password: admin

  # Launch additional containers into webserver.
  extraContainers: []
  # Add additional init containers into webserver.
  extraInitContainers: []

  # Mount additional volumes into webserver.
  extraVolumes: []
  extraVolumeMounts: []

  # This string (can be templated) will be mounted into the Airflow Webserver as a custom
  # webserver_config.py. You can bake a webserver_config.py in to your image instead.
  webserverConfig: ~
  # webserverConfig: |
  #   from airflow import configuration as conf

  #   # The SQLAlchemy connection string.
  #   SQLALCHEMY_DATABASE_URI = conf.get('database', 'SQL_ALCHEMY_CONN')

  #   # Flask-WTF flag for CSRF
  #   CSRF_ENABLED = True

  service:
    type: ClusterIP
    ## service annotations
    annotations: {}
    ports:
      - name: airflow-ui
        port: "{{ .Values.ports.airflowUI }}"
    # To change the port used to access the webserver:
    # ports:
    #   - name: airflow-ui
    #     port: 80
    #     targetPort: airflow-ui
    # To only expose a sidecar, not the webserver directly:
    # ports:
    #   - name: only_sidecar
    #     port: 80
    #     targetPort: 8888
    loadBalancerIP: ~
    ## Limit load balancer source ips to list of CIDRs
    # loadBalancerSourceRanges:
    #   - "10.123.0.0/16"
    loadBalancerSourceRanges: []

  # Select certain nodes for airflow webserver pods.
  nodeSelector: {}
  priorityClassName: ~
  affinity: {}
  # default webserver affinity is:
  #  podAntiAffinity:
  #    preferredDuringSchedulingIgnoredDuringExecution:
  #    - podAffinityTerm:
  #        labelSelector:
  #          matchLabels:
  #            component: webserver
  #        topologyKey: kubernetes.io/hostname
  #      weight: 100
  tolerations: []
  topologySpreadConstraints: []

  podAnnotations: {}

  # Labels specific webserver app
  labels: {}

  waitForMigrations:
    # Whether to create init container to wait for db migrations
    enabled: true
    env: []

  env: []

# Airflow Triggerer Config
triggerer:
  enabled: true
  # Number of airflow triggerers in the deployment
  replicas: 1

  # Command to use when running Airflow triggerers (templated).
  command: ~
  # Args to use when running Airflow triggerer (templated).
  args: ["bash", "-c", "exec airflow triggerer"]

  # Update Strategy for triggerers
  strategy:
    rollingUpdate:
      maxSurge: "100%"
      maxUnavailable: "50%"

  # If the triggerer stops heartbeating for 5 minutes (5*60s) kill the
  # triggerer and let Kubernetes restart it
  livenessProbe:
    initialDelaySeconds: 10
    timeoutSeconds: 20
    failureThreshold: 5
    periodSeconds: 60
    command: ~

  # Create ServiceAccount
  serviceAccount:
    # Specifies whether a ServiceAccount should be created
    create: true
    # The name of the ServiceAccount to use.
    # If not set and create is true, a name is generated using the release name
    name: ~

    # Annotations to add to triggerer kubernetes service account.
    annotations: {}

  # When not set, the values defined in the global securityContext will be used
  securityContext: {}
  #  runAsUser: 50000
  #  fsGroup: 0
  #  runAsGroup: 0

  resources: {}
  #  limits:
  #   cpu: 100m
  #   memory: 128Mi
  #  requests:
  #   cpu: 100m
  #   memory: 128Mi

  # Grace period for triggerer to finish after SIGTERM is sent from kubernetes
  terminationGracePeriodSeconds: 60

  # This setting tells kubernetes that its ok to evict
  # when it wants to scale a node down.
  safeToEvict: true

  # Launch additional containers into triggerer.
  extraContainers: []
  # Add additional init containers into triggerers.
  extraInitContainers: []

  # Mount additional volumes into triggerer.
  extraVolumes: []
  extraVolumeMounts: []

  # Select certain nodes for airflow triggerer pods.
  nodeSelector: {}
  affinity: {}
  # default triggerer affinity is:
  #  podAntiAffinity:
  #    preferredDuringSchedulingIgnoredDuringExecution:
  #    - podAffinityTerm:
  #        labelSelector:
  #          matchLabels:
  #            component: triggerer
  #        topologyKey: kubernetes.io/hostname
  #      weight: 100
  tolerations: []
  topologySpreadConstraints: []

  priorityClassName: ~

  podAnnotations: {}

  # Labels specific to triggerer app
  labels: {}

  waitForMigrations:
    # Whether to create init container to wait for db migrations
    enabled: true
    env: []

  env: []

# Airflow Dag Processor Config
dagProcessor:
  enabled: false
  # Number of airflow dag processors in the deployment
  replicas: 1

  # Command to use when running Airflow dag processors (templated).
  command: ~
  # Args to use when running Airflow dag processor (templated).
  args: ["bash", "-c", "exec airflow dag-processor"]

  # Update Strategy for dag processors
  strategy:
    rollingUpdate:
      maxSurge: "100%"
      maxUnavailable: "50%"

  # If the dag processor stops heartbeating for 5 minutes (5*60s) kill the
  # dag processor and let Kubernetes restart it
  livenessProbe:
    initialDelaySeconds: 10
    timeoutSeconds: 20
    failureThreshold: 5
    periodSeconds: 60
    command: ~

  # Create ServiceAccount
  serviceAccount:
    # Specifies whether a ServiceAccount should be created
    create: true
    # The name of the ServiceAccount to use.
    # If not set and create is true, a name is generated using the release name
    name: ~

    # Annotations to add to dag processor kubernetes service account.
    annotations: {}

  # When not set, the values defined in the global securityContext will be used
  securityContext: {}
  #  runAsUser: 50000
  #  fsGroup: 0
  #  runAsGroup: 0

  resources: {}
  #  limits:
  #   cpu: 100m
  #   memory: 128Mi
  #  requests:
  #   cpu: 100m
  #   memory: 128Mi

  # Grace period for dag processor to finish after SIGTERM is sent from kubernetes
  terminationGracePeriodSeconds: 60

  # This setting tells kubernetes that its ok to evict
  # when it wants to scale a node down.
  safeToEvict: true

  # Launch additional containers into dag processor.
  extraContainers: []
  # Add additional init containers into dag processors.
  extraInitContainers: []

  # Mount additional volumes into dag processor.
  extraVolumes: []
  extraVolumeMounts: []

  # Select certain nodes for airflow dag processor pods.
  nodeSelector: {}
  affinity: {}
  # default dag processor affinity is:
  #  podAntiAffinity:
  #    preferredDuringSchedulingIgnoredDuringExecution:
  #    - podAffinityTerm:
  #        labelSelector:
  #          matchLabels:
  #            component: dag-processor
  #        topologyKey: kubernetes.io/hostname
  #      weight: 100
  tolerations: []
  topologySpreadConstraints: []

  priorityClassName: ~

  podAnnotations: {}

  waitForMigrations:
    # Whether to create init container to wait for db migrations
    enabled: true
    env: []

  env: []

# Flower settings
flower:
  # Enable flower.
  # If True, and using CeleryExecutor/CeleryKubernetesExecutor, will deploy flower app.
  enabled: false

  # Command to use when running flower (templated).
  command: ~
  # Args to use when running flower (templated).
  args:
    - "bash"
    - "-c"
    # The format below is necessary to get `helm lint` happy
    - |-
      exec \
      airflow {{ semverCompare ">=2.0.0" .Values.airflowVersion | ternary "celery flower" "flower" }}

  # Additional network policies as needed (Deprecated - renamed to `flower.networkPolicy.ingress.from`)
  extraNetworkPolicies: []
  networkPolicy:
    ingress:
      # Peers for flower NetworkPolicy ingress
      from: []
      # Ports for flower NetworkPolicy ingress (if ingressPeers is set)
      ports:
        - port: "{{ .Values.ports.flowerUI }}"

  resources: {}
  #   limits:
  #     cpu: 100m
  #     memory: 128Mi
  #   requests:
  #     cpu: 100m
  #     memory: 128Mi

  # When not set, the values defined in the global securityContext will be used
  securityContext: {}
  #  runAsUser: 50000
  #  fsGroup: 0
  #  runAsGroup: 0

  # Create ServiceAccount
  serviceAccount:
    # Specifies whether a ServiceAccount should be created
    create: true
    # The name of the ServiceAccount to use.
    # If not set and create is true, a name is generated using the release name
    name: ~

    # Annotations to add to worker kubernetes service account.
    annotations: {}

  # A secret containing the connection
  secretName: ~

  # Else, if username and password are set, create secret from username and password
  username: ~
  password: ~

  service:
    type: ClusterIP
    ## service annotations
    annotations: {}
    ports:
      - name: flower-ui
        port: "{{ .Values.ports.flowerUI }}"
    # To change the port used to access flower:
    # ports:
    #   - name: flower-ui
    #     port: 8080
    #     targetPort: flower-ui
    loadBalancerIP: ~
    ## Limit load balancer source ips to list of CIDRs
    # loadBalancerSourceRanges:
    #   - "10.123.0.0/16"
    loadBalancerSourceRanges: []

  # Launch additional containers into the flower pods.
  extraContainers: []
  # Mount additional volumes into the flower pods.
  extraVolumes: []
  extraVolumeMounts: []

  # Select certain nodes for airflow flower pods.
  nodeSelector: {}
  affinity: {}
  tolerations: []
  topologySpreadConstraints: []

  priorityClassName: ~

  podAnnotations: {}

<<<<<<< HEAD
  env: []
=======
  # Labels specific to flower app
  labels: {}
>>>>>>> 336a4710

# StatsD settings
statsd:
  enabled: true

  # Create ServiceAccount
  serviceAccount:
    # Specifies whether a ServiceAccount should be created
    create: true
    # The name of the ServiceAccount to use.
    # If not set and create is true, a name is generated using the release name
    name: ~

    # Annotations to add to worker kubernetes service account.
    annotations: {}

  uid: 65534
  # When not set, `statsd.uid` will be used
  securityContext: {}
  #  runAsUser: 65534
  #  fsGroup: 0
  #  runAsGroup: 0

  # Additional network policies as needed
  extraNetworkPolicies: []
  resources: {}
  #   limits:
  #     cpu: 100m
  #     memory: 128Mi
  #   requests:
  #     cpu: 100m
  #     memory: 128Mi

  service:
    extraAnnotations: {}

  # Select certain nodes for StatsD pods.
  nodeSelector: {}
  affinity: {}
  tolerations: []
  topologySpreadConstraints: []

  priorityClassName: ~

  # Additional mappings for StatsD exporter.
  extraMappings: []

# PgBouncer settings
pgbouncer:
  # Enable PgBouncer
  enabled: false
  # Command to use for PgBouncer(templated).
  command: ["pgbouncer", "-u", "nobody", "/etc/pgbouncer/pgbouncer.ini"]
  # Args to use for PgBouncer(templated).
  args: ~
  auth_type: md5
  auth_file: /etc/pgbouncer/users.txt

  # Create ServiceAccount
  serviceAccount:
    # Specifies whether a ServiceAccount should be created
    create: true
    # The name of the ServiceAccount to use.
    # If not set and create is true, a name is generated using the release name
    name: ~

    # Annotations to add to worker kubernetes service account.
    annotations: {}

  # Additional network policies as needed
  extraNetworkPolicies: []

  # Pool sizes
  metadataPoolSize: 10
  resultBackendPoolSize: 5

  # Maximum clients that can connect to PgBouncer (higher = more file descriptors)
  maxClientConn: 100

  # supply the name of existing secret with pgbouncer.ini and users.txt defined
  # you can load them to a k8s secret like the one below
  #  apiVersion: v1
  #  kind: Secret
  #  metadata:
  #    name: pgbouncer-config-secret
  #  data:
  #     pgbouncer.ini: <base64_encoded pgbouncer.ini file content>
  #     users.txt: <base64_encoded users.txt file content>
  #  type: Opaque
  #
  #  configSecretName: pgbouncer-config-secret
  #
  configSecretName: ~

  # PgBouncer pod disruption budget
  podDisruptionBudget:
    enabled: false

    # PDB configuration
    config:
      maxUnavailable: 1

  # Limit the resources to PgBouncer.
  # When you specify the resource request the k8s scheduler uses this information to decide which node to
  # place the Pod on. When you specify a resource limit for a Container, the kubelet enforces those limits so
  # that the running container is not allowed to use more of that resource than the limit you set.
  # See: https://kubernetes.io/docs/concepts/configuration/manage-resources-containers/
  # Example:
  #
  # resource:
  #   limits:
  #     cpu: 100m
  #     memory: 128Mi
  #   requests:
  #     cpu: 100m
  #     memory: 128Mi
  resources: {}

  service:
    extraAnnotations: {}

  # https://www.pgbouncer.org/config.html
  verbose: 0
  logDisconnections: 0
  logConnections: 0

  sslmode: "prefer"
  ciphers: "normal"

  ssl:
    ca: ~
    cert: ~
    key: ~

  # Add extra PgBouncer ini configuration in the databases section:
  # https://www.pgbouncer.org/config.html#section-databases
  extraIniMetadata: ~
  extraIniResultBackend: ~
  # Add extra general PgBouncer ini configuration: https://www.pgbouncer.org/config.html
  extraIni: ~

  # Mount additional volumes into pgbouncer.
  extraVolumes: []
  extraVolumeMounts: []

  # Select certain nodes for PgBouncer pods.
  nodeSelector: {}
  affinity: {}
  tolerations: []
  topologySpreadConstraints: []

  priorityClassName: ~

  uid: 65534

  metricsExporterSidecar:
    resources: {}
    #  limits:
    #   cpu: 100m
    #   memory: 128Mi
    #  requests:
    #   cpu: 100m
    #   memory: 128Mi
    sslmode: "disable"

# Configuration for the redis provisioned by the chart
redis:
  enabled: true
  terminationGracePeriodSeconds: 600

  # Create ServiceAccount
  serviceAccount:
    # Specifies whether a ServiceAccount should be created
    create: true
    # The name of the ServiceAccount to use.
    # If not set and create is true, a name is generated using the release name
    name: ~

    # Annotations to add to worker kubernetes service account.
    annotations: {}

  persistence:
    # Enable persistent volumes
    enabled: true
    # Volume size for worker StatefulSet
    size: 1Gi
    # If using a custom storageClass, pass name ref to all statefulSets here
    storageClassName:
    # Annotations to add to redis volumes
    annotations: {}

  resources: {}
  #  limits:
  #   cpu: 100m
  #   memory: 128Mi
  #  requests:
  #   cpu: 100m
  #   memory: 128Mi

  # If set use as redis secret. Make sure to also set data.brokerUrlSecretName value.
  passwordSecretName: ~

  # Else, if password is set, create secret with it,
  # Otherwise a new password will be generated on install
  # Note: password can only be set during install, not upgrade.
  password: ~

  # This setting tells kubernetes that its ok to evict
  # when it wants to scale a node down.
  safeToEvict: true

  # Select certain nodes for redis pods.
  nodeSelector: {}
  affinity: {}
  tolerations: []
  topologySpreadConstraints: []

  # Set to 0 for backwards-compatiblity
  uid: 0
  # If not set, `redis.uid` will be used
  securityContext: {}
  #  runAsUser: 999
  #  runAsGroup: 0

  podAnnotations: {}
# Auth secret for a private registry
# This is used if pulling airflow images from a private registry
registry:
  secretName: ~

  # Example:
  # connection:
  #   user: ~
  #   pass: ~
  #   host: ~
  #   email: ~
  connection: {}

# Elasticsearch logging configuration
elasticsearch:
  # Enable elasticsearch task logging
  enabled: false
  # A secret containing the connection
  secretName: ~
  # Or an object representing the connection
  # Example:
  # connection:
  #   user: ~
  #   pass: ~
  #   host: ~
  #   port: ~
  connection: {}

# All ports used by chart
ports:
  flowerUI: 5555
  airflowUI: 8080
  workerLogs: 8793
  redisDB: 6379
  statsdIngest: 9125
  statsdScrape: 9102
  pgbouncer: 6543
  pgbouncerScrape: 9127

# Define any ResourceQuotas for namespace
quotas: {}

# Define default/max/min values for pods and containers in namespace
limits: []

# This runs as a CronJob to cleanup old pods.
cleanup:
  enabled: false
  # Run every 15 minutes
  schedule: "*/15 * * * *"
  # Command to use when running the cleanup cronjob (templated).
  command: ~
  # Args to use when running the cleanup cronjob (templated).
  args: ["bash", "-c", "exec airflow kubernetes cleanup-pods --namespace={{ .Release.Namespace }}"]


  # Select certain nodes for airflow cleanup pods.
  nodeSelector: {}
  affinity: {}
  tolerations: []
  topologySpreadConstraints: []

  podAnnotations: {}

  # Labels specific to cleanup
  labels: {}

  resources: {}
  #  limits:
  #   cpu: 100m
  #   memory: 128Mi
  #  requests:
  #   cpu: 100m
  #   memory: 128Mi

  # Create ServiceAccount
  serviceAccount:
    # Specifies whether a ServiceAccount should be created
    create: true
    # The name of the ServiceAccount to use.
    # If not set and create is true, a name is generated using the release name
    name: ~

    # Annotations to add to cleanup cronjob kubernetes service account.
    annotations: {}

  # When not set, the values defined in the global securityContext will be used
  securityContext: {}
  #  runAsUser: 50000
  #  runAsGroup: 0
  env: []

# Configuration for postgresql subchart
# Not recommended for production
postgresql:
  enabled: true
  postgresqlPassword: postgres
  postgresqlUsername: postgres

# Config settings to go into the mounted airflow.cfg
#
# Please note that these values are passed through the `tpl` function, so are
# all subject to being rendered as go templates. If you need to include a
# literal `{{` in a value, it must be expressed like this:
#
#    a: '{{ "{{ not a template }}" }}'
#
# Do not set config containing secrets via plain text values, use Env Var or k8s secret object
# yamllint disable rule:line-length
config:
  core:
    dags_folder: '{{ include "airflow_dags" . }}'
    # This is ignored when used with the official Docker image
    load_examples: 'False'
    executor: '{{ .Values.executor }}'
    # For Airflow 1.10, backward compatibility; moved to [logging] in 2.0
    colored_console_log: 'False'
    remote_logging: '{{- ternary "True" "False" .Values.elasticsearch.enabled }}'
  logging:
    remote_logging: '{{- ternary "True" "False" .Values.elasticsearch.enabled }}'
    colored_console_log: 'False'
  metrics:
    statsd_on: '{{ ternary "True" "False" .Values.statsd.enabled }}'
    statsd_port: 9125
    statsd_prefix: airflow
    statsd_host: '{{ printf "%s-statsd" .Release.Name }}'
  webserver:
    enable_proxy_fix: 'True'
    # For Airflow 1.10
    rbac: 'True'
  celery:
    worker_concurrency: 16
  scheduler:
    standalone_dag_processor: '{{ ternary "True" "False" .Values.dagProcessor.enabled }}'
    # statsd params included for Airflow 1.10 backward compatibility; moved to [metrics] in 2.0
    statsd_on: '{{ ternary "True" "False" .Values.statsd.enabled }}'
    statsd_port: 9125
    statsd_prefix: airflow
    statsd_host: '{{ printf "%s-statsd" .Release.Name }}'
    # `run_duration` included for Airflow 1.10 backward compatibility; removed in 2.0.
    run_duration: 41460
  elasticsearch:
    json_format: 'True'
    log_id_template: "{dag_id}_{task_id}_{execution_date}_{try_number}"
  elasticsearch_configs:
    max_retries: 3
    timeout: 30
    retry_timeout: 'True'
  kerberos:
    keytab: '{{ .Values.kerberos.keytabPath }}'
    reinit_frequency: '{{ .Values.kerberos.reinitFrequency }}'
    principal: '{{ .Values.kerberos.principal }}'
    ccache: '{{ .Values.kerberos.ccacheMountPath }}/{{ .Values.kerberos.ccacheFileName }}'
  celery_kubernetes_executor:
    kubernetes_queue: 'kubernetes'
  kubernetes:
    namespace: '{{ .Release.Namespace }}'
    airflow_configmap: '{{ include "airflow_config" . }}'
    airflow_local_settings_configmap: '{{ include "airflow_config" . }}'
    pod_template_file: '{{ include "airflow_pod_template_file" . }}/pod_template_file.yaml'
    worker_container_repository: '{{ .Values.images.airflow.repository | default .Values.defaultAirflowRepository }}'
    worker_container_tag: '{{ .Values.images.airflow.tag | default .Values.defaultAirflowTag }}'
    multi_namespace_mode: '{{ ternary "True" "False" .Values.multiNamespaceMode }}'
# yamllint enable rule:line-length

# Whether Airflow can launch workers and/or pods in multiple namespaces
# If true, it creates ClusterRole/ClusterRolebinding (with access to entire cluster)
multiNamespaceMode: false

# `podTemplate` is a templated string containing the contents of `pod_template_file.yaml` used for
# KubernetesExecutor workers. The default `podTemplate` will use normal `workers` configuration parameters
# (e.g. `workers.resources`). As such, you normally won't need to override this directly, however,
# you can still provide a completely custom `pod_template_file.yaml` if desired.
# If not set, a default one is created using `files/pod-template-file.kubernetes-helm-yaml`.
podTemplate: ~
# The following example is NOT functional, but meant to be illustrative of how you can provide a custom
# `pod_template_file`. You're better off starting with the default in
# `files/pod-template-file.kubernetes-helm-yaml` and modifying from there.
# We will set `priorityClassName` in this example:
# podTemplate: |
#   apiVersion: v1
#   kind: Pod
#   metadata:
#     name: dummy-name
#     labels:
#       tier: airflow
#       component: worker
#       release: {{ .Release.Name }}
#   spec:
#     priorityClassName: high-priority
#     containers:
#       - name: base
#         ...

# Git sync
dags:
  persistence:
    # Enable persistent volume for storing dags
    enabled: false
    # Volume size for dags
    size: 1Gi
    # If using a custom storageClass, pass name here
    storageClassName:
    # access mode of the persistent volume
    accessMode: ReadWriteOnce
    ## the name of an existing PVC to use
    existingClaim:
    ## optional subpath for dag volume mount
    subPath: ~
  gitSync:
    enabled: false

    # git repo clone url
    # ssh examples ssh://git@github.com/apache/airflow.git
    # git@github.com:apache/airflow.git
    # https example: https://github.com/apache/airflow.git
    repo: https://github.com/apache/airflow.git
    branch: v2-2-stable
    rev: HEAD
    depth: 1
    # the number of consecutive failures allowed before aborting
    maxFailures: 0
    # subpath within the repo where dags are located
    # should be "" if dags are at repo root
    subPath: "tests/dags"
    # if your repo needs a user name password
    # you can load them to a k8s secret like the one below
    #   ---
    #   apiVersion: v1
    #   kind: Secret
    #   metadata:
    #     name: git-credentials
    #   data:
    #     GIT_SYNC_USERNAME: <base64_encoded_git_username>
    #     GIT_SYNC_PASSWORD: <base64_encoded_git_password>
    # and specify the name of the secret below
    #
    # credentialsSecret: git-credentials
    #
    #
    # If you are using an ssh clone url, you can load
    # the ssh private key to a k8s secret like the one below
    #   ---
    #   apiVersion: v1
    #   kind: Secret
    #   metadata:
    #     name: airflow-ssh-secret
    #   data:
    #     # key needs to be gitSshKey
    #     gitSshKey: <base64_encoded_data>
    # and specify the name of the secret below
    # sshKeySecret: airflow-ssh-secret
    #
    # If you are using an ssh private key, you can additionally
    # specify the content of your known_hosts file, example:
    #
    # knownHosts: |
    #    <host1>,<ip1> <key1>
    #    <host2>,<ip2> <key2>
    # interval between git sync attempts in seconds
    wait: 60
    containerName: git-sync
    uid: 65533

    # When not set, the values defined in the global securityContext will be used
    securityContext: {}
    #  runAsUser: 65533
    #  runAsGroup: 0

    extraVolumeMounts: []
    env: []
    resources: {}
    #  limits:
    #   cpu: 100m
    #   memory: 128Mi
    #  requests:
    #   cpu: 100m
    #   memory: 128Mi

logs:
  persistence:
    # Enable persistent volume for storing logs
    enabled: false
    # Volume size for logs
    size: 100Gi
    # If using a custom storageClass, pass name here
    storageClassName:
    ## the name of an existing PVC to use
    existingClaim:<|MERGE_RESOLUTION|>--- conflicted
+++ resolved
@@ -1288,12 +1288,10 @@
 
   podAnnotations: {}
 
-<<<<<<< HEAD
   env: []
-=======
+
   # Labels specific to flower app
   labels: {}
->>>>>>> 336a4710
 
 # StatsD settings
 statsd:
