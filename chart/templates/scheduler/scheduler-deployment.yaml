--- conflicted
+++ resolved
@@ -85,6 +85,9 @@
         {{- if .Values.airflowPodAnnotations }}
         {{- toYaml .Values.airflowPodAnnotations | nindent 8 }}
         {{- end }}
+        {{- if .Values.scheduler.podAnnotations }}
+        {{- toYaml .Values.scheduler.podAnnotations | nindent 8 }}
+        {{- end }}
     spec:
       nodeSelector:
 {{ toYaml $nodeSelector | indent 8 }}
@@ -106,7 +109,7 @@
         - name: wait-for-airflow-migrations
           resources:
 {{ toYaml .Values.scheduler.resources | indent 12 }}
-          image: {{ template "airflow_image" . }}
+          image: {{ template "airflow_image_for_migrations" . }}
           imagePullPolicy: {{ .Values.images.airflow.pullPolicy }}
           args:
           {{- include "wait-for-migrations-command" . | indent 10 }}
@@ -144,6 +147,7 @@
             periodSeconds: {{ .Values.scheduler.livenessProbe.periodSeconds }}
             exec:
               command:
+              - /entrypoint
               - python
               - -Wignore
               - -c
@@ -195,31 +199,13 @@
 {{- if .Values.scheduler.extraVolumeMounts }}
 {{ toYaml .Values.scheduler.extraVolumeMounts | indent 12 }}
 {{- end }}
-{{- if .Values.scheduler.extraVolumeMounts }}
-{{ toYaml .Values.scheduler.extraVolumeMounts | indent 12 }}
-{{- end }}
 {{- if .Values.dags.gitSync.enabled }}
         {{- include "git_sync_container" . | indent 8 }}
 {{- end }}
-<<<<<<< HEAD
         {{- if .Values.scheduler.logGroomerSidecar.enabled }}
         - name: scheduler-log-groomer
           resources:
 {{ toYaml .Values.scheduler.logGroomerSidecar.resources | indent 12 }}
-=======
-        # Always start the garbage collector sidecar.
-        - name: scheduler-gc
-          image: {{ template "airflow_image" . }}
-          imagePullPolicy: {{ .Values.images.airflow.pullPolicy }}
-          args: ["bash", "/clean-logs"]
-          volumeMounts:
-            - name: logs
-              mountPath: {{ template "airflow_logs" . }}
-{{- if and $local (not $elasticsearch) }}
-        # Start the sidecar log server if we're in local mode and
-        # we don't have elasticsearch enabled.
-        - name: scheduler-logs
->>>>>>> b007fc33
           image: {{ template "airflow_image" . }}
           imagePullPolicy: {{ .Values.images.airflow.pullPolicy }}
           {{- if .Values.scheduler.logGroomerSidecar.command }}
@@ -227,6 +213,11 @@
           {{- end }}
           {{- if .Values.scheduler.logGroomerSidecar.args }}
           args: {{ tpl (toYaml .Values.scheduler.logGroomerSidecar.args) . | nindent 12 }}
+          {{- end }}
+          {{ if .Values.scheduler.logGroomerSidecar.retentionDays }}
+          env:
+            - name: AIRFLOW__LOG_RETENTION_DAYS
+              value: "{{ .Values.scheduler.logGroomerSidecar.retentionDays }}"
           {{- end }}
           volumeMounts:
             - name: logs
