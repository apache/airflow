--- conflicted
+++ resolved
@@ -204,20 +204,12 @@
           startupProbe:
             httpGet:
               path: /public/version
-<<<<<<< HEAD
-              port: {{ .Values.ports._apiServer }}
-              scheme: {{ .Values._apiServer.startupProbe.scheme | default "http" }}
-            initialDelaySeconds: {{ .Values._apiServer.startupProbe.initialDelaySeconds }}
-            timeoutSeconds: {{ .Values._apiServer.startupProbe.timeoutSeconds }}
-            failureThreshold: {{ .Values._apiServer.startupProbe.failureThreshold }}
-            periodSeconds: {{ .Values._apiServer.startupProbe.periodSeconds }}
-=======
               port: {{ .Values.ports.apiServer }}
               scheme: {{ .Values.apiServer.startupProbe.scheme | default "http" }}
+            initialDelaySeconds: {{ .Values.apiServer.startupProbe.initialDelaySeconds }}
             timeoutSeconds: {{ .Values.apiServer.startupProbe.timeoutSeconds }}
             failureThreshold: {{ .Values.apiServer.startupProbe.failureThreshold }}
             periodSeconds: {{ .Values.apiServer.startupProbe.periodSeconds }}
->>>>>>> d91159d1
           envFrom: {{- include "custom_airflow_environment_from" . | default "\n  []" | indent 10 }}
           env:
             {{- include "custom_airflow_environment" . | indent 10 }}
