{{/*
 Licensed to the Apache Software Foundation (ASF) under one
 or more contributor license agreements.  See the NOTICE file
 distributed with this work for additional information
 regarding copyright ownership.  The ASF licenses this file
 to you under the Apache License, Version 2.0 (the
 "License"); you may not use this file except in compliance
 with the License.  You may obtain a copy of the License at

   http://www.apache.org/licenses/LICENSE-2.0

 Unless required by applicable law or agreed to in writing,
 software distributed under the License is distributed on an
 "AS IS" BASIS, WITHOUT WARRANTIES OR CONDITIONS OF ANY
 KIND, either express or implied.  See the License for the
 specific language governing permissions and limitations
 under the License.
*/}}

################################
## Airflow API Server Deployment
#################################
{{- if semverCompare ">=3.0.0" .Values.airflowVersion }}
{{- $nodeSelector := or .Values.apiServer.nodeSelector .Values.nodeSelector }}
{{- $affinity := or .Values.apiServer.affinity .Values.affinity }}
{{- $tolerations := or .Values.apiServer.tolerations .Values.tolerations }}
{{- $topologySpreadConstraints := or .Values.apiServer.topologySpreadConstraints .Values.topologySpreadConstraints }}
{{- $revisionHistoryLimit := or .Values.apiServer.revisionHistoryLimit .Values.revisionHistoryLimit }}
{{- $securityContext := include "airflowPodSecurityContext" (list . .Values.apiServer) }}
{{- $containerSecurityContext := include "containerSecurityContext" (list . .Values.apiServer) }}
{{- $containerSecurityContextWaitForMigrations := include "containerSecurityContext" (list . .Values.apiServer.waitForMigrations) }}
{{- $containerLifecycleHooks := or .Values.apiServer.containerLifecycleHooks .Values.containerLifecycleHooks }}
apiVersion: apps/v1
kind: Deployment
metadata:
  name: {{ include "airflow.fullname" . }}-api-server
  labels:
    tier: airflow
    component: api-server
    release: {{ .Release.Name }}
    chart: "{{ .Chart.Name }}-{{ .Chart.Version }}"
    heritage: {{ .Release.Service }}
    {{- with .Values.labels }}
      {{- toYaml . | nindent 4 }}
    {{- end }}
  {{- if .Values.apiServer.annotations }}
  annotations: {{- toYaml .Values.apiServer.annotations | nindent 4 }}
  {{- end }}
spec:
  replicas: {{ .Values.apiServer.replicas }}
  {{- if $revisionHistoryLimit }}
  revisionHistoryLimit: {{ $revisionHistoryLimit }}
  {{- end }}
  strategy:
    {{- if .Values.apiServer.strategy }}
    {{- toYaml .Values.apiServer.strategy | nindent 4 }}
    {{- else }}
    # Here we define the rolling update strategy
    # - maxSurge define how many pod we can add at a time
    # - maxUnavailable define how many pod can be unavailable
    #   during the rolling update
    # Setting maxUnavailable to 0 would make sure we have the appropriate
    # capacity during the rolling update.
    # You can also use percentage based value instead of integer.
    type: RollingUpdate
    rollingUpdate:
      maxSurge: 1
      maxUnavailable: 0
    {{- end }}
  selector:
    matchLabels:
      tier: airflow
      component: api-server
      release: {{ .Release.Name }}
  template:
    metadata:
      labels:
        tier: airflow
        component: api-server
        release: {{ .Release.Name }}
        {{- if or (.Values.labels) (.Values.apiServer.labels) }}
          {{- mustMerge .Values.apiServer.labels .Values.labels | toYaml | nindent 8 }}
        {{- end }}
      annotations:
        checksum/metadata-secret: {{ include (print $.Template.BasePath "/secrets/metadata-connection-secret.yaml") . | sha256sum }}
        checksum/pgbouncer-config-secret: {{ include (print $.Template.BasePath "/secrets/pgbouncer-config-secret.yaml") . | sha256sum }}
        checksum/airflow-config: {{ include (print $.Template.BasePath "/configmaps/configmap.yaml") . | sha256sum }}
        checksum/extra-configmaps: {{ include (print $.Template.BasePath "/configmaps/extra-configmaps.yaml") . | sha256sum }}
        checksum/extra-secrets: {{ include (print $.Template.BasePath "/secrets/extra-secrets.yaml") . | sha256sum }}
        {{- if .Values.airflowPodAnnotations }}
          {{- toYaml .Values.airflowPodAnnotations | nindent 8 }}
        {{- end }}
        {{- if .Values.apiServer.podAnnotations }}
          {{- toYaml .Values.apiServer.podAnnotations | nindent 8 }}
        {{- end }}
    spec:
      {{- if .Values.apiServer.hostAliases }}
      hostAliases: {{- toYaml .Values.apiServer.hostAliases | nindent 8 }}
      {{- end }}
      serviceAccountName: {{ include "apiServer.serviceAccountName" . }}
      {{- if .Values.apiServer.priorityClassName }}
      priorityClassName: {{ .Values.apiServer.priorityClassName }}
      {{- end }}
      {{- if .Values.schedulerName }}
      schedulerName: {{ .Values.schedulerName }}
      {{- end }}
      nodeSelector: {{- toYaml $nodeSelector | nindent 8 }}
      affinity:
        {{- if $affinity }}
          {{- toYaml $affinity | nindent 8 }}
        {{- else }}
        podAntiAffinity:
          preferredDuringSchedulingIgnoredDuringExecution:
          - podAffinityTerm:
              labelSelector:
                matchLabels:
                  component: api-server
              topologyKey: kubernetes.io/hostname
            weight: 100
        {{- end }}
      tolerations: {{- toYaml $tolerations | nindent 8 }}
      topologySpreadConstraints: {{- toYaml $topologySpreadConstraints | nindent 8 }}
      restartPolicy: Always
      securityContext: {{ $securityContext | nindent 8 }}
      {{- if or .Values.registry.secretName .Values.registry.connection }}
      imagePullSecrets:
        - name: {{ template "registry_secret" . }}
      {{- end }}
      initContainers:
        {{- if and .Values.dags.gitSync.enabled .Values.dags.gitSync.components.apiServer (not .Values.dags.persistence.enabled) }}
          {{- include "git_sync_container" (dict "Values" .Values "is_init" "true" "Template" .Template) | nindent 8 }}
        {{- end }}
        {{- include "wait_for_airflow_migrations_container" (list . "apiServer") | nindent 8 }}
        {{- if .Values.apiServer.extraInitContainers }}
          {{- toYaml .Values.apiServer.extraInitContainers | nindent 8 }}
        {{- end }}
      containers:
        - name: api-server
          image: {{ template "airflow_image" . }}
          imagePullPolicy: {{ .Values.images.airflow.pullPolicy }}
          securityContext: {{ $containerSecurityContext | nindent 12 }}
          {{- if $containerLifecycleHooks  }}
          lifecycle: {{- tpl (toYaml $containerLifecycleHooks) . | nindent 12 }}
          {{- end }}
          {{- if .Values.apiServer.command }}
          command: {{ tpl (toYaml .Values.apiServer.command) . | nindent 12 }}
          {{- end }}
          {{- if .Values.apiServer.args }}
          args: {{- tpl (toYaml .Values.apiServer.args) . | nindent 12 }}
          {{- end }}
          resources: {{- toYaml .Values.apiServer.resources | nindent 12 }}
          volumeMounts:
            {{- include "airflow_config_mount" . | nindent 12 }}
<<<<<<< HEAD
            {{- include "airflow_dags_mount" (list . "apiServer") | nindent 12 }}
=======
            {{- if or .Values.apiServer.apiServerConfig .Values.apiServer.apiServerConfigConfigMapName }}
              {{- include "airflow_api_server_config_mount" . | nindent 12 }}
            {{- end }}
>>>>>>> d8727eb2
            {{- if .Values.logs.persistence.enabled }}
            - name: logs
              mountPath: {{ template "airflow_logs" . }}
            {{- end }}
            {{- if .Values.volumeMounts }}
              {{- toYaml .Values.volumeMounts | nindent 12 }}
            {{- end }}
            {{- if .Values.apiServer.extraVolumeMounts }}
              {{- tpl (toYaml .Values.apiServer.extraVolumeMounts) . | nindent 12 }}
            {{- end }}
          ports:
            - name: api-server
              containerPort: {{ .Values.ports.apiServer }}
          livenessProbe:
            httpGet:
              path: /api/v2/version
              port: {{ .Values.ports.apiServer }}
              scheme: {{ .Values.apiServer.livenessProbe.scheme | default "http" }}
            initialDelaySeconds: {{ .Values.apiServer.livenessProbe.initialDelaySeconds }}
            timeoutSeconds: {{ .Values.apiServer.livenessProbe.timeoutSeconds }}
            failureThreshold: {{ .Values.apiServer.livenessProbe.failureThreshold }}
            periodSeconds: {{ .Values.apiServer.livenessProbe.periodSeconds }}
          readinessProbe:
            httpGet:
              path: /api/v2/version
              port: {{ .Values.ports.apiServer }}
              scheme: {{ .Values.apiServer.readinessProbe.scheme | default "http" }}
            initialDelaySeconds: {{ .Values.apiServer.readinessProbe.initialDelaySeconds }}
            timeoutSeconds: {{ .Values.apiServer.readinessProbe.timeoutSeconds }}
            failureThreshold: {{ .Values.apiServer.readinessProbe.failureThreshold }}
            periodSeconds: {{ .Values.apiServer.readinessProbe.periodSeconds }}
          startupProbe:
            httpGet:
              path: /api/v2/version
              port: {{ .Values.ports.apiServer }}
              scheme: {{ .Values.apiServer.startupProbe.scheme | default "http" }}
            initialDelaySeconds: {{ .Values.apiServer.startupProbe.initialDelaySeconds }}
            timeoutSeconds: {{ .Values.apiServer.startupProbe.timeoutSeconds }}
            failureThreshold: {{ .Values.apiServer.startupProbe.failureThreshold }}
            periodSeconds: {{ .Values.apiServer.startupProbe.periodSeconds }}
          envFrom: {{- include "custom_airflow_environment_from" . | default "\n  []" | indent 10 }}
          env:
            {{- include "custom_airflow_environment" . | indent 10 }}
            {{- include "standard_airflow_environment" . | indent 10 }}
            {{- include "container_extra_envs" (list . .Values.apiServer.env) | indent 10 }}
        {{- if and .Values.dags.gitSync.enabled .Values.dags.gitSync.components.apiServer (not .Values.dags.persistence.enabled) }}
          {{- include "git_sync_container" . | nindent 8 }}
        {{- end }}
        {{- if .Values.apiServer.extraContainers }}
          {{- tpl (toYaml .Values.apiServer.extraContainers) . | nindent 8 }}
        {{- end }}
      volumes:
        - name: config
          configMap:
            name: {{ template "airflow_config" . }}
<<<<<<< HEAD
        {{- include "airflow_dags_volume" (list . "apiServer") | nindent 8 }}
        {{- include "git_sync_ssh_key_volume" (list . "apiServer") | nindent 8 }}
=======
        {{- if or .Values.apiServer.apiServerConfig .Values.apiServer.apiServerConfigConfigMapName }}
        - name: api-server-config
          configMap:
            name: {{ template "airflow_api_server_config_configmap_name" . }}
        {{- end }}
        {{- if (semverCompare "<2.0.0" .Values.airflowVersion) }}
        {{- end }}
>>>>>>> d8727eb2
        {{- if .Values.logs.persistence.enabled }}
        - name: logs
          persistentVolumeClaim:
            claimName: {{ template "airflow_logs_volume_claim" . }}
        {{- end }}
        {{- if .Values.volumes }}
          {{- toYaml .Values.volumes | nindent 8 }}
        {{- end }}
        {{- if .Values.apiServer.extraVolumes }}
          {{- tpl (toYaml .Values.apiServer.extraVolumes) . | nindent 8 }}
        {{- end }}
{{- end }}<|MERGE_RESOLUTION|>--- conflicted
+++ resolved
@@ -151,13 +151,10 @@
           resources: {{- toYaml .Values.apiServer.resources | nindent 12 }}
           volumeMounts:
             {{- include "airflow_config_mount" . | nindent 12 }}
-<<<<<<< HEAD
             {{- include "airflow_dags_mount" (list . "apiServer") | nindent 12 }}
-=======
             {{- if or .Values.apiServer.apiServerConfig .Values.apiServer.apiServerConfigConfigMapName }}
               {{- include "airflow_api_server_config_mount" . | nindent 12 }}
             {{- end }}
->>>>>>> d8727eb2
             {{- if .Values.logs.persistence.enabled }}
             - name: logs
               mountPath: {{ template "airflow_logs" . }}
@@ -213,18 +210,13 @@
         - name: config
           configMap:
             name: {{ template "airflow_config" . }}
-<<<<<<< HEAD
         {{- include "airflow_dags_volume" (list . "apiServer") | nindent 8 }}
         {{- include "git_sync_ssh_key_volume" (list . "apiServer") | nindent 8 }}
-=======
         {{- if or .Values.apiServer.apiServerConfig .Values.apiServer.apiServerConfigConfigMapName }}
         - name: api-server-config
           configMap:
             name: {{ template "airflow_api_server_config_configmap_name" . }}
         {{- end }}
-        {{- if (semverCompare "<2.0.0" .Values.airflowVersion) }}
-        {{- end }}
->>>>>>> d8727eb2
         {{- if .Values.logs.persistence.enabled }}
         - name: logs
           persistentVolumeClaim:
