{{/*
 Licensed to the Apache Software Foundation (ASF) under one
 or more contributor license agreements.  See the NOTICE file
 distributed with this work for additional information
 regarding copyright ownership.  The ASF licenses this file
 to you under the Apache License, Version 2.0 (the
 "License"); you may not use this file except in compliance
 with the License.  You may obtain a copy of the License at

   http://www.apache.org/licenses/LICENSE-2.0

 Unless required by applicable law or agreed to in writing,
 software distributed under the License is distributed on an
 "AS IS" BASIS, WITHOUT WARRANTIES OR CONDITIONS OF ANY
 KIND, either express or implied.  See the License for the
 specific language governing permissions and limitations
 under the License.
*/}}

################################
## Airflow Triggerer Deployment
#################################
{{- if semverCompare ">=2.2.0" .Values.airflowVersion }}
{{- if .Values.triggerer.enabled }}
{{- /* Airflow version 2.6.0 is when triggerer logs serve introduced */ -}}
{{- $persistence := and .Values.triggerer.persistence.enabled (semverCompare ">=2.6.0" .Values.airflowVersion) }}
{{- $keda := .Values.triggerer.keda.enabled }}
{{- $nodeSelector := or .Values.triggerer.nodeSelector .Values.nodeSelector }}
{{- $affinity := or .Values.triggerer.affinity .Values.affinity }}
{{- $tolerations := or .Values.triggerer.tolerations .Values.tolerations }}
{{- $topologySpreadConstraints := or .Values.triggerer.topologySpreadConstraints .Values.topologySpreadConstraints }}
{{- $revisionHistoryLimit := or .Values.triggerer.revisionHistoryLimit .Values.revisionHistoryLimit }}
{{- $securityContext := include "airflowPodSecurityContext" (list . .Values.triggerer) }}
{{- $containerSecurityContext := include "containerSecurityContext" (list . .Values.triggerer) }}
{{- $containerSecurityContextWaitForMigrations := include "containerSecurityContext" (list . .Values.triggerer.waitForMigrations) }}
{{- $containerSecurityContextLogGroomer := include "containerSecurityContext" (list . .Values.triggerer.logGroomerSidecar) }}
{{- $containerLifecycleHooks := or .Values.triggerer.containerLifecycleHooks .Values.containerLifecycleHooks }}
{{- $containerLifecycleHooksLogGroomerSidecar := or .Values.triggerer.logGroomerSidecar.containerLifecycleHooks .Values.containerLifecycleHooks }}
apiVersion: apps/v1
kind: {{ if $persistence }}StatefulSet{{ else }}Deployment{{ end }}
metadata:
  name: {{ include "airflow.fullname" . }}-triggerer
  labels:
    tier: airflow
    component: triggerer
    release: {{ .Release.Name }}
    chart: "{{ .Chart.Name }}-{{ .Chart.Version }}"
    heritage: {{ .Release.Service }}
    {{- with .Values.labels }}
      {{- toYaml . | nindent 4 }}
    {{- end }}
  {{- if .Values.triggerer.annotations }}
  annotations: {{- toYaml .Values.triggerer.annotations | nindent 4 }}
  {{- end }}
spec:
  {{- if $persistence }}
  serviceName: {{ include "airflow.fullname" . }}-triggerer
  {{- end }}
  {{- if not $keda }}
  replicas: {{ .Values.triggerer.replicas }}
  {{- end }}
  {{- if $revisionHistoryLimit }}
  revisionHistoryLimit: {{ $revisionHistoryLimit }}
  {{- end }}
  selector:
    matchLabels:
      tier: airflow
      component: triggerer
      release: {{ .Release.Name }}
  {{- if and $persistence .Values.triggerer.updateStrategy }}
  updateStrategy: {{- toYaml .Values.triggerer.updateStrategy | nindent 4 }}
  {{- end }}
  {{- if and (not $persistence) (.Values.triggerer.strategy) }}
  strategy: {{- toYaml .Values.triggerer.strategy | nindent 4 }}
  {{- end }}
  {{- if and $persistence .Values.triggerer.persistence.persistentVolumeClaimRetentionPolicy }}
  persistentVolumeClaimRetentionPolicy: {{- toYaml .Values.triggerer.persistence.persistentVolumeClaimRetentionPolicy  | nindent 4 }}
  {{- end }}
  template:
    metadata:
      labels:
        tier: airflow
        component: triggerer
        release: {{ .Release.Name }}
        {{- if or (.Values.labels) (.Values.triggerer.labels) }}
          {{- mustMerge .Values.triggerer.labels .Values.labels | toYaml | nindent 8 }}
        {{- end }}
      annotations:
        checksum/metadata-secret: {{ include (print $.Template.BasePath "/secrets/metadata-connection-secret.yaml") . | sha256sum }}
        checksum/pgbouncer-config-secret: {{ include (print $.Template.BasePath "/secrets/pgbouncer-config-secret.yaml") . | sha256sum }}
        checksum/airflow-config: {{ include (print $.Template.BasePath "/configmaps/configmap.yaml") . | sha256sum }}
        checksum/extra-configmaps: {{ include (print $.Template.BasePath "/configmaps/extra-configmaps.yaml") . | sha256sum }}
        checksum/extra-secrets: {{ include (print $.Template.BasePath "/secrets/extra-secrets.yaml") . | sha256sum }}
        {{- if .Values.triggerer.safeToEvict }}
        cluster-autoscaler.kubernetes.io/safe-to-evict: "true"
        {{- end }}
        {{- if .Values.airflowPodAnnotations }}
          {{- toYaml .Values.airflowPodAnnotations | nindent 8 }}
        {{- end }}
        {{- if .Values.triggerer.podAnnotations }}
          {{- toYaml .Values.triggerer.podAnnotations | nindent 8 }}
        {{- end }}
    spec:
      {{- if .Values.triggerer.priorityClassName }}
      priorityClassName: {{ .Values.triggerer.priorityClassName }}
      {{- end }}
      nodeSelector: {{- toYaml $nodeSelector | nindent 8 }}
      {{- if .Values.schedulerName }}
      schedulerName: {{ .Values.schedulerName }}
      {{- end }}
      affinity:
        {{- if $affinity }}
          {{- toYaml $affinity | nindent 8 }}
        {{- else }}
        podAntiAffinity:
          preferredDuringSchedulingIgnoredDuringExecution:
          - podAffinityTerm:
              labelSelector:
                matchLabels:
                  component: triggerer
              topologyKey: kubernetes.io/hostname
            weight: 100
        {{- end }}
      tolerations: {{- toYaml $tolerations | nindent 8 }}
      topologySpreadConstraints: {{- toYaml $topologySpreadConstraints | nindent 8 }}
      {{- if .Values.triggerer.hostAliases }}
      hostAliases: {{- toYaml .Values.triggerer.hostAliases | nindent 8 }}
      {{- end }}
      terminationGracePeriodSeconds: {{ .Values.triggerer.terminationGracePeriodSeconds }}
      restartPolicy: Always
      serviceAccountName: {{ include "triggerer.serviceAccountName" . }}
      securityContext: {{ $securityContext | nindent 8 }}
      imagePullSecrets: {{ include "image_pull_secrets" . | nindent 8 }}
      initContainers:
<<<<<<< HEAD
        {{- if and .Values.dags.gitSync.enabled .Values.dags.gitSync.components.triggerer (not .Values.dags.persistence.enabled) }}
=======
        {{- if .Values.triggerer.waitForMigrations.enabled }}
        - name: wait-for-airflow-migrations
          resources:
            {{- toYaml .Values.triggerer.resources | nindent 12 }}
          image: {{ template "airflow_image_for_migrations" . }}
          imagePullPolicy: {{ .Values.images.airflow.pullPolicy }}
          securityContext: {{ $containerSecurityContextWaitForMigrations | nindent 12 }}
          volumeMounts:
            - name: logs
              mountPath: "/opt/airflow/logs"
              {{- if .Values.logs.persistence.subPath }}
              subPath: {{ .Values.logs.persistence.subPath }}
              {{- end }}
            {{- include "airflow_config_mount" . | nindent 12 }}
            {{- if .Values.volumeMounts }}
              {{- toYaml .Values.volumeMounts | nindent 12 }}
            {{- end }}
            {{- if .Values.triggerer.extraVolumeMounts }}
              {{- tpl (toYaml .Values.triggerer.extraVolumeMounts) . | nindent 12 }}
            {{- end }}
            {{- if or .Values.webserver.webserverConfig .Values.webserver.webserverConfigConfigMapName }}
              {{- include "airflow_webserver_config_mount" . | nindent 12 }}
            {{- end }}
          args: {{- include "wait-for-migrations-command" . | indent 10 }}
          envFrom: {{- include "custom_airflow_environment_from" . | default "\n  []" | indent 10 }}
          env:
            {{- include "custom_airflow_environment" . | indent 10 }}
            {{- include "standard_airflow_environment" . | indent 10 }}
            {{- if .Values.triggerer.waitForMigrations.env }}
              {{- tpl (toYaml .Values.triggerer.waitForMigrations.env) $ | nindent 12 }}
            {{- end }}
        {{- end }}
        {{- if and (.Values.dags.gitSync.enabled) (not .Values.dags.persistence.enabled) }}
>>>>>>> b20d1f62
          {{- include "git_sync_container" (dict "Values" .Values "is_init" "true" "Template" .Template) | nindent 8 }}
        {{- end }}
        {{- include "wait_for_airflow_migrations_container" (list . "triggerer") | nindent 8 }}
        {{- if .Values.triggerer.extraInitContainers }}
          {{- tpl (toYaml .Values.triggerer.extraInitContainers) . | nindent 8 }}
        {{- end }}
      containers:
        - name: triggerer
          image: {{ template "airflow_image" . }}
          imagePullPolicy: {{ .Values.images.airflow.pullPolicy }}
          securityContext: {{ $containerSecurityContext | nindent 12 }}
          {{- if $containerLifecycleHooks }}
          lifecycle: {{- tpl (toYaml $containerLifecycleHooks) . | nindent 12 }}
          {{- end }}
          {{- if .Values.triggerer.command }}
          command: {{ tpl (toYaml .Values.triggerer.command) . | nindent 12 }}
          {{- end }}
          {{- if .Values.triggerer.args }}
          args: {{ tpl (toYaml .Values.triggerer.args) . | nindent 12 }}
          {{- end }}
          resources: {{- toYaml .Values.triggerer.resources | nindent 12 }}
          volumeMounts:
            {{- if .Values.volumeMounts }}
              {{- toYaml .Values.volumeMounts | nindent 12 }}
            {{- end }}
            {{- if .Values.triggerer.extraVolumeMounts }}
              {{- tpl (toYaml .Values.triggerer.extraVolumeMounts) . | nindent 12 }}
            {{- end }}
            - name: logs
              mountPath: {{ template "airflow_logs" . }}
              {{- if .Values.logs.persistence.subPath }}
              subPath: {{ .Values.logs.persistence.subPath }}
              {{- end }}
            {{- include "airflow_config_mount" . | nindent 12 }}
            {{- if or .Values.webserver.webserverConfig .Values.webserver.webserverConfigConfigMapName }}
              {{- include "airflow_webserver_config_mount" . | nindent 12 }}
            {{- end }}
            {{- include "airflow_dags_mount" (list . "triggerer") | nindent 12 }}
          envFrom: {{- include "custom_airflow_environment_from" . | default "\n  []" | indent 10 }}
          env:
            {{- include "custom_airflow_environment" . | indent 10 }}
            {{- include "standard_airflow_environment" . | indent 10 }}
            {{- include "container_extra_envs" (list . .Values.triggerer.env) | nindent 10 }}
          livenessProbe:
            initialDelaySeconds: {{ .Values.triggerer.livenessProbe.initialDelaySeconds }}
            timeoutSeconds: {{ .Values.triggerer.livenessProbe.timeoutSeconds }}
            failureThreshold: {{ .Values.triggerer.livenessProbe.failureThreshold }}
            periodSeconds: {{ .Values.triggerer.livenessProbe.periodSeconds }}
            exec:
              command:
                {{- if .Values.triggerer.livenessProbe.command }}
                  {{- toYaml .Values.triggerer.livenessProbe.command | nindent 16 }}
                {{- else }}
                  {{- include "triggerer_liveness_check_command" . | indent 14 }}
                {{- end }}
        {{- /* Airflow version 2.6.0 is when triggerer logs serve introduced */ -}}
          {{- if semverCompare ">=2.6.0" .Values.airflowVersion }}
          ports:
            - name: triggerer-logs
              containerPort: {{ .Values.ports.triggererLogs }}
          {{- end }}
        {{- if and .Values.dags.gitSync.enabled .Values.dags.gitSync.components.triggerer (not .Values.dags.persistence.enabled) }}
          {{- include "git_sync_container" . | nindent 8 }}
        {{- end }}
        {{- if .Values.triggerer.logGroomerSidecar.enabled }}
        - name: triggerer-log-groomer
          resources: {{- toYaml .Values.triggerer.logGroomerSidecar.resources | nindent 12 }}
          image: {{ template "airflow_image" . }}
          imagePullPolicy: {{ .Values.images.airflow.pullPolicy }}
          securityContext: {{ $containerSecurityContextLogGroomer | nindent 12 }}
          {{- if $containerLifecycleHooksLogGroomerSidecar }}
          lifecycle: {{- tpl (toYaml $containerLifecycleHooksLogGroomerSidecar) . | nindent 12 }}
          {{- end }}
          {{- if .Values.triggerer.logGroomerSidecar.command }}
          command: {{ tpl (toYaml .Values.triggerer.logGroomerSidecar.command) . | nindent 12 }}
          {{- end }}
          {{- if .Values.triggerer.logGroomerSidecar.args }}
          args: {{- tpl (toYaml .Values.triggerer.logGroomerSidecar.args) . | nindent 12 }}
          {{- end }}
          env:
          {{- if .Values.triggerer.logGroomerSidecar.retentionDays }}
            - name: AIRFLOW__LOG_RETENTION_DAYS
              value: "{{ .Values.triggerer.logGroomerSidecar.retentionDays }}"
          {{- end }}
          {{- if .Values.triggerer.logGroomerSidecar.frequencyMinutes }}
            - name: AIRFLOW__LOG_CLEANUP_FREQUENCY_MINUTES
              value: "{{ .Values.triggerer.logGroomerSidecar.frequencyMinutes }}"
          {{- end }}
            - name: AIRFLOW_HOME
              value: "{{ .Values.airflowHome }}"
          {{- if .Values.triggerer.logGroomerSidecar.env }}
              {{- tpl (toYaml .Values.triggerer.logGroomerSidecar.env) $ | nindent 12 }}
          {{- end }}
          volumeMounts:
            - name: logs
              mountPath: {{ template "airflow_logs" . }}
              {{- if .Values.logs.persistence.subPath }}
              subPath: {{ .Values.logs.persistence.subPath }}
              {{- end }}
            {{- if .Values.volumeMounts }}
              {{- toYaml .Values.volumeMounts | nindent 12 }}
            {{- end }}
            {{- if .Values.triggerer.extraVolumeMounts }}
              {{- tpl (toYaml .Values.triggerer.extraVolumeMounts) . | nindent 12 }}
            {{- end }}
            {{- if or .Values.webserver.webserverConfig .Values.webserver.webserverConfigConfigMapName }}
              {{- include "airflow_webserver_config_mount" . | nindent 12 }}
            {{- end }}
          {{- end }}
        {{- if .Values.triggerer.extraContainers }}
          {{- tpl (toYaml .Values.triggerer.extraContainers) . | nindent 8 }}
        {{- end }}
      volumes:
        - name: config
          configMap:
            name: {{ template "airflow_config" . }}
        {{- if or .Values.webserver.webserverConfig .Values.webserver.webserverConfigConfigMapName }}
        - name: webserver-config
          configMap:
            name: {{ template "airflow_webserver_config_configmap_name" . }}
        {{- end }}
        {{- include "airflow_dags_volume" (list . "triggerer") | nindent 8 }}
        {{- include "git_sync_ssh_key_volume" (list . "triggerer") | nindent 8 }}
        {{- if .Values.volumes }}
          {{- toYaml .Values.volumes | nindent 8 }}
        {{- end }}
        {{- if .Values.triggerer.extraVolumes }}
          {{- tpl (toYaml .Values.triggerer.extraVolumes) . | nindent 8 }}
        {{- end }}
  {{- if .Values.logs.persistence.enabled }}
        - name: logs
          persistentVolumeClaim:
            claimName: {{ template "airflow_logs_volume_claim" . }}
  {{- else if not $persistence }}
        - name: logs
          emptyDir: {{- toYaml (default (dict) .Values.logs.emptyDirConfig) | nindent 12 }}
  {{- else }}
  volumeClaimTemplates:
    - apiVersion: v1
      kind: PersistentVolumeClaim
      metadata:
        name: logs
        {{- if .Values.triggerer.persistence.annotations }}
        annotations: {{- toYaml .Values.triggerer.persistence.annotations | nindent 10 }}
        {{- end }}
      spec:
      {{- if .Values.triggerer.persistence.storageClassName }}
        storageClassName: {{ tpl .Values.triggerer.persistence.storageClassName . | quote }}
      {{- end }}
        accessModes: ["ReadWriteOnce"]
        resources:
          requests:
            storage: {{ .Values.triggerer.persistence.size }}
  {{- end }}
{{- end }}
{{- end }}<|MERGE_RESOLUTION|>--- conflicted
+++ resolved
@@ -132,43 +132,7 @@
       securityContext: {{ $securityContext | nindent 8 }}
       imagePullSecrets: {{ include "image_pull_secrets" . | nindent 8 }}
       initContainers:
-<<<<<<< HEAD
         {{- if and .Values.dags.gitSync.enabled .Values.dags.gitSync.components.triggerer (not .Values.dags.persistence.enabled) }}
-=======
-        {{- if .Values.triggerer.waitForMigrations.enabled }}
-        - name: wait-for-airflow-migrations
-          resources:
-            {{- toYaml .Values.triggerer.resources | nindent 12 }}
-          image: {{ template "airflow_image_for_migrations" . }}
-          imagePullPolicy: {{ .Values.images.airflow.pullPolicy }}
-          securityContext: {{ $containerSecurityContextWaitForMigrations | nindent 12 }}
-          volumeMounts:
-            - name: logs
-              mountPath: "/opt/airflow/logs"
-              {{- if .Values.logs.persistence.subPath }}
-              subPath: {{ .Values.logs.persistence.subPath }}
-              {{- end }}
-            {{- include "airflow_config_mount" . | nindent 12 }}
-            {{- if .Values.volumeMounts }}
-              {{- toYaml .Values.volumeMounts | nindent 12 }}
-            {{- end }}
-            {{- if .Values.triggerer.extraVolumeMounts }}
-              {{- tpl (toYaml .Values.triggerer.extraVolumeMounts) . | nindent 12 }}
-            {{- end }}
-            {{- if or .Values.webserver.webserverConfig .Values.webserver.webserverConfigConfigMapName }}
-              {{- include "airflow_webserver_config_mount" . | nindent 12 }}
-            {{- end }}
-          args: {{- include "wait-for-migrations-command" . | indent 10 }}
-          envFrom: {{- include "custom_airflow_environment_from" . | default "\n  []" | indent 10 }}
-          env:
-            {{- include "custom_airflow_environment" . | indent 10 }}
-            {{- include "standard_airflow_environment" . | indent 10 }}
-            {{- if .Values.triggerer.waitForMigrations.env }}
-              {{- tpl (toYaml .Values.triggerer.waitForMigrations.env) $ | nindent 12 }}
-            {{- end }}
-        {{- end }}
-        {{- if and (.Values.dags.gitSync.enabled) (not .Values.dags.persistence.enabled) }}
->>>>>>> b20d1f62
           {{- include "git_sync_container" (dict "Values" .Values "is_init" "true" "Template" .Template) | nindent 8 }}
         {{- end }}
         {{- include "wait_for_airflow_migrations_container" (list . "triggerer") | nindent 8 }}
