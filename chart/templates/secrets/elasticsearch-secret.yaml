# Licensed to the Apache Software Foundation (ASF) under one
# or more contributor license agreements.  See the NOTICE file
# distributed with this work for additional information
# regarding copyright ownership.  The ASF licenses this file
# to you under the Apache License, Version 2.0 (the
# "License"); you may not use this file except in compliance
# with the License.  You may obtain a copy of the License at
#
#   http://www.apache.org/licenses/LICENSE-2.0
#
# Unless required by applicable law or agreed to in writing,
# software distributed under the License is distributed on an
# "AS IS" BASIS, WITHOUT WARRANTIES OR CONDITIONS OF ANY
# KIND, either express or implied.  See the License for the
# specific language governing permissions and limitations
# under the License.

################################
## Elasticsearch Secret
#################################
{{- if (and .Values.elasticsearch.enabled (not .Values.elasticsearch.secretName)) }}
kind: Secret
apiVersion: v1
metadata:
  name: {{ .Release.Name }}-elasticsearch
  labels:
    release: {{ .Release.Name }}
    chart: {{ .Chart.Name }}
    heritage: {{ .Release.Service }}
{{- with .Values.labels }}
{{ toYaml . | indent 4 }}
{{- end }}
type: Opaque
data:
  {{- with .Values.elasticsearch.connection }}
<<<<<<< HEAD
  connection: {{ urlJoin (dict "scheme" "http" "userinfo" (printf "%s:%s" (.user | urlquery) (.pass | urlquery)) "host" (printf "%s:%s" .host ((default .port 80) | toString) ) ) | b64enc | quote }}
=======
  connection: {{ urlJoin (dict "scheme" "http" "userinfo" (printf "%s:%s" (.user | urlquery) (.pass | urlquery)) "host" (printf "%s:%s" .host ((default 80 .port) | toString) ) ) | b64enc | quote }}
>>>>>>> 42997514
  {{- end }}
{{- end }}<|MERGE_RESOLUTION|>--- conflicted
+++ resolved
@@ -33,10 +33,6 @@
 type: Opaque
 data:
   {{- with .Values.elasticsearch.connection }}
-<<<<<<< HEAD
-  connection: {{ urlJoin (dict "scheme" "http" "userinfo" (printf "%s:%s" (.user | urlquery) (.pass | urlquery)) "host" (printf "%s:%s" .host ((default .port 80) | toString) ) ) | b64enc | quote }}
-=======
   connection: {{ urlJoin (dict "scheme" "http" "userinfo" (printf "%s:%s" (.user | urlquery) (.pass | urlquery)) "host" (printf "%s:%s" .host ((default 80 .port) | toString) ) ) | b64enc | quote }}
->>>>>>> 42997514
   {{- end }}
 {{- end }}