--- conflicted
+++ resolved
@@ -19,14 +19,9 @@
 ## Airflow Pod Launcher Role Binding
 #################################
 {{- if and .Values.rbacEnabled .Values.allowPodLaunching }}
-<<<<<<< HEAD
-{{- $grantScheduler := or (eq .Values.executor "LocalExecutor") (eq .Values.executor "SequentialExecutor") (eq .Values.executor "CeleryExecutor") (eq .Values.executor "KubernetesExecutor") }}
-{{- $grantWorker := or (eq .Values.executor "CeleryExecutor") (eq .Values.executor "KubernetesExecutor") }}
-=======
 {{- $grantScheduler := or (eq .Values.executor "LocalExecutor") (eq .Values.executor "SequentialExecutor") (eq .Values.executor "KubernetesExecutor") (eq .Values.executor "CeleryKubernetesExecutor")}}
 {{- $grantWorker := or (eq .Values.executor "CeleryExecutor") (eq .Values.executor "KubernetesExecutor") (eq .Values.executor "CeleryKubernetesExecutor")  }}
 {{- if .Values.multiNamespaceMode }}
->>>>>>> 53c48471
 kind: ClusterRoleBinding
 {{- else }}
 kind: RoleBinding
@@ -64,7 +59,4 @@
     name: {{ .Release.Name }}-worker
     namespace: {{ .Release.Namespace }}
 {{- end }}
-  - kind: ServiceAccount
-    name: {{ .Release.Name }}-webserver
-    namespace: {{ .Release.Namespace }}
 {{- end }}