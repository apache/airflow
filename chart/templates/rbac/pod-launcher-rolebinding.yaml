# Licensed to the Apache Software Foundation (ASF) under one
# or more contributor license agreements.  See the NOTICE file
# distributed with this work for additional information
# regarding copyright ownership.  The ASF licenses this file
# to you under the Apache License, Version 2.0 (the
# "License"); you may not use this file except in compliance
# with the License.  You may obtain a copy of the License at
#
#   http://www.apache.org/licenses/LICENSE-2.0
#
# Unless required by applicable law or agreed to in writing,
# software distributed under the License is distributed on an
# "AS IS" BASIS, WITHOUT WARRANTIES OR CONDITIONS OF ANY
# KIND, either express or implied.  See the License for the
# specific language governing permissions and limitations
# under the License.

################################
## Airflow Pod Launcher Role Binding
#################################
<<<<<<< HEAD
{{- if and .Values.rbac.create .Values.allowPodLaunching }}
{{- $schedulerLaunchExecutors := list "LocalExecutor" "KubernetesExecutor" "CeleryKubernetesExecutor" }}
=======
{{- if and .Values.rbacEnabled .Values.allowPodLaunching }}
{{- $schedulerLaunchExecutors := list "LocalExecutor" "SequentialExecutor" "KubernetesExecutor" "CeleryKubernetesExecutor" }}
>>>>>>> b007fc33
{{- $workerLaunchExecutors := list "CeleryExecutor" "KubernetesExecutor" "CeleryKubernetesExecutor" }}
{{- if .Values.multiNamespaceMode }}
kind: ClusterRoleBinding
{{- else }}
kind: RoleBinding
{{- end }}
apiVersion: rbac.authorization.k8s.io/v1
metadata:
{{- if not .Values.multiNamespaceMode }}
  namespace: {{ .Release.Namespace }}
{{- end }}
  name: {{ .Release.Name }}-pod-launcher-rolebinding
  labels:
    tier: airflow
    release: {{ .Release.Name }}
    chart: "{{ .Chart.Name }}-{{ .Chart.Version }}"
    heritage: {{ .Release.Service }}
{{- with .Values.labels }}
{{ toYaml . | indent 4 }}
{{- end }}
roleRef:
  apiGroup: rbac.authorization.k8s.io
{{- if .Values.multiNamespaceMode }}
  kind: ClusterRole
{{- else }}
  kind: Role
{{- end }}
  name: {{ .Release.Name }}-pod-launcher-role
subjects:
{{- if has .Values.executor $schedulerLaunchExecutors }}
  - kind: ServiceAccount
    name: {{ .Release.Name }}-scheduler
    namespace: {{ .Release.Namespace }}
{{- end }}
{{- if has .Values.executor $workerLaunchExecutors }}
  - kind: ServiceAccount
    name: airflow-worker
    namespace: {{ .Release.Namespace }}
{{- end }}
{{- end }}<|MERGE_RESOLUTION|>--- conflicted
+++ resolved
@@ -18,13 +18,8 @@
 ################################
 ## Airflow Pod Launcher Role Binding
 #################################
-<<<<<<< HEAD
 {{- if and .Values.rbac.create .Values.allowPodLaunching }}
 {{- $schedulerLaunchExecutors := list "LocalExecutor" "KubernetesExecutor" "CeleryKubernetesExecutor" }}
-=======
-{{- if and .Values.rbacEnabled .Values.allowPodLaunching }}
-{{- $schedulerLaunchExecutors := list "LocalExecutor" "SequentialExecutor" "KubernetesExecutor" "CeleryKubernetesExecutor" }}
->>>>>>> b007fc33
 {{- $workerLaunchExecutors := list "CeleryExecutor" "KubernetesExecutor" "CeleryKubernetesExecutor" }}
 {{- if .Values.multiNamespaceMode }}
 kind: ClusterRoleBinding
@@ -56,12 +51,12 @@
 subjects:
 {{- if has .Values.executor $schedulerLaunchExecutors }}
   - kind: ServiceAccount
-    name: {{ .Release.Name }}-scheduler
+    name: {{ include "scheduler.serviceAccountName" . }}
     namespace: {{ .Release.Namespace }}
 {{- end }}
 {{- if has .Values.executor $workerLaunchExecutors }}
   - kind: ServiceAccount
-    name: airflow-worker
+    name: {{ include "worker.serviceAccountName" . }}
     namespace: {{ .Release.Namespace }}
 {{- end }}
 {{- end }}