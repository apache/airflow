# Licensed to the Apache Software Foundation (ASF) under one
# or more contributor license agreements.  See the NOTICE file
# distributed with this work for additional information
# regarding copyright ownership.  The ASF licenses this file
# to you under the Apache License, Version 2.0 (the
# "License"); you may not use this file except in compliance
# with the License.  You may obtain a copy of the License at
#
#   http://www.apache.org/licenses/LICENSE-2.0
#
# Unless required by applicable law or agreed to in writing,
# software distributed under the License is distributed on an
# "AS IS" BASIS, WITHOUT WARRANTIES OR CONDITIONS OF ANY
# KIND, either express or implied.  See the License for the
# specific language governing permissions and limitations
# under the License.

################################
## Airflow Flower Deployment
#################################
{{- if .Values.flower.enabled }}
{{- if or (eq .Values.executor "CeleryExecutor") (eq .Values.executor "CeleryKubernetesExecutor") }}
{{- $nodeSelector := or .Values.flower.nodeSelector .Values.nodeSelector }}
{{- $affinity := or .Values.flower.affinity .Values.affinity }}
{{- $tolerations := or .Values.flower.tolerations .Values.tolerations }}
kind: Deployment
apiVersion: apps/v1
metadata:
  name: {{ .Release.Name }}-flower
  labels:
    tier: airflow
    component: flower
    release: {{ .Release.Name }}
    chart: "{{ .Chart.Name }}-{{ .Chart.Version }}"
    heritage: {{ .Release.Service }}
{{- with .Values.labels }}
{{ toYaml . | indent 4 }}
{{- end }}
  annotations:
    checksum/airflow-config: {{ include (print $.Template.BasePath "/configmaps/configmap.yaml") . | sha256sum }}
spec:
  replicas: 1
  selector:
    matchLabels:
      tier: airflow
      component: flower
      release: {{ .Release.Name }}
  template:
    metadata:
      labels:
        tier: airflow
        component: flower
        release: {{ .Release.Name }}
{{- with .Values.labels }}
{{ toYaml . | indent 8 }}
{{- end }}
      {{- if .Values.airflowPodAnnotations }}
      annotations:
      {{- toYaml .Values.airflowPodAnnotations | nindent 8 }}
      {{- end }}
    spec:
      nodeSelector:
{{ toYaml $nodeSelector | indent 8 }}
      affinity:
{{ toYaml $affinity | indent 8 }}
      tolerations:
{{ toYaml $tolerations | indent 8 }}
<<<<<<< HEAD
      serviceAccountName: {{ include "flower.serviceAccountName" . }}
=======
>>>>>>> b007fc33
      restartPolicy: Always
      securityContext:
        runAsUser: {{ .Values.uid }}
      {{- if or .Values.registry.secretName .Values.registry.connection }}
      imagePullSecrets:
        - name: {{ template "registry_secret" . }}
      {{- end }}
      containers:
        - name: flower
          image: {{ template "flower_image" . }}
          imagePullPolicy: {{ .Values.images.flower.pullPolicy }}
<<<<<<< HEAD
          {{- if .Values.flower.command }}
          command: {{ tpl (toYaml .Values.flower.command) . | nindent 12 }}
          {{- end }}
          {{- if .Values.flower.args }}
          args: {{ tpl (toYaml .Values.flower.args) . | nindent 12 }}
          {{- end }}
=======
          args: ["bash", "-c", "airflow celery flower || airflow flower"]
>>>>>>> b007fc33
          resources:
{{ toYaml .Values.flower.resources | indent 12 }}
          volumeMounts:
            - name: config
              mountPath: {{ template "airflow_config_path" . }}
              subPath: airflow.cfg
              readOnly: true
          ports:
            - name: flower-ui
              containerPort: {{ .Values.ports.flowerUI }}
          livenessProbe:
            failureThreshold: 10
            exec:
              command:
                - curl
                {{- if (or .Values.flower.secretName (and .Values.flower.username .Values.flower.password))}}
                - "--user"
                - $AIRFLOW__CELERY__FLOWER_BASIC_AUTH
                {{- end }}
                - {{ printf "localhost:%s" (.Values.ports.flowerUI | toString) }}
            initialDelaySeconds: 10
            periodSeconds: 5
          readinessProbe:
            failureThreshold: 10
            exec:
              command:
                - curl
                {{- if (or .Values.flower.secretName (and .Values.flower.username .Values.flower.password))}}
                - "--user"
                - $AIRFLOW__CELERY__FLOWER_BASIC_AUTH
                {{- end }}
                - {{ printf "localhost:%s" (.Values.ports.flowerUI | toString) }}
            initialDelaySeconds: 10
            periodSeconds: 5
          env:
            {{- if (or .Values.flower.secretName (and .Values.flower.username .Values.flower.password))}}
            - name: AIRFLOW__CELERY__FLOWER_BASIC_AUTH
              valueFrom:
                secretKeyRef:
                  name: {{ template "flower_secret" . }}
                  key: basicAuth
            {{- end }}
          {{- include "standard_airflow_environment" . | indent 10 }}
          {{- include "custom_airflow_environment" . | indent 10 }}
<<<<<<< HEAD
{{- if .Values.flower.extraContainers }}
{{- toYaml .Values.flower.extraContainers | nindent 8 }}
{{- end }}
=======
>>>>>>> b007fc33
      volumes:
        - name: config
          configMap:
            name: {{ template "airflow_config" . }}
{{- if .Values.flower.extraVolumes }}
{{ toYaml .Values.flower.extraVolumes | indent 8 }}
{{- end }}
{{- end }}
{{- end }}<|MERGE_RESOLUTION|>--- conflicted
+++ resolved
@@ -54,9 +54,9 @@
 {{- with .Values.labels }}
 {{ toYaml . | indent 8 }}
 {{- end }}
-      {{- if .Values.airflowPodAnnotations }}
+      {{- if or (.Values.airflowPodAnnotations) (.Values.flower.podAnnotations) }}
       annotations:
-      {{- toYaml .Values.airflowPodAnnotations | nindent 8 }}
+      {{- mustMerge .Values.flower.podAnnotations .Values.airflowPodAnnotations | toYaml | nindent 8 }}
       {{- end }}
     spec:
       nodeSelector:
@@ -65,10 +65,7 @@
 {{ toYaml $affinity | indent 8 }}
       tolerations:
 {{ toYaml $tolerations | indent 8 }}
-<<<<<<< HEAD
       serviceAccountName: {{ include "flower.serviceAccountName" . }}
-=======
->>>>>>> b007fc33
       restartPolicy: Always
       securityContext:
         runAsUser: {{ .Values.uid }}
@@ -80,16 +77,12 @@
         - name: flower
           image: {{ template "flower_image" . }}
           imagePullPolicy: {{ .Values.images.flower.pullPolicy }}
-<<<<<<< HEAD
           {{- if .Values.flower.command }}
           command: {{ tpl (toYaml .Values.flower.command) . | nindent 12 }}
           {{- end }}
           {{- if .Values.flower.args }}
           args: {{ tpl (toYaml .Values.flower.args) . | nindent 12 }}
           {{- end }}
-=======
-          args: ["bash", "-c", "airflow celery flower || airflow flower"]
->>>>>>> b007fc33
           resources:
 {{ toYaml .Values.flower.resources | indent 12 }}
           volumeMounts:
@@ -134,12 +127,9 @@
             {{- end }}
           {{- include "standard_airflow_environment" . | indent 10 }}
           {{- include "custom_airflow_environment" . | indent 10 }}
-<<<<<<< HEAD
 {{- if .Values.flower.extraContainers }}
 {{- toYaml .Values.flower.extraContainers | nindent 8 }}
 {{- end }}
-=======
->>>>>>> b007fc33
       volumes:
         - name: config
           configMap:
