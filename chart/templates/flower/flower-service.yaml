# Licensed to the Apache Software Foundation (ASF) under one
# or more contributor license agreements.  See the NOTICE file
# distributed with this work for additional information
# regarding copyright ownership.  The ASF licenses this file
# to you under the Apache License, Version 2.0 (the
# "License"); you may not use this file except in compliance
# with the License.  You may obtain a copy of the License at
#
#   http://www.apache.org/licenses/LICENSE-2.0
#
# Unless required by applicable law or agreed to in writing,
# software distributed under the License is distributed on an
# "AS IS" BASIS, WITHOUT WARRANTIES OR CONDITIONS OF ANY
# KIND, either express or implied.  See the License for the
# specific language governing permissions and limitations
# under the License.

################################
## Airflow Flower Service Component
#################################
{{- if .Values.flower.enabled }}
{{- if or (eq .Values.executor "CeleryExecutor") (eq .Values.executor "CeleryKubernetesExecutor") }}
kind: Service
apiVersion: v1
metadata:
  name: {{ .Release.Name }}-flower
  labels:
    tier: airflow
    component: flower
    release: {{ .Release.Name }}
    chart: "{{ .Chart.Name }}-{{ .Chart.Version }}"
    heritage: {{ .Release.Service }}
{{- with .Values.labels }}
{{ toYaml . | indent 4 }}
{{- end }}
{{- with .Values.flower.service.annotations }}
  annotations:
{{- toYaml . | nindent 4 }}
{{- end }}
spec:
  type: {{ .Values.flower.service.type }}
  selector:
    tier: airflow
    component: flower
    release: {{ .Release.Name }}
  ports:
  {{ range .Values.flower.service.ports }}
    -
      {{- range $key, $val := . }}
      {{ $key }}: {{ tpl (toString $val) $ }}
      {{- end }}
  {{- end }}
  {{- if .Values.flower.service.loadBalancerIP }}
  loadBalancerIP: {{ .Values.flower.service.loadBalancerIP }}
  {{- end }}
<<<<<<< HEAD
=======
  {{- if .Values.flower.service.loadBalancerSourceRanges }}
  loadBalancerSourceRanges:
  {{- toYaml .Values.flower.service.loadBalancerSourceRanges | nindent 4 }}
  {{- end }}
>>>>>>> 42997514
{{- end }}
{{- end }}<|MERGE_RESOLUTION|>--- conflicted
+++ resolved
@@ -53,12 +53,9 @@
   {{- if .Values.flower.service.loadBalancerIP }}
   loadBalancerIP: {{ .Values.flower.service.loadBalancerIP }}
   {{- end }}
-<<<<<<< HEAD
-=======
   {{- if .Values.flower.service.loadBalancerSourceRanges }}
   loadBalancerSourceRanges:
   {{- toYaml .Values.flower.service.loadBalancerSourceRanges | nindent 4 }}
   {{- end }}
->>>>>>> 42997514
 {{- end }}
 {{- end }}