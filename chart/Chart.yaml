--- conflicted
+++ resolved
@@ -19,18 +19,13 @@
 ---
 apiVersion: v2
 name: airflow
-<<<<<<< HEAD
-version: 1.1.0-rc1
-appVersion: 2.1.2
+version: 1.3.0-dev
+appVersion: 2.2.1
 description: The official Helm chart to deploy Apache Airflow, a platform to
   programmatically author, schedule, and monitor workflows
 home: https://airflow.apache.org/
 sources:
   - https://github.com/apache/airflow
-=======
-version: 1.0.0
-description: Helm chart to deploy Apache Airflow
->>>>>>> b007fc33
 icon: https://airflow.apache.org/docs/apache-airflow/stable/_images/pin_large.png
 keywords:
   - apache
