--- conflicted
+++ resolved
@@ -28,392 +28,7 @@
 This chart will bootstrap an [Airflow](https://airflow.apache.org) deployment on a [Kubernetes](http://kubernetes.io)
 cluster using the [Helm](https://helm.sh) package manager.
 
-<<<<<<< HEAD
 ## Requirements
-=======
-## Prerequisites
-
-- Kubernetes 1.14+ cluster
-- Helm 2.11+ or Helm 3.0+
-- PV provisioner support in the underlying infrastructure
-
-## Configuring Airflow
-
-All Airflow configuration parameters (equivalent of `airflow.cfg`) are stored in [values.yaml](https://github.com/apache/airflow/blob/master/chart/values.yaml) under the `config` key . The following code demonstrates how one would allow webserver users to view the config from within the webserver application. See the bottom line of the example:
-
-```yaml
-# Config settings to go into the mounted airflow.cfg
-#
-# Please note that these values are passed through the `tpl` function, so are
-# all subject to being rendered as go templates. If you need to include a
-# literal `{{` in a value, it must be expressed like this:
-#
-#    a: '{{ "{{ not a template }}" }}'
-#
-# yamllint disable rule:line-length
-config:
-  core:
-    dags_folder: '{{ include "airflow_dags" . }}'
-    load_examples: 'False'
-    executor: '{{ .Values.executor }}'
-    # For Airflow 1.10, backward compatibility
-    colored_console_log: 'False'
-    remote_logging: '{{- ternary "True" "False" .Values.elasticsearch.enabled }}'
-  # Authentication backend used for the experimental API
-  api:
-    auth_backend: airflow.api.auth.backend.deny_all
-  logging:
-    remote_logging: '{{- ternary "True" "False" .Values.elasticsearch.enabled }}'
-    colored_console_log: 'False'
-    logging_level: DEBUG
-  metrics:
-    statsd_on: '{{ ternary "True" "False" .Values.statsd.enabled }}'
-    statsd_port: 9125
-    statsd_prefix: airflow
-    statsd_host: '{{ printf "%s-statsd" .Release.Name }}'
-  webserver:
-    enable_proxy_fix: 'True'
-    expose_config: 'True'   # <<<<<<<<<< BY DEFAULT THIS IS 'False' BUT WE CHANGE IT TO 'True' PRIOR TO INSTALLING THE CHART
-```
-
-Generally speaking, it is useful to familiarize oneself with the Airflow configuration prior to installing and deploying the service.
-
-## Installing the Chart
-
-To install this repository from source (using helm 3)
-
-```bash
-kubectl create namespace airflow
-helm repo add stable https://charts.helm.sh/stable/
-helm dep update
-helm install airflow . --namespace airflow
-```
-
-The command deploys Airflow on the Kubernetes cluster in the default configuration. The [Parameters](#parameters)
-section lists the parameters that can be configured during installation.
-
-> **Tip**: List all releases using `helm list`
-
-## Upgrading the Chart
-
-To upgrade the chart with the release name `airflow`:
-
-```bash
-helm upgrade airflow . --namespace airflow
-```
-
-## Uninstalling the Chart
-
-To uninstall/delete the `airflow` deployment:
-
-```bash
-helm delete airflow --namespace airflow
-```
-
-The command removes all the Kubernetes components associated with the chart and deletes the release.
-
-## Updating DAGs
-
-The recommended way to update your DAGs with this chart is to build a new docker image with the latest DAG code (`docker build -t my-company/airflow:8a0da78 .`), push it to an accessible registry (`docker push my-company/airflow:8a0da78`), then update the Airflow pods with that image:
-
-```bash
-helm upgrade airflow . \
-  --set images.airflow.repository=my-company/airflow \
-  --set images.airflow.tag=8a0da78
-```
-
-For local development purpose you can also build the image locally and use it via deployment method described by Breeze.
-
-## Mounting DAGS using Git-Sync side car with Persistence enabled
-
-This option will use a Persistent Volume Claim with an accessMode of `ReadWriteMany`. The scheduler pod will sync DAGs from a git repository onto the PVC every configured number of seconds. The other pods will read the synced DAGs. Not all volume  plugins have support for `ReadWriteMany` accessMode. Refer [Persistent Volume Access Modes](https://kubernetes.io/docs/concepts/storage/persistent-volumes/#access-modes) for details
-
-```bash
-helm upgrade airflow . \
-  --set dags.persistence.enabled=true \
-  --set dags.gitSync.enabled=true
-  # you can also override the other persistence or gitSync values
-  # by setting the  dags.persistence.* and dags.gitSync.* values
-  # Please refer to values.yaml for details
-```
-
-## Mounting DAGS using Git-Sync side car without Persistence
-
-This option will use an always running Git-Sync side car on every scheduler, webserver and worker pods. The Git-Sync side car containers will sync DAGs from a git repository every configured number of seconds. If you are using the KubernetesExecutor, Git-sync will run as an initContainer on your worker pods.
-
-```bash
-helm upgrade airflow . \
-  --set dags.persistence.enabled=false \
-  --set dags.gitSync.enabled=true
-  # you can also override the other gitSync values
-  # by setting the  dags.gitSync.* values
-  # Refer values.yaml for details
-```
-
-## Mounting DAGS from an externally populated PVC
-
-In this approach, Airflow will read the DAGs from a PVC which has `ReadOnlyMany` or `ReadWriteMany` accessMode. You will have to ensure that the PVC is populated/updated with the required DAGs(this won't be handled by the chart). You can pass in the name of the  volume claim to the chart
-
-```bash
-helm upgrade airflow . \
-  --set dags.persistence.enabled=true \
-  --set dags.persistence.existingClaim=my-volume-claim
-  --set dags.gitSync.enabled=false
-```
-
-
-## Parameters
-
-The following tables lists the configurable parameters of the Airflow chart and their default values.
-
-| Parameter                                             | Description                                                                                                  | Default                                           |
-| ----------------------------------------------------- | ------------------------------------------------------------------------------------------------------------ | ------------------------------------------------- |
-| `uid`                                                 | UID to run airflow pods under                                                                                | `50000`                                           |
-| `gid`                                                 | GID to run airflow pods under                                                                                | `50000`                                           |
-| `nodeSelector`                                        | Node labels for pod assignment                                                                               | `{}`                                              |
-| `affinity`                                            | Affinity labels for pod assignment                                                                           | `{}`                                              |
-| `tolerations`                                         | Toleration labels for pod assignment                                                                         | `[]`                                              |
-| `labels`                                              | Common labels to add to all objects defined in this chart                                                    | `{}`                                              |
-| `privateRegistry.enabled`                             | Enable usage of a private registry for Airflow base image                                                    | `false`                                           |
-| `privateRegistry.repository`                          | Repository where base image lives (eg: quay.io)                                                              | `~`                                               |
-| `ingress.enabled`                                     | Enable Kubernetes Ingress support                                                                            | `false`                                           |
-| `ingress.web.*`                                       | Configs for the Ingress of the web Service                                                                   | Please refer to `values.yaml`                     |
-| `ingress.flower.*`                                    | Configs for the Ingress of the flower Service                                                                | Please refer to `values.yaml`                     |
-| `networkPolicies.enabled`                             | Enable Network Policies to restrict traffic                                                                  | `true`                                            |
-| `airflowHome`                                         | Location of airflow home directory                                                                           | `/opt/airflow`                                    |
-| `rbacEnabled`                                         | Deploy pods with Kubernetes RBAC enabled                                                                     | `true`                                            |
-| `executor`                                            | Airflow executor (eg SequentialExecutor, LocalExecutor, CeleryExecutor, KubernetesExecutor)                  | `KubernetesExecutor`                              |
-| `allowPodLaunching`                                   | Allow airflow pods to talk to Kubernetes API to launch more pods                                             | `true`                                            |
-| `defaultAirflowRepository`                            | Fallback docker repository to pull airflow image from                                                        | `apache/airflow`                                  |
-| `defaultAirflowTag`                                   | Fallback docker image tag to deploy                                                                          | `1.10.10.1-alpha2-python3.6`                      |
-| `images.airflow.repository`                           | Docker repository to pull image from. Update this to deploy a custom image                                   | `~`                                               |
-| `images.airflow.tag`                                  | Docker image tag to pull image from. Update this to deploy a new custom image tag                            | `~`                                               |
-| `images.airflow.pullPolicy`                           | PullPolicy for airflow image                                                                                 | `IfNotPresent`                                    |
-| `images.flower.repository`                            | Docker repository to pull image from. Update this to deploy a custom image                                   | `~`                                               |
-| `images.flower.tag`                                   | Docker image tag to pull image from. Update this to deploy a new custom image tag                            | `~`                                               |
-| `images.flower.pullPolicy`                            | PullPolicy for flower image                                                                                  | `IfNotPresent`                                    |
-| `images.statsd.repository`                            | Docker repository to pull image from. Update this to deploy a custom image                                   | `apache/airflow`                                  |
-| `images.statsd.tag`                                   | Docker image tag to pull image from. Update this to deploy a new custom image tag                            | `airflow-statsd-exporter-2020.09.05-v0.17.0`      |
-| `images.statsd.pullPolicy`                            | PullPolicy for statsd-exporter image                                                                         | `IfNotPresent`                                    |
-| `images.redis.repository`                             | Docker repository to pull image from. Update this to deploy a custom image                                   | `redis`                                           |
-| `images.redis.tag`                                    | Docker image tag to pull image from. Update this to deploy a new custom image tag                            | `6-buster`                                        |
-| `images.redis.pullPolicy`                             | PullPolicy for redis image                                                                                   | `IfNotPresent`                                    |
-| `images.pgbouncer.repository`                         | Docker repository to pull image from. Update this to deploy a custom image                                   | `apache/airflow`                                  |
-| `images.pgbouncer.tag`                                | Docker image tag to pull image from. Update this to deploy a new custom image tag                            | `airflow-pgbouncer-2020.09.05-1.14.0`             |
-| `images.pgbouncer.pullPolicy`                         | PullPolicy for pgbouncer image                                                                               | `IfNotPresent`                                    |
-| `images.pgbouncerExporter.repository`                 | Docker repository to pull image from. Update this to deploy a custom image                                   | `apache/airflow`                                  |
-| `images.pgbouncerExporter.tag`                        | Docker image tag to pull image from. Update this to deploy a new custom image tag                            | `airflow-pgbouncer-exporter-2020.09.25-0.5.0`     |
-| `images.pgbouncerExporter.pullPolicy`                 | PullPolicy for pgbouncer-exporter image                                                                      | `IfNotPresent`                                    |
-| `env`                                                 | Environment variables key/values to mount into Airflow pods (deprecated, prefer using extraEnv)              | `[]`                                              |
-| `secret`                                              | Secret name/key pairs to mount into Airflow pods                                                             | `[]`                                              |
-| `extraEnv`                                            | Extra env 'items' that will be added to the definition of airflow containers                                 | `~`                                               |
-| `extraEnvFrom`                                        | Extra envFrom 'items' that will be added to the definition of airflow containers                             | `~`                                               |
-| `extraSecrets`                                        | Extra Secrets that will be managed by the chart                                                              | `{}`                                              |
-| `extraConfigMaps`                                     | Extra ConfigMaps that will be managed by the chart                                                           | `{}`                                              |
-| `data.metadataSecretName`                             | Secret name to mount Airflow connection string from                                                          | `~`                                               |
-| `data.resultBackendSecretName`                        | Secret name to mount Celery result backend connection string from                                            | `~`                                               |
-| `data.brokerUrlSecretName`                            | Secret name to mount redis connection url string from                                                        | `~`                                               |
-| `data.metadataConection`                              | Field separated connection data (alternative to secret name)                                                 | `{}`                                              |
-| `data.resultBackendConnection`                        | Field separated connection data (alternative to secret name)                                                 | `{}`                                              |
-| `data.brokerUrl`                                      | String containing the redis broker url (if you are using an "external" redis)                                | `{}`                                              |
-| `fernetKey`                                           | String representing an Airflow Fernet key                                                                    | `~`                                               |
-| `fernetKeySecretName`                                 | Secret name for Airflow Fernet key                                                                           | `~`                                               |
-| `kerberos.enabled`                                    | Enable kerberos support for workers                                                                          | `false`                                           |
-| `kerberos.ccacheMountPath`                            | Location of the ccache volume                                                                                | `/var/kerberos-ccache`                            |
-| `kerberos.ccacheFileName`                             | Name of the ccache file                                                                                      | `ccache`                                          |
-| `kerberos.configPath`                                 | Path for the Kerberos config file                                                                            | `/etc/krb5.conf`                                  |
-| `kerberos.keytabPath`                                 | Path for the Kerberos keytab file                                                                            | `/etc/airflow.keytab`                             |
-| `kerberos.principal`                                  | Name of the Kerberos principal                                                                               | `airflow`                                         |
-| `kerberos.reinitFrequency`                            | Frequency of reinitialization of the Kerberos token                                                          | `3600`                                            |
-| `kerberos.config`                                      | Content of the configuration file for kerberos (might be templated using Helm templates)                     | `<see values.yaml>`                              |
-| `workers.replicas`                                    | Replica count for Celery workers (if applicable)                                                             | `1`                                               |
-| `workers.keda.enabled`                                | Enable KEDA autoscaling features                                                                             | `false`                                           |
-| `workers.keda.pollingInverval`                        | How often KEDA should poll the backend database for metrics in seconds                                       | `5`                                               |
-| `workers.keda.cooldownPeriod`                         | How often KEDA should wait before scaling down in seconds                                                    | `30`                                              |
-| `workers.keda.maxReplicaCount`                        | Maximum number of Celery workers KEDA can scale to                                                           | `10`                                              |
-| `workers.kerberosSideCar.enabled`                     | Enable Kerberos sidecar for the worker                                                                       | `false`                                           |
-| `workers.persistence.enabled`                         | Enable log persistence in workers via StatefulSet                                                            | `false`                                           |
-| `workers.persistence.size`                            | Size of worker volumes if enabled                                                                            | `100Gi`                                           |
-| `workers.persistence.storageClassName`                | StorageClass worker volumes should use if enabled                                                            | `default`                                         |
-| `workers.resources.limits.cpu`                        | CPU Limit of workers                                                                                         | `~`                                               |
-| `workers.resources.limits.memory`                     | Memory Limit of workers                                                                                      | `~`                                               |
-| `workers.resources.requests.cpu`                      | CPU Request of workers                                                                                       | `~`                                               |
-| `workers.resources.requests.memory`                   | Memory Request of workers                                                                                    | `~`                                               |
-| `workers.terminationGracePeriodSeconds`               | How long Kubernetes should wait for Celery workers to gracefully drain before force killing                  | `600`                                             |
-| `workers.safeToEvict`                                 | Allow Kubernetes to evict worker pods if needed (node downscaling)                                           | `true`                                            |
-| `workers.serviceAccountAnnotations`                   | Annotations to add to worker kubernetes service account                                                      | `{}`                                              |
-| `workers.extraVolumes`                                | Mount additional volumes into worker                                                                         | `[]`                                              |
-| `workers.extraVolumeMounts`                           | Mount additional volumes into worker                                                                         | `[]`                                              |
-| `workers.nodeSelector`                                | Node labels for pod assignment                                                                               | `{}`                                              |
-| `workers.affinity`                                    | Affinity labels for pod assignment                                                                           | `{}`                                              |
-| `workers.tolerations`                                 | Toleration labels for pod assignment                                                                         | `[]`                                              |
-| `scheduler.podDisruptionBudget.enabled`               | Enable PDB on Airflow scheduler                                                                              | `false`                                           |
-| `scheduler.podDisruptionBudget.config.maxUnavailable` | MaxUnavailable pods for scheduler                                                                            | `1`                                               |
-| `scheduler.replicas`                                  | # of parallel schedulers (Airflow 2.0 using Mysql 8+ or Postgres only)                                       | `1`                                               |
-| `scheduler.resources.limits.cpu`                      | CPU Limit of scheduler                                                                                       | `~`                                               |
-| `scheduler.resources.limits.memory`                   | Memory Limit of scheduler                                                                                    | `~`                                               |
-| `scheduler.resources.requests.cpu`                    | CPU Request of scheduler                                                                                     | `~`                                               |
-| `scheduler.resources.requests.memory`                 | Memory Request of scheduler                                                                                  | `~`                                               |
-| `scheduler.airflowLocalSettings`                      | Custom Airflow local settings python file                                                                    | `~`                                               |
-| `scheduler.safeToEvict`                               | Allow Kubernetes to evict scheduler pods if needed (node downscaling)                                        | `true`                                            |
-| `scheduler.serviceAccountAnnotations`                 | Annotations to add to scheduler kubernetes service account                                                   | `{}`                                              |
-| `scheduler.extraVolumes`                              | Mount additional volumes into scheduler                                                                      | `[]`                                              |
-| `scheduler.extraVolumeMounts`                         | Mount additional volumes into scheduler                                                                      | `[]`                                              |
-| `scheduler.nodeSelector`                              | Node labels for pod assignment                                                                               | `{}`                                              |
-| `scheduler.affinity`                                  | Affinity labels for pod assignment                                                                           | `{}`                                              |
-| `scheduler.tolerations`                               | Toleration labels for pod assignment                                                                         | `[]`                                              |
-| `webserver.livenessProbe.initialDelaySeconds`         | Webserver LivenessProbe initial delay                                                                        | `15`                                              |
-| `webserver.livenessProbe.timeoutSeconds`              | Webserver LivenessProbe timeout seconds                                                                      | `30`                                              |
-| `webserver.livenessProbe.failureThreshold`            | Webserver LivenessProbe failure threshold                                                                    | `20`                                              |
-| `webserver.livenessProbe.periodSeconds`               | Webserver LivenessProbe period seconds                                                                       | `5`                                               |
-| `webserver.readinessProbe.initialDelaySeconds`        | Webserver ReadinessProbe initial delay                                                                       | `15`                                              |
-| `webserver.readinessProbe.timeoutSeconds`             | Webserver ReadinessProbe timeout seconds                                                                     | `30`                                              |
-| `webserver.readinessProbe.failureThreshold`           | Webserver ReadinessProbe failure threshold                                                                   | `20`                                              |
-| `webserver.readinessProbe.periodSeconds`              | Webserver ReadinessProbe period seconds                                                                      | `5`                                               |
-| `webserver.replicas`                                  | How many Airflow webserver replicas should run                                                               | `1`                                               |
-| `webserver.resources.limits.cpu`                      | CPU Limit of webserver                                                                                       | `~`                                               |
-| `webserver.resources.limits.memory`                   | Memory Limit of webserver                                                                                    | `~`                                               |
-| `webserver.resources.requests.cpu`                    | CPU Request of webserver                                                                                     | `~`                                               |
-| `webserver.resources.requests.memory`                 | Memory Request of webserver                                                                                  | `~`                                               |
-| `webserver.service.annotations`                       | Annotations to be added to the webserver service                                                             | `{}`                                              |
-| `webserver.defaultUser`                               | Optional default airflow user information                                                                    | `{}`                                              |
-| `webserver.nodeSelector`                              | Node labels for pod assignment                                                                               | `{}`                                              |
-| `webserver.affinity`                                  | Affinity labels for pod assignment                                                                           | `{}`                                              |
-| `webserver.tolerations`                               | Toleration labels for pod assignment                                                                         | `[]`                                              |
-| `flower.nodeSelector`                                 | Node labels for pod assignment                                                                               | `{}`                                              |
-| `flower.affinity`                                     | Affinity labels for pod assignment                                                                           | `{}`                                              |
-| `flower.tolerations`                                  | Toleration labels for pod assignment                                                                         | `[]`                                              |
-| `statsd.nodeSelector`                                 | Node labels for pod assignment                                                                               | `{}`                                              |
-| `statsd.affinity`                                     | Affinity labels for pod assignment                                                                           | `{}`                                              |
-| `statsd.tolerations`                                  | Toleration labels for pod assignment                                                                         | `[]`                                              |
-| `pgbouncer.nodeSelector`                              | Node labels for pod assignment                                                                               | `{}`                                              |
-| `pgbouncer.affinity`                                  | Affinity labels for pod assignment                                                                           | `{}`                                              |
-| `pgbouncer.tolerations`                               | Toleration labels for pod assignment                                                                         | `[]`                                              |
-| `redis.enabled`                                       | Enable the redis provisioned by the chart                                                                    | `true`                                            |
-| `redis.terminationGracePeriodSeconds`                 | Grace period for tasks to finish after SIGTERM is sent from Kubernetes.                                      | `600`                                             |
-| `redis.persistence.enabled`                           | Enable persistent volumes.                                                                                   | `true`                                            |
-| `redis.persistence.size`                              | Volume size for redis StatefulSet.                                                                           |  `1Gi`                                            |
-| `redis.persistence.storageClassName`                  | If using a custom storageClass, pass name ref to all StatefulSets here.                                      | `default`                                         |
-| `redis.resources.limits.cpu`                          | CPU Limit of redis                                                                                           | `~`                                               |
-| `redis.resources.limits.memory`                       | Memory Limit of redis                                                                                        | `~`                                               |
-| `redis.resources.requests.cpu`                        | CPU Request of redis                                                                                         | `~`                                               |
-| `redis.resources.requests.memory`                     | Memory Request of redis                                                                                      | `~`                                               |
-| `redis.passwordSecretName`                            | Redis password secret.                                                                                       | `~`                                               |
-| `redis.password`                                      | If password is set, create secret with it, else generate a new one on install.                               | `~`                                               |
-| `redis.safeToEvict`                                   | This setting tells Kubernetes that its ok to evict when it wants to scale a node down.                       | `true`                                            |
-| `redis.nodeSelector`                                  | Node labels for pod assignment                                                                               | `{}`                                              |
-| `redis.affinity`                                      | Affinity labels for pod assignment                                                                           | `{}`                                              |
-| `redis.tolerations`                                   | Toleration labels for pod assignment                                                                         | `[]`                                              |
-| `cleanup.nodeSelector`                                | Node labels for pod assignment                                                                               | `{}`                                              |
-| `cleanup.affinity`                                    | Affinity labels for pod assignment                                                                           | `{}`                                              |
-| `cleanup.tolerations`                                 | Toleration labels for pod assignment                                                                         | `[]`                                              |
-| `dags.persistence.*`                                  | Dag persistence configuration                                                                                | Please refer to `values.yaml`                     |
-| `dags.gitSync.*`                                      | Git sync configuration                                                                                       | Please refer to `values.yaml`                     |
-| `multiNamespaceMode`                                  | Whether the KubernetesExecutor can launch pods in multiple namespaces                                        | `False`                                           |
-| `serviceAccountAnnottions.*`                          | Map of annotations for worker, webserver, scheduler kubernetes service accounts                              | {}                                                |
-
-
-Specify each parameter using the `--set key=value[,key=value]` argument to `helm install`. For example,
-
-```bash
-helm install --name my-release \
-  --set executor=CeleryExecutor \
-  --set enablePodLaunching=false .
-```
-
-## Autoscaling with KEDA
-
-KEDA stands for Kubernetes Event Driven Autoscaling. [KEDA](https://github.com/kedacore/keda) is a custom controller that allows users to create custom bindings
-to the Kubernetes [Horizontal Pod Autoscaler](https://kubernetes.io/docs/tasks/run-application/horizontal-pod-autoscale/).
-We've built an experimental scaler that allows users to create scalers based on postgreSQL queries. For the moment this exists
-on a separate branch, but will be merged upstream soon. To install our custom version of KEDA on your cluster, please run
-
-```bash
-helm repo add kedacore https://kedacore.github.io/charts
-
-helm repo update
-
-helm install \
-    --set image.keda=docker.io/kedacore/keda:1.2.0 \
-    --set image.metricsAdapter=docker.io/kedacore/keda-metrics-adapter:1.2.0 \
-    --namespace keda --name keda kedacore/keda
-```
-
-Once KEDA is installed (which should be pretty quick since there is only one pod). You can try out KEDA autoscaling
-on this chart by setting `workers.keda.enabled=true` your helm command or in the `values.yaml`.
-(Note: KEDA does not support StatefulSets so you need to set `worker.persistence.enabled` to `false`)
-
-```bash
-kubectl create namespace airflow
-
-helm install airflow . \
-    --namespace airflow \
-    --set executor=CeleryExecutor \
-    --set workers.keda.enabled=true \
-    --set workers.persistence.enabled=false
-```
-
-## Using an external redis instance
-
-When using the `CeleryExecutor` or the `CeleryKubernetesExecutor` the chart will by default create a redis Deployment/StatefulSet alongside airflow.
-You can also use "your own" redis instance by providing the `data.brokerUrl` (or `data.borkerUrlSecretName`) value directly:
-
-```bash
-helm install airflow . \
-    --namespace airflow \
-    --set executor=CeleryExecutor \
-    --set redis.enabled=false \
-    --set data.brokerUrl=redis://redis-user:password@redis-host:6379/0
-```
-
-## Walkthrough using kind
-
-**Install kind, and create a cluster:**
-
-We recommend testing with Kubernetes 1.15, as this image doesn't support Kubernetes 1.16+ for CeleryExecutor presently.
-
-```
-kind create cluster \
-  --image kindest/node:v1.15.7@sha256:e2df133f80ef633c53c0200114fce2ed5e1f6947477dbc83261a6a921169488d
-```
-
-Confirm it's up:
-
-```
-kubectl cluster-info --context kind-kind
-```
-
-
-**Create namespace + install the chart:**
-
-```
-kubectl create namespace airflow
-helm install airflow --n airflow .
-```
-
-It may take a few minutes. Confirm the pods are up:
-
-```
-kubectl get pods --all-namespaces
-helm list -n airflow
-```
-
-Run `kubectl port-forward svc/airflow-webserver 8080:8080 -n airflow`
-to port-forward the Airflow UI to http://localhost:8080/ to confirm Airflow is working.
-
-**Build a Docker image from your DAGs:**
-
-1. Create a project
-
-    ```shell script
-    mkdir my-airflow-project && cd my-airflow-project
-    mkdir dags  # put dags here
-    cat <<EOM > Dockerfile
-    FROM apache/airflow
-    COPY . .
-    EOM
-    ```
->>>>>>> b007fc33
 
 - Kubernetes 1.14+ cluster
 - Helm 3.0+
@@ -425,7 +40,7 @@
 * Supported Airflow version: ``1.10+``, ``2.0+``
 * Supported database backend: ``PostgresSQL``, ``MySQL``
 * Autoscaling for ``CeleryExecutor`` provided by KEDA
-* PostgresSQL and PgBouncer with a battle-tested configuration
+* PostgreSQL and PgBouncer with a battle-tested configuration
 * Monitoring:
    * StatsD/Prometheus metrics for Airflow
    * Prometheus metrics for PgBouncer
@@ -439,19 +54,9 @@
 
 Full documentation for Helm Chart (latest **stable** release) lives [on the website](https://airflow.apache.org/docs/helm-chart/).
 
-<<<<<<< HEAD
 > Note: If you're looking for documentation for main branch (latest development branch): you can find it on [s.apache.org/airflow-docs/](http://apache-airflow-docs.s3-website.eu-central-1.amazonaws.com/docs/helm-chart/latest/index.html).
 > Source code for documentation is in [../docs/helm-chart](https://github.com/apache/airflow/tree/main/docs/helm-chart)
 >
-=======
-    ```shell script
-    # from airflow chart directory
-    helm upgrade airflow -n airflow \
-        --set images.airflow.repository=my-dags \
-        --set images.airflow.tag=0.0.1 \
-        .
-    ```
->>>>>>> b007fc33
 
 ## Contributing
 
