# Licensed to the Apache Software Foundation (ASF) under one
# or more contributor license agreements.  See the NOTICE file
# distributed with this work for additional information
# regarding copyright ownership.  The ASF licenses this file
# to you under the Apache License, Version 2.0 (the
# "License"); you may not use this file except in compliance
# with the License.  You may obtain a copy of the License at
#
#   http://www.apache.org/licenses/LICENSE-2.0
#
# Unless required by applicable law or agreed to in writing,
# software distributed under the License is distributed on an
# "AS IS" BASIS, WITHOUT WARRANTIES OR CONDITIONS OF ANY
# KIND, either express or implied.  See the License for the
# specific language governing permissions and limitations
# under the License.
from __future__ import annotations

import jmespath
import pytest
from chart_utils.helm_template_generator import render_chart
from helm_tests.utils import (
    _get_enabled_git_sync_test_params,
    _get_git_sync_test_params_for_no_containers,
    _test_git_sync_presence,
)


class TestMigrateDatabaseJob:
    """Tests migrate DB job."""

    def test_should_run_by_default(self):
        docs = render_chart(show_only=["templates/jobs/migrate-database-job.yaml"])
        assert docs[0]["kind"] == "Job"
        assert jmespath.search("spec.template.spec.containers[0].name", docs[0]) == "run-airflow-migrations"
        assert jmespath.search("spec.template.spec.securityContext.runAsUser", docs[0]) == 50000

    @pytest.mark.parametrize(
        "migrate_database_job_enabled,created",
        [
            (False, False),
            (True, True),
        ],
    )
    def test_enable_migrate_database_job(self, migrate_database_job_enabled, created):
        docs = render_chart(
            values={
                "migrateDatabaseJob": {"enabled": migrate_database_job_enabled},
            },
            show_only=["templates/jobs/migrate-database-job.yaml"],
        )

        assert bool(docs) is created

    def test_should_support_annotations(self):
        docs = render_chart(
            values={"migrateDatabaseJob": {"annotations": {"foo": "bar"}, "jobAnnotations": {"fiz": "fuz"}}},
            show_only=["templates/jobs/migrate-database-job.yaml"],
        )
        annotations = jmespath.search("spec.template.metadata.annotations", docs[0])
        assert "foo" in annotations
        assert annotations["foo"] == "bar"
        job_annotations = jmespath.search("metadata.annotations", docs[0])
        assert "fiz" in job_annotations
        assert job_annotations["fiz"] == "fuz"

    def test_should_add_component_specific_labels(self):
        docs = render_chart(
            values={
                "migrateDatabaseJob": {
                    "labels": {"test_label": "test_label_value"},
                },
            },
            show_only=["templates/jobs/migrate-database-job.yaml"],
        )
        assert "test_label" in jmespath.search("spec.template.metadata.labels", docs[0])
        assert jmespath.search("spec.template.metadata.labels", docs[0])["test_label"] == "test_label_value"

    def test_should_merge_common_labels_and_component_specific_labels(self):
        docs = render_chart(
            values={
                "labels": {"test_common_label": "test_common_label_value"},
                "migrateDatabaseJob": {
                    "labels": {"test_specific_label": "test_specific_label_value"},
                },
            },
            show_only=["templates/jobs/migrate-database-job.yaml"],
        )
        assert "test_common_label" in jmespath.search("spec.template.metadata.labels", docs[0])
        assert (
            jmespath.search("spec.template.metadata.labels", docs[0])["test_common_label"]
            == "test_common_label_value"
        )
        assert "test_specific_label" in jmespath.search("spec.template.metadata.labels", docs[0])
        assert (
            jmespath.search("spec.template.metadata.labels", docs[0])["test_specific_label"]
            == "test_specific_label_value"
        )

    def test_should_create_valid_affinity_tolerations_and_node_selector(self):
        docs = render_chart(
            values={
                "migrateDatabaseJob": {
                    "affinity": {
                        "nodeAffinity": {
                            "requiredDuringSchedulingIgnoredDuringExecution": {
                                "nodeSelectorTerms": [
                                    {
                                        "matchExpressions": [
                                            {"key": "foo", "operator": "In", "values": ["true"]},
                                        ]
                                    }
                                ]
                            }
                        }
                    },
                    "tolerations": [
                        {"key": "dynamic-pods", "operator": "Equal", "value": "true", "effect": "NoSchedule"}
                    ],
                    "nodeSelector": {"diskType": "ssd"},
                }
            },
            show_only=["templates/jobs/migrate-database-job.yaml"],
        )

        assert jmespath.search("kind", docs[0]) == "Job"
        assert (
            jmespath.search(
                "spec.template.spec.affinity.nodeAffinity."
                "requiredDuringSchedulingIgnoredDuringExecution."
                "nodeSelectorTerms[0]."
                "matchExpressions[0]."
                "key",
                docs[0],
            )
            == "foo"
        )
        assert (
            jmespath.search(
                "spec.template.spec.nodeSelector.diskType",
                docs[0],
            )
            == "ssd"
        )
        assert (
            jmespath.search(
                "spec.template.spec.tolerations[0].key",
                docs[0],
            )
            == "dynamic-pods"
        )

    def test_scheduler_name(self):
        docs = render_chart(
            values={"schedulerName": "airflow-scheduler"},
            show_only=["templates/jobs/migrate-database-job.yaml"],
        )

        assert (
            jmespath.search(
                "spec.template.spec.schedulerName",
                docs[0],
            )
            == "airflow-scheduler"
        )

    @pytest.mark.parametrize(
        "use_default_image,expected_image",
        [
            (True, "apache/airflow:2.1.0"),
            (False, "apache/airflow:user-image"),
        ],
    )
    def test_should_use_correct_image(self, use_default_image, expected_image):
        docs = render_chart(
            values={
                "defaultAirflowRepository": "apache/airflow",
                "defaultAirflowTag": "2.1.0",
                "images": {
                    "airflow": {
                        "repository": "apache/airflow",
                        "tag": "user-image",
                    },
                    "useDefaultImageForMigration": use_default_image,
                },
            },
            show_only=["templates/jobs/migrate-database-job.yaml"],
        )

        assert expected_image == jmespath.search("spec.template.spec.containers[0].image", docs[0])

    def test_should_add_extra_containers(self):
        docs = render_chart(
            values={
                "migrateDatabaseJob": {
                    "extraContainers": [
                        {"name": "{{ .Chart.Name }}", "image": "test-registry/test-repo:test-tag"}
                    ],
                },
            },
            show_only=["templates/jobs/migrate-database-job.yaml"],
        )

        assert jmespath.search("spec.template.spec.containers[-1]", docs[0]) == {
            "name": "airflow",
            "image": "test-registry/test-repo:test-tag",
        }

    def test_should_add_extra_init_containers(self):
        docs = render_chart(
            values={
                "migrateDatabaseJob": {
                    "extraInitContainers": [
                        {"name": "{{ .Chart.Name }}", "image": "test-registry/test-repo:test-tag"}
                    ],
                },
            },
            show_only=["templates/jobs/migrate-database-job.yaml"],
        )

        assert jmespath.search("spec.template.spec.initContainers[0]", docs[0]) == {
            "name": "airflow",
            "image": "test-registry/test-repo:test-tag",
        }

    def test_should_template_extra_containers(self):
        docs = render_chart(
            values={
                "migrateDatabaseJob": {
                    "extraContainers": [{"name": "{{ .Release.Name }}-test-container"}],
                },
            },
            show_only=["templates/jobs/migrate-database-job.yaml"],
        )

        assert jmespath.search("spec.template.spec.containers[-1]", docs[0]) == {
            "name": "release-name-test-container"
        }

    def test_set_resources(self):
        docs = render_chart(
            values={
                "migrateDatabaseJob": {
                    "resources": {
                        "requests": {
                            "cpu": "1000mi",
                            "memory": "512Mi",
                        },
                        "limits": {
                            "cpu": "1000mi",
                            "memory": "512Mi",
                        },
                    },
                },
            },
            show_only=["templates/jobs/migrate-database-job.yaml"],
        )

        assert jmespath.search("spec.template.spec.containers[0].resources", docs[0]) == {
            "requests": {
                "cpu": "1000mi",
                "memory": "512Mi",
            },
            "limits": {
                "cpu": "1000mi",
                "memory": "512Mi",
            },
        }

    def test_should_disable_default_helm_hooks(self):
        docs = render_chart(
            values={"migrateDatabaseJob": {"useHelmHooks": False}},
            show_only=["templates/jobs/migrate-database-job.yaml"],
        )
        annotations = jmespath.search("metadata.annotations", docs[0])
        assert annotations is None

    def test_should_set_correct_helm_hooks_weight(self):
        docs = render_chart(
            show_only=[
                "templates/jobs/migrate-database-job.yaml",
            ],
        )
        annotations = jmespath.search("metadata.annotations", docs[0])
        assert annotations["helm.sh/hook-weight"] == "1"

    def test_should_add_extra_volumes(self):
        docs = render_chart(
            values={
                "migrateDatabaseJob": {
                    "extraVolumes": [{"name": "myvolume-{{ .Chart.Name }}", "emptyDir": {}}],
                },
            },
            show_only=["templates/jobs/migrate-database-job.yaml"],
        )

        assert jmespath.search("spec.template.spec.volumes[-1]", docs[0]) == {
            "name": "myvolume-airflow",
            "emptyDir": {},
        }

    def test_should_add_extra_volume_mounts(self):
        docs = render_chart(
            values={
                "migrateDatabaseJob": {
                    "extraVolumeMounts": [{"name": "foobar-{{ .Chart.Name }}", "mountPath": "foo/bar"}],
                },
            },
            show_only=["templates/jobs/migrate-database-job.yaml"],
        )

        assert jmespath.search("spec.template.spec.containers[0].volumeMounts[-1]", docs[0]) == {
            "name": "foobar-airflow",
            "mountPath": "foo/bar",
        }

    def test_should_add_global_volume_and_global_volume_mount(self):
        docs = render_chart(
            values={
                "volumes": [{"name": "myvolume", "emptyDir": {}}],
                "volumeMounts": [{"name": "foobar", "mountPath": "foo/bar"}],
            },
            show_only=["templates/jobs/migrate-database-job.yaml"],
        )

        assert jmespath.search("spec.template.spec.volumes[-1]", docs[0]) == {
            "name": "myvolume",
            "emptyDir": {},
        }
        assert jmespath.search("spec.template.spec.containers[0].volumeMounts[-1]", docs[0]) == {
            "name": "foobar",
            "mountPath": "foo/bar",
        }

    def test_job_ttl_after_finished(self):
        docs = render_chart(
            values={"migrateDatabaseJob": {"ttlSecondsAfterFinished": 1}},
            show_only=["templates/jobs/migrate-database-job.yaml"],
        )
        ttl = jmespath.search("spec.ttlSecondsAfterFinished", docs[0])
        assert ttl == 1

    def test_job_ttl_after_finished_zero(self):
        docs = render_chart(
            values={"migrateDatabaseJob": {"ttlSecondsAfterFinished": 0}},
            show_only=["templates/jobs/migrate-database-job.yaml"],
        )
        ttl = jmespath.search("spec.ttlSecondsAfterFinished", docs[0])
        assert ttl == 0

    def test_job_ttl_after_finished_nil(self):
        docs = render_chart(
            values={"migrateDatabaseJob": {"ttlSecondsAfterFinished": None}},
            show_only=["templates/jobs/migrate-database-job.yaml"],
        )
        spec = jmespath.search("spec", docs[0])
        assert "ttlSecondsAfterFinished" not in spec

    @pytest.mark.parametrize(
        "airflow_version, expected_arg",
        [
            ("1.10.14", "airflow upgradedb"),
            ("2.0.2", "airflow db upgrade"),
            ("2.7.1", "airflow db migrate"),
        ],
    )
    def test_default_command_and_args_airflow_version(self, airflow_version, expected_arg):
        docs = render_chart(
            values={
                "airflowVersion": airflow_version,
            },
            show_only=["templates/jobs/migrate-database-job.yaml"],
        )

        assert jmespath.search("spec.template.spec.containers[0].command", docs[0]) is None
        assert [
            "bash",
            "-c",
            f"exec \\\n{expected_arg}",
        ] == jmespath.search("spec.template.spec.containers[0].args", docs[0])

    @pytest.mark.parametrize("command", [None, ["custom", "command"]])
    @pytest.mark.parametrize("args", [None, ["custom", "args"]])
    def test_command_and_args_overrides(self, command, args):
        docs = render_chart(
            values={"migrateDatabaseJob": {"command": command, "args": args}},
            show_only=["templates/jobs/migrate-database-job.yaml"],
        )

        assert command == jmespath.search("spec.template.spec.containers[0].command", docs[0])
        assert args == jmespath.search("spec.template.spec.containers[0].args", docs[0])

    def test_command_and_args_overrides_are_templated(self):
        docs = render_chart(
            values={
                "migrateDatabaseJob": {"command": ["{{ .Release.Name }}"], "args": ["{{ .Release.Service }}"]}
            },
            show_only=["templates/jobs/migrate-database-job.yaml"],
        )

        assert jmespath.search("spec.template.spec.containers[0].command", docs[0]) == ["release-name"]
        assert jmespath.search("spec.template.spec.containers[0].args", docs[0]) == ["Helm"]

    def test_no_airflow_local_settings(self):
        docs = render_chart(
            values={"airflowLocalSettings": None}, show_only=["templates/jobs/migrate-database-job.yaml"]
        )
        volume_mounts = jmespath.search("spec.template.spec.containers[0].volumeMounts", docs[0])
        assert "airflow_local_settings.py" not in str(volume_mounts)

    def test_airflow_local_settings(self):
        docs = render_chart(
            values={"airflowLocalSettings": "# Well hello!"},
            show_only=["templates/jobs/migrate-database-job.yaml"],
        )
        assert {
            "name": "config",
            "mountPath": "/opt/airflow/config/airflow_local_settings.py",
            "subPath": "airflow_local_settings.py",
            "readOnly": True,
        } in jmespath.search("spec.template.spec.containers[0].volumeMounts", docs[0])

    @pytest.mark.parametrize(
<<<<<<< HEAD
        ("git_sync_values", "dags_persistence_enabled"),
        _get_git_sync_test_params_for_no_containers("migrateDatabaseJob"),
    )
    def test_git_sync_not_added_when_disabled_or_persistent_dags(
        self, git_sync_values, dags_persistence_enabled
    ):
        _test_git_sync_presence(
            git_sync_values=git_sync_values,
            dags_persistence_enabled=dags_persistence_enabled,
            template_path="templates/jobs/migrate-database-job.yaml",
            in_init_containers=False,
            in_containers=False
        )

    @pytest.mark.parametrize(
        ("git_sync_values", "dags_persistence_enabled"),
        _get_enabled_git_sync_test_params("migrateDatabaseJob"),
    )
    def test_git_sync_added_when_enabled(self, git_sync_values, dags_persistence_enabled):
        _test_git_sync_presence(
            git_sync_values=git_sync_values,
            dags_persistence_enabled=dags_persistence_enabled,
            template_path="templates/jobs/migrate-database-job.yaml",
            in_init_containers=True,
            in_containers=False
        )
=======
        "restart_policy",
        [
            "OnFailure",
            "Never",
        ],
    )
    def test_restart_policy(self, restart_policy):
        docs = render_chart(
            values={"migrateDatabaseJob": {"restartPolicy": restart_policy}},
            show_only=["templates/jobs/migrate-database-job.yaml"],
        )
        assert restart_policy == jmespath.search("spec.template.spec.restartPolicy", docs[0])

>>>>>>> e41de088

class TestMigrateDatabaseJobServiceAccount:
    """Tests migrate database job service account."""

    def test_should_add_component_specific_labels(self):
        docs = render_chart(
            values={
                "migrateDatabaseJob": {
                    "labels": {"test_label": "test_label_value"},
                },
            },
            show_only=["templates/jobs/migrate-database-job-serviceaccount.yaml"],
        )

        assert "test_label" in jmespath.search("metadata.labels", docs[0])
        assert jmespath.search("metadata.labels", docs[0])["test_label"] == "test_label_value"

    def test_should_merge_common_labels_and_component_specific_labels(self):
        docs = render_chart(
            values={
                "labels": {"test_common_label": "test_common_label_value"},
                "migrateDatabaseJob": {
                    "labels": {"test_specific_label": "test_specific_label_value"},
                },
            },
            show_only=["templates/jobs/migrate-database-job-serviceaccount.yaml"],
        )
        assert "test_common_label" in jmespath.search("metadata.labels", docs[0])
        assert jmespath.search("metadata.labels", docs[0])["test_common_label"] == "test_common_label_value"
        assert "test_specific_label" in jmespath.search("metadata.labels", docs[0])
        assert (
            jmespath.search("metadata.labels", docs[0])["test_specific_label"] == "test_specific_label_value"
        )

    def test_default_automount_service_account_token(self):
        docs = render_chart(
            values={
                "migrateDatabaseJob": {
                    "serviceAccount": {"create": True},
                },
            },
            show_only=["templates/jobs/migrate-database-job-serviceaccount.yaml"],
        )
        assert jmespath.search("automountServiceAccountToken", docs[0]) is True

    def test_overridden_automount_service_account_token(self):
        docs = render_chart(
            values={
                "migrateDatabaseJob": {
                    "serviceAccount": {"create": True, "automountServiceAccountToken": False},
                },
            },
            show_only=["templates/jobs/migrate-database-job-serviceaccount.yaml"],
        )
        assert jmespath.search("automountServiceAccountToken", docs[0]) is False

    def test_should_add_component_specific_env(self):
        env = {"name": "test_env_key", "value": "test_env_value"}
        docs = render_chart(
            values={
                "migrateDatabaseJob": {
                    "env": [env],
                },
            },
            show_only=["templates/jobs/migrate-database-job.yaml"],
        )
        assert env in jmespath.search("spec.template.spec.containers[0].env", docs[0])<|MERGE_RESOLUTION|>--- conflicted
+++ resolved
@@ -421,7 +421,6 @@
         } in jmespath.search("spec.template.spec.containers[0].volumeMounts", docs[0])
 
     @pytest.mark.parametrize(
-<<<<<<< HEAD
         ("git_sync_values", "dags_persistence_enabled"),
         _get_git_sync_test_params_for_no_containers("migrateDatabaseJob"),
     )
@@ -448,7 +447,8 @@
             in_init_containers=True,
             in_containers=False
         )
-=======
+
+    @pytest.mark.parametrize(
         "restart_policy",
         [
             "OnFailure",
@@ -462,7 +462,6 @@
         )
         assert restart_policy == jmespath.search("spec.template.spec.restartPolicy", docs[0])
 
->>>>>>> e41de088
 
 class TestMigrateDatabaseJobServiceAccount:
     """Tests migrate database job service account."""
