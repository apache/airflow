# Licensed to the Apache Software Foundation (ASF) under one
# or more contributor license agreements.  See the NOTICE file
# distributed with this work for additional information
# regarding copyright ownership.  The ASF licenses this file
# to you under the Apache License, Version 2.0 (the
# "License"); you may not use this file except in compliance
# with the License.  You may obtain a copy of the License at
#
#   http://www.apache.org/licenses/LICENSE-2.0
#
# Unless required by applicable law or agreed to in writing,
# software distributed under the License is distributed on an
# "AS IS" BASIS, WITHOUT WARRANTIES OR CONDITIONS OF ANY
# KIND, either express or implied.  See the License for the
# specific language governing permissions and limitations
# under the License.
from __future__ import annotations

import jmespath
import pytest
from chart_utils.helm_template_generator import render_chart


class TestSCCActivation:
    """Tests SCCs."""

    @pytest.mark.parametrize(
        ("rbac_enabled", "scc_enabled", "created"),
        [
            (False, False, False),
            (False, True, False),
            (True, True, True),
            (True, False, False),
        ],
    )
    def test_create_scc(self, rbac_enabled, scc_enabled, created):
        docs = render_chart(
            values={
                "multiNamespaceMode": False,
                "webserver": {"defaultUser": {"enabled": True}},
                "cleanup": {"enabled": True},
                "databaseCleanup": {"enabled": True},
                "flower": {"enabled": True},
                "rbac": {"create": rbac_enabled, "createSCCRoleBinding": scc_enabled},
                "dagProcessor": {"enabled": True},
            },
            show_only=["templates/rbac/security-context-constraint-rolebinding.yaml"],
        )

        assert bool(docs) is created
        if created:
            assert jmespath.search("kind", docs[0]) == "RoleBinding"
            assert jmespath.search("roleRef.kind", docs[0]) == "ClusterRole"
            assert jmespath.search("metadata.name", docs[0]) == "release-name-scc-rolebinding"
            assert jmespath.search("roleRef.name", docs[0]) == "system:openshift:scc:anyuid"
            assert jmespath.search("subjects[0].name", docs[0]) == "release-name-airflow-webserver"
            assert jmespath.search("subjects[1].name", docs[0]) == "release-name-airflow-worker"
            assert jmespath.search("subjects[2].name", docs[0]) == "release-name-airflow-scheduler"
<<<<<<< HEAD
            assert jmespath.search("subjects[3].name", docs[0]) == "release-name-airflow-statsd"
            assert jmespath.search("subjects[4].name", docs[0]) == "release-name-airflow-flower"
            assert jmespath.search("subjects[5].name", docs[0]) == "release-name-airflow-triggerer"
            assert jmespath.search("subjects[6].name", docs[0]) == "release-name-airflow-migrate-database-job"
            assert jmespath.search("subjects[7].name", docs[0]) == "release-name-airflow-create-user-job"
            assert jmespath.search("subjects[8].name", docs[0]) == "release-name-airflow-cleanup"
            assert jmespath.search("subjects[9].name", docs[0]) == "release-name-airflow-database-cleanup"
            assert jmespath.search("subjects[10].name", docs[0]) == "release-name-airflow-dag-processor"
=======
            assert jmespath.search("subjects[3].name", docs[0]) == "release-name-airflow-api-server"
            assert jmespath.search("subjects[4].name", docs[0]) == "release-name-airflow-statsd"
            assert jmespath.search("subjects[5].name", docs[0]) == "release-name-airflow-flower"
            assert jmespath.search("subjects[6].name", docs[0]) == "release-name-airflow-redis"
            assert jmespath.search("subjects[7].name", docs[0]) == "release-name-airflow-triggerer"
            assert jmespath.search("subjects[8].name", docs[0]) == "release-name-airflow-migrate-database-job"
            assert jmespath.search("subjects[9].name", docs[0]) == "release-name-airflow-create-user-job"
            assert jmespath.search("subjects[10].name", docs[0]) == "release-name-airflow-cleanup"
            assert jmespath.search("subjects[11].name", docs[0]) == "release-name-airflow-dag-processor"
>>>>>>> 5135f18d

    @pytest.mark.parametrize(
        ("rbac_enabled", "scc_enabled", "created", "namespace", "expected_name"),
        [
            (True, True, True, "default", "default-release-name-scc-rolebinding"),
            (True, True, True, "other-ns", "other-ns-release-name-scc-rolebinding"),
        ],
    )
    def test_create_scc_multinamespace(self, rbac_enabled, scc_enabled, created, namespace, expected_name):
        docs = render_chart(
            namespace=namespace,
            values={
                "multiNamespaceMode": True,
                "webserver": {"defaultUser": {"enabled": False}},
                "cleanup": {"enabled": False},
                "databaseCleanup": {"enabled": False},
                "flower": {"enabled": False},
                "rbac": {"create": rbac_enabled, "createSCCRoleBinding": scc_enabled},
            },
            show_only=["templates/rbac/security-context-constraint-rolebinding.yaml"],
        )

        assert bool(docs) is created
        if created:
            assert jmespath.search("kind", docs[0]) == "ClusterRoleBinding"
            assert jmespath.search("roleRef.kind", docs[0]) == "ClusterRole"
            assert expected_name == jmespath.search("metadata.name", docs[0])
            assert jmespath.search("roleRef.name", docs[0]) == "system:openshift:scc:anyuid"

    @pytest.mark.parametrize(
        ("rbac_enabled", "scc_enabled", "created"),
        [
            (True, True, True),
        ],
    )
    def test_create_scc_worker_only(self, rbac_enabled, scc_enabled, created):
        docs = render_chart(
            values={
                "multiNamespaceMode": False,
                "webserver": {"defaultUser": {"enabled": False}},
                "cleanup": {"enabled": False},
                "databaseCleanup": {"enabled": False},
                "flower": {"enabled": False},
                "statsd": {"enabled": False},
                "rbac": {"create": rbac_enabled, "createSCCRoleBinding": scc_enabled},
            },
            show_only=["templates/rbac/security-context-constraint-rolebinding.yaml"],
        )

        assert bool(docs) is created
        if created:
            assert jmespath.search("kind", docs[0]) == "RoleBinding"
            assert jmespath.search("roleRef.kind", docs[0]) == "ClusterRole"
            assert jmespath.search("metadata.name", docs[0]) == "release-name-scc-rolebinding"
            assert jmespath.search("roleRef.name", docs[0]) == "system:openshift:scc:anyuid"
            assert jmespath.search("subjects[0].name", docs[0]) == "release-name-airflow-webserver"
            assert jmespath.search("subjects[1].name", docs[0]) == "release-name-airflow-worker"
            assert jmespath.search("subjects[2].name", docs[0]) == "release-name-airflow-scheduler"
            assert jmespath.search("subjects[3].name", docs[0]) == "release-name-airflow-api-server"
            assert jmespath.search("subjects[4].name", docs[0]) == "release-name-airflow-redis"
            assert jmespath.search("subjects[5].name", docs[0]) == "release-name-airflow-triggerer"
            assert jmespath.search("subjects[6].name", docs[0]) == "release-name-airflow-migrate-database-job"
            assert len(docs[0]["subjects"]) == 7<|MERGE_RESOLUTION|>--- conflicted
+++ resolved
@@ -56,16 +56,6 @@
             assert jmespath.search("subjects[0].name", docs[0]) == "release-name-airflow-webserver"
             assert jmespath.search("subjects[1].name", docs[0]) == "release-name-airflow-worker"
             assert jmespath.search("subjects[2].name", docs[0]) == "release-name-airflow-scheduler"
-<<<<<<< HEAD
-            assert jmespath.search("subjects[3].name", docs[0]) == "release-name-airflow-statsd"
-            assert jmespath.search("subjects[4].name", docs[0]) == "release-name-airflow-flower"
-            assert jmespath.search("subjects[5].name", docs[0]) == "release-name-airflow-triggerer"
-            assert jmespath.search("subjects[6].name", docs[0]) == "release-name-airflow-migrate-database-job"
-            assert jmespath.search("subjects[7].name", docs[0]) == "release-name-airflow-create-user-job"
-            assert jmespath.search("subjects[8].name", docs[0]) == "release-name-airflow-cleanup"
-            assert jmespath.search("subjects[9].name", docs[0]) == "release-name-airflow-database-cleanup"
-            assert jmespath.search("subjects[10].name", docs[0]) == "release-name-airflow-dag-processor"
-=======
             assert jmespath.search("subjects[3].name", docs[0]) == "release-name-airflow-api-server"
             assert jmespath.search("subjects[4].name", docs[0]) == "release-name-airflow-statsd"
             assert jmespath.search("subjects[5].name", docs[0]) == "release-name-airflow-flower"
@@ -74,8 +64,8 @@
             assert jmespath.search("subjects[8].name", docs[0]) == "release-name-airflow-migrate-database-job"
             assert jmespath.search("subjects[9].name", docs[0]) == "release-name-airflow-create-user-job"
             assert jmespath.search("subjects[10].name", docs[0]) == "release-name-airflow-cleanup"
-            assert jmespath.search("subjects[11].name", docs[0]) == "release-name-airflow-dag-processor"
->>>>>>> 5135f18d
+            assert jmespath.search("subjects[11].name", docs[0]) == "release-name-airflow-database-cleanup"
+            assert jmespath.search("subjects[12].name", docs[0]) == "release-name-airflow-dag-processor"
 
     @pytest.mark.parametrize(
         ("rbac_enabled", "scc_enabled", "created", "namespace", "expected_name"),
