# Licensed to the Apache Software Foundation (ASF) under one
# or more contributor license agreements.  See the NOTICE file
# distributed with this work for additional information
# regarding copyright ownership.  The ASF licenses this file
# to you under the Apache License, Version 2.0 (the
# "License"); you may not use this file except in compliance
# with the License.  You may obtain a copy of the License at
#
#   http://www.apache.org/licenses/LICENSE-2.0
#
# Unless required by applicable law or agreed to in writing,
# software distributed under the License is distributed on an
# "AS IS" BASIS, WITHOUT WARRANTIES OR CONDITIONS OF ANY
# KIND, either express or implied.  See the License for the
# specific language governing permissions and limitations
# under the License.
from __future__ import annotations

import jmespath
from chart_utils.helm_template_generator import render_chart


class TestGitSyncSchedulerTest:
    """Test git sync scheduler. This is ignored when Airflow >=3 or a separate dag processor is used."""

    def test_should_add_dags_volume(self):
        docs = render_chart(
<<<<<<< HEAD
            values={"dags": {"gitSync": {"enabled": True, "components": {"scheduler": True}}}},
=======
            values={"airflowVersion": "2.10.5", "dags": {"gitSync": {"enabled": True}}},
>>>>>>> d8727eb2
            show_only=["templates/scheduler/scheduler-deployment.yaml"],
        )

        # check that there is a volume and git-sync and scheduler container mount it
        assert len(jmespath.search("spec.template.spec.volumes[?name=='dags']", docs[0])) > 0
        assert (
            len(
                jmespath.search(
                    "(spec.template.spec.containers[?name=='scheduler'].volumeMounts[])[?name=='dags']",
                    docs[0],
                )
            )
            > 0
        )
        assert (
            len(
                jmespath.search(
                    "(spec.template.spec.containers[?name=='git-sync'].volumeMounts[])[?name=='dags']",
                    docs[0],
                )
            )
            > 0
        )

    def test_validate_the_git_sync_container_spec(self):
        docs = render_chart(
            values={
                "airflowVersion": "2.10.5",
                "images": {
                    "gitSync": {
                        "repository": "test-registry/test-repo",
                        "tag": "test-tag",
                        "pullPolicy": "Always",
                    }
                },
                "dags": {
                    "gitSync": {
                        "enabled": True,
                        "components": {"scheduler": True},
                        "containerName": "git-sync-test",
                        "wait": None,
                        "period": "66s",
                        "maxFailures": 70,
                        "subPath": "path1/path2",
                        "rev": "HEAD",
                        "ref": "test-branch",
                        "depth": 1,
                        "repo": "https://github.com/apache/airflow.git",
                        "branch": "test-branch",
                        "sshKeySecret": None,
                        "credentialsSecret": None,
                        "knownHosts": None,
                        "envFrom": "- secretRef:\n    name: 'proxy-config'\n",
                    },
                    "persistence": {"enabled": True},
                },
            },
            show_only=["templates/scheduler/scheduler-deployment.yaml"],
        )

        assert jmespath.search("spec.template.spec.containers[1]", docs[0]) == {
            "name": "git-sync-test",
            "securityContext": {"runAsUser": 65533},
            "image": "test-registry/test-repo:test-tag",
            "imagePullPolicy": "Always",
            "envFrom": [{"secretRef": {"name": "proxy-config"}}],
            "env": [
                {"name": "GIT_SYNC_REV", "value": "HEAD"},
                {"name": "GITSYNC_REF", "value": "test-branch"},
                {"name": "GIT_SYNC_BRANCH", "value": "test-branch"},
                {"name": "GIT_SYNC_REPO", "value": "https://github.com/apache/airflow.git"},
                {"name": "GITSYNC_REPO", "value": "https://github.com/apache/airflow.git"},
                {"name": "GIT_SYNC_DEPTH", "value": "1"},
                {"name": "GITSYNC_DEPTH", "value": "1"},
                {"name": "GIT_SYNC_ROOT", "value": "/git"},
                {"name": "GITSYNC_ROOT", "value": "/git"},
                {"name": "GIT_SYNC_DEST", "value": "repo"},
                {"name": "GITSYNC_LINK", "value": "repo"},
                {"name": "GIT_SYNC_ADD_USER", "value": "true"},
                {"name": "GITSYNC_ADD_USER", "value": "true"},
                {"name": "GITSYNC_PERIOD", "value": "66s"},
                {"name": "GIT_SYNC_MAX_SYNC_FAILURES", "value": "70"},
                {"name": "GITSYNC_MAX_FAILURES", "value": "70"},
            ],
            "volumeMounts": [{"mountPath": "/git", "name": "dags"}],
            "resources": {},
        }

    def test_validate_the_git_sync_container_spec_if_wait_specified(self):
        docs = render_chart(
            values={
                "airflowVersion": "2.10.5",
                "images": {
                    "gitSync": {
                        "repository": "test-registry/test-repo",
                        "tag": "test-tag",
                        "pullPolicy": "Always",
                    }
                },
                "dags": {
                    "gitSync": {
                        "enabled": True,
                        "components": {"scheduler": True},
                        "containerName": "git-sync-test",
                        "wait": 66,
                        "period": "66s",
                        "maxFailures": 70,
                        "subPath": "path1/path2",
                        "rev": "HEAD",
                        "ref": "test-branch",
                        "depth": 1,
                        "repo": "https://github.com/apache/airflow.git",
                        "branch": "test-branch",
                        "sshKeySecret": None,
                        "credentialsSecret": None,
                        "knownHosts": None,
                        "envFrom": "- secretRef:\n    name: 'proxy-config'\n",
                    },
                    "persistence": {"enabled": True},
                },
            },
            show_only=["templates/scheduler/scheduler-deployment.yaml"],
        )

        assert jmespath.search("spec.template.spec.containers[1]", docs[0]) == {
            "name": "git-sync-test",
            "securityContext": {"runAsUser": 65533},
            "image": "test-registry/test-repo:test-tag",
            "imagePullPolicy": "Always",
            "envFrom": [{"secretRef": {"name": "proxy-config"}}],
            "env": [
                {"name": "GIT_SYNC_REV", "value": "HEAD"},
                {"name": "GITSYNC_REF", "value": "test-branch"},
                {"name": "GIT_SYNC_BRANCH", "value": "test-branch"},
                {"name": "GIT_SYNC_REPO", "value": "https://github.com/apache/airflow.git"},
                {"name": "GITSYNC_REPO", "value": "https://github.com/apache/airflow.git"},
                {"name": "GIT_SYNC_DEPTH", "value": "1"},
                {"name": "GITSYNC_DEPTH", "value": "1"},
                {"name": "GIT_SYNC_ROOT", "value": "/git"},
                {"name": "GITSYNC_ROOT", "value": "/git"},
                {"name": "GIT_SYNC_DEST", "value": "repo"},
                {"name": "GITSYNC_LINK", "value": "repo"},
                {"name": "GIT_SYNC_ADD_USER", "value": "true"},
                {"name": "GITSYNC_ADD_USER", "value": "true"},
                {"name": "GIT_SYNC_WAIT", "value": "66"},
                {"name": "GITSYNC_PERIOD", "value": "66s"},
                {"name": "GIT_SYNC_MAX_SYNC_FAILURES", "value": "70"},
                {"name": "GITSYNC_MAX_FAILURES", "value": "70"},
            ],
            "volumeMounts": [{"mountPath": "/git", "name": "dags"}],
            "resources": {},
        }

    def test_validate_if_ssh_params_are_added(self):
        docs = render_chart(
            values={
                "airflowVersion": "2.10.5",
                "dags": {
                    "gitSync": {
                        "enabled": True,
                        "components": {"scheduler": True},
                        "containerName": "git-sync-test",
                        "sshKeySecret": "ssh-secret",
                        "knownHosts": None,
                        "branch": "test-branch",
                    }
                },
            },
            show_only=["templates/scheduler/scheduler-deployment.yaml"],
        )

        assert {"name": "GIT_SSH_KEY_FILE", "value": "/etc/git-secret/ssh"} in jmespath.search(
            "spec.template.spec.containers[1].env", docs[0]
        )
        assert {"name": "GITSYNC_SSH_KEY_FILE", "value": "/etc/git-secret/ssh"} in jmespath.search(
            "spec.template.spec.containers[1].env", docs[0]
        )
        assert {"name": "GIT_SYNC_SSH", "value": "true"} in jmespath.search(
            "spec.template.spec.containers[1].env", docs[0]
        )
        assert {"name": "GITSYNC_SSH", "value": "true"} in jmespath.search(
            "spec.template.spec.containers[1].env", docs[0]
        )
        assert {"name": "GIT_KNOWN_HOSTS", "value": "false"} in jmespath.search(
            "spec.template.spec.containers[1].env", docs[0]
        )
        assert {"name": "GITSYNC_SSH_KNOWN_HOSTS", "value": "false"} in jmespath.search(
            "spec.template.spec.containers[1].env", docs[0]
        )
        assert {
            "name": "git-sync-ssh-key",
            "secret": {"secretName": "ssh-secret", "defaultMode": 288},
        } in jmespath.search("spec.template.spec.volumes", docs[0])

    def test_validate_if_ssh_params_are_added_with_git_ssh_key(self):
        docs = render_chart(
            values={
                "airflowVersion": "2.10.5",
                "dags": {
                    "gitSync": {
                        "enabled": True,
                        "components": {"scheduler": True},
                        "sshKey": "dummy-ssh-key",
                    }
                },
            },
            show_only=["templates/scheduler/scheduler-deployment.yaml"],
        )

        assert {"name": "GIT_SSH_KEY_FILE", "value": "/etc/git-secret/ssh"} in jmespath.search(
            "spec.template.spec.containers[1].env", docs[0]
        )
        assert {"name": "GITSYNC_SSH_KEY_FILE", "value": "/etc/git-secret/ssh"} in jmespath.search(
            "spec.template.spec.containers[1].env", docs[0]
        )
        assert {"name": "GIT_SYNC_SSH", "value": "true"} in jmespath.search(
            "spec.template.spec.containers[1].env", docs[0]
        )
        assert {"name": "GITSYNC_SSH", "value": "true"} in jmespath.search(
            "spec.template.spec.containers[1].env", docs[0]
        )
        assert {
            "name": "git-sync-ssh-key",
            "secret": {"secretName": "release-name-ssh-secret", "defaultMode": 288},
        } in jmespath.search("spec.template.spec.volumes", docs[0])

    # def test_validate_sshkeysecret_not_added_when_persistence_is_enabled(self):
    #     docs = render_chart(
    #         values={
    #             "dags": {
    #                 "gitSync": {
    #                     "enabled": True,
    #                     "components": {"scheduler": True},
    #                     "containerName": "git-sync-test",
    #                     "sshKeySecret": "ssh-secret",
    #                     "knownHosts": None,
    #                     "branch": "test-branch",
    #                 },
    #                 "persistence": {"enabled": True},
    #             }
    #         },
    #         show_only=["templates/scheduler/scheduler-deployment.yaml"],
    #     )
    #     assert "git-sync-ssh-key" not in jmespath.search("spec.template.spec.volumes[].name", docs[0])

    def test_should_set_username_and_pass_env_variables(self):
        docs = render_chart(
            values={
                "airflowVersion": "2.10.5",
                "dags": {
                    "gitSync": {
                        "enabled": True,
                        "components": {"scheduler": True},
                        "credentialsSecret": "user-pass-secret",
                        "sshKeySecret": None,
                    }
                },
            },
            show_only=["templates/scheduler/scheduler-deployment.yaml"],
        )

        assert {
            "name": "GIT_SYNC_USERNAME",
            "valueFrom": {"secretKeyRef": {"name": "user-pass-secret", "key": "GIT_SYNC_USERNAME"}},
        } in jmespath.search("spec.template.spec.containers[1].env", docs[0])
        assert {
            "name": "GIT_SYNC_PASSWORD",
            "valueFrom": {"secretKeyRef": {"name": "user-pass-secret", "key": "GIT_SYNC_PASSWORD"}},
        } in jmespath.search("spec.template.spec.containers[1].env", docs[0])

        # Testing git-sync v4
        assert {
            "name": "GITSYNC_USERNAME",
            "valueFrom": {"secretKeyRef": {"name": "user-pass-secret", "key": "GITSYNC_USERNAME"}},
        } in jmespath.search("spec.template.spec.containers[1].env", docs[0])
        assert {
            "name": "GITSYNC_PASSWORD",
            "valueFrom": {"secretKeyRef": {"name": "user-pass-secret", "key": "GITSYNC_PASSWORD"}},
        } in jmespath.search("spec.template.spec.containers[1].env", docs[0])

    def test_should_set_the_volume_claim_correctly_when_using_an_existing_claim(self):
        docs = render_chart(
            values={
                "airflowVersion": "2.10.5",
                "dags": {"persistence": {"enabled": True, "existingClaim": "test-claim"}},
            },
            show_only=["templates/scheduler/scheduler-deployment.yaml"],
        )

        assert {"name": "dags", "persistentVolumeClaim": {"claimName": "test-claim"}} in jmespath.search(
            "spec.template.spec.volumes", docs[0]
        )

    def test_should_add_extra_volume_and_extra_volume_mount(self):
        docs = render_chart(
            values={
                "executor": "CeleryExecutor",
                "scheduler": {
                    "extraVolumes": [{"name": "test-volume-{{ .Chart.Name }}", "emptyDir": {}}],
                    "extraVolumeMounts": [
                        {"name": "test-volume-{{ .Chart.Name }}", "mountPath": "/opt/test"}
                    ],
                },
                "dags": {
                    "gitSync": {
                        "enabled": True,
                    }
                },
            },
            show_only=["templates/scheduler/scheduler-deployment.yaml"],
        )

        assert {"name": "test-volume-airflow", "emptyDir": {}} in jmespath.search(
            "spec.template.spec.volumes", docs[0]
        )
        assert {"name": "test-volume-airflow", "mountPath": "/opt/test"} in jmespath.search(
            "spec.template.spec.containers[0].volumeMounts", docs[0]
        )

    def test_extra_volume_and_git_sync_extra_volume_mount(self):
        docs = render_chart(
            values={
                "airflowVersion": "2.10.5",
                "executor": "CeleryExecutor",
                "scheduler": {
                    "extraVolumes": [{"name": "test-volume-{{ .Values.executor }}", "emptyDir": {}}],
                },
                "dags": {
                    "gitSync": {
                        "enabled": True,
                        "components": {"scheduler": True},
                        "extraVolumeMounts": [
                            {"mountPath": "/opt/test", "name": "test-volume-{{ .Values.executor }}"}
                        ],
                    }
                },
            },
            show_only=["templates/scheduler/scheduler-deployment.yaml"],
        )

        assert {"name": "test-volume-CeleryExecutor", "emptyDir": {}} in jmespath.search(
            "spec.template.spec.volumes", docs[0]
        )
        assert {"mountPath": "/git", "name": "dags"} in jmespath.search(
            "spec.template.spec.containers[1].volumeMounts", docs[0]
        )
        assert {"name": "test-volume-CeleryExecutor", "mountPath": "/opt/test"} in jmespath.search(
            "spec.template.spec.containers[1].volumeMounts", docs[0]
        )

    def test_should_add_env(self):
        docs = render_chart(
            values={
                "airflowVersion": "2.10.5",
                "dags": {
                    "gitSync": {
                        "enabled": True,
                        "components": {"scheduler": True},
                        "env": [{"name": "FOO", "value": "bar"}],
                    }
                },
            },
            show_only=["templates/scheduler/scheduler-deployment.yaml"],
        )

        assert {"name": "FOO", "value": "bar"} in jmespath.search(
            "spec.template.spec.containers[1].env", docs[0]
        )

    def test_resources_are_configurable(self):
        docs = render_chart(
            values={
                "airflowVersion": "2.10.5",
                "dags": {
                    "gitSync": {
                        "enabled": True,
                        "components": {"scheduler": True},
                        "resources": {
                            "limits": {"cpu": "200m", "memory": "128Mi"},
                            "requests": {"cpu": "300m", "memory": "169Mi"},
                        },
                    },
                },
            },
            show_only=["templates/scheduler/scheduler-deployment.yaml"],
        )
        assert jmespath.search("spec.template.spec.containers[1].resources.limits.memory", docs[0]) == "128Mi"
        assert (
            jmespath.search("spec.template.spec.containers[1].resources.requests.memory", docs[0]) == "169Mi"
        )
        assert jmespath.search("spec.template.spec.containers[1].resources.requests.cpu", docs[0]) == "300m"<|MERGE_RESOLUTION|>--- conflicted
+++ resolved
@@ -25,11 +25,7 @@
 
     def test_should_add_dags_volume(self):
         docs = render_chart(
-<<<<<<< HEAD
-            values={"dags": {"gitSync": {"enabled": True, "components": {"scheduler": True}}}},
-=======
-            values={"airflowVersion": "2.10.5", "dags": {"gitSync": {"enabled": True}}},
->>>>>>> d8727eb2
+            values={"airflowVersion": "2.10.5", "dags": {"gitSync": {"enabled": True, "components": {"scheduler": True}}}},
             show_only=["templates/scheduler/scheduler-deployment.yaml"],
         )
 
