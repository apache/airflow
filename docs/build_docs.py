#!/usr/bin/env python
# Licensed to the Apache Software Foundation (ASF) under one
# or more contributor license agreements.  See the NOTICE file
# distributed with this work for additional information
# regarding copyright ownership.  The ASF licenses this file
# to you under the Apache License, Version 2.0 (the
# "License"); you may not use this file except in compliance
# with the License.  You may obtain a copy of the License at
#
#   http://www.apache.org/licenses/LICENSE-2.0
#
# Unless required by applicable law or agreed to in writing,
# software distributed under the License is distributed on an
# "AS IS" BASIS, WITHOUT WARRANTIES OR CONDITIONS OF ANY
# KIND, either express or implied.  See the License for the
# specific language governing permissions and limitations
# under the License.
"""
Builds documentation and runs spell checking

# isort:skip_file (needed to workaround isort bug)
"""
from __future__ import annotations

import argparse
import itertools
import multiprocessing
import os
import sys
from collections import defaultdict
from typing import Callable, Iterable, NamedTuple, TypeVar

from rich.console import Console
from tabulate import tabulate

from docs.exts.docs_build import dev_index_generator, lint_checks
from docs.exts.docs_build.code_utils import CONSOLE_WIDTH, PROVIDER_INIT_FILE
from docs.exts.docs_build.docs_builder import DOCS_DIR, AirflowDocsBuilder, get_available_packages
from docs.exts.docs_build.errors import DocBuildError, display_errors_summary
from docs.exts.docs_build.fetch_inventories import fetch_inventories
from docs.exts.docs_build.github_action_utils import with_group
from docs.exts.docs_build.package_filter import process_package_filters
from docs.exts.docs_build.spelling_checks import SpellingError, display_spelling_error_summary

TEXT_RED = "\033[31m"
TEXT_RESET = "\033[0m"

if __name__ not in ("__main__", "__mp_main__"):
    raise SystemExit(
        "This file is intended to be executed as an executable program. You cannot use it as a module."
        "To run this script, run the ./build_docs.py command"
    )

CHANNEL_INVITATION = """\
If you need help, write to #documentation channel on Airflow's Slack.
Channel link: https://apache-airflow.slack.com/archives/CJ1LVREHX
Invitation link: https://s.apache.org/airflow-slack\
"""

ERRORS_ELIGIBLE_TO_REBUILD = [
    "failed to reach any of the inventories with the following issues",
    "toctree contains reference to nonexisting document",
    "undefined label:",
    "unknown document:",
    "Error loading airflow.providers",
]

ON_GITHUB_ACTIONS = os.environ.get("GITHUB_ACTIONS", "false") == "true"

console = Console(force_terminal=True, color_system="standard", width=CONSOLE_WIDTH)

T = TypeVar("T")


def partition(pred: Callable[[T], bool], iterable: Iterable[T]) -> tuple[Iterable[T], Iterable[T]]:
    """Use a predicate to partition entries into false entries and true entries"""
    iter_1, iter_2 = itertools.tee(iterable)
    return itertools.filterfalse(pred, iter_1), filter(pred, iter_2)


def _promote_new_flags():
    console.print()
    console.print("[yellow]Still tired of waiting for documentation to be built?[/]")
    console.print()
    if ON_GITHUB_ACTIONS:
        console.print("You can quickly build documentation locally with just one command.")
        console.print("    [info]breeze build-docs[/]")
        console.print()
        console.print("[yellow]Still too slow?[/]")
        console.print()
    console.print("You can only build one documentation package:")
    console.print("    [info]breeze build-docs <PACKAGES>[/]")
    console.print()
    console.print("This usually takes from [yellow]20 seconds[/] to [yellow]2 minutes[/].")
    console.print()
    console.print("You can also use other extra flags to iterate faster:")
    console.print("   [info]--docs-only       - Only build documentation[/]")
    console.print("   [info]--spellcheck-only - Only perform spellchecking[/]")
    console.print()
    console.print("For more info:")
    console.print("   [info]breeze build-docs --help[/]")
    console.print()


def _get_parser():
    available_packages_list = " * " + "\n * ".join(get_available_packages())
    parser = argparse.ArgumentParser(
        description="Builds documentation and runs spell checking",
        epilog=f"List of supported documentation packages:\n{available_packages_list}",
    )
    parser.formatter_class = argparse.RawTextHelpFormatter
    parser.add_argument(
        "--disable-checks", dest="disable_checks", action="store_true", help="Disables extra checks"
    )
    parser.add_argument(
        "--disable-provider-checks",
        dest="disable_provider_checks",
        action="store_true",
        help="Disables extra checks for providers",
    )
    parser.add_argument(
        "--one-pass-only",
        dest="one_pass_only",
        action="store_true",
        help="Do not attempt multiple builds on error",
    )
    parser.add_argument(
        "--package-filter",
        action="append",
        help=(
            "Filter specifying for which packages the documentation is to be built. Wildcard are supported."
        ),
    )
    parser.add_argument("--docs-only", dest="docs_only", action="store_true", help="Only build documentation")
    parser.add_argument(
        "--spellcheck-only", dest="spellcheck_only", action="store_true", help="Only perform spellchecking"
    )
    parser.add_argument(
        "-j",
        "--jobs",
        dest="jobs",
        type=int,
        default=0,
        help=(
            """\
        Number of parallel processes that will be spawned to build the docs.

        If passed 0, the value will be determined based on the number of CPUs.
        """
        ),
    )
    parser.add_argument(
        "-v",
        "--verbose",
        dest="verbose",
        action="store_true",
        help=(
            "Increases the verbosity of the script i.e. always displays a full log of "
            "the build process, not just when it encounters errors"
        ),
    )

    return parser


class BuildSpecification(NamedTuple):
    """Specification of single build."""

    package_name: str
    verbose: bool


class BuildDocsResult(NamedTuple):
    """Result of building documentation."""

    package_name: str
    log_file_name: str
    errors: list[DocBuildError]


class SpellCheckResult(NamedTuple):
    """Result of spellcheck."""

    package_name: str
    log_file_name: str
    spelling_errors: list[SpellingError]
    build_errors: list[DocBuildError]


def perform_docs_build_for_single_package(build_specification: BuildSpecification) -> BuildDocsResult:
    """Performs single package docs build."""
    builder = AirflowDocsBuilder(package_name=build_specification.package_name)
    console.print(f"[info]{build_specification.package_name:60}:[/] Building documentation")
    result = BuildDocsResult(
        package_name=build_specification.package_name,
        errors=builder.build_sphinx_docs(
            verbose=build_specification.verbose,
        ),
        log_file_name=builder.log_build_filename,
    )
    return result


def perform_spell_check_for_single_package(build_specification: BuildSpecification) -> SpellCheckResult:
    """Performs single package spell check."""
    builder = AirflowDocsBuilder(package_name=build_specification.package_name)
    console.print(f"[info]{build_specification.package_name:60}:[/] Checking spelling started")
    spelling_errors, build_errors = builder.check_spelling(
        verbose=build_specification.verbose,
    )
    result = SpellCheckResult(
        package_name=build_specification.package_name,
        spelling_errors=spelling_errors,
        build_errors=build_errors,
        log_file_name=builder.log_spelling_filename,
    )
    console.print(f"[info]{build_specification.package_name:60}:[/] Checking spelling completed")
    return result


def build_docs_for_packages(
    current_packages: list[str],
    docs_only: bool,
    spellcheck_only: bool,
    jobs: int,
    verbose: bool,
) -> tuple[dict[str, list[DocBuildError]], dict[str, list[SpellingError]]]:
    """Builds documentation for all packages and combines errors."""
    all_build_errors: dict[str, list[DocBuildError]] = defaultdict(list)
    all_spelling_errors: dict[str, list[SpellingError]] = defaultdict(list)
    with with_group("Cleaning documentation files"):
        for package_name in current_packages:
            console.print(f"[info]{package_name:60}:[/] Cleaning files")
            builder = AirflowDocsBuilder(package_name=package_name)
            builder.clean_files()
    if jobs > 1:
        run_in_parallel(
            all_build_errors,
            all_spelling_errors,
            current_packages,
            docs_only,
            jobs,
            spellcheck_only,
            verbose,
        )
    else:
        run_sequentially(
            all_build_errors,
            all_spelling_errors,
            current_packages,
            docs_only,
            spellcheck_only,
            verbose,
        )
    return all_build_errors, all_spelling_errors


def run_sequentially(
    all_build_errors,
    all_spelling_errors,
    current_packages,
    docs_only,
    spellcheck_only,
    verbose,
):
    """Run both - spellcheck and docs build sequentially without multiprocessing"""
    if not spellcheck_only:
        for package_name in current_packages:
            build_result = perform_docs_build_for_single_package(
                build_specification=BuildSpecification(
                    package_name=package_name,
                    verbose=verbose,
                )
            )
            if build_result.errors:
                all_build_errors[package_name].extend(build_result.errors)
                print_build_output(build_result)
    if not docs_only:
        for package_name in current_packages:
            spellcheck_result = perform_spell_check_for_single_package(
                build_specification=BuildSpecification(
                    package_name=package_name,
                    verbose=verbose,
                )
            )
            if spellcheck_result.spelling_errors:
                all_spelling_errors[package_name].extend(spellcheck_result.spelling_errors)
                if spellcheck_only:
                    all_build_errors[package_name].extend(spellcheck_result.build_errors)
                print_spelling_output(spellcheck_result)


def run_in_parallel(
    all_build_errors,
    all_spelling_errors,
    current_packages,
    docs_only,
    jobs,
    spellcheck_only,
    verbose,
):
    """Run both - spellcheck and docs build sequentially without multiprocessing"""
    with multiprocessing.Pool(processes=jobs) as pool:
        if not spellcheck_only:
            run_docs_build_in_parallel(
                all_build_errors=all_build_errors,
                current_packages=current_packages,
                verbose=verbose,
                pool=pool,
            )
        if not docs_only:
            run_spell_check_in_parallel(
                all_spelling_errors=all_spelling_errors,
                all_build_errors=all_build_errors,
                current_packages=current_packages,
                verbose=verbose,
                pool=pool,
            )


def print_build_output(result: BuildDocsResult):
    """Prints output of docs build job."""
    with with_group(f"{TEXT_RED}Output for documentation build {result.package_name}{TEXT_RESET}"):
        console.print()
        console.print(f"[info]{result.package_name:60}: " + "#" * 80)
        with open(result.log_file_name) as output:
            for line in output.read().splitlines():
                console.print(f"{result.package_name:60} {line}")
        console.print(f"[info]{result.package_name:60}: " + "#" * 80)


def run_docs_build_in_parallel(
    all_build_errors: dict[str, list[DocBuildError]],
    current_packages: list[str],
    verbose: bool,
    pool,
):
    """Runs documentation building in parallel."""
    doc_build_specifications: list[BuildSpecification] = []
    with with_group("Scheduling documentation to build"):
        for package_name in current_packages:
            console.print(f"[info]{package_name:60}:[/] Scheduling documentation to build")
            doc_build_specifications.append(
                BuildSpecification(
                    package_name=package_name,
                    verbose=verbose,
                )
            )
    with with_group("Running docs building"):
        console.print()
        result_list = pool.map(perform_docs_build_for_single_package, doc_build_specifications)
    for result in result_list:
        if result.errors:
            all_build_errors[result.package_name].extend(result.errors)
            print_build_output(result)


def print_spelling_output(result: SpellCheckResult):
    """Prints output of spell check job."""
    with with_group(f"{TEXT_RED}Output for spelling check: {result.package_name}{TEXT_RESET}"):
        console.print()
        console.print(f"[info]{result.package_name:60}: " + "#" * 80)
        with open(result.log_file_name) as output:
            for line in output.read().splitlines():
                console.print(f"{result.package_name:60} {line}")
        console.print(f"[info]{result.package_name:60}: " + "#" * 80)
        console.print()


def run_spell_check_in_parallel(
    all_spelling_errors: dict[str, list[SpellingError]],
    all_build_errors: dict[str, list[DocBuildError]],
    current_packages: list[str],
    verbose: bool,
    pool,
):
    """Runs spell check in parallel."""
    spell_check_specifications: list[BuildSpecification] = []
    with with_group("Scheduling spell checking of documentation"):
        for package_name in current_packages:
            console.print(f"[info]{package_name:60}:[/] Scheduling spellchecking")
            spell_check_specifications.append(BuildSpecification(package_name=package_name, verbose=verbose))
    with with_group("Running spell checking of documentation"):
        console.print()
        result_list = pool.map(perform_spell_check_for_single_package, spell_check_specifications)
    for result in result_list:
        if result.spelling_errors:
            all_spelling_errors[result.package_name].extend(result.spelling_errors)
            all_build_errors[result.package_name].extend(result.build_errors)
            print_spelling_output(result)


def display_packages_summary(
    build_errors: dict[str, list[DocBuildError]], spelling_errors: dict[str, list[SpellingError]]
):
    """Displays a summary that contains information on the number of errors in each packages"""
    packages_names = {*build_errors.keys(), *spelling_errors.keys()}
    tabular_data = [
        {
            "Package name": f"[info]{package_name}[/]",
            "Count of doc build errors": len(build_errors.get(package_name, [])),
            "Count of spelling errors": len(spelling_errors.get(package_name, [])),
        }
        for package_name in sorted(packages_names, key=lambda k: k or "")
    ]
    console.print("#" * 20, " Packages errors summary ", "#" * 20)
    console.print(tabulate(tabular_data=tabular_data, headers="keys"))
    console.print("#" * 50)


def print_build_errors_and_exit(
    build_errors: dict[str, list[DocBuildError]],
    spelling_errors: dict[str, list[SpellingError]],
) -> None:
    """Prints build errors and exists."""
    if build_errors or spelling_errors:
        if build_errors:
            display_errors_summary(build_errors)
            console.print()
        if spelling_errors:
            display_spelling_error_summary(spelling_errors)
            console.print()
        console.print("The documentation has errors.")
        display_packages_summary(build_errors, spelling_errors)
        console.print()
        console.print(CHANNEL_INVITATION)
        sys.exit(1)
    else:
        console.print("[green]Documentation build is successful[/]")


def main():
    """Main code"""
    args = _get_parser().parse_args()
    available_packages = get_available_packages()
    docs_only = args.docs_only
    spellcheck_only = args.spellcheck_only
    disable_provider_checks = args.disable_provider_checks
    disable_checks = args.disable_checks
    package_filters = args.package_filter
    with with_group("Available packages"):
        for pkg in sorted(available_packages):
            console.print(f" - {pkg}")

    if package_filters:
        console.print("Current package filters: ", package_filters)
    current_packages = process_package_filters(available_packages, package_filters)
    with with_group("Fetching inventories"):
        # Inventories that could not be retrieved should be built first. This may mean this is a
        # new package.
        packages_without_inventories = fetch_inventories()
    normal_packages, priority_packages = partition(
        lambda d: d in packages_without_inventories, current_packages
    )
    normal_packages, priority_packages = list(normal_packages), list(priority_packages)
    jobs = args.jobs if args.jobs != 0 else os.cpu_count()

    with with_group(
        f"Documentation will be built for {len(current_packages)} package(s) with {jobs} parallel jobs"
    ):
        for pkg_no, pkg in enumerate(current_packages, start=1):
            console.print(f"{pkg_no}. {pkg}")

    all_build_errors: dict[str | None, list[DocBuildError]] = {}
    all_spelling_errors: dict[str | None, list[SpellingError]] = {}
    if priority_packages:
        # Build priority packages
        package_build_errors, package_spelling_errors = build_docs_for_packages(
            current_packages=priority_packages,
            docs_only=docs_only,
            spellcheck_only=spellcheck_only,
            jobs=jobs,
            verbose=args.verbose,
        )
        if package_build_errors:
            all_build_errors.update(package_build_errors)
        if package_spelling_errors:
            all_spelling_errors.update(package_spelling_errors)

    # Build normal packages
    # If only one inventory is missing, the remaining packages are correct. If we are missing
    # two or more inventories, it is better to try to build for all packages as the previous packages
    # may have failed as well.
    packages_to_build = current_packages if len(priority_packages) > 1 else normal_packages
    package_build_errors, package_spelling_errors = build_docs_for_packages(
        current_packages=packages_to_build,
        docs_only=docs_only,
        spellcheck_only=spellcheck_only,
        jobs=jobs,
        verbose=args.verbose,
    )
    if package_build_errors:
        all_build_errors.update(package_build_errors)
    if package_spelling_errors:
        all_spelling_errors.update(package_spelling_errors)

    if not args.one_pass_only:
        # Build documentation for some packages again if it can help them.
        package_build_errors, package_spelling_errors = retry_building_docs_if_needed(
            all_build_errors,
            all_spelling_errors,
            args,
            docs_only,
            jobs,
            packages_to_build,
            package_build_errors,
            package_spelling_errors,
            current_packages,
            spellcheck_only,
        )

        # And try again in case one change spans across three-level dependencies
        retry_building_docs_if_needed(
            all_build_errors,
            all_spelling_errors,
            args,
            docs_only,
            jobs,
            packages_to_build,
            package_build_errors,
            package_spelling_errors,
            current_packages,
            spellcheck_only,
        )

    if not disable_checks:
        general_errors = lint_checks.run_all_check(disable_provider_checks=disable_provider_checks)
        if general_errors:
            all_build_errors[None] = general_errors

    dev_index_generator.generate_index(f"{DOCS_DIR}/_build/index.html")

    if not package_filters:
        _promote_new_flags()

    if os.path.exists(PROVIDER_INIT_FILE):
        os.remove(PROVIDER_INIT_FILE)

    print_build_errors_and_exit(
        all_build_errors,
        all_spelling_errors,
    )


def retry_building_docs_if_needed(
    all_build_errors,
    all_spelling_errors,
    args,
    docs_only,
    jobs,
    all_packages_to_build,
    package_build_errors,
    package_spelling_errors,
    current_packages,
    spellcheck_only,
):
    build_to_retry_packages = [
        package_name
        for package_name, errors in package_build_errors.items()
        if any(any((m in e.message) for m in ERRORS_ELIGIBLE_TO_REBUILD) for e in errors)
    ]
<<<<<<< HEAD
    spelling_to_retry_packages = [
        package_name
        for package_name, errors in package_spelling_errors.items()
        if any(any((m in e.message) for m in ERRORS_ELIGIBLE_TO_REBUILD) for e in errors)
    ]
    to_retry_packages = build_to_retry_packages + spelling_to_retry_packages
=======
    if to_retry_packages and spellcheck_only:
        # in case spellchecking fails with retry all packages should be rebuilt without spell-checking
        # in case the failed package refers to another package
        to_retry_packages = current_packages
>>>>>>> 7e26f79d
    if to_retry_packages:
        if spellcheck_only:
            all_build_errors = {}
            all_spelling_errors = {}
        else:
            for package_name in to_retry_packages:
                if package_name in all_build_errors:
                    del all_build_errors[package_name]
                if package_name in all_spelling_errors:
                    del all_spelling_errors[package_name]

        package_build_errors, package_spelling_errors = build_docs_for_packages(
            current_packages=all_packages_to_build if spellcheck_only else to_retry_packages,
            docs_only=docs_only,
            spellcheck_only=False,
            jobs=jobs,
            verbose=args.verbose,
        )
        if package_build_errors:
            all_build_errors.update(package_build_errors)
        if package_spelling_errors:
            all_spelling_errors.update(package_spelling_errors)
        return package_build_errors, package_spelling_errors
    return package_build_errors, package_spelling_errors


if __name__ == "__main__":
    main()<|MERGE_RESOLUTION|>--- conflicted
+++ resolved
@@ -481,9 +481,8 @@
     # If only one inventory is missing, the remaining packages are correct. If we are missing
     # two or more inventories, it is better to try to build for all packages as the previous packages
     # may have failed as well.
-    packages_to_build = current_packages if len(priority_packages) > 1 else normal_packages
     package_build_errors, package_spelling_errors = build_docs_for_packages(
-        current_packages=packages_to_build,
+        current_packages=current_packages if len(priority_packages) > 1 else normal_packages,
         docs_only=docs_only,
         spellcheck_only=spellcheck_only,
         jobs=jobs,
@@ -502,7 +501,6 @@
             args,
             docs_only,
             jobs,
-            packages_to_build,
             package_build_errors,
             package_spelling_errors,
             current_packages,
@@ -516,7 +514,6 @@
             args,
             docs_only,
             jobs,
-            packages_to_build,
             package_build_errors,
             package_spelling_errors,
             current_packages,
@@ -548,43 +545,29 @@
     args,
     docs_only,
     jobs,
-    all_packages_to_build,
     package_build_errors,
     package_spelling_errors,
     current_packages,
     spellcheck_only,
 ):
-    build_to_retry_packages = [
+    to_retry_packages = [
         package_name
         for package_name, errors in package_build_errors.items()
         if any(any((m in e.message) for m in ERRORS_ELIGIBLE_TO_REBUILD) for e in errors)
     ]
-<<<<<<< HEAD
-    spelling_to_retry_packages = [
-        package_name
-        for package_name, errors in package_spelling_errors.items()
-        if any(any((m in e.message) for m in ERRORS_ELIGIBLE_TO_REBUILD) for e in errors)
-    ]
-    to_retry_packages = build_to_retry_packages + spelling_to_retry_packages
-=======
     if to_retry_packages and spellcheck_only:
         # in case spellchecking fails with retry all packages should be rebuilt without spell-checking
         # in case the failed package refers to another package
         to_retry_packages = current_packages
->>>>>>> 7e26f79d
     if to_retry_packages:
-        if spellcheck_only:
-            all_build_errors = {}
-            all_spelling_errors = {}
-        else:
-            for package_name in to_retry_packages:
-                if package_name in all_build_errors:
-                    del all_build_errors[package_name]
-                if package_name in all_spelling_errors:
-                    del all_spelling_errors[package_name]
+        for package_name in to_retry_packages:
+            if package_name in all_build_errors:
+                del all_build_errors[package_name]
+            if package_name in all_spelling_errors:
+                del all_spelling_errors[package_name]
 
         package_build_errors, package_spelling_errors = build_docs_for_packages(
-            current_packages=all_packages_to_build if spellcheck_only else to_retry_packages,
+            current_packages=to_retry_packages,
             docs_only=docs_only,
             spellcheck_only=False,
             jobs=jobs,
