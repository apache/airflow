--- conflicted
+++ resolved
@@ -592,16 +592,7 @@
     'zendesk': zendesk,
 }
 
-<<<<<<< HEAD
-# Those are all extras which do not have own 'providers'
-EXTRAS_REQUIREMENTS: Dict[str, List[str]] = {
-=======
-# Those are all additional extras which do not have their own 'providers'
-# The 'apache.atlas' and 'apache.webhdfs' are extras that provide additional libraries
-# but they do not have separate providers (yet?), they are merely there to add extra libraries
-# That can be used in custom python/bash operators.
 ADDITIONAL_EXTRAS_REQUIREMENTS: Dict[str, List[str]] = {
->>>>>>> 343afb42
     'apache.atlas': atlas,
     'apache.webhdfs': webhdfs,
 }
