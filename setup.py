#
# Licensed to the Apache Software Foundation (ASF) under one
# or more contributor license agreements.  See the NOTICE file
# distributed with this work for additional information
# regarding copyright ownership.  The ASF licenses this file
# to you under the Apache License, Version 2.0 (the
# "License"); you may not use this file except in compliance
# with the License.  You may obtain a copy of the License at
#
#   http://www.apache.org/licenses/LICENSE-2.0
#
# Unless required by applicable law or agreed to in writing,
# software distributed under the License is distributed on an
# "AS IS" BASIS, WITHOUT WARRANTIES OR CONDITIONS OF ANY
# KIND, either express or implied.  See the License for the
# specific language governing permissions and limitations
# under the License.
"""Setup.py for the Airflow project."""

import io
import logging
import os
import subprocess
import sys
import unittest
from importlib import util
from os.path import dirname
from textwrap import wrap
from typing import List

from setuptools import Command, find_packages, setup

logger = logging.getLogger(__name__)

# Kept manually in sync with airflow.__version__
# noinspection PyUnresolvedReferences
spec = util.spec_from_file_location("airflow.version", os.path.join('airflow', 'version.py'))
# noinspection PyUnresolvedReferences
mod = util.module_from_spec(spec)
spec.loader.exec_module(mod)  # type: ignore
version = mod.version  # type: ignore

PY3 = sys.version_info[0] == 3

my_dir = dirname(__file__)

# noinspection PyUnboundLocalVariable
try:
    with io.open(os.path.join(my_dir, 'README.md'), encoding='utf-8') as f:
        long_description = f.read()
except FileNotFoundError:
    long_description = ''


def airflow_test_suite():
    """Test suite for Airflow tests"""
    test_loader = unittest.TestLoader()
    test_suite = test_loader.discover(os.path.join(my_dir, 'tests'), pattern='test_*.py')
    return test_suite


class CleanCommand(Command):
    """
    Command to tidy up the project root.
    Registered as cmdclass in setup() so it can be called with ``python setup.py extra_clean``.
    """

    description = "Tidy up the project root"
    user_options = []  # type: List[str]

    def initialize_options(self):
        """Set default values for options."""

    def finalize_options(self):
        """Set final values for options."""

    # noinspection PyMethodMayBeStatic
    def run(self):
        """Run command to remove temporary files and directories."""
        os.chdir(my_dir)
        os.system('rm -vrf ./build ./dist ./*.pyc ./*.tgz ./*.egg-info')


class CompileAssets(Command):
    """
    Compile and build the frontend assets using yarn and webpack.
    Registered as cmdclass in setup() so it can be called with ``python setup.py compile_assets``.
    """

    description = "Compile and build the frontend assets"
    user_options = []  # type: List[str]

    def initialize_options(self):
        """Set default values for options."""

    def finalize_options(self):
        """Set final values for options."""

    # noinspection PyMethodMayBeStatic
    def run(self):
        """Run a command to compile and build assets."""
        subprocess.check_call('./airflow/www/compile_assets.sh')


class ListExtras(Command):
    """
    List all available extras
    Registered as cmdclass in setup() so it can be called with ``python setup.py list_extras``.
    """

    description = "List available extras"
    user_options = []  # type: List[str]

    def initialize_options(self):
        """Set default values for options."""

    def finalize_options(self):
        """Set final values for options."""

    # noinspection PyMethodMayBeStatic
    def run(self):
        """List extras."""
        print("\n".join(wrap(", ".join(EXTRAS_REQUIREMENTS.keys()), 100)))


def git_version(version_: str) -> str:
    """
    Return a version to identify the state of the underlying git repo. The version will
    indicate whether the head of the current git-backed working directory is tied to a
    release tag or not : it will indicate the former with a 'release:{version}' prefix
    and the latter with a 'dev0' prefix. Following the prefix will be a sha of the current
    branch head. Finally, a "dirty" suffix is appended to indicate that uncommitted
    changes are present.

    :param str version_: Semver version
    :return: Found Airflow version in Git repo
    :rtype: str
    """
    try:
        import git
        try:
            repo = git.Repo(os.path.join(*[my_dir, '.git']))
        except git.NoSuchPathError:
            logger.warning('.git directory not found: Cannot compute the git version')
            return ''
        except git.InvalidGitRepositoryError:
            logger.warning('Invalid .git directory not found: Cannot compute the git version')
            return ''
    except ImportError:
        logger.warning('gitpython not found: Cannot compute the git version.')
        return ''
    if repo:
        sha = repo.head.commit.hexsha
        if repo.is_dirty():
            return '.dev0+{sha}.dirty'.format(sha=sha)
        # commit is clean
        return '.release:{version}+{sha}'.format(version=version_, sha=sha)
    else:
        return 'no_git_version'


def write_version(filename: str = os.path.join(*[my_dir, "airflow", "git_version"])):
    """
    Write the Semver version + git hash to file, e.g. ".dev0+2f635dc265e78db6708f59f68e8009abb92c1e65".

    :param str filename: Destination file to write
    """
    text = "{}".format(git_version(version))
    with open(filename, 'w') as file:
        file.write(text)


# 'Start dependencies group' and 'Start dependencies group' are mark for ./test/test_order_setup.py
# If you change this mark you should also change ./test/test_order_setup.py function test_main_dependent_group
# Start dependencies group
async_packages = [
    'eventlet>= 0.9.7',
    'gevent>=0.13',
    'greenlet>=0.4.9',
]
atlas = [
    'atlasclient>=0.1.2',
]
aws = [
    'boto3>=1.12.0,<2.0.0',
    'watchtower~=0.7.3',
]
azure = [
    'azure-cosmos>=3.0.1',
    'azure-datalake-store>=0.0.45',
    'azure-kusto-data>=0.0.43',
    'azure-mgmt-containerinstance>=1.5.0',
    'azure-mgmt-datalake-store>=0.5.0',
    'azure-mgmt-resource>=2.2.0',
    'azure-storage>=0.34.0',
    'azure-storage-blob<12.0',
]
cassandra = [
    'cassandra-driver>=3.13.0,<3.21.0',
]
celery = [
    'celery~=4.3',
    'flower>=0.7.3, <1.0',
    'tornado>=4.2.0, <6.0',  # Dep of flower. Pin to a version that works on Py3.5.2
]
cgroups = [
    'cgroupspy>=0.1.4',
]
cloudant = [
    'cloudant>=2.0',
]
dask = [
    'distributed>=1.17.1, <2',
]
databricks = [
    'requests>=2.20.0, <3',
]
datadog = [
    'datadog>=0.14.0',
]
doc = [
    'sphinx>=2.1.2',
    'sphinx-argparse>=0.1.13',
    'sphinx-autoapi==1.0.0',
    'sphinx-jinja~=1.1',
    'sphinx-rtd-theme>=0.1.6',
    'sphinxcontrib-httpdomain>=1.7.0',
]
docker = [
    'docker~=3.0',
]
druid = [
    'pydruid>=0.4.1,<=0.5.8',
]
elasticsearch = [
    'elasticsearch>7, <7.6.0',
    'elasticsearch-dbapi==0.1.0',
    'elasticsearch-dsl>=5.0.0',
]
exasol = [
    'pyexasol>=0.5.1,<1.0.0',
]
flask_oauth = [
    'Flask-OAuthlib>=0.9.1',
    'oauthlib!=2.0.3,!=2.0.4,!=2.0.5,<3.0.0,>=1.1.2',
    'requests-oauthlib==1.1.0',
]
gcp = [
    'PyOpenSSL',
    'google-ads>=4.0.0',
    'google-api-python-client>=1.6.0, <2.0.0dev',
    'google-auth>=1.0.0, <2.0.0dev',
    'google-auth-httplib2>=0.0.1',
    'google-cloud-automl>=0.4.0',
    'google-cloud-bigquery-datatransfer>=0.4.0',
    'google-cloud-bigtable>=1.0.0',
    'google-cloud-container>=0.1.1',
    'google-cloud-datacatalog>=0.5.0',
    'google-cloud-dataproc>=0.5.0',
    'google-cloud-dlp>=0.11.0',
    'google-cloud-kms>=1.2.1',
    'google-cloud-language>=1.1.1',
    'google-cloud-logging>=1.14.0',
    'google-cloud-monitoring>=0.34.0',
    'google-cloud-pubsub>=1.0.0',
    'google-cloud-redis>=0.3.0',
    'google-cloud-secret-manager>=0.2.0',
    'google-cloud-spanner>=1.10.0',
    'google-cloud-speech>=0.36.3',
    'google-cloud-storage>=1.16',
    'google-cloud-tasks>=1.2.1',
    'google-cloud-texttospeech>=0.4.0',
    'google-cloud-translate>=1.5.0',
    'google-cloud-videointelligence>=1.7.0',
    'google-cloud-vision>=0.35.2',
    'grpcio-gcp>=0.2.2',
    'httplib2~=0.15',  # not sure we're ready for 1.0 here; test before updating
    'pandas-gbq',
]
grpc = [
    'grpcio>=1.15.0',
]
hashicorp = [
    'hvac~=0.10',
]
hdfs = [
    'snakebite>=2.7.8',
]
hive = [
    'hmsclient>=0.1.0',
    'pyhive>=0.6.0',
]
jdbc = [
    'jaydebeapi>=1.1.1',
]
jenkins = [
    'python-jenkins>=1.0.0',
]
jira = [
    'JIRA>1.0.7',
]
kerberos = [
    'pykerberos>=1.1.13',
    'requests_kerberos>=0.10.0',
    'snakebite[kerberos]>=2.7.8',
    'thrift_sasl>=0.2.0',
]
kubernetes = [
    'cryptography>=2.0.0',
    'kubernetes>=3.0.0',
]
ldap = [
    'ldap3>=2.5.1',
]
mongo = [
    'dnspython>=1.13.0,<2.0.0',
    'pymongo>=3.6.0',
]
mssql = [
    'pymssql~=2.1.1',
]
mysql = [
    'mysql-connector-python>=8.0.11, <=8.0.18',
    'mysqlclient>=1.3.6,<1.4',
]
odbc = [
    'pyodbc',
]
oracle = [
    'cx_Oracle>=5.1.2',
]
pagerduty = [
    'pypd>=1.1.0',
]
papermill = [
    'papermill[all]>=1.2.1',
    'nteract-scrapbook[all]>=0.3.1',
]
password = [
    'bcrypt>=2.0.0',
    'flask-bcrypt>=0.7.1',
]
pinot = [
    'pinotdb==0.1.1',
]
postgres = [
    'psycopg2-binary>=2.7.4',
]
presto = [
    'presto-python-client>=0.7.0,<0.8'
]
qds = [
    'qds-sdk>=1.10.4',
]
rabbitmq = [
    'librabbitmq>=1.6.1',
]
redis = [
    'redis~=3.2',
]
salesforce = [
    'simple-salesforce>=0.72,<1.0.0',
]
samba = [
    'pysmbclient>=0.1.3',
]
segment = [
    'analytics-python>=1.2.9',
]
sendgrid = [
    'sendgrid>=6.0.0,<7',
]
sentry = [
    'blinker>=1.1',
    'sentry-sdk>=0.8.0',
]
singularity = ['spython>=0.0.56']
slack = [
    'slackclient>=1.0.0,<2.0.0',
]
snowflake = [
    'snowflake-connector-python>=1.5.2',
    'snowflake-sqlalchemy>=1.1.0',
]
ssh = [
    'paramiko>=2.6.0',
    'pysftp>=0.2.9',
    'sshtunnel>=0.1.4,<0.2',
]
statsd = [
    'statsd>=3.3.0, <4.0',
]
tableau = [
    'tableauserverclient==0.9',
]
vertica = [
    'vertica-python>=0.5.1',
]
virtualenv = [
    'virtualenv',
]
webhdfs = [
    'hdfs[avro,dataframe,kerberos]>=2.0.4',
]
winrm = [
    'pywinrm~=0.4',
]
yandexcloud = [
    'yandexcloud>=0.22.0',
]
zendesk = [
    'zdesk',
]
# End dependencies group

all_dbs = (cassandra + cloudant + druid + exasol + hdfs + hive + mongo + mssql + mysql +
           pinot + postgres + presto + vertica)

############################################################################################################
# IMPORTANT NOTE!!!!!!!!!!!!!!!
# IF you are removing dependencies from this list, please make sure that you also increase
# DEPENDENCIES_EPOCH_NUMBER in the Dockerfile.ci
############################################################################################################
devel = [
    'beautifulsoup4~=4.7.1',
    'click==6.7',
    'contextdecorator;python_version<"3.4"',
    'coverage',
    'flake8>=3.6.0',
    'flake8-colors',
    'flaky',
    'freezegun',
    'ipdb',
    'jira',
    'mongomock',
    'moto>=1.3.14,<2.0.0',
    'parameterized',
    'paramiko',
    'pre-commit',
    'pylint~=2.4',
    'pysftp',
    'pytest',
    'pytest-cov',
    'pytest-instafail',
    'pywinrm',
    'qds-sdk>=1.9.6',
    'requests_mock',
    'yamllint',
]
############################################################################################################
# IMPORTANT NOTE!!!!!!!!!!!!!!!
# IF you are removing dependencies from the above list, please make sure that you also increase
# DEPENDENCIES_EPOCH_NUMBER in the Dockerfile.ci
############################################################################################################

if PY3:
    devel += ['mypy==0.740']
else:
    devel += ['unittest2']

devel_minreq = cgroups + devel + doc + kubernetes + mysql + password
devel_hadoop = devel_minreq + hdfs + hive + kerberos + presto + webhdfs
devel_all = (all_dbs + atlas + aws + azure + celery + cgroups + datadog + devel + doc + docker +
<<<<<<< HEAD
             elasticsearch + exasol + gcp + grpc + jdbc + jenkins + kerberos + kubernetes + ldap + odbc +
=======
             elasticsearch + gcp + grpc + hashicorp + jdbc + jenkins + kerberos + kubernetes + ldap + odbc +
>>>>>>> 5f165f3e
             oracle + pagerduty + papermill + password + redis + salesforce + samba + segment +
             sendgrid + sentry + singularity + slack + snowflake + ssh + statsd + tableau +
             virtualenv + webhdfs + yandexcloud + zendesk)

# Snakebite is not Python 3 compatible :'(
if PY3:
    devel_ci = [package for package in devel_all if package not in
                ['snakebite>=2.7.8', 'snakebite[kerberos]>=2.7.8']]
else:
    devel_ci = devel_all

EXTRAS_REQUIREMENTS = {
    'all': devel_all,
    'all_dbs': all_dbs,
    'async': async_packages,
    'atlas': atlas,
    'aws': aws,
    'azure': azure,
    'cassandra': cassandra,
    'celery': celery,
    'cgroups': cgroups,
    'cloudant': cloudant,
    'dask': dask,
    'databricks': databricks,
    'datadog': datadog,
    'devel': devel_minreq,
    'devel_ci': devel_ci,
    'devel_hadoop': devel_hadoop,
    'doc': doc,
    'docker': docker,
    'druid': druid,
    'elasticsearch': elasticsearch,
    'gcp': gcp,
    'gcp_api': gcp,  # TODO: remove this in Airflow 2.1
    'github_enterprise': flask_oauth,
    'google_auth': flask_oauth,
    'grpc': grpc,
    'hdfs': hdfs,
    'hive': hive,
    'hvac': hashicorp,
    'jdbc': jdbc,
    'jira': jira,
    'kerberos': kerberos,
    'kubernetes': kubernetes,
    'ldap': ldap,
    'mongo': mongo,
    'mssql': mssql,
    'mysql': mysql,
    'odbc': odbc,
    'oracle': oracle,
    'pagerduty': pagerduty,
    'papermill': papermill,
    'password': password,
    'pinot': pinot,
    'postgres': postgres,
    'presto': presto,
    'qds': qds,
    'rabbitmq': rabbitmq,
    'redis': redis,
    'salesforce': salesforce,
    'samba': samba,
    'segment': segment,
    'sendgrid': sendgrid,
    'sentry': sentry,
    'singularity': singularity,
    'slack': slack,
    'snowflake': snowflake,
    'ssh': ssh,
    'statsd': statsd,
    'tableau': tableau,
    'vertica': vertica,
    'webhdfs': webhdfs,
    'winrm': winrm,
    'yandexcloud': yandexcloud,
}

#####################################################################################################
# IMPORTANT NOTE!!!!!!!!!!!!!!!
# IF you are removing dependencies from this list, please make sure that you also increase
# DEPENDENCIES_EPOCH_NUMBER in the Dockerfile.ci
#####################################################################################################
INSTALL_REQUIREMENTS = [
    'alembic>=1.2, <2.0',
    'argcomplete~=1.10',
    'attrs~=19.3',
    'cached_property~=1.5',
    'cattrs~=1.0',
    'colorlog==4.0.2',
    'croniter>=0.3.17, <0.4',
    'cryptography>=0.9.3',
    'dill>=0.2.2, <0.4',
    'flask>=1.1.0, <2.0',
    'flask-appbuilder~=2.2',
    'flask-caching>=1.3.3, <1.4.0',
    'flask-login>=0.3, <0.5',
    'flask-swagger==0.2.13',
    'flask-wtf>=0.14.2, <0.15',
    'funcsigs>=1.0.0, <2.0.0',
    'graphviz>=0.12',
    'gunicorn>=19.5.0, <20.0',
    'iso8601>=0.1.12',
    'jinja2>=2.10.1, <2.11.0',
    'json-merge-patch==0.2',
    'jsonschema~=3.0',
    'lazy_object_proxy~=1.3',
    'lockfile>=0.12.2',
    'markdown>=2.5.2, <3.0',
    'pandas>=0.17.1, <1.0.0',
    'pendulum==1.4.4',
    'pep562~=1.0;python_version<"3.7"',
    'psutil>=4.2.0, <6.0.0',
    'pygments>=2.0.1, <3.0',
    'python-daemon>=2.1.1, <2.2',
    'python-dateutil>=2.3, <3',
    'requests>=2.20.0, <3',
    'setproctitle>=1.1.8, <2',
    'sqlalchemy~=1.3',
    'sqlalchemy_jsonfield~=0.9',
    'tabulate>=0.7.5, <0.9',
    'tenacity==4.12.0',
    'termcolor==1.1.0',
    'text-unidecode==1.2',
    'thrift>=0.9.2',
    'typing;python_version<"3.6"',
    'typing-extensions>=3.7.4;python_version<"3.8"',
    'tzlocal>=1.4,<2.0.0',
    'unicodecsv>=0.14.1',
    'werkzeug<1.0.0',
]


def get_dependency_name(dep):
    """Get name of a dependency."""
    return dep.replace(">", '=').replace("<", "=").split("=")[0]


def read_requirements_txt():
    """Returns dictionary of requirements read from requirements.txt"""
    with open(os.path.join(my_dir, "requirements.txt"), "rt") as requirement_file:
        requirements_content = requirement_file.readlines()
        requirements = {}
        for requirements_line in requirements_content:
            if requirements_line.strip().startswith("#"):
                continue
            split_requirement = requirements_line.split("==")
            requirements[split_requirement[0]] = requirements_line.rstrip("\n")
    return requirements


def get_extras_required(pinned=False):
    """Get dict of extras requirements - pinned if specified."""
    if not pinned:
        return EXTRAS_REQUIREMENTS
    pinned_extras_required = {}
    requirements = read_requirements_txt()
    for extra, dependencies in EXTRAS_REQUIREMENTS.items():
        pinned_deps = []
        for dependency in dependencies:
            dep_name = get_dependency_name(dependency)
            if requirements.get(dep_name):
                pinned_deps.append(requirements[dep_name])
        pinned_extras_required[extra] = pinned_deps
    return pinned_extras_required


def get_install_requires(pinned=False):
    """Get list of install requirements - pinned if specified."""
    if not pinned:
        return INSTALL_REQUIREMENTS
    pinned_install_requires = []
    requirements = read_requirements_txt()
    for dependency in INSTALL_REQUIREMENTS:
        dep_name = get_dependency_name(dependency)
        if requirements.get(dep_name):
            pinned_install_requires.append(requirements[dep_name])
    return pinned_install_requires


def do_setup(pinned=False):
    """Perform the Airflow package setup."""
    write_version()
    setup(
        name='apache-airflow' + ("" if not pinned else "-pinned"),
        description='Programmatically author, schedule and monitor data pipelines',
        long_description=long_description,
        long_description_content_type='text/markdown',
        license='Apache License 2.0',
        version=version,
        packages=find_packages(exclude=['tests*']),
        package_data={
            '': ['airflow/alembic.ini', "airflow/git_version", "*.ipynb",
                 "airflow/providers/cncf/kubernetes/example_dags/*.yaml"],
            'airflow.serialization': ["*.json"],
        },
        include_package_data=True,
        zip_safe=False,
        entry_points={
            "console_scripts": [
                "airflow = airflow.__main__:main",
            ],
        },
        install_requires=get_install_requires(pinned=pinned),
        setup_requires=[
            'bowler',
            'docutils>=0.14, <0.16'
            'gitpython>=2.0.2',
            'setuptools',
            'wheel',
        ],
<<<<<<< HEAD
        extras_require={
            'all': devel_all,
            'all_dbs': all_dbs,
            'async': async_packages,
            'atlas': atlas,
            'aws': aws,
            'azure': azure,
            'cassandra': cassandra,
            'celery': celery,
            'cgroups': cgroups,
            'cloudant': cloudant,
            'dask': dask,
            'databricks': databricks,
            'datadog': datadog,
            'devel': devel_minreq,
            'devel_ci': devel_ci,
            'devel_hadoop': devel_hadoop,
            'doc': doc,
            'docker': docker,
            'druid': druid,
            'elasticsearch': elasticsearch,
            'exasol': exasol,
            'gcp': gcp,
            'gcp_api': gcp,  # TODO: remove this in Airflow 2.1
            'github_enterprise': flask_oauth,
            'google_auth': flask_oauth,
            'grpc': grpc,
            'hdfs': hdfs,
            'hive': hive,
            'jdbc': jdbc,
            'jira': jira,
            'kerberos': kerberos,
            'kubernetes': kubernetes,
            'ldap': ldap,
            'mongo': mongo,
            'mssql': mssql,
            'mysql': mysql,
            'odbc': odbc,
            'oracle': oracle,
            'pagerduty': pagerduty,
            'papermill': papermill,
            'password': password,
            'pinot': pinot,
            'postgres': postgres,
            'presto': presto,
            'qds': qds,
            'rabbitmq': rabbitmq,
            'redis': redis,
            'salesforce': salesforce,
            'samba': samba,
            'segment': segment,
            'sendgrid': sendgrid,
            'sentry': sentry,
            'singularity': singularity,
            'slack': slack,
            'snowflake': snowflake,
            'ssh': ssh,
            'statsd': statsd,
            'tableau': tableau,
            'vertica': vertica,
            'webhdfs': webhdfs,
            'winrm': winrm,
            'yandexcloud': yandexcloud,
        },
=======
        extras_require=get_extras_required(pinned=pinned),
>>>>>>> 5f165f3e
        classifiers=[
            'Development Status :: 5 - Production/Stable',
            'Environment :: Console',
            'Environment :: Web Environment',
            'Intended Audience :: Developers',
            'Intended Audience :: System Administrators',
            'License :: OSI Approved :: Apache Software License',
            'Programming Language :: Python :: 3.6',
            'Programming Language :: Python :: 3.7',
            'Topic :: System :: Monitoring',
        ],
        author='Apache Software Foundation',
        author_email='dev@airflow.apache.org',
        url='http://airflow.apache.org/',
        download_url=(
            'https://dist.apache.org/repos/dist/release/airflow/' + version),
        cmdclass={
            'extra_clean': CleanCommand,
            'compile_assets': CompileAssets,
            'list_extras': ListExtras,
        },
        test_suite='setup.airflow_test_suite',
        python_requires='~=3.6',
    )


if __name__ == "__main__":
    pinned_requirements = False
    if len(sys.argv) > 1 and sys.argv[1] == "pinned":
        pinned_requirements = True
        del sys.argv[1]
    do_setup(pinned=pinned_requirements)
    if sys.argv[1] == "--help":
        print()
        print("You can add 'pinned' as first argument to build pinned version of apache-airflow")
        print()<|MERGE_RESOLUTION|>--- conflicted
+++ resolved
@@ -461,13 +461,9 @@
 devel_minreq = cgroups + devel + doc + kubernetes + mysql + password
 devel_hadoop = devel_minreq + hdfs + hive + kerberos + presto + webhdfs
 devel_all = (all_dbs + atlas + aws + azure + celery + cgroups + datadog + devel + doc + docker +
-<<<<<<< HEAD
-             elasticsearch + exasol + gcp + grpc + jdbc + jenkins + kerberos + kubernetes + ldap + odbc +
-=======
-             elasticsearch + gcp + grpc + hashicorp + jdbc + jenkins + kerberos + kubernetes + ldap + odbc +
->>>>>>> 5f165f3e
-             oracle + pagerduty + papermill + password + redis + salesforce + samba + segment +
-             sendgrid + sentry + singularity + slack + snowflake + ssh + statsd + tableau +
+             elasticsearch + exasol + gcp + grpc + hashicorp jdbc + jenkins + kerberos + kubernetes +
+             ldap + odbc + oracle + pagerduty + papermill + password + redis + salesforce + samba +
+             segment + sendgrid + sentry + singularity + slack + snowflake + ssh + statsd + tableau +
              virtualenv + webhdfs + yandexcloud + zendesk)
 
 # Snakebite is not Python 3 compatible :'(
@@ -498,6 +494,7 @@
     'docker': docker,
     'druid': druid,
     'elasticsearch': elasticsearch,
+    'exasol': exasol,
     'gcp': gcp,
     'gcp_api': gcp,  # TODO: remove this in Airflow 2.1
     'github_enterprise': flask_oauth,
@@ -675,74 +672,8 @@
             'setuptools',
             'wheel',
         ],
-<<<<<<< HEAD
-        extras_require={
-            'all': devel_all,
-            'all_dbs': all_dbs,
-            'async': async_packages,
-            'atlas': atlas,
-            'aws': aws,
-            'azure': azure,
-            'cassandra': cassandra,
-            'celery': celery,
-            'cgroups': cgroups,
-            'cloudant': cloudant,
-            'dask': dask,
-            'databricks': databricks,
-            'datadog': datadog,
-            'devel': devel_minreq,
-            'devel_ci': devel_ci,
-            'devel_hadoop': devel_hadoop,
-            'doc': doc,
-            'docker': docker,
-            'druid': druid,
-            'elasticsearch': elasticsearch,
-            'exasol': exasol,
-            'gcp': gcp,
-            'gcp_api': gcp,  # TODO: remove this in Airflow 2.1
-            'github_enterprise': flask_oauth,
-            'google_auth': flask_oauth,
-            'grpc': grpc,
-            'hdfs': hdfs,
-            'hive': hive,
-            'jdbc': jdbc,
-            'jira': jira,
-            'kerberos': kerberos,
-            'kubernetes': kubernetes,
-            'ldap': ldap,
-            'mongo': mongo,
-            'mssql': mssql,
-            'mysql': mysql,
-            'odbc': odbc,
-            'oracle': oracle,
-            'pagerduty': pagerduty,
-            'papermill': papermill,
-            'password': password,
-            'pinot': pinot,
-            'postgres': postgres,
-            'presto': presto,
-            'qds': qds,
-            'rabbitmq': rabbitmq,
-            'redis': redis,
-            'salesforce': salesforce,
-            'samba': samba,
-            'segment': segment,
-            'sendgrid': sendgrid,
-            'sentry': sentry,
-            'singularity': singularity,
-            'slack': slack,
-            'snowflake': snowflake,
-            'ssh': ssh,
-            'statsd': statsd,
-            'tableau': tableau,
-            'vertica': vertica,
-            'webhdfs': webhdfs,
-            'winrm': winrm,
-            'yandexcloud': yandexcloud,
-        },
-=======
+
         extras_require=get_extras_required(pinned=pinned),
->>>>>>> 5f165f3e
         classifiers=[
             'Development Status :: 5 - Production/Stable',
             'Environment :: Console',
