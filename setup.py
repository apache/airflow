--- conflicted
+++ resolved
@@ -480,19 +480,11 @@
 
 devel_azure = azure_blob_storage + azure_container_instances + azure_cosmos + azure_data_lake + azure_secrets + devel_minreq  # noqa
 devel_all = (all_dbs + atlas + aws +
-<<<<<<< HEAD
-             azure_blob_storage + azure_container_instances + azure_cosmos + azure_data_lake +
+             devel_azure +
              celery + cgroups + crypto + datadog + devel + doc + docker + druid + dynamodb_lock +
-             elasticsearch + gcp + grpc + jdbc + jenkins + kerberos + kubernetes + ldap + oracle +
-             papermill + password + pinot +
-             redis + samba + segment + sendgrid + sentry + slack + snowflake + ssh +
-=======
-             devel_azure +
-             celery + cgroups + crypto + datadog + devel + doc + docker +
              elasticsearch + gcp + grpc + hashicorp + jdbc + jenkins + kerberos + kubernetes + ldap +
-             oracle + papermill + password +
+             oracle + papermill + password +  pinot +
              rabbitmq + redis + samba + segment + sendgrid + sentry + slack + snowflake + ssh +
->>>>>>> c743b95a
              virtualenv + webhdfs + zendesk)
 
 # Snakebite is not Python 3 compatible :'(
@@ -692,72 +684,7 @@
         include_package_data=True,
         zip_safe=False,
         scripts=['airflow/bin/airflow'],
-<<<<<<< HEAD
-        #####################################################################################################
-        # IMPORTANT NOTE!!!!!!!!!!!!!!!
-        # IF you are removing dependencies from this list, please make sure that you also increase
-        # DEPENDENCIES_EPOCH_NUMBER in the Dockerfile
-        #####################################################################################################
-        install_requires=[
-            'alembic>=1.0, <2.0',
-            'argcomplete~=1.10',
-            'attrs~=19.3',
-            'cached_property~=1.5',
-            'cattrs~=0.9',
-            'colorlog==4.0.2',
-            'configparser>=3.5.0, <3.6.0',
-            'croniter>=0.3.17, <0.4',
-            'dill>=0.2.2, <0.4',
-            'flask>=1.1.0, <2.0',
-            'flask-admin==1.5.4',
-            'flask-appbuilder>=1.12.2, <2.0.0;python_version<"3.6"',
-            'flask-appbuilder~=2.2;python_version>="3.6"',
-            'flask-caching>=1.3.3, <1.4.0',
-            'flask-login>=0.3, <0.5',
-            'flask-swagger==0.2.13',
-            'flask-wtf>=0.14.2, <0.15',
-            'funcsigs>=1.0.0, <2.0.0',
-            'future>=0.16.0, <0.17',
-            'graphviz>=0.12',
-            'gunicorn>=19.5.0, <20.0',
-            'iso8601>=0.1.12',
-            'jinja2>=2.10.1, <2.11.0',
-            'json-merge-patch==0.2',
-            'jsonschema~=3.0',
-            'lazy_object_proxy~=1.3',
-            'markdown>=2.5.2, <3.0',
-            'marshmallow-sqlalchemy>=0.16.1, <0.19.0;python_version<"3.6"',
-            'pandas>=0.17.1, <1.0.0',
-            'pendulum==1.4.4',
-            'psutil>=4.2.0, <6.0.0',
-            'pygments>=2.0.1, <3.0',
-            'python-daemon>=2.1.1, <2.2',
-            'python-dateutil>=2.3, <3',
-            'requests>=2.20.0, <3',
-            'setproctitle>=1.1.8, <2',
-            'sqlalchemy==1.3.15',  # pinning due to https://github.com/apache/airflow/issues/8211
-            'sqlalchemy_jsonfield==0.8.0;python_version<"3.5"',
-            'sqlalchemy_jsonfield~=0.9;python_version>="3.5"',
-            'tabulate>=0.7.5, <0.9',
-            'tenacity==4.12.0',
-            'termcolor==1.1.0',
-            'text-unidecode==1.2',
-            'thrift>=0.9.2',
-            'typing;python_version<"3.5"',
-            'typing-extensions>=3.7.4;python_version<"3.8"',
-            'tzlocal>=1.4,<2.0.0',
-            'unicodecsv>=0.14.1',
-            'werkzeug<1.0.0',
-            'zope.deprecation>=4.0, <5.0',
-        ],
-        #####################################################################################################
-        # IMPORTANT NOTE!!!!!!!!!!!!!!!
-        # IF you are removing dependencies from this list, please make sure that you also increase
-        # DEPENDENCIES_EPOCH_NUMBER in the Dockerfile
-        #####################################################################################################
-=======
         install_requires=INSTALL_REQUIREMENTS,
->>>>>>> c743b95a
         setup_requires=[
             'bowler',
             'docutils>=0.14,<0.16',
@@ -765,78 +692,7 @@
             'setuptools',
             'wheel',
         ],
-<<<<<<< HEAD
-        extras_require={
-            'all': devel_all,
-            'all_dbs': all_dbs,
-            'async': async_packages,
-            'atlas': atlas,
-            'aws': aws,
-            'azure': azure_blob_storage + azure_container_instances + azure_cosmos + azure_data_lake,
-            'azure_blob_storage': azure_blob_storage,
-            'azure_container_instances': azure_container_instances,
-            'azure_cosmos': azure_cosmos,
-            'azure_data_lake': azure_data_lake,
-            'cassandra': cassandra,
-            'celery': celery,
-            'cgroups': cgroups,
-            'cloudant': cloudant,
-            'crypto': crypto,
-            'dask': dask,
-            'databricks': databricks,
-            'datadog': datadog,
-            'devel': devel_minreq,
-            'devel_azure': devel_azure,
-            'devel_ci': devel_ci,
-            'devel_hadoop': devel_hadoop,
-            'doc': doc,
-            'docker': docker,
-            'druid': druid,
-            'dynamodb_lock': dynamodb_lock,
-            'elasticsearch': elasticsearch,
-            'emr': aws,
-            'gcp': gcp,
-            'gcp_api': gcp,
-            'github_enterprise': flask_oauth,
-            'google_auth': flask_oauth,
-            'grpc': grpc,
-            'hdfs': hdfs,
-            'hive': hive,
-            'jdbc': jdbc,
-            'jira': jira,
-            'kerberos': kerberos,
-            'kubernetes': kubernetes,
-            'ldap': ldap,
-            'mongo': mongo,
-            'mssql': mssql,
-            'mysql': mysql,
-            'oracle': oracle,
-            'papermill': papermill,
-            'password': password,
-            'pinot': pinot,
-            'postgres': postgres,
-            'presto': presto,
-            'qds': qds,
-            'rabbitmq': rabbitmq,
-            'redis': redis,
-            's3': aws,
-            'salesforce': salesforce,
-            'samba': samba,
-            'segment': segment,
-            'sendgrid': sendgrid,
-            'sentry': sentry,
-            'slack': slack,
-            'snowflake': snowflake,
-            'ssh': ssh,
-            'statsd': statsd,
-            'vertica': vertica,
-            'virtualenv': virtualenv,
-            'webhdfs': webhdfs,
-            'winrm': winrm,
-        },
-=======
         extras_require=EXTRAS_REQUIREMENTS,
->>>>>>> c743b95a
         classifiers=[
             'Development Status :: 5 - Production/Stable',
             'Environment :: Console',
