#
# Licensed to the Apache Software Foundation (ASF) under one
# or more contributor license agreements.  See the NOTICE file
# distributed with this work for additional information
# regarding copyright ownership.  The ASF licenses this file
# to you under the Apache License, Version 2.0 (the
# "License"); you may not use this file except in compliance
# with the License.  You may obtain a copy of the License at
#
#   http://www.apache.org/licenses/LICENSE-2.0
#
# Unless required by applicable law or agreed to in writing,
# software distributed under the License is distributed on an
# "AS IS" BASIS, WITHOUT WARRANTIES OR CONDITIONS OF ANY
# KIND, either express or implied.  See the License for the
# specific language governing permissions and limitations
# under the License.
"""Setup.py for the Airflow project."""

import io
import logging
import os
import subprocess
import sys
import unittest
from importlib import util
from typing import List

from setuptools import Command, find_packages, setup

logger = logging.getLogger(__name__)

# Kept manually in sync with airflow.__version__
# noinspection PyUnresolvedReferences
spec = util.spec_from_file_location("airflow.version", os.path.join('airflow', 'version.py'))
# noinspection PyUnresolvedReferences
mod = util.module_from_spec(spec)
spec.loader.exec_module(mod)  # type: ignore
version = mod.version  # type: ignore

PY3 = sys.version_info[0] == 3

# noinspection PyUnboundLocalVariable
try:
    with io.open('README.md', encoding='utf-8') as f:
        long_description = f.read()
except FileNotFoundError:
    long_description = ''


def airflow_test_suite():
    """Test suite for Airflow tests"""
    test_loader = unittest.TestLoader()
    test_suite = test_loader.discover('tests', pattern='test_*.py')
    return test_suite


class CleanCommand(Command):
    """
    Command to tidy up the project root.
    Registered as cmdclass in setup() so it can be called with ``python setup.py extra_clean``.
    """

    description = "Tidy up the project root"
    user_options = []  # type: List[str]

    def initialize_options(self):
        """Set default values for options."""

    def finalize_options(self):
        """Set final values for options."""

    # noinspection PyMethodMayBeStatic
    def run(self):
        """Run command to remove temporary files and directories."""
        os.system('rm -vrf ./build ./dist ./*.pyc ./*.tgz ./*.egg-info')


class CompileAssets(Command):
    """
    Compile and build the frontend assets using yarn and webpack.
    Registered as cmdclass in setup() so it can be called with ``python setup.py compile_assets``.
    """

    description = "Compile and build the frontend assets"
    user_options = []  # type: List[str]

    def initialize_options(self):
        """Set default values for options."""

    def finalize_options(self):
        """Set final values for options."""

    # noinspection PyMethodMayBeStatic
    def run(self):
        """Run a command to compile and build assets."""
        subprocess.check_call('./airflow/www/compile_assets.sh')


def git_version(version_: str) -> str:
    """
    Return a version to identify the state of the underlying git repo. The version will
    indicate whether the head of the current git-backed working directory is tied to a
    release tag or not : it will indicate the former with a 'release:{version}' prefix
    and the latter with a 'dev0' prefix. Following the prefix will be a sha of the current
    branch head. Finally, a "dirty" suffix is appended to indicate that uncommitted
    changes are present.

    :param str version_: Semver version
    :return: Found Airflow version in Git repo
    :rtype: str
    """
    try:
        import git
        try:
            repo = git.Repo('.git')
        except git.NoSuchPathError:
            logger.warning('.git directory not found: Cannot compute the git version')
            return ''
        except git.InvalidGitRepositoryError:
            logger.warning('Invalid .git directory not found: Cannot compute the git version')
            return ''
    except ImportError:
        logger.warning('gitpython not found: Cannot compute the git version.')
        return ''
    if repo:
        sha = repo.head.commit.hexsha
        if repo.is_dirty():
            return '.dev0+{sha}.dirty'.format(sha=sha)
        # commit is clean
        return '.release:{version}+{sha}'.format(version=version_, sha=sha)
    else:
        return 'no_git_version'


def write_version(filename: str = os.path.join(*["airflow", "git_version"])):
    """
    Write the Semver version + git hash to file, e.g. ".dev0+2f635dc265e78db6708f59f68e8009abb92c1e65".

    :param str filename: Destination file to write
    """
    text = "{}".format(git_version(version))
    with open(filename, 'w') as file:
        file.write(text)


# 'Start dependencies group' and 'Start dependencies group' are mark for ./test/test_order_setup.py
# If you change this mark you should also change ./test/test_order_setup.py function test_main_dependent_group
# Start dependencies group
async_packages = [
    'eventlet>= 0.9.7',
    'gevent>=0.13',
    'greenlet>=0.4.9',
]
atlas = [
    'atlasclient>=0.1.2',
]
aws = [
    'boto3~=1.10',
]
azure = [
    'azure-cosmos>=3.0.1',
    'azure-datalake-store>=0.0.45',
    'azure-kusto-data>=0.0.43',
    'azure-mgmt-containerinstance>=1.5.0',
    'azure-mgmt-datalake-store>=0.5.0',
    'azure-mgmt-resource>=2.2.0',
    'azure-storage>=0.34.0',
    'azure-storage-blob<12.0',
]
cassandra = [
    'cassandra-driver>=3.13.0,<3.21.0',
]
celery = [
    'celery~=4.3',
    'flower>=0.7.3, <1.0',
    'tornado>=4.2.0, <6.0',  # Dep of flower. Pin to a version that works on Py3.5.2
]
cgroups = [
    'cgroupspy>=0.1.4',
]
cloudant = [
    'cloudant>=2.0',
]
dask = [
    'distributed>=1.17.1, <2',
]
databricks = [
    'requests>=2.20.0, <3',
]
datadog = [
    'datadog>=0.14.0',
]
doc = [
    'sphinx>=2.1.2',
    'sphinx-argparse>=0.1.13',
    'sphinx-autoapi==1.0.0',
    'sphinx-jinja~=1.1',
    'sphinx-rtd-theme>=0.1.6',
    'sphinxcontrib-httpdomain>=1.7.0',
]
docker = [
    'docker~=3.0',
]
druid = [
    'pydruid>=0.4.1',
]
elasticsearch = [
    'elasticsearch>=5.0.0,<6.0.0',
    'elasticsearch-dsl>=5.0.0,<6.0.0',
]
flask_oauth = [
    'Flask-OAuthlib>=0.9.1',
    'oauthlib!=2.0.3,!=2.0.4,!=2.0.5,<3.0.0,>=1.1.2',
    'requests-oauthlib==1.1.0',
]
gcp = [
    'PyOpenSSL',
    'google-api-python-client>=1.6.0, <2.0.0dev',
    'google-auth>=1.0.0, <2.0.0dev',
    'google-auth-httplib2>=0.0.1',
    'google-cloud-automl>=0.4.0',
    'google-cloud-bigquery-datatransfer>=0.4.0',
    'google-cloud-bigtable>=1.0.0',
    'google-cloud-container>=0.1.1',
    'google-cloud-dataproc>=0.5.0',
    'google-cloud-dlp>=0.11.0',
    'google-cloud-kms>=1.2.1',
    'google-cloud-language>=1.1.1',
    'google-cloud-logging>=1.14.0',
    'google-cloud-pubsub>=1.0.0',
    'google-cloud-redis>=0.3.0',
    'google-cloud-spanner>=1.10.0',
    'google-cloud-speech>=0.36.3',
    'google-cloud-storage>=1.16',
    'google-cloud-tasks>=1.2.1',
    'google-cloud-texttospeech>=0.4.0',
    'google-cloud-translate>=1.5.0',
    'google-cloud-videointelligence>=1.7.0',
    'google-cloud-vision>=0.35.2',
    'grpcio-gcp>=0.2.2',
    'httplib2~=0.15',  # not sure we're ready for 1.0 here; test before updating
    'pandas-gbq',
]
grpc = [
    'grpcio>=1.15.0',
]
hdfs = [
    'snakebite>=2.7.8',
]
hive = [
    'hmsclient>=0.1.0',
    'pyhive>=0.6.0',
]
jdbc = [
    'jaydebeapi>=1.1.1',
]
jenkins = [
    'python-jenkins>=1.0.0',
]
jira = [
    'JIRA>1.0.7',
]
kerberos = [
    'pykerberos>=1.1.13',
    'requests_kerberos>=0.10.0',
    'snakebite[kerberos]>=2.7.8',
    'thrift_sasl>=0.2.0',
]
kubernetes = [
    'cryptography>=2.0.0',
    'kubernetes>=3.0.0',
]
ldap = [
    'ldap3>=2.5.1',
]
mongo = [
    'dnspython>=1.13.0,<2.0.0',
    'pymongo>=3.6.0',
]
mssql = [
    'pymssql~=2.1.1',
]
mysql = [
    'mysqlclient>=1.3.6,<1.4',
]
odbc = [
    'pyodbc',
]
oracle = [
    'cx_Oracle>=5.1.2',
]
pagerduty = [
    'pypd>=1.1.0',
]
papermill = [
    'papermill[all]>=1.2.1',
    'nteract-scrapbook[all]>=0.3.1',
]
password = [
    'bcrypt>=2.0.0',
    'flask-bcrypt>=0.7.1',
]
pinot = [
    'pinotdb==0.1.1',
]
postgres = [
    'psycopg2-binary>=2.7.4',
]
presto = [
    'presto-python-client>=0.7.0,<0.8'
]
qds = [
    'qds-sdk>=1.10.4',
]
rabbitmq = [
    'librabbitmq>=1.6.1',
]
redis = [
    'redis~=3.2',
]
salesforce = [
    'simple-salesforce>=0.72',
]
samba = [
    'pysmbclient>=0.1.3',
]
segment = [
    'analytics-python>=1.2.9',
]
sendgrid = [
    'sendgrid>=6.0.0,<7',
]
sentry = [
    'blinker>=1.1',
    'sentry-sdk>=0.8.0',
]
singularity = ['spython>=0.0.56']
slack = [
    'slackclient>=1.0.0,<2.0.0',
]
snowflake = [
    'snowflake-connector-python>=1.5.2',
    'snowflake-sqlalchemy>=1.1.0',
]
ssh = [
    'paramiko>=2.1.1',
    'pysftp>=0.2.9',
    'sshtunnel>=0.1.4,<0.2',
]
statsd = [
    'statsd>=3.3.0, <4.0',
]
vertica = [
    'vertica-python>=0.5.1',
]
virtualenv = [
    'virtualenv',
]
webhdfs = [
    'hdfs[avro,dataframe,kerberos]>=2.0.4',
]
winrm = [
    'pywinrm~=0.4',
]
yandexcloud = [
    'yandexcloud>=0.22.0',
]
zendesk = [
    'zdesk',
]
# End dependencies group

all_dbs = (cassandra + cloudant + druid + hdfs + hive + mongo + mssql + mysql +
           pinot + postgres + presto + vertica)

############################################################################################################
# IMPORTANT NOTE!!!!!!!!!!!!!!!
# IF you are removing dependencies from this list, please make sure that you also increase
# DEPENDENCIES_EPOCH_NUMBER in the Dockerfile
############################################################################################################
devel = [
    'beautifulsoup4~=4.7.1',
    'click==6.7',
    'contextdecorator;python_version<"3.4"',
    'coverage',
    'flake8>=3.6.0',
    'flake8-colors',
    'flaky',
    'freezegun',
    'ipdb',
    'jira',
    'mongomock',
    'moto>=1.3.14,<2.0.0',
    'parameterized',
    'paramiko',
    'pre-commit',
    'pylint~=2.4',
    'pysftp',
    'pytest',
    'pytest-cov',
    'pytest-instafail',
    'pywinrm',
    'qds-sdk>=1.9.6',
    'requests_mock',
    'yamllint',
]
############################################################################################################
# IMPORTANT NOTE!!!!!!!!!!!!!!!
# IF you are removing dependencies from the above list, please make sure that you also increase
# DEPENDENCIES_EPOCH_NUMBER in the Dockerfile
############################################################################################################

if PY3:
    devel += ['mypy==0.740']
else:
    devel += ['unittest2']

devel_minreq = cgroups + devel + doc + kubernetes + mysql + password
devel_hadoop = devel_minreq + hdfs + hive + kerberos + presto + webhdfs
devel_all = (all_dbs + atlas + aws + azure + celery + cgroups + datadog + devel +
             doc + docker + druid + elasticsearch + gcp + grpc + jdbc + jenkins +
             kerberos + kubernetes + ldap + odbc + oracle + pagerduty + papermill +
             password + pinot + redis + salesforce + samba + segment + sendgrid +
<<<<<<< HEAD
             sentry + singularity + slack + snowflake + ssh + statsd + virtualenv + webhdfs + zendesk)
=======
             sentry + slack + snowflake + ssh + statsd + virtualenv + webhdfs + yandexcloud + zendesk)
>>>>>>> 3eb30ed1

# Snakebite are not Python 3 compatible :'(
if PY3:
    devel_ci = [package for package in devel_all if package not in
                ['snakebite>=2.7.8', 'snakebite[kerberos]>=2.7.8']]
else:
    devel_ci = devel_all


def do_setup():
    """Perform the Airflow package setup."""
    write_version()
    setup(
        name='apache-airflow',
        description='Programmatically author, schedule and monitor data pipelines',
        long_description=long_description,
        long_description_content_type='text/markdown',
        license='Apache License 2.0',
        version=version,
        packages=find_packages(exclude=['tests*']),
        package_data={
            '': ['airflow/alembic.ini', "airflow/git_version", "*.ipynb"],
            'airflow.serialization': ["*.json"],
        },
        include_package_data=True,
        zip_safe=False,
        scripts=['airflow/bin/airflow'],
        #####################################################################################################
        # IMPORTANT NOTE!!!!!!!!!!!!!!!
        # IF you are removing dependencies from this list, please make sure that you also increase
        # DEPENDENCIES_EPOCH_NUMBER in the Dockerfile
        #####################################################################################################
        install_requires=[
            'alembic>=1.2, <2.0',
            'argcomplete~=1.10',
            'attrs~=19.3',
            'cached_property~=1.5',
            'cattrs~=1.0',
            'colorlog==4.0.2',
            'croniter>=0.3.17, <0.4',
            'cryptography>=0.9.3',
            'dill>=0.2.2, <0.4',
            'flask>=1.1.0, <2.0',
            'flask-appbuilder~=2.2',
            'flask-caching>=1.3.3, <1.4.0',
            'flask-login>=0.3, <0.5',
            'flask-swagger==0.2.13',
            'flask-wtf>=0.14.2, <0.15',
            'funcsigs>=1.0.0, <2.0.0',
            'graphviz>=0.12',
            'gunicorn>=19.5.0, <20.0',
            'iso8601>=0.1.12',
            'jinja2>=2.10.1, <2.11.0',
            'json-merge-patch==0.2',
            'jsonschema~=3.0',
            'lazy_object_proxy~=1.3',
            'lockfile>=0.12.2',
            'markdown>=2.5.2, <3.0',
            'pandas>=0.17.1, <1.0.0',
            'pendulum==1.4.4',
            'psutil>=4.2.0, <6.0.0',
            'pygments>=2.0.1, <3.0',
            'python-daemon>=2.1.1, <2.2',
            'python-dateutil>=2.3, <3',
            'requests>=2.20.0, <3',
            'setproctitle>=1.1.8, <2',
            'sqlalchemy~=1.3',
            'sqlalchemy_jsonfield~=0.9',
            'tabulate>=0.7.5, <0.9',
            'tenacity==4.12.0',
            'termcolor==1.1.0',
            'text-unidecode==1.3',
            'thrift>=0.9.2',
            'typing;python_version<"3.6"',
            'typing-extensions>=3.7.4;python_version<"3.8"',
            'tzlocal>=1.4,<2.0.0',
            'unicodecsv>=0.14.1',
            'werkzeug<1.0.0',
            'zope.deprecation>=4.0, <5.0',
        ],
        #####################################################################################################
        # IMPORTANT NOTE!!!!!!!!!!!!!!!
        # IF you are removing dependencies from this list, please make sure that you also increase
        # DEPENDENCIES_EPOCH_NUMBER in the Dockerfile
        #####################################################################################################
        setup_requires=[
            'docutils>=0.14, <0.16'
            'gitpython>=2.0.2',
        ],
        extras_require={
            'all': devel_all,
            'all_dbs': all_dbs,
            'async': async_packages,
            'atlas': atlas,
            'aws': aws,
            'azure': azure,
            'cassandra': cassandra,
            'celery': celery,
            'cgroups': cgroups,
            'cloudant': cloudant,
            'dask': dask,
            'databricks': databricks,
            'datadog': datadog,
            'devel': devel_minreq,
            'devel_ci': devel_ci,
            'devel_hadoop': devel_hadoop,
            'doc': doc,
            'docker': docker,
            'druid': druid,
            'elasticsearch': elasticsearch,
            'gcp': gcp,
            'gcp_api': gcp,  # TODO: remove this in Airflow 2.1
            'github_enterprise': flask_oauth,
            'google_auth': flask_oauth,
            'grpc': grpc,
            'hdfs': hdfs,
            'hive': hive,
            'jdbc': jdbc,
            'jira': jira,
            'kerberos': kerberos,
            'kubernetes': kubernetes,
            'ldap': ldap,
            'mongo': mongo,
            'mssql': mssql,
            'mysql': mysql,
            'odbc': odbc,
            'oracle': oracle,
            'pagerduty': pagerduty,
            'papermill': papermill,
            'password': password,
            'pinot': pinot,
            'postgres': postgres,
            'presto': presto,
            'qds': qds,
            'rabbitmq': rabbitmq,
            'redis': redis,
            'salesforce': salesforce,
            'samba': samba,
            'segment': segment,
            'sendgrid': sendgrid,
            'sentry': sentry,
            'singularity': singularity,
            'slack': slack,
            'snowflake': snowflake,
            'ssh': ssh,
            'statsd': statsd,
            'vertica': vertica,
            'webhdfs': webhdfs,
            'winrm': winrm,
            'yandexcloud': yandexcloud,
        },
        classifiers=[
            'Development Status :: 5 - Production/Stable',
            'Environment :: Console',
            'Environment :: Web Environment',
            'Intended Audience :: Developers',
            'Intended Audience :: System Administrators',
            'License :: OSI Approved :: Apache Software License',
            'Programming Language :: Python :: 3.6',
            'Programming Language :: Python :: 3.7',
            'Topic :: System :: Monitoring',
        ],
        author='Apache Software Foundation',
        author_email='dev@airflow.apache.org',
        url='http://airflow.apache.org/',
        download_url=(
            'https://dist.apache.org/repos/dist/release/airflow/' + version),
        cmdclass={
            'extra_clean': CleanCommand,
            'compile_assets': CompileAssets
        },
        test_suite='setup.airflow_test_suite',
        python_requires='~=3.6',
    )


if __name__ == "__main__":
    do_setup()<|MERGE_RESOLUTION|>--- conflicted
+++ resolved
@@ -422,11 +422,8 @@
              doc + docker + druid + elasticsearch + gcp + grpc + jdbc + jenkins +
              kerberos + kubernetes + ldap + odbc + oracle + pagerduty + papermill +
              password + pinot + redis + salesforce + samba + segment + sendgrid +
-<<<<<<< HEAD
-             sentry + singularity + slack + snowflake + ssh + statsd + virtualenv + webhdfs + zendesk)
-=======
-             sentry + slack + snowflake + ssh + statsd + virtualenv + webhdfs + yandexcloud + zendesk)
->>>>>>> 3eb30ed1
+             sentry + singularity + slack + snowflake + ssh + statsd + virtualenv + 
+             webhdfs + yandexcloud + zendesk)
 
 # Snakebite are not Python 3 compatible :'(
 if PY3:
