# -*- coding: utf-8 -*-
#
# Licensed to the Apache Software Foundation (ASF) under one
# or more contributor license agreements.  See the NOTICE file
# distributed with this work for additional information
# regarding copyright ownership.  The ASF licenses this file
# to you under the Apache License, Version 2.0 (the
# "License"); you may not use this file except in compliance
# with the License.  You may obtain a copy of the License at
#
#   http://www.apache.org/licenses/LICENSE-2.0
#
# Unless required by applicable law or agreed to in writing,
# software distributed under the License is distributed on an
# "AS IS" BASIS, WITHOUT WARRANTIES OR CONDITIONS OF ANY
# KIND, either express or implied.  See the License for the
# specific language governing permissions and limitations
# under the License.

import copy
import os
import pathlib
import shlex
import subprocess
import sys
import warnings
from base64 import b64encode
from collections import OrderedDict
# Ignored Mypy on configparser because it thinks the configparser module has no _UNSET attribute
from configparser import _UNSET, ConfigParser, NoOptionError, NoSectionError  # type: ignore

from cryptography.fernet import Fernet
from zope.deprecation import deprecated

from airflow.exceptions import AirflowConfigException
from airflow.utils.log.logging_mixin import LoggingMixin

log = LoggingMixin().log

# show Airflow's deprecation warnings
warnings.filterwarnings(
    action='default', category=DeprecationWarning, module='airflow')
warnings.filterwarnings(
    action='default', category=PendingDeprecationWarning, module='airflow')


def expand_env_var(env_var):
    """
    Expands (potentially nested) env vars by repeatedly applying
    `expandvars` and `expanduser` until interpolation stops having
    any effect.
    """
    if not env_var:
        return env_var
    while True:
        interpolated = os.path.expanduser(os.path.expandvars(str(env_var)))
        if interpolated == env_var:
            return interpolated
        else:
            env_var = interpolated


def run_command(command):
    """
    Runs command and returns stdout
    """
    process = subprocess.Popen(
        shlex.split(command),
        stdout=subprocess.PIPE,
        stderr=subprocess.PIPE,
        close_fds=True)
    output, stderr = [stream.decode(sys.getdefaultencoding(), 'ignore')
                      for stream in process.communicate()]

    if process.returncode != 0:
        raise AirflowConfigException(
            "Cannot execute {}. Error code is: {}. Output: {}, Stderr: {}"
            .format(command, process.returncode, output, stderr)
        )

    return output


def _read_default_config_file(file_name: str) -> str:
    templates_dir = os.path.join(os.path.dirname(__file__), 'config_templates')
    file_path = os.path.join(templates_dir, file_name)
    with open(file_path, encoding='utf-8') as file:
        return file.read()


DEFAULT_CONFIG = _read_default_config_file('default_airflow.cfg')
TEST_CONFIG = _read_default_config_file('default_test.cfg')


class AirflowConfigParser(ConfigParser):

    # These configuration elements can be fetched as the stdout of commands
    # following the "{section}__{name}__cmd" pattern, the idea behind this
    # is to not store password on boxes in text files.
    as_command_stdout = {
        ('core', 'sql_alchemy_conn'),
        ('core', 'fernet_key'),
        ('celery', 'broker_url'),
        ('celery', 'result_backend'),
        # Todo: remove this in Airflow 1.11
        ('celery', 'celery_result_backend'),
        ('atlas', 'password'),
        ('smtp', 'smtp_password'),
        ('ldap', 'bind_password'),
        ('kubernetes', 'git_password'),
    }

    # A two-level mapping of (section -> new_name -> old_name). When reading
    # new_name, the old_name will be checked to see if it exists. If it does a
    # DeprecationWarning will be issued and the old name will be used instead
    deprecated_options = {
        'celery': {
            # Remove these keys in Airflow 1.11
            'worker_concurrency': 'celeryd_concurrency',
            'result_backend': 'celery_result_backend',
            'broker_url': 'celery_broker_url',
            'ssl_active': 'celery_ssl_active',
            'ssl_cert': 'celery_ssl_cert',
            'ssl_key': 'celery_ssl_key',
            'elasticsearch_host': 'host',
            'elasticsearch_log_id_template': 'log_id_template',
            'elasticsearch_end_of_log_mark': 'end_of_log_mark',
            'elasticsearch_frontend': 'frontend',
            'elasticsearch_write_stdout': 'write_stdout',
            'elasticsearch_json_format': 'json_format',
            'elasticsearch_json_fields': 'json_fields'
        }
    }

    # A mapping of old default values that we want to change and warn the user
    # about. Mapping of section -> setting -> { old, replace, by_version }
    deprecated_values = {
        'core': {
            'task_runner': ('BashTaskRunner', 'StandardTaskRunner', '2.0'),
        },
    }

    # This method transforms option names on every read, get, or set operation.
    # This changes from the default behaviour of ConfigParser from lowercasing
    # to instead be case-preserving
    def optionxform(self, optionstr: str) -> str:
        return optionstr

    def __init__(self, default_config=None, *args, **kwargs):
        super().__init__(*args, **kwargs)

        self.airflow_defaults = ConfigParser(*args, **kwargs)
        if default_config is not None:
            self.airflow_defaults.read_string(default_config)

        self.is_validated = False

    def _validate(self):
        if (
                self.get("core", "executor") != 'SequentialExecutor' and
                "sqlite" in self.get('core', 'sql_alchemy_conn')):
            raise AirflowConfigException(
                "error: cannot use sqlite with the {}".format(
                    self.get('core', 'executor')))

        for section, replacement in self.deprecated_values.items():
            for name, info in replacement.items():
                old, new, version = info
                if self.get(section, name, fallback=None) == old:
                    # Make sure the env var option is removed, otherwise it
                    # would be read and used instead of the value we set
                    env_var = self._env_var_name(section, name)
                    os.environ.pop(env_var, None)

                    self.set(section, name, new)
                    warnings.warn(
                        'The {name} setting in [{section}] has the old default value '
                        'of {old!r}. This value has been changed to {new!r} in the '
                        'running config, but please update your config before Apache '
                        'Airflow {version}.'.format(
                            name=name, section=section, old=old, new=new, version=version
                        ),
                        FutureWarning
                    )

        self.is_validated = True

    @staticmethod
    def _env_var_name(section, key):
        return 'AIRFLOW__{S}__{K}'.format(S=section.upper(), K=key.upper())

    def _get_env_var_option(self, section, key):
        # must have format AIRFLOW__{SECTION}__{KEY} (note double underscore)
        env_var = self._env_var_name(section, key)
        if env_var in os.environ:
            return expand_env_var(os.environ[env_var])

    def _get_cmd_option(self, section, key):
        fallback_key = key + '_cmd'
        # if this is a valid command key...
        if (section, key) in self.as_command_stdout:
            if super().has_option(section, fallback_key):
                command = super().get(section, fallback_key)
                return run_command(command)

    def get(self, section, key, **kwargs):
        section = str(section).lower()
        key = str(key).lower()

        deprecated_name = self.deprecated_options.get(section, {}).get(key, None)

        # first check environment variables
        option = self._get_env_var_option(section, key)
        if option is not None:
            return option
        if deprecated_name:
            option = self._get_env_var_option(section, deprecated_name)
            if option is not None:
                self._warn_deprecate(section, key, deprecated_name)
                return option

        # ...then the config file
        if super().has_option(section, key):
            # Use the parent's methods to get the actual config here to be able to
            # separate the config from default config.
            return expand_env_var(
                super().get(section, key, **kwargs))
        if deprecated_name:
            if super().has_option(section, deprecated_name):
                self._warn_deprecate(section, key, deprecated_name)
                return expand_env_var(super().get(
                    section,
                    deprecated_name,
                    **kwargs
                ))

        # ...then commands
        option = self._get_cmd_option(section, key)
        if option:
            return option
        if deprecated_name:
            option = self._get_cmd_option(section, deprecated_name)
            if option:
                self._warn_deprecate(section, key, deprecated_name)
                return option

        # ...then the default config
        if self.airflow_defaults.has_option(section, key) or 'fallback' in kwargs:
            return expand_env_var(
                self.airflow_defaults.get(section, key, **kwargs))

        else:
            log.warning(
                "section/key [%s/%s] not found in config", section, key
            )

            raise AirflowConfigException(
                "section/key [{section}/{key}] not found "
                "in config".format(section=section, key=key))

    def getboolean(self, section, key, **kwargs):
        val = str(self.get(section, key, **kwargs)).lower().strip()
        if '#' in val:
            val = val.split('#')[0].strip()
        if val in ('t', 'true', '1'):
            return True
        elif val in ('f', 'false', '0'):
            return False
        else:
            raise ValueError(
                'The value for configuration option "{}:{}" is not a '
                'boolean (received "{}").'.format(section, key, val))

    def getint(self, section, key, **kwargs):
        return int(self.get(section, key, **kwargs))

    def getfloat(self, section, key, **kwargs):
        return float(self.get(section, key, **kwargs))

    def read(self, filenames, **kwargs):
        super().read(filenames, **kwargs)
        self._validate()

    def read_dict(self, *args, **kwargs):
        super().read_dict(*args, **kwargs)
        self._validate()

    def has_option(self, section, option):
        try:
            # Using self.get() to avoid reimplementing the priority order
            # of config variables (env, config, cmd, defaults)
            # UNSET to avoid logging a warning about missing values
            self.get(section, option, fallback=_UNSET)
            return True
        except (NoOptionError, NoSectionError):
            return False

    def remove_option(self, section, option, remove_default=True):
        """
        Remove an option if it exists in config from a file or
        default config. If both of config have the same option, this removes
        the option in both configs unless remove_default=False.
        """
        if super().has_option(section, option):
            super().remove_option(section, option)

        if self.airflow_defaults.has_option(section, option) and remove_default:
            self.airflow_defaults.remove_option(section, option)

    def getsection(self, section):
        """
        Returns the section as a dict. Values are converted to int, float, bool
        as required.

        :param section: section from the config
        :rtype: dict
        """
        if (section not in self._sections and
                section not in self.airflow_defaults._sections):
            return None

        _section = copy.deepcopy(self.airflow_defaults._sections[section])

        if section in self._sections:
            _section.update(copy.deepcopy(self._sections[section]))

        section_prefix = 'AIRFLOW__{S}__'.format(S=section.upper())
        for env_var in sorted(os.environ.keys()):
            if env_var.startswith(section_prefix):
                key = env_var.replace(section_prefix, '').lower()
                _section[key] = self._get_env_var_option(section, key)

<<<<<<< HEAD
        for key, val in iteritems(_section):
=======
        for key, val in _section.items():
>>>>>>> 4311c1f0
            try:
                val = int(val)
            except ValueError:
                try:
                    val = float(val)
                except ValueError:
                    if val.lower() in ('t', 'true'):
                        val = True
                    elif val.lower() in ('f', 'false'):
                        val = False
            _section[key] = val
        return _section

    def as_dict(
            self, display_source=False, display_sensitive=False, raw=False,
            include_env=True, include_cmds=True):
        """
        Returns the current configuration as an OrderedDict of OrderedDicts.

        :param display_source: If False, the option value is returned. If True,
            a tuple of (option_value, source) is returned. Source is either
            'airflow.cfg', 'default', 'env var', or 'cmd'.
        :type display_source: bool
        :param display_sensitive: If True, the values of options set by env
            vars and bash commands will be displayed. If False, those options
            are shown as '< hidden >'
        :type display_sensitive: bool
        :param raw: Should the values be output as interpolated values, or the
            "raw" form that can be fed back in to ConfigParser
        :type raw: bool
        :param include_env: Should the value of configuration from AIRFLOW__
            environment variables be included or not
        :type include_env: bool
        :param include_cmds: Should the result of calling any *_cmd config be
            set (True, default), or should the _cmd options be left as the
            command to run (False)
        :type include_cmds: bool
        """
        cfg = {}
        configs = [
            ('default', self.airflow_defaults),
            ('airflow.cfg', self),
        ]

        for (source_name, config) in configs:
            for section in config.sections():
                sect = cfg.setdefault(section, OrderedDict())
                for (k, val) in config.items(section=section, raw=raw):
                    if display_source:
                        val = (val, source_name)
                    sect[k] = val

        # add env vars and overwrite because they have priority
        if include_env:
            for ev in [ev for ev in os.environ if ev.startswith('AIRFLOW__')]:
                try:
                    _, section, key = ev.split('__', 2)
                    opt = self._get_env_var_option(section, key)
                except ValueError:
                    continue
                if not display_sensitive and ev != 'AIRFLOW__CORE__UNIT_TEST_MODE':
                    opt = '< hidden >'
                elif raw:
                    opt = opt.replace('%', '%%')
                if display_source:
                    opt = (opt, 'env var')

                section = section.lower()
                # if we lower key for kubernetes_environment_variables section,
                # then we won't be able to set any Airflow environment
                # variables. Airflow only parse environment variables starts
                # with AIRFLOW_. Therefore, we need to make it a special case.
                if section != 'kubernetes_environment_variables':
                    key = key.lower()
                cfg.setdefault(section, OrderedDict()).update({key: opt})

        # add bash commands
        if include_cmds:
            for (section, key) in self.as_command_stdout:
                opt = self._get_cmd_option(section, key)
                if opt:
                    if not display_sensitive:
                        opt = '< hidden >'
                    if display_source:
                        opt = (opt, 'cmd')
                    elif raw:
                        opt = opt.replace('%', '%%')
                    cfg.setdefault(section, OrderedDict()).update({key: opt})
                    del cfg[section][key + '_cmd']

        return cfg

    def load_test_config(self):
        """
        Load the unit test configuration.

        Note: this is not reversible.
        """
        # override any custom settings with defaults
        self.read_string(parameterized_config(DEFAULT_CONFIG))
        # then read test config
        self.read_string(parameterized_config(TEST_CONFIG))
        # then read any "custom" test settings
        self.read(TEST_CONFIG_FILE)

    def _warn_deprecate(self, section, key, deprecated_name):
        warnings.warn(
            'The {old} option in [{section}] has been renamed to {new} - the old '
            'setting has been used, but please update your config.'.format(
                old=deprecated_name,
                new=key,
                section=section,
            ),
            DeprecationWarning,
            stacklevel=3,
        )


def get_airflow_home():
    return expand_env_var(os.environ.get('AIRFLOW_HOME', '~/airflow'))


<<<<<<< HEAD
def get_airflow_home():
    return expand_env_var(os.environ.get('AIRFLOW_HOME', '~/airflow'))


=======
>>>>>>> 4311c1f0
def get_airflow_config(airflow_home):
    if 'AIRFLOW_CONFIG' not in os.environ:
        return os.path.join(airflow_home, 'airflow.cfg')
    return expand_env_var(os.environ['AIRFLOW_CONFIG'])


# Setting AIRFLOW_HOME and AIRFLOW_CONFIG from environment variables, using
# "~/airflow" and "$AIRFLOW_HOME/airflow.cfg" respectively as defaults.

AIRFLOW_HOME = get_airflow_home()
AIRFLOW_CONFIG = get_airflow_config(AIRFLOW_HOME)
<<<<<<< HEAD
mkdir_p(AIRFLOW_HOME)
=======
pathlib.Path(AIRFLOW_HOME).mkdir(parents=True, exist_ok=True)
>>>>>>> 4311c1f0


# Set up dags folder for unit tests
# this directory won't exist if users install via pip
_TEST_DAGS_FOLDER = os.path.join(
    os.path.dirname(os.path.dirname(os.path.realpath(__file__))),
    'tests',
    'dags')
if os.path.exists(_TEST_DAGS_FOLDER):
    TEST_DAGS_FOLDER = _TEST_DAGS_FOLDER
else:
    TEST_DAGS_FOLDER = os.path.join(AIRFLOW_HOME, 'dags')

# Set up plugins folder for unit tests
_TEST_PLUGINS_FOLDER = os.path.join(
    os.path.dirname(os.path.dirname(os.path.realpath(__file__))),
    'tests',
    'plugins')
if os.path.exists(_TEST_PLUGINS_FOLDER):
    TEST_PLUGINS_FOLDER = _TEST_PLUGINS_FOLDER
else:
    TEST_PLUGINS_FOLDER = os.path.join(AIRFLOW_HOME, 'plugins')


def parameterized_config(template):
    """
    Generates a configuration from the provided template + variables defined in
    current scope

    :param template: a config content templated with {{variables}}
    """
    all_vars = {k: v for d in [globals(), locals()] for k, v in d.items()}
    return template.format(**all_vars)


def get_airflow_test_config(airflow_home):
    if 'AIRFLOW_TEST_CONFIG' not in os.environ:
        return os.path.join(airflow_home, 'unittests.cfg')
    return expand_env_var(os.environ['AIRFLOW_TEST_CONFIG'])


TEST_CONFIG_FILE = get_airflow_test_config(AIRFLOW_HOME)

# only generate a Fernet key if we need to create a new config file
if not os.path.isfile(TEST_CONFIG_FILE) or not os.path.isfile(AIRFLOW_CONFIG):
    FERNET_KEY = Fernet.generate_key().decode()
else:
    FERNET_KEY = ''

SECRET_KEY = b64encode(os.urandom(16)).decode('utf-8')

TEMPLATE_START = (
    '# ----------------------- TEMPLATE BEGINS HERE -----------------------')
if not os.path.isfile(TEST_CONFIG_FILE):
    log.info(
        'Creating new Airflow config file for unit tests in: %s', TEST_CONFIG_FILE
    )
    with open(TEST_CONFIG_FILE, 'w') as file:
        cfg = parameterized_config(TEST_CONFIG)
        file.write(cfg.split(TEMPLATE_START)[-1].strip())
if not os.path.isfile(AIRFLOW_CONFIG):
    log.info(
        'Creating new Airflow config file in: %s',
        AIRFLOW_CONFIG
    )
    with open(AIRFLOW_CONFIG, 'w') as file:
        cfg = parameterized_config(DEFAULT_CONFIG)
        cfg = cfg.split(TEMPLATE_START)[-1].strip()
        file.write(cfg)

log.info("Reading the config from %s", AIRFLOW_CONFIG)

conf = AirflowConfigParser(default_config=parameterized_config(DEFAULT_CONFIG))

conf.read(AIRFLOW_CONFIG)

if conf.has_option('core', 'AIRFLOW_HOME'):
    msg = (
        'Specifying both AIRFLOW_HOME environment variable and airflow_home '
        'in the config file is deprecated. Please use only the AIRFLOW_HOME '
        'environment variable and remove the config file entry.'
    )
    if 'AIRFLOW_HOME' in os.environ:
        warnings.warn(msg, category=DeprecationWarning)
    elif conf.get('core', 'airflow_home') == AIRFLOW_HOME:
        warnings.warn(
            'Specifying airflow_home in the config file is deprecated. As you '
            'have left it at the default value you should remove the setting '
            'from your airflow.cfg and suffer no change in behaviour.',
            category=DeprecationWarning,
        )
    else:
        AIRFLOW_HOME = conf.get('core', 'airflow_home')
        warnings.warn(msg, category=DeprecationWarning)


WEBSERVER_CONFIG = AIRFLOW_HOME + '/webserver_config.py'

if not os.path.isfile(WEBSERVER_CONFIG):
    log.info('Creating new FAB webserver config file in: %s', WEBSERVER_CONFIG)
    DEFAULT_WEBSERVER_CONFIG = _read_default_config_file('default_webserver_config.py')
    with open(WEBSERVER_CONFIG, 'w') as file:
        file.write(DEFAULT_WEBSERVER_CONFIG)

if conf.getboolean('core', 'unit_test_mode'):
    conf.load_test_config()

# Historical convenience functions to access config entries

load_test_config = conf.load_test_config
get = conf.get
getboolean = conf.getboolean
getfloat = conf.getfloat
getint = conf.getint
getsection = conf.getsection
has_option = conf.has_option
remove_option = conf.remove_option
as_dict = conf.as_dict
set = conf.set # noqa

for func in [load_test_config, get, getboolean, getfloat, getint, has_option,
             remove_option, as_dict, set]:
    deprecated(
        func.__name__,
        "Accessing configuration method '{f.__name__}' directly from "
        "the configuration module is deprecated. Please access the "
        "configuration from the 'configuration.conf' object via "
        "'conf.{f.__name__}'".format(f=func))<|MERGE_RESOLUTION|>--- conflicted
+++ resolved
@@ -330,11 +330,7 @@
                 key = env_var.replace(section_prefix, '').lower()
                 _section[key] = self._get_env_var_option(section, key)
 
-<<<<<<< HEAD
-        for key, val in iteritems(_section):
-=======
         for key, val in _section.items():
->>>>>>> 4311c1f0
             try:
                 val = int(val)
             except ValueError:
@@ -457,13 +453,6 @@
     return expand_env_var(os.environ.get('AIRFLOW_HOME', '~/airflow'))
 
 
-<<<<<<< HEAD
-def get_airflow_home():
-    return expand_env_var(os.environ.get('AIRFLOW_HOME', '~/airflow'))
-
-
-=======
->>>>>>> 4311c1f0
 def get_airflow_config(airflow_home):
     if 'AIRFLOW_CONFIG' not in os.environ:
         return os.path.join(airflow_home, 'airflow.cfg')
@@ -475,11 +464,7 @@
 
 AIRFLOW_HOME = get_airflow_home()
 AIRFLOW_CONFIG = get_airflow_config(AIRFLOW_HOME)
-<<<<<<< HEAD
-mkdir_p(AIRFLOW_HOME)
-=======
 pathlib.Path(AIRFLOW_HOME).mkdir(parents=True, exist_ok=True)
->>>>>>> 4311c1f0
 
 
 # Set up dags folder for unit tests
