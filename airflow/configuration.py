--- conflicted
+++ resolved
@@ -127,13 +127,10 @@
         ('celery', 'result_backend'),
         # Todo: remove this in Airflow 1.11
         ('celery', 'celery_result_backend'),
-<<<<<<< HEAD
-=======
         ('atlas', 'password'),
         ('smtp', 'smtp_password'),
         ('ldap', 'bind_password'),
         ('kubernetes', 'git_password'),
->>>>>>> cb8b2a1d
     }
 
     # A two-level mapping of (section -> new_name -> old_name). When reading
