--- conflicted
+++ resolved
@@ -17,328 +17,10 @@
 # under the License.
 """This module is deprecated. Please use :mod:`airflow.hooks.dbapi`."""
 
-<<<<<<< HEAD
-from builtins import str
-from past.builtins import basestring
-from datetime import datetime
-from contextlib import closing
-import sys
-from typing import Optional
-=======
 import warnings
->>>>>>> d25854dd
 
 from airflow.hooks.dbapi import DbApiHook  # noqa
 
-<<<<<<< HEAD
-from airflow.hooks.base_hook import BaseHook
-from airflow.exceptions import AirflowException
-
-
-class DbApiHook(BaseHook):
-    """
-    Abstract base class for sql hooks.
-    """
-    # Override to provide the connection name.
-    conn_name_attr = None  # type: Optional[str]
-    # Override to have a default connection id for a particular dbHook
-    default_conn_name = 'default_conn_id'
-    # Override if this db supports autocommit.
-    supports_autocommit = False
-    # Override with the object that exposes the connect method
-    connector = None
-
-    def __init__(self, *args, **kwargs):
-        if not self.conn_name_attr:
-            raise AirflowException("conn_name_attr is not defined")
-        elif len(args) == 1:
-            setattr(self, self.conn_name_attr, args[0])
-        elif self.conn_name_attr not in kwargs:
-            setattr(self, self.conn_name_attr, self.default_conn_name)
-        else:
-            setattr(self, self.conn_name_attr, kwargs[self.conn_name_attr])
-
-    def get_conn(self):
-        """Returns a connection object
-        """
-        db = self.get_connection(getattr(self, self.conn_name_attr))
-        return self.connector.connect(
-            host=db.host,
-            port=db.port,
-            username=db.login,
-            schema=db.schema)
-
-    def get_uri(self):
-        conn = self.get_connection(getattr(self, self.conn_name_attr))
-        login = ''
-        if conn.login:
-            login = '{conn.login}:{conn.password}@'.format(conn=conn)
-        host = conn.host
-        if conn.port is not None:
-            host += ':{port}'.format(port=conn.port)
-        uri = '{conn.conn_type}://{login}{host}/'.format(
-            conn=conn, login=login, host=host)
-        if conn.schema:
-            uri += conn.schema
-        return uri
-
-    def get_sqlalchemy_engine(self, engine_kwargs=None):
-        if engine_kwargs is None:
-            engine_kwargs = {}
-        return create_engine(self.get_uri(), **engine_kwargs)
-
-    def get_pandas_df(self, sql, parameters=None, **kwargs):
-        """
-        Executes the sql and returns a pandas dataframe
-
-        :param sql: the sql statement to be executed (str) or a list of
-            sql statements to execute
-        :type sql: str or list
-        :param parameters: The parameters to render the SQL query with.
-        :type parameters: dict or iterable
-        :param kwargs: (optional) passed into pandas.io.sql.read_sql method
-        :type kwargs: dict
-        """
-        if sys.version_info[0] < 3:
-            sql = sql.encode('utf-8')
-        import pandas.io.sql as psql
-
-        with closing(self.get_conn()) as conn:
-            return psql.read_sql(sql, con=conn, params=parameters, **kwargs)
-
-    def get_records(self, sql, parameters=None):
-        """
-        Executes the sql and returns a set of records.
-
-        :param sql: the sql statement to be executed (str) or a list of
-            sql statements to execute
-        :type sql: str or list
-        :param parameters: The parameters to render the SQL query with.
-        :type parameters: mapping or iterable
-        """
-        if sys.version_info[0] < 3:
-            sql = sql.encode('utf-8')
-
-        with closing(self.get_conn()) as conn:
-            with closing(conn.cursor()) as cur:
-                if parameters is not None:
-                    cur.execute(sql, parameters)
-                else:
-                    cur.execute(sql)
-                return cur.fetchall()
-
-    def get_first(self, sql, parameters=None):
-        """
-        Executes the sql and returns the first resulting row.
-
-        :param sql: the sql statement to be executed (str) or a list of
-            sql statements to execute
-        :type sql: str or list
-        :param parameters: The parameters to render the SQL query with.
-        :type parameters: mapping or iterable
-        """
-        if sys.version_info[0] < 3:
-            sql = sql.encode('utf-8')
-
-        with closing(self.get_conn()) as conn:
-            with closing(conn.cursor()) as cur:
-                if parameters is not None:
-                    cur.execute(sql, parameters)
-                else:
-                    cur.execute(sql)
-                return cur.fetchone()
-
-    def run(self, sql, autocommit=False, parameters=None):
-        """
-        Runs a command or a list of commands. Pass a list of sql
-        statements to the sql parameter to get them to execute
-        sequentially
-
-        :param sql: the sql statement to be executed (str) or a list of
-            sql statements to execute
-        :type sql: str or list
-        :param autocommit: What to set the connection's autocommit setting to
-            before executing the query.
-        :type autocommit: bool
-        :param parameters: The parameters to render the SQL query with.
-        :type parameters: mapping or iterable
-        """
-        if isinstance(sql, basestring):
-            sql = [sql]
-
-        with closing(self.get_conn()) as conn:
-            if self.supports_autocommit:
-                self.set_autocommit(conn, autocommit)
-
-            with closing(conn.cursor()) as cur:
-                for s in sql:
-                    if sys.version_info[0] < 3:
-                        s = s.encode('utf-8')
-                    if parameters is not None:
-                        self.log.info("{} with parameters {}".format(s, parameters))
-                        cur.execute(s, parameters)
-                    else:
-                        self.log.info(s)
-                        cur.execute(s)
-
-            # If autocommit was set to False for db that supports autocommit,
-            # or if db does not supports autocommit, we do a manual commit.
-            if not self.get_autocommit(conn):
-                conn.commit()
-
-    def set_autocommit(self, conn, autocommit):
-        """
-        Sets the autocommit flag on the connection
-        """
-        if not self.supports_autocommit and autocommit:
-            self.log.warning(
-                "%s connection doesn't support autocommit but autocommit activated.",
-                getattr(self, self.conn_name_attr)
-            )
-        conn.autocommit = autocommit
-
-    def get_autocommit(self, conn):
-        """
-        Get autocommit setting for the provided connection.
-        Return True if conn.autocommit is set to True.
-        Return False if conn.autocommit is not set or set to False or conn
-        does not support autocommit.
-
-        :param conn: Connection to get autocommit setting from.
-        :type conn: connection object.
-        :return: connection autocommit setting.
-        :rtype: bool
-        """
-
-        return getattr(conn, 'autocommit', False) and self.supports_autocommit
-
-    def get_cursor(self):
-        """
-        Returns a cursor
-        """
-        return self.get_conn().cursor()
-
-    @staticmethod
-    def _generate_insert_sql(table, values, target_fields, replace, **kwargs):
-        """
-        Static helper method that generate the INSERT SQL statement.
-        The REPLACE variant is specific to MySQL syntax.
-
-        :param table: Name of the target table
-        :type table: str
-        :param values: The row to insert into the table
-        :type values: tuple of cell values
-        :param target_fields: The names of the columns to fill in the table
-        :type target_fields: iterable of strings
-        :param replace: Whether to replace instead of insert
-        :type replace: bool
-        :return: The generated INSERT or REPLACE SQL statement
-        :rtype: str
-        """
-        placeholders = ["%s", ] * len(values)
-
-        if target_fields:
-            target_fields = ", ".join(target_fields)
-            target_fields = "({})".format(target_fields)
-        else:
-            target_fields = ''
-
-        if not replace:
-            sql = "INSERT INTO "
-        else:
-            sql = "REPLACE INTO "
-        sql += "{0} {1} VALUES ({2})".format(
-            table,
-            target_fields,
-            ",".join(placeholders))
-        return sql
-
-    def insert_rows(self, table, rows, target_fields=None, commit_every=1000,
-                    replace=False, **kwargs):
-        """
-        A generic way to insert a set of tuples into a table,
-        a new transaction is created every commit_every rows
-
-        :param table: Name of the target table
-        :type table: str
-        :param rows: The rows to insert into the table
-        :type rows: iterable of tuples
-        :param target_fields: The names of the columns to fill in the table
-        :type target_fields: iterable of strings
-        :param commit_every: The maximum number of rows to insert in one
-            transaction. Set to 0 to insert all rows in one transaction.
-        :type commit_every: int
-        :param replace: Whether to replace instead of insert
-        :type replace: bool
-        """
-        i = 0
-        with closing(self.get_conn()) as conn:
-            if self.supports_autocommit:
-                self.set_autocommit(conn, False)
-
-            conn.commit()
-
-            with closing(conn.cursor()) as cur:
-                for i, row in enumerate(rows, 1):
-                    lst = []
-                    for cell in row:
-                        lst.append(self._serialize_cell(cell, conn))
-                    values = tuple(lst)
-                    sql = self._generate_insert_sql(
-                        table, values, target_fields, replace, **kwargs
-                    )
-                    cur.execute(sql, values)
-                    if commit_every and i % commit_every == 0:
-                        conn.commit()
-                        self.log.info(
-                            "Loaded %s rows into %s so far", i, table
-                        )
-
-            conn.commit()
-        self.log.info("Done loading. Loaded a total of %s rows", i)
-
-    @staticmethod
-    def _serialize_cell(cell, conn=None):
-        """
-        Returns the SQL literal of the cell as a string.
-
-        :param cell: The cell to insert into the table
-        :type cell: object
-        :param conn: The database connection
-        :type conn: connection object
-        :return: The serialized cell
-        :rtype: str
-        """
-
-        if cell is None:
-            return None
-        if isinstance(cell, datetime):
-            return cell.isoformat()
-        return str(cell)
-
-    def bulk_dump(self, table, tmp_file):
-        """
-        Dumps a database table into a tab-delimited file
-
-        :param table: The name of the source table
-        :type table: str
-        :param tmp_file: The path of the target file
-        :type tmp_file: str
-        """
-        raise NotImplementedError()
-
-    def bulk_load(self, table, tmp_file):
-        """
-        Loads a tab-delimited file into a database table
-
-        :param table: The name of the target table
-        :type table: str
-        :param tmp_file: The path of the file to load into the table
-        :type tmp_file: str
-        """
-        raise NotImplementedError()
-=======
 warnings.warn(
     "This module is deprecated. Please use `airflow.hooks.dbapi`.", DeprecationWarning, stacklevel=2
-)
->>>>>>> d25854dd
+)