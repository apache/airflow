# -*- coding: utf-8 -*-
#
# Licensed under the Apache License, Version 2.0 (the "License");
# you may not use this file except in compliance with the License.
# You may obtain a copy of the License at
#
# http://www.apache.org/licenses/LICENSE-2.0
#
# Unless required by applicable law or agreed to in writing, software
# distributed under the License is distributed on an "AS IS" BASIS,
# WITHOUT WARRANTIES OR CONDITIONS OF ANY KIND, either express or implied.
# See the License for the specific language governing permissions and
# limitations under the License.

from __future__ import print_function

<<<<<<< HEAD
import logging
=======
>>>>>>> cb5ebe9f
import requests
import time

from airflow.exceptions import AirflowException
from airflow.hooks.base_hook import BaseHook


class DruidHook(BaseHook):
    """
    Connection to Druid

    :param druid_ingest_conn_id: The connection id to the Druid overlord machine which accepts index jobs
    :type druid_ingest_conn_id: string
    :param timeout: The interval between polling the Druid job for the status of the ingestion job
    :type timeout: int
    :param max_ingestion_time: The maximum ingestion time before assuming the job failed
    :type max_ingestion_time: int
    """
<<<<<<< HEAD

=======
>>>>>>> cb5ebe9f
    def __init__(
            self,
            druid_ingest_conn_id='druid_ingest_default',
            timeout=1,
<<<<<<< HEAD
            max_ingestion_time=18000):
=======
            max_ingestion_time=None):
>>>>>>> cb5ebe9f

        self.druid_ingest_conn_id = druid_ingest_conn_id
        self.timeout = timeout
        self.max_ingestion_time = max_ingestion_time
        self.header = {'content-type': 'application/json'}

    def get_conn_url(self):
        conn = self.get_connection(self.druid_ingest_conn_id)
        host = conn.host
        port = conn.port
        schema = conn.extra_dejson.get('schema', 'http')
        endpoint = conn.extra_dejson.get('endpoint', '')
        return "http://{host}:{port}/{endpoint}".format(**locals())

    def submit_indexing_job(self, json_index_spec):
        url = self.get_conn_url()

        req_index = requests.post(url, data=json_index_spec, headers=self.header)
        if (req_index.status_code != 200):
            raise AirflowException("Did not get 200 when submitting the Druid job to {}".format(url))

        req_json = req_index.json()
        # Wait until the job is completed
        druid_task_id = req_json['task']

        running = True

        sec = 0
        while running:
            req_status = requests.get("{0}/{1}/status".format(url, druid_task_id))

<<<<<<< HEAD
            logging.info("Job still running for {0} seconds...".format(sec))

            sec = sec + 1

            if sec > self.max_ingestion_time:
                raise AirflowException('Druid ingestion took more than {} seconds'.format(self.max_ingestion_time))
=======
            self.log.info("Job still running for %s seconds...", sec)

            sec = sec + 1

            if self.max_ingestion_time and sec > self.max_ingestion_time:
                # ensure that the job gets killed if the max ingestion time is exceeded
                requests.post("{0}/{1}/shutdown".format(url, druid_task_id))
                raise AirflowException('Druid ingestion took more than %s seconds', self.max_ingestion_time)
>>>>>>> cb5ebe9f

            time.sleep(self.timeout)

            status = req_status.json()['status']['status']
            if status == 'RUNNING':
                running = True
            elif status == 'SUCCESS':
                running = False  # Great success!
            elif status == 'FAILED':
                raise AirflowException('Druid indexing job failed, check console for more info')
            else:
<<<<<<< HEAD
                raise AirflowException('Could not get status of the job, got {0}'.format(status))

        logging.info('Successful index')
=======
                raise AirflowException('Could not get status of the job, got %s', status)

        self.log.info('Successful index')
>>>>>>> cb5ebe9f
<|MERGE_RESOLUTION|>--- conflicted
+++ resolved
@@ -14,10 +14,6 @@
 
 from __future__ import print_function
 
-<<<<<<< HEAD
-import logging
-=======
->>>>>>> cb5ebe9f
 import requests
 import time
 
@@ -36,19 +32,11 @@
     :param max_ingestion_time: The maximum ingestion time before assuming the job failed
     :type max_ingestion_time: int
     """
-<<<<<<< HEAD
-
-=======
->>>>>>> cb5ebe9f
     def __init__(
             self,
             druid_ingest_conn_id='druid_ingest_default',
             timeout=1,
-<<<<<<< HEAD
-            max_ingestion_time=18000):
-=======
             max_ingestion_time=None):
->>>>>>> cb5ebe9f
 
         self.druid_ingest_conn_id = druid_ingest_conn_id
         self.timeout = timeout
@@ -80,14 +68,6 @@
         while running:
             req_status = requests.get("{0}/{1}/status".format(url, druid_task_id))
 
-<<<<<<< HEAD
-            logging.info("Job still running for {0} seconds...".format(sec))
-
-            sec = sec + 1
-
-            if sec > self.max_ingestion_time:
-                raise AirflowException('Druid ingestion took more than {} seconds'.format(self.max_ingestion_time))
-=======
             self.log.info("Job still running for %s seconds...", sec)
 
             sec = sec + 1
@@ -96,7 +76,6 @@
                 # ensure that the job gets killed if the max ingestion time is exceeded
                 requests.post("{0}/{1}/shutdown".format(url, druid_task_id))
                 raise AirflowException('Druid ingestion took more than %s seconds', self.max_ingestion_time)
->>>>>>> cb5ebe9f
 
             time.sleep(self.timeout)
 
@@ -108,12 +87,6 @@
             elif status == 'FAILED':
                 raise AirflowException('Druid indexing job failed, check console for more info')
             else:
-<<<<<<< HEAD
-                raise AirflowException('Could not get status of the job, got {0}'.format(status))
-
-        logging.info('Successful index')
-=======
                 raise AirflowException('Could not get status of the job, got %s', status)
 
-        self.log.info('Successful index')
->>>>>>> cb5ebe9f
+        self.log.info('Successful index')