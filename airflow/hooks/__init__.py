--- conflicted
+++ resolved
@@ -15,91 +15,4 @@
 # KIND, either express or implied.  See the License for the
 # specific language governing permissions and limitations
 # under the License.
-<<<<<<< HEAD
-
-
-import os as _os
-import sys
-
-
-PY37 = sys.version_info >= (3, 7)
-
-# ------------------------------------------------------------------------
-#
-# #TODO #FIXME Airflow 2.0
-#
-# Old import machinary below.
-#
-# This is deprecated but should be kept until Airflow 2.0
-# for compatibility.
-#
-# ------------------------------------------------------------------------
-
-# Imports the hooks dynamically while keeping the package API clean,
-# abstracting the underlying modules
-
-
-_hooks = {
-    'base_hook': ['BaseHook'],
-    'hive_hooks': [
-        'HiveCliHook',
-        'HiveMetastoreHook',
-        'HiveServer2Hook',
-    ],
-    'hdfs_hook': ['HDFSHook'],
-    'webhdfs_hook': ['WebHDFSHook'],
-    'pig_hook': ['PigCliHook'],
-    'mysql_hook': ['MySqlHook'],
-    'postgres_hook': ['PostgresHook'],
-    'presto_hook': ['PrestoHook'],
-    'samba_hook': ['SambaHook'],
-    'sqlite_hook': ['SqliteHook'],
-    'S3_hook': ['S3Hook'],
-    'zendesk_hook': ['ZendeskHook'],
-    'http_hook': ['HttpHook'],
-    'druid_hook': [
-        'DruidHook',
-        'DruidDbApiHook',
-    ],
-    'jdbc_hook': ['JdbcHook'],
-    'dbapi_hook': ['DbApiHook'],
-    'mssql_hook': ['MsSqlHook'],
-    'oracle_hook': ['OracleHook'],
-    'slack_hook': ['SlackHook'],
-}
-
-
-if not _os.environ.get('AIRFLOW_USE_NEW_IMPORTS', False):
-    from airflow.utils.helpers import AirflowImporter
-    airflow_importer = AirflowImporter(sys.modules[__name__], _hooks)
-
-
-def _integrate_plugins():
-    """Integrate plugins to the context"""
-    from airflow.plugins_manager import hooks_modules
-    for hooks_module in hooks_modules:
-        sys.modules[hooks_module.__name__] = hooks_module
-
-        if not PY37:
-            from pep562 import Pep562
-            hooks_module = Pep562(hooks_module.__name__)
-        globals()[hooks_module._name] = hooks_module
-
-        ##########################################################
-        # TODO FIXME Remove in Airflow 2.0
-
-        if not _os.environ.get('AIRFLOW_USE_NEW_IMPORTS', False):
-            from zope.deprecation import deprecated as _deprecated
-            for _hook in hooks_module._objects:
-                hook_name = _hook.__name__
-                globals()[hook_name] = _hook
-                _deprecated(
-                    hook_name,
-                    "Importing plugin hook '{i}' directly from "
-                    "'airflow.hooks' has been deprecated. Please "
-                    "import from 'airflow.hooks.[plugin_module]' "
-                    "instead. Support for direct imports will be dropped "
-                    "entirely in Airflow 2.0.".format(i=hook_name))
-=======
-"""Hooks."""
->>>>>>> d25854dd
+"""Hooks."""