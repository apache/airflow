#
# Licensed to the Apache Software Foundation (ASF) under one
# or more contributor license agreements.  See the NOTICE file
# distributed with this work for additional information
# regarding copyright ownership.  The ASF licenses this file
# to you under the Apache License, Version 2.0 (the
# "License"); you may not use this file except in compliance
# with the License.  You may obtain a copy of the License at
#
#   http://www.apache.org/licenses/LICENSE-2.0
#
# Unless required by applicable law or agreed to in writing,
# software distributed under the License is distributed on an
# "AS IS" BASIS, WITHOUT WARRANTIES OR CONDITIONS OF ANY
# KIND, either express or implied.  See the License for the
# specific language governing permissions and limitations
# under the License.
"""This module is deprecated. Please use :mod:`airflow.sensors.base`."""

import warnings

<<<<<<< HEAD
from time import sleep
from datetime import timedelta

from airflow.exceptions import AirflowException, AirflowSensorTimeout, \
    AirflowSkipException, AirflowRescheduleException
from airflow.models import BaseOperator, SkipMixin, TaskReschedule
from airflow.utils import timezone
from airflow.utils.decorators import apply_defaults
from airflow.ti_deps.deps.ready_to_reschedule import ReadyToRescheduleDep


class BaseSensorOperator(BaseOperator, SkipMixin):
    """
    Sensor operators are derived from this class and inherit these attributes.

    Sensor operators keep executing at a time interval and succeed when
    a criteria is met and fail if and when they time out.

    :param soft_fail: Set to true to mark the task as SKIPPED on failure
    :type soft_fail: bool
    :param poke_interval: Time in seconds that the job should wait in
        between each tries
    :type poke_interval: int
    :param timeout: Time, in seconds before the task times out and fails.
    :type timeout: int
    :param mode: How the sensor operates.
        Options are: ``{ poke | reschedule }``, default is ``poke``.
        When set to ``poke`` the sensor is taking up a worker slot for its
        whole execution time and sleeps between pokes. Use this mode if the
        expected runtime of the sensor is short or if a short poke interval
        is required. Note that the sensor will hold onto a worker slot and
        a pool slot for the duration of the sensor's runtime in this mode.
        When set to ``reschedule`` the sensor task frees the worker slot when
        the criteria is not yet met and it's rescheduled at a later time. Use
        this mode if the time before the criteria is met is expected to be
        quite long. The poke interval should be more than one minute to
        prevent too much load on the scheduler.
    :type mode: str
    """
    ui_color = '#e6f1f2'
    valid_modes = ['poke', 'reschedule']

    @apply_defaults
    def __init__(self,
                 poke_interval=60,
                 timeout=60 * 60 * 24 * 7,
                 soft_fail=False,
                 mode='poke',
                 *args,
                 **kwargs):
        super(BaseSensorOperator, self).__init__(*args, **kwargs)
        self.poke_interval = poke_interval
        self.soft_fail = soft_fail
        self.timeout = timeout
        self.mode = mode
        self._validate_input_values()

    def _validate_input_values(self):
        if not isinstance(self.poke_interval, (int, float)) or self.poke_interval < 0:
            raise AirflowException(
                "The poke_interval must be a non-negative number")
        if not isinstance(self.timeout, (int, float)) or self.timeout < 0:
            raise AirflowException(
                "The timeout must be a non-negative number")
        if self.mode not in self.valid_modes:
            raise AirflowException(
                "The mode must be one of {valid_modes},"
                "'{d}.{t}'; received '{m}'."
                .format(valid_modes=self.valid_modes,
                        d=self.dag.dag_id if self.dag else "",
                        t=self.task_id, m=self.mode))

    def poke(self, context):
        """
        Function that the sensors defined while deriving this class should
        override.
        """
        raise AirflowException('Override me.')

    def execute(self, context):
        started_at = timezone.utcnow()
        if self.reschedule:
            # If reschedule, use first start date of current try
            task_reschedules = TaskReschedule.find_for_task_instance(context['ti'])
            if task_reschedules:
                started_at = task_reschedules[0].start_date
        while not self.poke(context):
            if (timezone.utcnow() - started_at).total_seconds() > self.timeout:
                # If sensor is in soft fail mode but will be retried then
                # give it a chance and fail with timeout.
                # This gives the ability to set up non-blocking AND soft-fail sensors.
                if self.soft_fail and not context['ti'].is_eligible_to_retry():
                    self._do_skip_downstream_tasks(context)
                    raise AirflowSkipException('Snap. Time is OUT.')
                else:
                    raise AirflowSensorTimeout('Snap. Time is OUT.')
            if self.reschedule:
                reschedule_date = timezone.utcnow() + timedelta(
                    seconds=self.poke_interval)
                raise AirflowRescheduleException(reschedule_date)
            else:
                sleep(self.poke_interval)
        self.log.info("Success criteria met. Exiting.")

    def _do_skip_downstream_tasks(self, context):
        downstream_tasks = context['task'].get_flat_relatives(upstream=False)
        self.log.debug("Downstream task_ids %s", downstream_tasks)
        if downstream_tasks:
            self.skip(context['dag_run'], context['ti'].execution_date, downstream_tasks)

    @property
    def reschedule(self):
        return self.mode == 'reschedule'

    @property
    def deps(self):
        """
        Adds one additional dependency for all sensor operators that
        checks if a sensor task instance can be rescheduled.
        """
        if self.reschedule:
            return BaseOperator.deps.fget(self) | {ReadyToRescheduleDep()}
        return BaseOperator.deps.fget(self)
=======
from airflow.sensors.base import BaseSensorOperator  # noqa

warnings.warn(
    "This module is deprecated. Please use `airflow.sensors.base`.", DeprecationWarning, stacklevel=2
)
>>>>>>> d25854dd
<|MERGE_RESOLUTION|>--- conflicted
+++ resolved
@@ -19,134 +19,8 @@
 
 import warnings
 
-<<<<<<< HEAD
-from time import sleep
-from datetime import timedelta
-
-from airflow.exceptions import AirflowException, AirflowSensorTimeout, \
-    AirflowSkipException, AirflowRescheduleException
-from airflow.models import BaseOperator, SkipMixin, TaskReschedule
-from airflow.utils import timezone
-from airflow.utils.decorators import apply_defaults
-from airflow.ti_deps.deps.ready_to_reschedule import ReadyToRescheduleDep
-
-
-class BaseSensorOperator(BaseOperator, SkipMixin):
-    """
-    Sensor operators are derived from this class and inherit these attributes.
-
-    Sensor operators keep executing at a time interval and succeed when
-    a criteria is met and fail if and when they time out.
-
-    :param soft_fail: Set to true to mark the task as SKIPPED on failure
-    :type soft_fail: bool
-    :param poke_interval: Time in seconds that the job should wait in
-        between each tries
-    :type poke_interval: int
-    :param timeout: Time, in seconds before the task times out and fails.
-    :type timeout: int
-    :param mode: How the sensor operates.
-        Options are: ``{ poke | reschedule }``, default is ``poke``.
-        When set to ``poke`` the sensor is taking up a worker slot for its
-        whole execution time and sleeps between pokes. Use this mode if the
-        expected runtime of the sensor is short or if a short poke interval
-        is required. Note that the sensor will hold onto a worker slot and
-        a pool slot for the duration of the sensor's runtime in this mode.
-        When set to ``reschedule`` the sensor task frees the worker slot when
-        the criteria is not yet met and it's rescheduled at a later time. Use
-        this mode if the time before the criteria is met is expected to be
-        quite long. The poke interval should be more than one minute to
-        prevent too much load on the scheduler.
-    :type mode: str
-    """
-    ui_color = '#e6f1f2'
-    valid_modes = ['poke', 'reschedule']
-
-    @apply_defaults
-    def __init__(self,
-                 poke_interval=60,
-                 timeout=60 * 60 * 24 * 7,
-                 soft_fail=False,
-                 mode='poke',
-                 *args,
-                 **kwargs):
-        super(BaseSensorOperator, self).__init__(*args, **kwargs)
-        self.poke_interval = poke_interval
-        self.soft_fail = soft_fail
-        self.timeout = timeout
-        self.mode = mode
-        self._validate_input_values()
-
-    def _validate_input_values(self):
-        if not isinstance(self.poke_interval, (int, float)) or self.poke_interval < 0:
-            raise AirflowException(
-                "The poke_interval must be a non-negative number")
-        if not isinstance(self.timeout, (int, float)) or self.timeout < 0:
-            raise AirflowException(
-                "The timeout must be a non-negative number")
-        if self.mode not in self.valid_modes:
-            raise AirflowException(
-                "The mode must be one of {valid_modes},"
-                "'{d}.{t}'; received '{m}'."
-                .format(valid_modes=self.valid_modes,
-                        d=self.dag.dag_id if self.dag else "",
-                        t=self.task_id, m=self.mode))
-
-    def poke(self, context):
-        """
-        Function that the sensors defined while deriving this class should
-        override.
-        """
-        raise AirflowException('Override me.')
-
-    def execute(self, context):
-        started_at = timezone.utcnow()
-        if self.reschedule:
-            # If reschedule, use first start date of current try
-            task_reschedules = TaskReschedule.find_for_task_instance(context['ti'])
-            if task_reschedules:
-                started_at = task_reschedules[0].start_date
-        while not self.poke(context):
-            if (timezone.utcnow() - started_at).total_seconds() > self.timeout:
-                # If sensor is in soft fail mode but will be retried then
-                # give it a chance and fail with timeout.
-                # This gives the ability to set up non-blocking AND soft-fail sensors.
-                if self.soft_fail and not context['ti'].is_eligible_to_retry():
-                    self._do_skip_downstream_tasks(context)
-                    raise AirflowSkipException('Snap. Time is OUT.')
-                else:
-                    raise AirflowSensorTimeout('Snap. Time is OUT.')
-            if self.reschedule:
-                reschedule_date = timezone.utcnow() + timedelta(
-                    seconds=self.poke_interval)
-                raise AirflowRescheduleException(reschedule_date)
-            else:
-                sleep(self.poke_interval)
-        self.log.info("Success criteria met. Exiting.")
-
-    def _do_skip_downstream_tasks(self, context):
-        downstream_tasks = context['task'].get_flat_relatives(upstream=False)
-        self.log.debug("Downstream task_ids %s", downstream_tasks)
-        if downstream_tasks:
-            self.skip(context['dag_run'], context['ti'].execution_date, downstream_tasks)
-
-    @property
-    def reschedule(self):
-        return self.mode == 'reschedule'
-
-    @property
-    def deps(self):
-        """
-        Adds one additional dependency for all sensor operators that
-        checks if a sensor task instance can be rescheduled.
-        """
-        if self.reschedule:
-            return BaseOperator.deps.fget(self) | {ReadyToRescheduleDep()}
-        return BaseOperator.deps.fget(self)
-=======
 from airflow.sensors.base import BaseSensorOperator  # noqa
 
 warnings.warn(
     "This module is deprecated. Please use `airflow.sensors.base`.", DeprecationWarning, stacklevel=2
-)
->>>>>>> d25854dd
+)