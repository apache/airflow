#
# Licensed to the Apache Software Foundation (ASF) under one
# or more contributor license agreements.  See the NOTICE file
# distributed with this work for additional information
# regarding copyright ownership.  The ASF licenses this file
# to you under the Apache License, Version 2.0 (the
# "License"); you may not use this file except in compliance
# with the License.  You may obtain a copy of the License at
#
#   http://www.apache.org/licenses/LICENSE-2.0
#
# Unless required by applicable law or agreed to in writing,
# software distributed under the License is distributed on an
# "AS IS" BASIS, WITHOUT WARRANTIES OR CONDITIONS OF ANY
# KIND, either express or implied.  See the License for the
# specific language governing permissions and limitations
# under the License.
"""This module is deprecated. Please use :mod:`airflow.providers.apache.hdfs.sensors.web_hdfs`."""

import warnings

from airflow.providers.apache.hdfs.sensors.web_hdfs import WebHdfsSensor  # noqa

<<<<<<< HEAD
class WebHdfsSensor(BaseSensorOperator):
    """
    Waits for a file or folder to land in HDFS
    """
    template_fields = ('filepath',)

    @apply_defaults
    def __init__(self,
                 filepath,
                 webhdfs_conn_id='webhdfs_default',
                 *args,
                 **kwargs):
        super(WebHdfsSensor, self).__init__(*args, **kwargs)
        self.filepath = filepath
        self.webhdfs_conn_id = webhdfs_conn_id

    def poke(self, context):
        from airflow.hooks.webhdfs_hook import WebHDFSHook
        c = WebHDFSHook(self.webhdfs_conn_id)
        self.log.info('Poking for file %s', self.filepath)
        return c.check_for_path(hdfs_path=self.filepath)
=======
warnings.warn(
    "This module is deprecated. Please use `airflow.providers.apache.hdfs.sensors.web_hdfs`.",
    DeprecationWarning,
    stacklevel=2,
)
>>>>>>> d25854dd
<|MERGE_RESOLUTION|>--- conflicted
+++ resolved
@@ -21,32 +21,8 @@
 
 from airflow.providers.apache.hdfs.sensors.web_hdfs import WebHdfsSensor  # noqa
 
-<<<<<<< HEAD
-class WebHdfsSensor(BaseSensorOperator):
-    """
-    Waits for a file or folder to land in HDFS
-    """
-    template_fields = ('filepath',)
-
-    @apply_defaults
-    def __init__(self,
-                 filepath,
-                 webhdfs_conn_id='webhdfs_default',
-                 *args,
-                 **kwargs):
-        super(WebHdfsSensor, self).__init__(*args, **kwargs)
-        self.filepath = filepath
-        self.webhdfs_conn_id = webhdfs_conn_id
-
-    def poke(self, context):
-        from airflow.hooks.webhdfs_hook import WebHDFSHook
-        c = WebHDFSHook(self.webhdfs_conn_id)
-        self.log.info('Poking for file %s', self.filepath)
-        return c.check_for_path(hdfs_path=self.filepath)
-=======
 warnings.warn(
     "This module is deprecated. Please use `airflow.providers.apache.hdfs.sensors.web_hdfs`.",
     DeprecationWarning,
     stacklevel=2,
-)
->>>>>>> d25854dd
+)