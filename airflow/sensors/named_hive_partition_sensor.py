#
# Licensed to the Apache Software Foundation (ASF) under one
# or more contributor license agreements.  See the NOTICE file
# distributed with this work for additional information
# regarding copyright ownership.  The ASF licenses this file
# to you under the Apache License, Version 2.0 (the
# "License"); you may not use this file except in compliance
# with the License.  You may obtain a copy of the License at
#
#   http://www.apache.org/licenses/LICENSE-2.0
#
# Unless required by applicable law or agreed to in writing,
# software distributed under the License is distributed on an
# "AS IS" BASIS, WITHOUT WARRANTIES OR CONDITIONS OF ANY
# KIND, either express or implied.  See the License for the
# specific language governing permissions and limitations
# under the License.
"""This module is deprecated. Please use :mod:`airflow.providers.apache.hive.sensors.named_hive_partition`."""

import warnings

from airflow.providers.apache.hive.sensors.named_hive_partition import NamedHivePartitionSensor  # noqa

<<<<<<< HEAD

class NamedHivePartitionSensor(BaseSensorOperator):
    """
    Waits for a set of partitions to show up in Hive.

    :param partition_names: List of fully qualified names of the
        partitions to wait for. A fully qualified name is of the
        form ``schema.table/pk1=pv1/pk2=pv2``, for example,
        default.users/ds=2016-01-01. This is passed as is to the metastore
        Thrift client ``get_partitions_by_name`` method. Note that
        you cannot use logical or comparison operators as in
        HivePartitionSensor.
    :type partition_names: list[str]
    :param metastore_conn_id: reference to the metastore thrift service
        connection id
    :type metastore_conn_id: str
    """

    template_fields = ('partition_names',)
    ui_color = '#8d99ae'

    @apply_defaults
    def __init__(self,
                 partition_names,
                 metastore_conn_id='metastore_default',
                 poke_interval=60 * 3,
                 hook=None,
                 *args,
                 **kwargs):
        super(NamedHivePartitionSensor, self).__init__(
            poke_interval=poke_interval, *args, **kwargs)

        if isinstance(partition_names, basestring):
            raise TypeError('partition_names must be an array of strings')

        self.metastore_conn_id = metastore_conn_id
        self.partition_names = partition_names
        self.hook = hook
        if self.hook and metastore_conn_id != 'metastore_default':
            self.log.warning(
                'A hook was passed but a non defaul metastore_conn_id=%s was used', metastore_conn_id
            )

    @staticmethod
    def parse_partition_name(partition):
        first_split = partition.split('.', 1)
        if len(first_split) == 1:
            schema = 'default'
            table_partition = max(first_split)  # poor man first
        else:
            schema, table_partition = first_split
        second_split = table_partition.split('/', 1)
        if len(second_split) == 1:
            raise ValueError('Could not parse ' + partition +
                             'into table, partition')
        else:
            table, partition = second_split
        return schema, table, partition

    def poke_partition(self, partition):
        if not self.hook:
            from airflow.hooks.hive_hooks import HiveMetastoreHook
            self.hook = HiveMetastoreHook(
                metastore_conn_id=self.metastore_conn_id)

        schema, table, partition = self.parse_partition_name(partition)

        self.log.info('Poking for %s.%s/%s', schema, table, partition)
        return self.hook.check_for_named_partition(
            schema, table, partition)

    def poke(self, context):

        self.partition_names = [
            partition_name for partition_name in self.partition_names
            if not self.poke_partition(partition_name)
        ]
        return not self.partition_names
=======
warnings.warn(
    "This module is deprecated. Please use `airflow.providers.apache.hive.sensors.named_hive_partition`.",
    DeprecationWarning,
    stacklevel=2,
)
>>>>>>> d25854dd
<|MERGE_RESOLUTION|>--- conflicted
+++ resolved
@@ -21,89 +21,8 @@
 
 from airflow.providers.apache.hive.sensors.named_hive_partition import NamedHivePartitionSensor  # noqa
 
-<<<<<<< HEAD
-
-class NamedHivePartitionSensor(BaseSensorOperator):
-    """
-    Waits for a set of partitions to show up in Hive.
-
-    :param partition_names: List of fully qualified names of the
-        partitions to wait for. A fully qualified name is of the
-        form ``schema.table/pk1=pv1/pk2=pv2``, for example,
-        default.users/ds=2016-01-01. This is passed as is to the metastore
-        Thrift client ``get_partitions_by_name`` method. Note that
-        you cannot use logical or comparison operators as in
-        HivePartitionSensor.
-    :type partition_names: list[str]
-    :param metastore_conn_id: reference to the metastore thrift service
-        connection id
-    :type metastore_conn_id: str
-    """
-
-    template_fields = ('partition_names',)
-    ui_color = '#8d99ae'
-
-    @apply_defaults
-    def __init__(self,
-                 partition_names,
-                 metastore_conn_id='metastore_default',
-                 poke_interval=60 * 3,
-                 hook=None,
-                 *args,
-                 **kwargs):
-        super(NamedHivePartitionSensor, self).__init__(
-            poke_interval=poke_interval, *args, **kwargs)
-
-        if isinstance(partition_names, basestring):
-            raise TypeError('partition_names must be an array of strings')
-
-        self.metastore_conn_id = metastore_conn_id
-        self.partition_names = partition_names
-        self.hook = hook
-        if self.hook and metastore_conn_id != 'metastore_default':
-            self.log.warning(
-                'A hook was passed but a non defaul metastore_conn_id=%s was used', metastore_conn_id
-            )
-
-    @staticmethod
-    def parse_partition_name(partition):
-        first_split = partition.split('.', 1)
-        if len(first_split) == 1:
-            schema = 'default'
-            table_partition = max(first_split)  # poor man first
-        else:
-            schema, table_partition = first_split
-        second_split = table_partition.split('/', 1)
-        if len(second_split) == 1:
-            raise ValueError('Could not parse ' + partition +
-                             'into table, partition')
-        else:
-            table, partition = second_split
-        return schema, table, partition
-
-    def poke_partition(self, partition):
-        if not self.hook:
-            from airflow.hooks.hive_hooks import HiveMetastoreHook
-            self.hook = HiveMetastoreHook(
-                metastore_conn_id=self.metastore_conn_id)
-
-        schema, table, partition = self.parse_partition_name(partition)
-
-        self.log.info('Poking for %s.%s/%s', schema, table, partition)
-        return self.hook.check_for_named_partition(
-            schema, table, partition)
-
-    def poke(self, context):
-
-        self.partition_names = [
-            partition_name for partition_name in self.partition_names
-            if not self.poke_partition(partition_name)
-        ]
-        return not self.partition_names
-=======
 warnings.warn(
     "This module is deprecated. Please use `airflow.providers.apache.hive.sensors.named_hive_partition`.",
     DeprecationWarning,
     stacklevel=2,
-)
->>>>>>> d25854dd
+)