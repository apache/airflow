# Licensed to the Apache Software Foundation (ASF) under one
# or more contributor license agreements.  See the NOTICE file
# distributed with this work for additional information
# regarding copyright ownership.  The ASF licenses this file
# to you under the Apache License, Version 2.0 (the
# "License"); you may not use this file except in compliance
# with the License.  You may obtain a copy of the License at
#
#   http://www.apache.org/licenses/LICENSE-2.0
#
# Unless required by applicable law or agreed to in writing,
# software distributed under the License is distributed on an
# "AS IS" BASIS, WITHOUT WARRANTIES OR CONDITIONS OF ANY
# KIND, either express or implied.  See the License for the
# specific language governing permissions and limitations
# under the License.

from __future__ import annotations

import functools
import json
import logging
from typing import Any, Callable

from flask import Response

from airflow.api_connexion.types import APIResponse
from airflow.dag_processing.manager import DagFileProcessorManager
<<<<<<< HEAD
from airflow.models import Variable
=======
from airflow.models import XCom
>>>>>>> 736f2e89
from airflow.serialization.serialized_objects import BaseSerialization

log = logging.getLogger(__name__)


@functools.lru_cache()
def _initialize_map() -> dict[str, Callable]:
    from airflow.dag_processing.processor import DagFileProcessor
    from airflow.models.dag import DagModel

    functions: list[Callable] = [
        DagFileProcessor.update_import_errors,
        DagModel.get_paused_dag_ids,
        DagFileProcessorManager.clear_nonexistent_import_errors,
<<<<<<< HEAD
        Variable.set,
        Variable.update,
        Variable.delete,
=======
        XCom.get_value,
        XCom.get_one,
        XCom.get_many,
        XCom.clear,
>>>>>>> 736f2e89
    ]
    return {f"{func.__module__}.{func.__name__}": func for func in functions}


def internal_airflow_api(body: dict[str, Any]) -> APIResponse:
    """Handler for Internal API /internal_api/v1/rpcapi endpoint."""
    log.debug("Got request")
    json_rpc = body.get("jsonrpc")
    if json_rpc != "2.0":
        log.error("Not jsonrpc-2.0 request.")
        return Response(response="Expected jsonrpc 2.0 request.", status=400)

    methods_map = _initialize_map()

    method_name = body.get("method")
    if method_name not in methods_map:
        log.error("Unrecognized method: %s.", method_name)
        return Response(response=f"Unrecognized method: {method_name}.", status=400)

    handler = methods_map[method_name]
    params = {}
    try:
        if body.get("params"):
            params_json = json.loads(str(body.get("params")))
            params = BaseSerialization.deserialize(params_json)
    except Exception as err:
        log.error("Error deserializing parameters.")
        log.error(err)
        return Response(response="Error deserializing parameters.", status=400)

    log.debug("Calling method %.", {method_name})
    try:
        output = handler(**params)
        output_json = BaseSerialization.serialize(output)
        log.debug("Returning response")
        return Response(
            response=json.dumps(output_json or "{}"), headers={"Content-Type": "application/json"}
        )
    except Exception as e:
        log.error("Error when calling method %s.", method_name)
        log.error(e)
        return Response(response=f"Error executing method: {method_name}.", status=500)<|MERGE_RESOLUTION|>--- conflicted
+++ resolved
@@ -26,11 +26,8 @@
 
 from airflow.api_connexion.types import APIResponse
 from airflow.dag_processing.manager import DagFileProcessorManager
-<<<<<<< HEAD
 from airflow.models import Variable
-=======
 from airflow.models import XCom
->>>>>>> 736f2e89
 from airflow.serialization.serialized_objects import BaseSerialization
 
 log = logging.getLogger(__name__)
@@ -45,16 +42,13 @@
         DagFileProcessor.update_import_errors,
         DagModel.get_paused_dag_ids,
         DagFileProcessorManager.clear_nonexistent_import_errors,
-<<<<<<< HEAD
-        Variable.set,
-        Variable.update,
-        Variable.delete,
-=======
         XCom.get_value,
         XCom.get_one,
         XCom.get_many,
         XCom.clear,
->>>>>>> 736f2e89
+        Variable.set,
+        Variable.update,
+        Variable.delete,
     ]
     return {f"{func.__module__}.{func.__name__}": func for func in functions}
 
