#
# Licensed to the Apache Software Foundation (ASF) under one
# or more contributor license agreements.  See the NOTICE file
# distributed with this work for additional information
# regarding copyright ownership.  The ASF licenses this file
# to you under the Apache License, Version 2.0 (the
# "License"); you may not use this file except in compliance
# with the License.  You may obtain a copy of the License at
#
#   http://www.apache.org/licenses/LICENSE-2.0
#
# Unless required by applicable law or agreed to in writing,
# software distributed under the License is distributed on an
# "AS IS" BASIS, WITHOUT WARRANTIES OR CONDITIONS OF ANY
# KIND, either express or implied.  See the License for the
# specific language governing permissions and limitations
# under the License.
from __future__ import annotations

import logging
import random
from typing import TYPE_CHECKING

import pendulum
from opentelemetry import trace
from opentelemetry.context import attach, create_key
from opentelemetry.exporter.otlp.proto.http.trace_exporter import OTLPSpanExporter
from opentelemetry.sdk.resources import HOST_NAME, SERVICE_NAME, Resource
from opentelemetry.sdk.trace import Span, SpanProcessor, Tracer as OpenTelemetryTracer, TracerProvider
from opentelemetry.sdk.trace.export import BatchSpanProcessor, ConsoleSpanExporter, SimpleSpanProcessor
from opentelemetry.sdk.trace.id_generator import IdGenerator
from opentelemetry.trace import Link, NonRecordingSpan, SpanContext, TraceFlags, Tracer
from opentelemetry.trace.propagation.tracecontext import TraceContextTextMapPropagator
from opentelemetry.trace.span import INVALID_SPAN_ID, INVALID_TRACE_ID

from airflow.configuration import conf
from airflow.traces.utils import (
    parse_traceparent,
    parse_tracestate,
)
from airflow.utils.dates import datetime_to_nano
from airflow.utils.net import get_hostname

if TYPE_CHECKING:
    from opentelemetry.context.context import Context

log = logging.getLogger(__name__)

_NEXT_ID = create_key("next_id")

CTX_PROP_SUFFIX = "_ctx_prop"


class OtelTrace:
    """
    Handle all tracing requirements such as getting the tracer, and starting a new span.

    When OTEL is enabled, the Trace class will be replaced by this class.
    """

    def __init__(
        self,
        span_exporter: OTLPSpanExporter,
        tag_string: str | None = None,
        use_simple_processor: bool = False,
    ):
        self.span_exporter = span_exporter
        self.use_simple_processor = use_simple_processor
        if self.use_simple_processor:
            # With a BatchSpanProcessor, spans are exported at an interval.
            # A task can run fast and finish before spans have enough time to get exported to the collector.
            # When creating spans from inside a task, a SimpleSpanProcessor needs to be used because
            # it exports the spans immediately after they are created.
            self.span_processor: SpanProcessor = SimpleSpanProcessor(self.span_exporter)
        else:
            self.span_processor = BatchSpanProcessor(self.span_exporter)
        self.tag_string = tag_string
        self.otel_service = conf.get("traces", "otel_service")
        self.resource = Resource.create(
            attributes={HOST_NAME: get_hostname(), SERVICE_NAME: self.otel_service}
        )

    def get_otel_tracer_provider(
        self, trace_id: int | None = None, span_id: int | None = None
    ) -> TracerProvider:
        """
        Tracer that will use special AirflowOtelIdGenerator to control producing certain span and trace id.

        It can be used to get a tracer and directly create spans, or for auto-instrumentation.
        """
        if trace_id or span_id:
            # in case where trace_id or span_id was given
            tracer_provider = TracerProvider(
                resource=self.resource,
                id_generator=AirflowOtelIdGenerator(span_id=span_id, trace_id=trace_id),
            )
        else:
            tracer_provider = TracerProvider(resource=self.resource)
        debug = conf.getboolean("traces", "otel_debugging_on")
        if debug is True:
            log.info("[ConsoleSpanExporter] is being used")
            if self.use_simple_processor:
                span_processor_for_tracer_prov: SpanProcessor = SimpleSpanProcessor(ConsoleSpanExporter())
            else:
                span_processor_for_tracer_prov = BatchSpanProcessor(ConsoleSpanExporter())
        else:
            span_processor_for_tracer_prov = self.span_processor

        tracer_provider.add_span_processor(span_processor_for_tracer_prov)
        return tracer_provider

    def get_tracer(
        self, component: str, trace_id: int | None = None, span_id: int | None = None
    ) -> OpenTelemetryTracer | Tracer:
        tracer_provider = self.get_otel_tracer_provider(trace_id=trace_id, span_id=span_id)
        tracer = tracer_provider.get_tracer(component)
        """
        Tracer will produce a single ID value if value is provided. Note that this is one-time only, so any
        subsequent call will produce the normal random ids.
        """
        return tracer

    def get_current_span(self):
        return trace.get_current_span()

    def use_span(self, span: Span):
        return trace.use_span(span=span)

    def start_span(
        self,
        span_name: str,
        component: str | None = None,
        parent_sc: SpanContext | None = None,
        span_id=None,
        links=None,
        start_time=None,
    ):
        """Start a span; if service_name is not given, otel_service is used."""
        if component is None:
            component = self.otel_service

        trace_id = self.get_current_span().get_span_context().trace_id
        tracer = self.get_tracer(component=component, trace_id=trace_id, span_id=span_id)

        attributes = parse_tracestate(self.tag_string) if self.tag_string else {}

        if links is not None:
            _links = gen_links_from_kv_list(links)
        else:
            _links = []

        if start_time is not None:
            start_time = datetime_to_nano(start_time)

        if parent_sc is not None:
            ctx = trace.set_span_in_context(NonRecordingSpan(parent_sc))
            span = tracer.start_as_current_span(
                span_name, context=ctx, attributes=attributes, links=_links, start_time=start_time
            )
        else:
            span = tracer.start_as_current_span(
                span_name, attributes=attributes, links=_links, start_time=start_time
            )
        return span

    def start_root_span(
        self,
        span_name: str,
        component: str | None = None,
        links=None,
        start_time=None,
        start_as_current: bool = True,
    ):
        """Start a root span."""
        # If no context is passed to the new span,
        # then it will try to get the context of the current active span.
        # Due to that, the context parameter can't be empty.
        # It needs an invalid context in order to declare the new span as root.
        invalid_span_ctx = SpanContext(
            trace_id=INVALID_TRACE_ID, span_id=INVALID_SPAN_ID, is_remote=True, trace_flags=TraceFlags(0x01)
        )
        invalid_ctx = trace.set_span_in_context(NonRecordingSpan(invalid_span_ctx))

        if links is None:
            _links = []
        else:
            _links = links

        return self._new_span(
            span_name=span_name,
            parent_context=invalid_ctx,
            component=component,
            links=_links,
            start_time=start_time,
            start_as_current=start_as_current,
        )

    def start_child_span(
        self,
        span_name: str,
        parent_context: Context | None = None,
        component: str | None = None,
        links=None,
        start_time=None,
        start_as_current: bool = True,
    ):
        """Start a child span."""
        if parent_context is None:
            # If no context is passed, then use the current.
            parent_span_context = trace.get_current_span().get_span_context()
            parent_context = trace.set_span_in_context(NonRecordingSpan(parent_span_context))
        else:
            context_val = next(iter(parent_context.values()))
            parent_span_context = None
            if isinstance(context_val, NonRecordingSpan):
                parent_span_context = context_val.get_span_context()

        if links is None:
            _links = []
        else:
            _links = links

        if parent_span_context is not None:
            _links.append(
                Link(
                    context=parent_span_context,
                    attributes={"meta.annotation_type": "link", "from": "parenttrace"},
                )
            )

        return self._new_span(
            span_name=span_name,
            parent_context=parent_context,
            component=component,
            links=_links,
            start_time=start_time,
            start_as_current=start_as_current,
        )

    def _new_span(
        self,
        span_name: str,
        parent_context: Context | None = None,
        component: str | None = None,
        links=None,
        start_time=None,
        start_as_current: bool = True,
    ):
        if component is None:
            component = self.otel_service

        tracer = self.get_tracer(component=component)

        if start_time is None:
            start_time = pendulum.now("UTC")

        if links is None:
            links = []

        if start_as_current:
            span = tracer.start_as_current_span(
                name=span_name,
                context=parent_context,
                links=links,
                start_time=datetime_to_nano(start_time),
            )
        else:
            span = tracer.start_span(
                name=span_name,
                context=parent_context,
                links=links,
                start_time=datetime_to_nano(start_time),
            )
            current_span_ctx = trace.set_span_in_context(NonRecordingSpan(span.get_span_context()))
            # We have to manually make the span context as the active context.
            # If the span needs to be injected into the carrier, then this is needed to make sure
            # that the injected context will point to the span context that was just created.
            attach(current_span_ctx)
        return span

    def inject(self) -> dict:
        """Inject the current span context into a carrier and return it."""
        carrier: dict[str, str] = {}
        TraceContextTextMapPropagator().inject(carrier)
        return carrier

    def extract(self, carrier: dict) -> Context:
        """Extract the span context from a provided carrier."""
        return TraceContextTextMapPropagator().extract(carrier)


def gen_context(trace_id: int, span_id: int):
    """Generate a remote span context for given trace and span id."""
    span_ctx = SpanContext(trace_id=trace_id, span_id=span_id, is_remote=True, trace_flags=TraceFlags(0x01))
    return span_ctx


def gen_links_from_kv_list(kv_list):
    """Convert list of kv dic of trace_id and span_id and generate list of SpanContext."""
    result = []
    for a in kv_list:
        trace_id = a["trace_id"]  # string of hexa
        span_id = a["span_id"]  # string of hexa
        span_ctx = gen_context(trace_id, span_id)
        a_link = Link(
            context=span_ctx,
            attributes={"meta.annotation_type": "link"},
        )
        result.append(a_link)
    return result


def gen_link_from_traceparent(traceparent: str):
    """Generate Link object from provided traceparent string."""
    if traceparent is None:
        return None

    trace_ctx = parse_traceparent(traceparent)
    trace_id = trace_ctx["trace_id"]
    span_id = trace_ctx["parent_id"]
    span_ctx = gen_context(int(trace_id, 16), int(span_id, 16))
    return Link(context=span_ctx, attributes={"meta.annotation_type": "link", "from": "traceparent"})


def get_otel_tracer(cls, use_simple_processor: bool = False) -> OtelTrace:
    """Get OTEL tracer from airflow configuration."""
    host = conf.get("traces", "otel_host")
    port = conf.getint("traces", "otel_port")
    ssl_active = conf.getboolean("traces", "otel_ssl_active")
    tag_string = cls.get_constant_tags()

    protocol = "https" if ssl_active else "http"
    endpoint = f"{protocol}://{host}:{port}/v1/traces"
    log.info("[OTLPSpanExporter] Connecting to OpenTelemetry Collector at %s", endpoint)
<<<<<<< HEAD
    return OtelTrace(
        span_exporter=OTLPSpanExporter(endpoint=endpoint, headers={"Content-Type": "application/json"}),
        tag_string=tag_string,
        use_simple_processor=use_simple_processor,
    )
=======
    return OtelTrace(span_exporter=OTLPSpanExporter(endpoint=endpoint), tag_string=tag_string)
>>>>>>> 3747c91a


def get_otel_tracer_for_task(cls) -> OtelTrace:
    return get_otel_tracer(cls, use_simple_processor=True)


class AirflowOtelIdGenerator(IdGenerator):
    """
    ID Generator for span id and trace id.

    The specific purpose of this ID generator is to generate a given span_id when the
    generate_span_id is called for the FIRST time. Any subsequent calls to the generate_span_id()
    will then fall back into producing random ones. As for the trace_id, the class is designed
    to produce the provided trace id (and not anything random)
    """

    def __init__(self, span_id=None, trace_id=None):
        super().__init__()
        self.span_id = span_id
        self.trace_id = trace_id

    def generate_span_id(self) -> int:
        if self.span_id is not None:
            id = self.span_id
            self.span_id = None
            return id
        else:
            new_id = random.getrandbits(64)
            return new_id

    def generate_trace_id(self) -> int:
        if self.trace_id is not None:
            id = self.trace_id
            return id
        else:
            new_id = random.getrandbits(128)
            return new_id<|MERGE_RESOLUTION|>--- conflicted
+++ resolved
@@ -332,15 +332,11 @@
     protocol = "https" if ssl_active else "http"
     endpoint = f"{protocol}://{host}:{port}/v1/traces"
     log.info("[OTLPSpanExporter] Connecting to OpenTelemetry Collector at %s", endpoint)
-<<<<<<< HEAD
     return OtelTrace(
-        span_exporter=OTLPSpanExporter(endpoint=endpoint, headers={"Content-Type": "application/json"}),
+        span_exporter=OTLPSpanExporter(endpoint=endpoint),
         tag_string=tag_string,
         use_simple_processor=use_simple_processor,
     )
-=======
-    return OtelTrace(span_exporter=OTLPSpanExporter(endpoint=endpoint), tag_string=tag_string)
->>>>>>> 3747c91a
 
 
 def get_otel_tracer_for_task(cls) -> OtelTrace:
