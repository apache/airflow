#
# Licensed to the Apache Software Foundation (ASF) under one
# or more contributor license agreements.  See the NOTICE file
# distributed with this work for additional information
# regarding copyright ownership.  The ASF licenses this file
# to you under the Apache License, Version 2.0 (the
# "License"); you may not use this file except in compliance
# with the License.  You may obtain a copy of the License at
#
#   http://www.apache.org/licenses/LICENSE-2.0
#
# Unless required by applicable law or agreed to in writing,
# software distributed under the License is distributed on an
# "AS IS" BASIS, WITHOUT WARRANTIES OR CONDITIONS OF ANY
# KIND, either express or implied.  See the License for the
# specific language governing permissions and limitations
# under the License.
from __future__ import annotations

import warnings
<<<<<<< HEAD
from pathlib import Path
from typing import TYPE_CHECKING
=======
from typing import TYPE_CHECKING, Container
>>>>>>> d72131f9

from connexion import FlaskApi
from flask import url_for
from sqlalchemy import select
from sqlalchemy.orm import Session, joinedload

from airflow.auth.managers.base_auth_manager import BaseAuthManager, ResourceMethod
from airflow.auth.managers.fab.cli_commands.definition import (
    ROLES_COMMANDS,
    SYNC_PERM_COMMAND,
    USERS_COMMANDS,
)
from airflow.auth.managers.fab.models import Permission, Role, User
from airflow.auth.managers.models.resource_details import (
    ConfigurationDetails,
    ConnectionDetails,
    DagAccessEntity,
    DagDetails,
    DatasetDetails,
    PoolDetails,
    VariableDetails,
)
from airflow.cli.cli_config import (
    GroupCommand,
)
from airflow.configuration import conf
from airflow.exceptions import AirflowException
from airflow.models import DagModel
from airflow.security import permissions
from airflow.security.permissions import (
    ACTION_CAN_ACCESS_MENU,
    ACTION_CAN_CREATE,
    ACTION_CAN_DELETE,
    ACTION_CAN_EDIT,
    ACTION_CAN_READ,
    RESOURCE_AUDIT_LOG,
    RESOURCE_CLUSTER_ACTIVITY,
    RESOURCE_CONFIG,
    RESOURCE_CONNECTION,
    RESOURCE_DAG,
    RESOURCE_DAG_CODE,
    RESOURCE_DAG_DEPENDENCIES,
    RESOURCE_DAG_PREFIX,
    RESOURCE_DAG_RUN,
    RESOURCE_DAG_WARNING,
    RESOURCE_DATASET,
    RESOURCE_IMPORT_ERROR,
    RESOURCE_PLUGIN,
    RESOURCE_POOL,
    RESOURCE_PROVIDER,
    RESOURCE_TASK_INSTANCE,
    RESOURCE_TASK_LOG,
    RESOURCE_TRIGGER,
    RESOURCE_VARIABLE,
    RESOURCE_WEBSITE,
    RESOURCE_XCOM,
)
<<<<<<< HEAD
from airflow.utils.yaml import safe_load
from airflow.www.extensions.init_views import _CustomErrorRequestBodyValidator, _LazyResolver

if TYPE_CHECKING:

    from airflow.auth.managers.fab.models import User
=======
from airflow.utils.session import NEW_SESSION, provide_session

if TYPE_CHECKING:

>>>>>>> d72131f9
    from airflow.auth.managers.models.base_user import BaseUser
    from airflow.cli.cli_config import (
        CLICommand,
    )

MAP_METHOD_NAME_TO_FAB_ACTION_NAME: dict[ResourceMethod, str] = {
    "POST": ACTION_CAN_CREATE,
    "GET": ACTION_CAN_READ,
    "PUT": ACTION_CAN_EDIT,
    "DELETE": ACTION_CAN_DELETE,
}

_MAP_DAG_ACCESS_ENTITY_TO_FAB_RESOURCE_TYPE: dict[DagAccessEntity, tuple[str, ...]] = {
    DagAccessEntity.AUDIT_LOG: (RESOURCE_AUDIT_LOG,),
    DagAccessEntity.CODE: (RESOURCE_DAG_CODE,),
    DagAccessEntity.DEPENDENCIES: (RESOURCE_DAG_DEPENDENCIES,),
    DagAccessEntity.IMPORT_ERRORS: (RESOURCE_IMPORT_ERROR,),
    DagAccessEntity.RUN: (RESOURCE_DAG_RUN,),
    # RESOURCE_TASK_INSTANCE has been originally misused. RESOURCE_TASK_INSTANCE referred to task definition
    # AND task instances without making the difference
    # To be backward compatible, we translate DagAccessEntity.TASK_INSTANCE to RESOURCE_TASK_INSTANCE AND
    # RESOURCE_DAG_RUN
    # See https://github.com/apache/airflow/pull/34317#discussion_r1355917769
    DagAccessEntity.TASK: (RESOURCE_TASK_INSTANCE,),
    DagAccessEntity.TASK_INSTANCE: (RESOURCE_DAG_RUN, RESOURCE_TASK_INSTANCE),
    DagAccessEntity.TASK_LOGS: (RESOURCE_TASK_LOG,),
    DagAccessEntity.WARNING: (RESOURCE_DAG_WARNING,),
    DagAccessEntity.XCOM: (RESOURCE_XCOM,),
}


class FabAuthManager(BaseAuthManager):
    """
    Flask-AppBuilder auth manager.

    This auth manager is responsible for providing a backward compatible user management experience to users.
    """

    @staticmethod
    def get_cli_commands() -> list[CLICommand]:
        """Vends CLI commands to be included in Airflow CLI."""
        return [
            GroupCommand(
                name="users",
                help="Manage users",
                subcommands=USERS_COMMANDS,
            ),
            GroupCommand(
                name="roles",
                help="Manage roles",
                subcommands=ROLES_COMMANDS,
            ),
            SYNC_PERM_COMMAND,  # not in a command group
        ]

    def get_api_endpoints(self) -> None | FlaskApi:
        folder = Path(__file__).parents[0].resolve()  # this is airflow/auth/managers/fab/
        with folder.joinpath("openapi", "v1.yaml").open() as f:
            specification = safe_load(f)
        return FlaskApi(
            specification=specification,
            resolver=_LazyResolver(),
            base_path="/auth/fab/v1",
            options={
                "swagger_ui": conf.getboolean("webserver", "enable_swagger_ui", fallback=True),
            },
            strict_validation=True,
            validate_responses=True,
            validator_map={"body": _CustomErrorRequestBodyValidator},
        )

    def get_user_display_name(self) -> str:
        """Return the user's display name associated to the user in session."""
        user = self.get_user()
        first_name = user.first_name.strip() if isinstance(user.first_name, str) else ""
        last_name = user.last_name.strip() if isinstance(user.last_name, str) else ""
        return f"{first_name} {last_name}".strip()

    def get_user_name(self) -> str:
        """
        Return the username associated to the user in session.

        For backward compatibility reasons, the username in FAB auth manager can be any of username,
        email, or the database user ID.
        """
        user = self.get_user()
        return user.username or user.email or self.get_user_id()

    def get_user(self) -> User:
        """Return the user associated to the user in session."""
        from flask_login import current_user

        return current_user

    def get_user_id(self) -> str:
        """Return the user ID associated to the user in session."""
        return str(self.get_user().get_id())

    def is_logged_in(self) -> bool:
        """Return whether the user is logged in."""
        return not self.get_user().is_anonymous

    def is_authorized_configuration(
        self,
        *,
        method: ResourceMethod,
        details: ConfigurationDetails | None = None,
        user: BaseUser | None = None,
    ) -> bool:
        return self._is_authorized(method=method, resource_type=RESOURCE_CONFIG, user=user)

    def is_authorized_cluster_activity(self, *, method: ResourceMethod, user: BaseUser | None = None) -> bool:
        return self._is_authorized(method=method, resource_type=RESOURCE_CLUSTER_ACTIVITY, user=user)

    def is_authorized_connection(
        self,
        *,
        method: ResourceMethod,
        details: ConnectionDetails | None = None,
        user: BaseUser | None = None,
    ) -> bool:
        return self._is_authorized(method=method, resource_type=RESOURCE_CONNECTION, user=user)

    def is_authorized_dag(
        self,
        *,
        method: ResourceMethod,
        access_entity: DagAccessEntity | None = None,
        details: DagDetails | None = None,
        user: BaseUser | None = None,
    ) -> bool:
        """
        Return whether the user is authorized to access the dag.

        There are multiple scenarios:

        1. ``dag_access`` is not provided which means the user wants to access the DAG itself and not a sub
        entity (e.g. DAG runs).
        2. ``dag_access`` is provided which means the user wants to access a sub entity of the DAG
        (e.g. DAG runs).
            a. If ``method`` is GET, then check the user has READ permissions on the DAG and the sub entity.
            b. Else, check the user has EDIT permissions on the DAG and ``method`` on the sub entity.

            However, if no specific DAG is targeted, just check the sub entity.

        :param method: The method to authorize.
        :param access_entity: The dag access entity.
        :param details: The dag details.
        :param user: The user.
        """
        if not access_entity:
            # Scenario 1
            return self._is_authorized_dag(method=method, details=details, user=user)
        else:
            # Scenario 2
            resource_types = self._get_fab_resource_types(access_entity)
            dag_method: ResourceMethod = "GET" if method == "GET" else "PUT"

            if (details and details.id) and not self._is_authorized_dag(
                method=dag_method, details=details, user=user
            ):
                return False

            return all(
                self._is_authorized(method=method, resource_type=resource_type, user=user)
                for resource_type in resource_types
            )

    def is_authorized_dataset(
        self, *, method: ResourceMethod, details: DatasetDetails | None = None, user: BaseUser | None = None
    ) -> bool:
        return self._is_authorized(method=method, resource_type=RESOURCE_DATASET, user=user)

    def is_authorized_pool(
        self, *, method: ResourceMethod, details: PoolDetails | None = None, user: BaseUser | None = None
    ) -> bool:
        return self._is_authorized(method=method, resource_type=RESOURCE_POOL, user=user)

    def is_authorized_variable(
        self, *, method: ResourceMethod, details: VariableDetails | None = None, user: BaseUser | None = None
    ) -> bool:
        return self._is_authorized(method=method, resource_type=RESOURCE_VARIABLE, user=user)

    def is_authorized_website(self, *, user: BaseUser | None = None) -> bool:
        return (
            self._is_authorized(method="GET", resource_type=RESOURCE_PLUGIN, user=user)
            or self._is_authorized(method="GET", resource_type=RESOURCE_PROVIDER, user=user)
            or self._is_authorized(method="GET", resource_type=RESOURCE_TRIGGER, user=user)
            or self._is_authorized(method="GET", resource_type=RESOURCE_WEBSITE, user=user)
        )

    @provide_session
    def get_permitted_dag_ids(
        self,
        *,
        methods: Container[ResourceMethod] | None = None,
        user=None,
        session: Session = NEW_SESSION,
    ) -> set[str]:
        if not methods:
            methods = ["PUT", "GET"]

        if not user:
            user = self.get_user()

        if not self.is_logged_in():
            roles = user.roles
        else:
            if ("GET" in methods and self.is_authorized_dag(method="GET", user=user)) or (
                "PUT" in methods and self.is_authorized_dag(method="PUT", user=user)
            ):
                # If user is authorized to read/edit all DAGs, return all DAGs
                return {dag.dag_id for dag in session.execute(select(DagModel.dag_id))}
            user_query = session.scalar(
                select(User)
                .options(
                    joinedload(User.roles)
                    .subqueryload(Role.permissions)
                    .options(joinedload(Permission.action), joinedload(Permission.resource))
                )
                .where(User.id == user.id)
            )
            roles = user_query.roles

        map_fab_action_name_to_method_name = {v: k for k, v in MAP_METHOD_NAME_TO_FAB_ACTION_NAME.items()}
        map_fab_action_name_to_method_name[ACTION_CAN_ACCESS_MENU] = "GET"
        resources = set()
        for role in roles:
            for permission in role.permissions:
                action = permission.action.name
                if (
                    action in map_fab_action_name_to_method_name
                    and map_fab_action_name_to_method_name[action] in methods
                ):
                    resource = permission.resource.name
                    if resource == permissions.RESOURCE_DAG:
                        return {dag.dag_id for dag in session.execute(select(DagModel.dag_id))}
                    if resource.startswith(permissions.RESOURCE_DAG_PREFIX):
                        resources.add(resource[len(permissions.RESOURCE_DAG_PREFIX) :])
                    else:
                        resources.add(resource)
        return {
            dag.dag_id
            for dag in session.execute(select(DagModel.dag_id).where(DagModel.dag_id.in_(resources)))
        }

    def get_security_manager_override_class(self) -> type:
        """Return the security manager override."""
        from airflow.auth.managers.fab.security_manager.override import FabAirflowSecurityManagerOverride
        from airflow.www.security import AirflowSecurityManager

        sm_from_config = self.app.config.get("SECURITY_MANAGER_CLASS")
        if sm_from_config:
            if not issubclass(sm_from_config, AirflowSecurityManager):
                raise Exception(
                    """Your CUSTOM_SECURITY_MANAGER must extend FabAirflowSecurityManagerOverride,
                     not FAB's own security manager."""
                )
            if not issubclass(sm_from_config, FabAirflowSecurityManagerOverride):
                warnings.warn(
                    "Please make your custom security manager inherit from "
                    "FabAirflowSecurityManagerOverride instead of AirflowSecurityManager.",
                    DeprecationWarning,
                )
            return sm_from_config

        return FabAirflowSecurityManagerOverride  # default choice

    def get_url_login(self, **kwargs) -> str:
        """Return the login page url."""
        if not self.security_manager.auth_view:
            raise AirflowException("`auth_view` not defined in the security manager.")
        if "next_url" in kwargs and kwargs["next_url"]:
            return url_for(f"{self.security_manager.auth_view.endpoint}.login", next=kwargs["next_url"])
        else:
            return url_for(f"{self.security_manager.auth_view.endpoint}.login")

    def get_url_logout(self):
        """Return the logout page url."""
        if not self.security_manager.auth_view:
            raise AirflowException("`auth_view` not defined in the security manager.")
        return url_for(f"{self.security_manager.auth_view.endpoint}.logout")

    def get_url_user_profile(self) -> str | None:
        """Return the url to a page displaying info about the current user."""
        if not self.security_manager.user_view:
            return None
        return url_for(f"{self.security_manager.user_view.endpoint}.userinfo")

    def _is_authorized(
        self,
        *,
        method: ResourceMethod,
        resource_type: str,
        user: BaseUser | None = None,
    ) -> bool:
        """
        Return whether the user is authorized to perform a given action.

        :param method: the method to perform
        :param resource_type: the type of resource the user attempts to perform the action on
        :param user: the user to perform the action on. If not provided (or None), it uses the current user

        :meta private:
        """
        if not user:
            user = self.get_user()

        fab_action = self._get_fab_action(method)
        user_permissions = self._get_user_permissions(user)

        return (fab_action, resource_type) in user_permissions

    def _is_authorized_dag(
        self,
        method: ResourceMethod,
        details: DagDetails | None = None,
        user: BaseUser | None = None,
    ) -> bool:
        """
        Return whether the user is authorized to perform a given action on a DAG.

        :param method: the method to perform
        :param details: optional details about the DAG
        :param user: the user to perform the action on. If not provided (or None), it uses the current user

        :meta private:
        """
        is_global_authorized = self._is_authorized(method=method, resource_type=RESOURCE_DAG, user=user)
        if is_global_authorized:
            return True

        if details and details.id:
            # Check whether the user has permissions to access a specific DAG
            resource_dag_name = self._resource_name_for_dag(details.id)
            return self._is_authorized(method=method, resource_type=resource_dag_name, user=user)

        return False

    @staticmethod
    def _get_fab_action(method: ResourceMethod) -> str:
        """
        Convert the method to a FAB action.

        :param method: the method to convert

        :meta private:
        """
        if method not in MAP_METHOD_NAME_TO_FAB_ACTION_NAME:
            raise AirflowException(f"Unknown method: {method}")
        return MAP_METHOD_NAME_TO_FAB_ACTION_NAME[method]

    @staticmethod
    def _get_fab_resource_types(dag_access_entity: DagAccessEntity) -> tuple[str, ...]:
        """
        Convert a DAG access entity to a tuple of FAB resource type.

        :param dag_access_entity: the DAG access entity

        :meta private:
        """
        if dag_access_entity not in _MAP_DAG_ACCESS_ENTITY_TO_FAB_RESOURCE_TYPE:
            raise AirflowException(f"Unknown DAG access entity: {dag_access_entity}")
        return _MAP_DAG_ACCESS_ENTITY_TO_FAB_RESOURCE_TYPE[dag_access_entity]

    def _resource_name_for_dag(self, dag_id: str) -> str:
        """
        Returns the FAB resource name for a DAG id.

        :param dag_id: the DAG id

        :meta private:
        """
        root_dag_id = self._get_root_dag_id(dag_id)
        if root_dag_id == RESOURCE_DAG:
            return root_dag_id
        if root_dag_id.startswith(RESOURCE_DAG_PREFIX):
            return root_dag_id
        return f"{RESOURCE_DAG_PREFIX}{root_dag_id}"

    @staticmethod
    def _get_user_permissions(user: BaseUser):
        """
        Return the user permissions.

        ACTION_CAN_READ and ACTION_CAN_ACCESS_MENU are merged into because they are very similar.
        We can assume that if a user has permissions to read variables, they also have permissions to access
        the menu "Variables".

        :param user: the user to get permissions for

        :meta private:
        """
        return [
            (ACTION_CAN_READ if perm[0] == ACTION_CAN_ACCESS_MENU else perm[0], perm[1])
            for perm in user.perms
        ]

    def _get_root_dag_id(self, dag_id: str) -> str:
        """
        Return the root DAG id in case of sub DAG, return the DAG id otherwise.

        :param dag_id: the DAG id

        :meta private:
        """
        if "." in dag_id:
            return self.security_manager.appbuilder.get_session.scalar(
                select(DagModel.dag_id, DagModel.root_dag_id).where(DagModel.dag_id == dag_id).limit(1)
            )
        return dag_id<|MERGE_RESOLUTION|>--- conflicted
+++ resolved
@@ -18,12 +18,8 @@
 from __future__ import annotations
 
 import warnings
-<<<<<<< HEAD
 from pathlib import Path
-from typing import TYPE_CHECKING
-=======
 from typing import TYPE_CHECKING, Container
->>>>>>> d72131f9
 
 from connexion import FlaskApi
 from flask import url_for
@@ -81,19 +77,11 @@
     RESOURCE_WEBSITE,
     RESOURCE_XCOM,
 )
-<<<<<<< HEAD
+from airflow.utils.session import NEW_SESSION, provide_session
 from airflow.utils.yaml import safe_load
 from airflow.www.extensions.init_views import _CustomErrorRequestBodyValidator, _LazyResolver
 
 if TYPE_CHECKING:
-
-    from airflow.auth.managers.fab.models import User
-=======
-from airflow.utils.session import NEW_SESSION, provide_session
-
-if TYPE_CHECKING:
-
->>>>>>> d72131f9
     from airflow.auth.managers.models.base_user import BaseUser
     from airflow.cli.cli_config import (
         CLICommand,
