--- conflicted
+++ resolved
@@ -17,15 +17,11 @@
 # under the License.
 from __future__ import annotations
 
-<<<<<<< HEAD
+import warnings
 from typing import TYPE_CHECKING, cast
 
 from flask import url_for
 from sqlalchemy import select
-=======
-import warnings
-from typing import TYPE_CHECKING
->>>>>>> 4dcdc349
 
 from airflow import AirflowException
 from airflow.auth.managers.base_auth_manager import BaseAuthManager, ResourceMethod
