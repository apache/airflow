# Licensed to the Apache Software Foundation (ASF) under one
# or more contributor license agreements.  See the NOTICE file
# distributed with this work for additional information
# regarding copyright ownership.  The ASF licenses this file
# to you under the Apache License, Version 2.0 (the
# "License"); you may not use this file except in compliance
# with the License.  You may obtain a copy of the License at
#
#   http://www.apache.org/licenses/LICENSE-2.0
#
# Unless required by applicable law or agreed to in writing,
# software distributed under the License is distributed on an
# "AS IS" BASIS, WITHOUT WARRANTIES OR CONDITIONS OF ANY
# KIND, either express or implied.  See the License for the
# specific language governing permissions and limitations
# under the License.

# This file provides better type hinting and editor autocompletion support for
# dynamically generated task decorators. Functions declared in this stub do not
# necessarily exist at run time. See "Creating Custom @task Decorators"
# documentation for more details.

from typing import Any, Callable, Dict, Iterable, List, Mapping, Optional, TypeVar, Union, overload

from airflow.decorators.base import TaskDecorator
from airflow.decorators.python import python_task
from airflow.decorators.python_virtualenv import virtualenv_task
from airflow.decorators.task_group import task_group
from airflow.models.dag import dag

# Please keep this in sync with __init__.py's __all__.
__all__ = [
    "TaskDecorator",
    "TaskDecoratorCollection",
    "dag",
    "task",
    "task_group",
    "python_task",
    "virtualenv_task",
]

Function = TypeVar("Function", bound=Callable)

class TaskDecoratorCollection:
    @overload
    def python(
        self,
        *,
        multiple_outputs: Optional[bool] = None,
        # 'python_callable', 'op_args' and 'op_kwargs' since they are filled by
        # _PythonDecoratedOperator.
        templates_dict: Optional[Mapping[str, Any]] = None,
        show_return_value_in_logs: bool = True,
        **kwargs,
    ) -> TaskDecorator:
        """Create a decorator to convert the decorated callable to a task.

        :param multiple_outputs: if set, function return value will be
            unrolled to multiple XCom values. List/Tuples will unroll to xcom values
            with index as key. Dict will unroll to xcom values with keys as XCom keys.
            Defaults to False.
        :param templates_dict: a dictionary where the values are templates that
            will get templated by the Airflow engine sometime between
            ``__init__`` and ``execute`` takes place and are made available
            in your callable's context after the template has been applied
        :param show_return_value_in_logs: a bool value whether to show return_value
            logs. Defaults to True, which allows return value log output.
            It can be set to False to prevent log output of return value when you return huge data
            such as transmission a large amount of XCom to TaskAPI.
        """
    # [START mixin_for_typing]
    @overload
    def python(self, python_callable: Function) -> Function: ...
    # [END mixin_for_typing]
    @overload
    def __call__(
        self,
        *,
        multiple_outputs: Optional[bool] = None,
        templates_dict: Optional[Mapping[str, Any]] = None,
        show_return_value_in_logs: bool = True,
        **kwargs,
    ) -> TaskDecorator:
        """Aliasing ``python``; signature should match exactly."""
    @overload
    def __call__(self, python_callable: Function) -> Function:
        """Aliasing ``python``; signature should match exactly."""
    @overload
    def virtualenv(
        self,
        *,
        multiple_outputs: Optional[bool] = None,
        # 'python_callable', 'op_args' and 'op_kwargs' since they are filled by
        # _PythonVirtualenvDecoratedOperator.
        requirements: Union[None, Iterable[str], str] = None,
        python_version: Union[None, str, int, float] = None,
        use_dill: bool = False,
        system_site_packages: bool = True,
        templates_dict: Optional[Mapping[str, Any]] = None,
        show_return_value_in_logs: bool = True,
        **kwargs,
    ) -> TaskDecorator:
        """Create a decorator to convert the decorated callable to a virtual environment task.

        :param multiple_outputs: if set, function return value will be
            unrolled to multiple XCom values. List/Tuples will unroll to xcom values
            with index as key. Dict will unroll to xcom values with keys as XCom keys.
            Defaults to False.
        :param requirements: Either a list of requirement strings, or a (templated)
            "requirements file" as specified by pip.
        :param python_version: The Python version to run the virtualenv with. Note that
            both 2 and 2.7 are acceptable forms.
        :param use_dill: Whether to use dill to serialize
            the args and result (pickle is default). This allow more complex types
            but requires you to include dill in your requirements.
        :param system_site_packages: Whether to include
            system_site_packages in your virtualenv.
            See virtualenv documentation for more information.
        :param templates_dict: a dictionary where the values are templates that
            will get templated by the Airflow engine sometime between
            ``__init__`` and ``execute`` takes place and are made available
            in your callable's context after the template has been applied
        :param show_return_value_in_logs: a bool value whether to show return_value
            logs. Defaults to True, which allows return value log output.
            It can be set to False to prevent log output of return value when you return huge data
            such as transmission a large amount of XCom to TaskAPI.
        """
    @overload
<<<<<<< HEAD
    def virtualenv(self, python_callable: F) -> F: ...
    @overload
    def kubernetes(
        python_callable: Optional[Callable] = None, multiple_outputs: Optional[bool] = None, **kwargs
    ) -> TaskDecorator:
        """Wraps a function to be executed on a k8s pod using KubernetesPodOperator

        Also accepts any argument that KubernetesPodOperator will via ``kwargs``.

        :param python_callable: Function to decorate
        :type python_callable: Optional[Callable]
        :param multiple_outputs: if set, function return value will be
            unrolled to multiple XCom values. List/Tuples will unroll to xcom values
            with index as key. Dict will unroll to xcom values with keys as XCom keys.
            Defaults to False.
        :type multiple_outputs: bool
        """
    @overload
    def kubernetes(self, python_callable: F) -> F: ...
=======
    def virtualenv(self, python_callable: Function) -> Function: ...
>>>>>>> 2f54ba12
    # [START decorator_signature]
    def docker(
        self,
        *,
        multiple_outputs: Optional[bool] = None,
        use_dill: bool = False,  # Added by _DockerDecoratedOperator.
        # 'command', 'retrieve_output', and 'retrieve_output_path' are filled by
        # _DockerDecoratedOperator.
        image: str,
        api_version: Optional[str] = None,
        container_name: Optional[str] = None,
        cpus: float = 1.0,
        docker_url: str = "unix://var/run/docker.sock",
        environment: Optional[Dict[str, str]] = None,
        private_environment: Optional[Dict[str, str]] = None,
        force_pull: bool = False,
        mem_limit: Optional[Union[float, str]] = None,
        host_tmp_dir: Optional[str] = None,
        network_mode: Optional[str] = None,
        tls_ca_cert: Optional[str] = None,
        tls_client_cert: Optional[str] = None,
        tls_client_key: Optional[str] = None,
        tls_hostname: Optional[Union[str, bool]] = None,
        tls_ssl_version: Optional[str] = None,
        tmp_dir: str = "/tmp/airflow",
        user: Optional[Union[str, int]] = None,
        mounts: Optional[List[str]] = None,
        working_dir: Optional[str] = None,
        xcom_all: bool = False,
        docker_conn_id: Optional[str] = None,
        dns: Optional[List[str]] = None,
        dns_search: Optional[List[str]] = None,
        auto_remove: bool = False,
        shm_size: Optional[int] = None,
        tty: bool = False,
        privileged: bool = False,
        cap_add: Optional[Iterable[str]] = None,
        extra_hosts: Optional[Dict[str, str]] = None,
        **kwargs,
    ) -> TaskDecorator:
        """Create a decorator to convert the decorated callable to a Docker task.

        :param multiple_outputs: if set, function return value will be
            unrolled to multiple XCom values. List/Tuples will unroll to xcom values
            with index as key. Dict will unroll to xcom values with keys as XCom keys.
            Defaults to False.
        :param use_dill: Whether to use dill or pickle for serialization
        :param image: Docker image from which to create the container.
            If image tag is omitted, "latest" will be used.
        :param api_version: Remote API version. Set to ``auto`` to automatically
            detect the server's version.
        :param container_name: Name of the container. Optional (templated)
        :param cpus: Number of CPUs to assign to the container. This value gets multiplied with 1024.
        :param docker_url: URL of the host running the docker daemon.
            Default is unix://var/run/docker.sock
        :param environment: Environment variables to set in the container. (templated)
        :param private_environment: Private environment variables to set in the container.
            These are not templated, and hidden from the website.
        :param force_pull: Pull the docker image on every run. Default is False.
        :param mem_limit: Maximum amount of memory the container can use.
            Either a float value, which represents the limit in bytes,
            or a string like ``128m`` or ``1g``.
        :param host_tmp_dir: Specify the location of the temporary directory on the host which will
            be mapped to tmp_dir. If not provided defaults to using the standard system temp directory.
        :param network_mode: Network mode for the container.
        :param tls_ca_cert: Path to a PEM-encoded certificate authority
            to secure the docker connection.
        :param tls_client_cert: Path to the PEM-encoded certificate
            used to authenticate docker client.
        :param tls_client_key: Path to the PEM-encoded key used to authenticate docker client.
        :param tls_hostname: Hostname to match against
            the docker server certificate or False to disable the check.
        :param tls_ssl_version: Version of SSL to use when communicating with docker daemon.
        :param tmp_dir: Mount point inside the container to
            a temporary directory created on the host by the operator.
            The path is also made available via the environment variable
            ``AIRFLOW_TMP_DIR`` inside the container.
        :param user: Default user inside the docker container.
        :param mounts: List of mounts to mount into the container, e.g.
            ``['/host/path:/container/path', '/host/path2:/container/path2:ro']``.
        :param working_dir: Working directory to
            set on the container (equivalent to the -w switch the docker client)
        :param xcom_all: Push all the stdout or just the last line.
            The default is False (last line).
        :param docker_conn_id: ID of the Airflow connection to use
        :param dns: Docker custom DNS servers
        :param dns_search: Docker custom DNS search domain
        :param auto_remove: Auto-removal of the container on daemon side when the
            container's process exits.
            The default is False.
        :param shm_size: Size of ``/dev/shm`` in bytes. The size must be
            greater than 0. If omitted uses system default.
        :param tty: Allocate pseudo-TTY to the container
            This needs to be set see logs of the Docker container.
        :param privileged: Give extended privileges to this container.
        :param cap_add: Include container capabilities
        """
        # [END decorator_signature]

task: TaskDecoratorCollection<|MERGE_RESOLUTION|>--- conflicted
+++ resolved
@@ -126,7 +126,6 @@
             such as transmission a large amount of XCom to TaskAPI.
         """
     @overload
-<<<<<<< HEAD
     def virtualenv(self, python_callable: F) -> F: ...
     @overload
     def kubernetes(
@@ -146,9 +145,6 @@
         """
     @overload
     def kubernetes(self, python_callable: F) -> F: ...
-=======
-    def virtualenv(self, python_callable: Function) -> Function: ...
->>>>>>> 2f54ba12
     # [START decorator_signature]
     def docker(
         self,
