--- conflicted
+++ resolved
@@ -291,11 +291,7 @@
 def get_execution_dates(
     dag: DAG, execution_date: datetime, future: bool, past: bool, *, session: SASession = NEW_SESSION
 ) -> list[datetime]:
-<<<<<<< HEAD
-    """Returns dates of DAG execution."""
-=======
     """Return DAG execution dates."""
->>>>>>> 5ce9c827
     latest_execution_date = dag.get_latest_execution_date(session=session)
     if latest_execution_date is None:
         raise ValueError(f"Received non-localized date {execution_date}")
@@ -323,11 +319,7 @@
 
 @provide_session
 def get_run_ids(dag: DAG, run_id: str, future: bool, past: bool, session: SASession = NEW_SESSION):
-<<<<<<< HEAD
-    """Returns run_ids of DAG execution."""
-=======
     """Return DAG executions' run_ids."""
->>>>>>> 5ce9c827
     last_dagrun = dag.get_last_dagrun(include_externally_triggered=True, session=session)
     current_dagrun = dag.get_dagrun(run_id=run_id, session=session)
     first_dagrun = (
