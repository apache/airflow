--- conflicted
+++ resolved
@@ -76,23 +76,6 @@
 
         if dag.default_args and "start_date" in dag.default_args:
             min_dag_start_date = dag.default_args["start_date"]
-<<<<<<< HEAD
-            if logical_date:
-                if min_dag_start_date and logical_date < min_dag_start_date:
-                    raise ValueError(
-                        f"Logical date [{logical_date.isoformat()}] should be >= start_date "
-                        f"[{min_dag_start_date.isoformat()}] from DAG's default_args"
-                    )
-    coerced_logical_date = timezone.coerce_datetime(logical_date)
-
-    data_interval = dag.timetable.infer_manual_data_interval(
-        run_after=coerced_logical_date or timezone.utcnow()
-    )
-    run_id = run_id or dag.timetable.generate_run_id(
-        run_type=DagRunType.MANUAL,
-        logical_date=coerced_logical_date or timezone.utcnow(),
-        data_interval=data_interval,
-=======
             if min_dag_start_date and logical_date < min_dag_start_date:
                 raise ValueError(
                     f"Logical date [{logical_date.isoformat()}] should be >= start_date "
@@ -108,7 +91,6 @@
         run_type=DagRunType.MANUAL,
         logical_date=coerced_logical_date,
         run_after=timezone.coerce_datetime(run_after),
->>>>>>> 08a08d00
     )
 
     # This intentionally does not use 'session' in the current scope because it
