#
# Licensed to the Apache Software Foundation (ASF) under one
# or more contributor license agreements.  See the NOTICE file
# distributed with this work for additional information
# regarding copyright ownership.  The ASF licenses this file
# to you under the Apache License, Version 2.0 (the
# "License"); you may not use this file except in compliance
# with the License.  You may obtain a copy of the License at
#
#   http://www.apache.org/licenses/LICENSE-2.0
#
# Unless required by applicable law or agreed to in writing,
# software distributed under the License is distributed on an
# "AS IS" BASIS, WITHOUT WARRANTIES OR CONDITIONS OF ANY
# KIND, either express or implied.  See the License for the
# specific language governing permissions and limitations
# under the License.
"""Task Instance APIs."""
from datetime import datetime

from airflow.api.common.experimental import check_and_get_dag, check_and_get_dagrun
from airflow.exceptions import TaskInstanceNotFound
from airflow.models import TaskInstance


<<<<<<< HEAD
def get_task_instance(dag_id, task_id, execution_date):  # type: (str, str, datetime) -> TaskInstance
    """Return the task object identified by the given dag_id and task_id."""
=======
def get_task_instance(dag_id: str, task_id: str, execution_date: datetime) -> TaskInstance:
    """Return the task instance identified by the given dag_id, task_id and execution_date."""
>>>>>>> d25854dd
    dag = check_and_get_dag(dag_id, task_id)

    dagrun = check_and_get_dagrun(dag=dag, execution_date=execution_date)
    # Get task instance object and check that it exists
    task_instance = dagrun.get_task_instance(task_id)
    if not task_instance:
        error_message = f'Task {task_id} instance for date {execution_date} not found'
        raise TaskInstanceNotFound(error_message)

    return task_instance<|MERGE_RESOLUTION|>--- conflicted
+++ resolved
@@ -23,13 +23,8 @@
 from airflow.models import TaskInstance
 
 
-<<<<<<< HEAD
-def get_task_instance(dag_id, task_id, execution_date):  # type: (str, str, datetime) -> TaskInstance
-    """Return the task object identified by the given dag_id and task_id."""
-=======
 def get_task_instance(dag_id: str, task_id: str, execution_date: datetime) -> TaskInstance:
     """Return the task instance identified by the given dag_id, task_id and execution_date."""
->>>>>>> d25854dd
     dag = check_and_get_dag(dag_id, task_id)
 
     dagrun = check_and_get_dagrun(dag=dag, execution_date=execution_date)
