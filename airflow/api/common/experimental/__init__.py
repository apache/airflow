--- conflicted
+++ resolved
@@ -19,32 +19,10 @@
 from datetime import datetime
 from typing import Optional
 
-<<<<<<< HEAD
-from airflow.configuration import conf
-=======
->>>>>>> d25854dd
 from airflow.exceptions import DagNotFound, DagRunNotFound, TaskNotFound
 from airflow.models import DagBag, DagModel, DagRun
 
 
-<<<<<<< HEAD
-def check_and_get_dag(dag_id, task_id=None):  # type: (str, Optional[str]) -> DagModel
-    """Checks that DAG exists and in case it is specified that Task exist"""
-    dag_model = DagModel.get_current(dag_id)
-    if dag_model is None:
-        raise DagNotFound("Dag id {} not found in DagModel".format(dag_id))
-
-    dagbag = DagBag(
-        dag_folder=dag_model.fileloc,
-        store_serialized_dags=conf.getboolean('core', 'store_serialized_dags')
-    )
-    dag = dagbag.get_dag(dag_id)  # prefetch dag if it is stored serialized
-    if dag_id not in dagbag.dags:
-        error_message = "Dag id {} not found".format(dag_id)
-        raise DagNotFound(error_message)
-    if task_id and not dag.has_task(task_id):
-        error_message = 'Task {} not found in dag {}'.format(task_id, dag_id)
-=======
 def check_and_get_dag(dag_id: str, task_id: Optional[str] = None) -> DagModel:
     """Checks that DAG exists and in case it is specified that Task exist"""
     dag_model = DagModel.get_current(dag_id)
@@ -58,24 +36,14 @@
         raise DagNotFound(error_message)
     if task_id and not dag.has_task(task_id):
         error_message = f'Task {task_id} not found in dag {dag_id}'
->>>>>>> d25854dd
         raise TaskNotFound(error_message)
     return dag
 
 
-<<<<<<< HEAD
-def check_and_get_dagrun(dag, execution_date):  # type: (DagModel, datetime) -> DagRun
-    """Get DagRun object and check that it exists"""
-    dagrun = dag.get_dagrun(execution_date=execution_date)
-    if not dagrun:
-        error_message = ('Dag Run for date {} not found in dag {}'
-                         .format(execution_date, dag.dag_id))
-=======
 def check_and_get_dagrun(dag: DagModel, execution_date: datetime) -> DagRun:
     """Get DagRun object and check that it exists"""
     dagrun = dag.get_dagrun(execution_date=execution_date)
     if not dagrun:
         error_message = f'Dag Run for date {execution_date} not found in dag {dag.dag_id}'
->>>>>>> d25854dd
         raise DagRunNotFound(error_message)
     return dagrun