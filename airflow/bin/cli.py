#!/usr/bin/env python
# -*- coding: utf-8 -*-
#
# Licensed to the Apache Software Foundation (ASF) under one
# or more contributor license agreements.  See the NOTICE file
# distributed with this work for additional information
# regarding copyright ownership.  The ASF licenses this file
# to you under the Apache License, Version 2.0 (the
# "License"); you may not use this file except in compliance
# with the License.  You may obtain a copy of the License at
#
#   http://www.apache.org/licenses/LICENSE-2.0
#
# Unless required by applicable law or agreed to in writing,
# software distributed under the License is distributed on an
# "AS IS" BASIS, WITHOUT WARRANTIES OR CONDITIONS OF ANY
# KIND, either express or implied.  See the License for the
# specific language governing permissions and limitations
# under the License.

from __future__ import print_function
import errno
import importlib
import logging

import os
import subprocess
import textwrap
import random
import string
from importlib import import_module

import getpass
import reprlib
import argparse
from builtins import input
from tempfile import NamedTemporaryFile

from airflow.utils.dot_renderer import render_dag
from airflow.utils.timezone import parse as parsedate
import json
from tabulate import tabulate

import daemon
from daemon.pidfile import TimeoutPIDLockFile
import signal
import sys
import threading
import traceback
import time
import psutil
import re
from urllib.parse import urlunparse
from typing import Any

import airflow
from airflow import api
from airflow import jobs, settings
from airflow.configuration import conf
from airflow.exceptions import AirflowException, AirflowWebServerTimeout
<<<<<<< HEAD
from airflow.executors import get_default_executor
from airflow.models import (
    Connection, DagModel, DagBag, DagPickle, TaskInstance, DagRun, Variable, DAG
)
from airflow.ti_deps.dep_context import (DepContext, SCHEDULER_QUEUED_DEPS)
from airflow.utils import cli as cli_utils, db
=======
from airflow.executors import GetDefaultExecutor
from airflow.models import (DagModel, DagBag, TaskInstance,
                            DagPickle, DagRun, Variable, DagStat,
                            Connection, DAG)

from airflow.ti_deps.dep_context import (DepContext, SCHEDULER_DEPS)
from airflow.utils import cli as cli_utils
from airflow.utils import db as db_utils
from airflow.utils.lock import initialize as scheduler_lock_init
>>>>>>> faf7f311
from airflow.utils.net import get_hostname
from airflow.utils.log.logging_mixin import (LoggingMixin, redirect_stderr,
                                             redirect_stdout)
from airflow.www.app import (cached_app, create_app)
from airflow.www_rbac.app import cached_app as cached_app_rbac
from airflow.www_rbac.app import create_app as create_app_rbac
from airflow.www_rbac.app import cached_appbuilder

from sqlalchemy.orm import exc
import six

api.load_auth()
api_module = import_module(conf.get('cli', 'api_client'))  # type: Any
api_client = api_module.Client(api_base_url=conf.get('cli', 'endpoint_url'),
                               auth=api.API_AUTH.api_auth.CLIENT_AUTH)

log = LoggingMixin().log

DAGS_FOLDER = settings.DAGS_FOLDER

if "BUILDING_AIRFLOW_DOCS" in os.environ:
    DAGS_FOLDER = '[AIRFLOW_HOME]/dags'


def sigint_handler(sig, frame):
    sys.exit(0)


def sigquit_handler(sig, frame):
    """Helps debug deadlocks by printing stacktraces when this gets a SIGQUIT
    e.g. kill -s QUIT <PID> or CTRL+\
    """
    print("Dumping stack traces for all threads in PID {}".format(os.getpid()))
    id_to_name = dict([(th.ident, th.name) for th in threading.enumerate()])
    code = []
    for thread_id, stack in sys._current_frames().items():
        code.append("\n# Thread: {}({})"
                    .format(id_to_name.get(thread_id, ""), thread_id))
        for filename, line_number, name, line in traceback.extract_stack(stack):
            code.append('File: "{}", line {}, in {}'
                        .format(filename, line_number, name))
            if line:
                code.append("  {}".format(line.strip()))
    print("\n".join(code))


def setup_logging(filename):
    root = logging.getLogger()
    handler = logging.FileHandler(filename)
    formatter = logging.Formatter(settings.SIMPLE_LOG_FORMAT)
    handler.setFormatter(formatter)
    root.addHandler(handler)
    root.setLevel(settings.LOGGING_LEVEL)

    return handler.stream


def setup_locations(process, pid=None, stdout=None, stderr=None, log=None):
    if not stderr:
        stderr = os.path.join(settings.AIRFLOW_HOME, 'airflow-{}.err'.format(process))
    if not stdout:
        stdout = os.path.join(settings.AIRFLOW_HOME, 'airflow-{}.out'.format(process))
    if not log:
        log = os.path.join(settings.AIRFLOW_HOME, 'airflow-{}.log'.format(process))
    if not pid:
        pid = os.path.join(settings.AIRFLOW_HOME, 'airflow-{}.pid'.format(process))

    return pid, stdout, stderr, log


def process_subdir(subdir):
    if subdir:
        subdir = subdir.replace('DAGS_FOLDER', DAGS_FOLDER)
        subdir = os.path.abspath(os.path.expanduser(subdir))
        return subdir


def get_dag(args):
    dagbag = DagBag(process_subdir(args.subdir))
    if args.dag_id not in dagbag.dags:
        raise AirflowException(
            'dag_id could not be found: {}. Either the dag did not exist or it failed to '
            'parse.'.format(args.dag_id))
    return dagbag.dags[args.dag_id]


def get_dags(args):
    if not args.dag_regex:
        return [get_dag(args)]
    dagbag = DagBag(process_subdir(args.subdir))
    matched_dags = [dag for dag in dagbag.dags.values() if re.search(
        args.dag_id, dag.dag_id)]
    if not matched_dags:
        raise AirflowException(
            'dag_id could not be found with regex: {}. Either the dag did not exist '
            'or it failed to parse.'.format(args.dag_id))
    return matched_dags


@cli_utils.action_logging
def backfill(args, dag=None):
    logging.basicConfig(
        level=settings.LOGGING_LEVEL,
        format=settings.SIMPLE_LOG_FORMAT)

    dag = dag or get_dag(args)

    if not args.start_date and not args.end_date:
        raise AirflowException("Provide a start_date and/or end_date")

    # If only one date is passed, using same as start and end
    args.end_date = args.end_date or args.start_date
    args.start_date = args.start_date or args.end_date

    if args.task_regex:
        dag = dag.sub_dag(
            task_regex=args.task_regex,
            include_upstream=not args.ignore_dependencies)

    run_conf = None
    if args.conf:
        run_conf = json.loads(args.conf)

    if args.dry_run:
        print("Dry run of DAG {0} on {1}".format(args.dag_id,
                                                 args.start_date))
        for task in dag.tasks:
            print("Task {0}".format(task.task_id))
            ti = TaskInstance(task, args.start_date)
            ti.dry_run()
    else:
        if args.reset_dagruns:
            DAG.clear_dags(
                [dag],
                start_date=args.start_date,
                end_date=args.end_date,
                confirm_prompt=not args.yes,
                include_subdags=False,
            )

        dag.run(
            start_date=args.start_date,
            end_date=args.end_date,
            mark_success=args.mark_success,
            local=args.local,
            donot_pickle=(args.donot_pickle or
                          conf.getboolean('core', 'donot_pickle')),
            ignore_first_depends_on_past=args.ignore_first_depends_on_past,
            ignore_task_deps=args.ignore_dependencies,
            pool=args.pool,
            delay_on_limit_secs=args.delay_on_limit,
            verbose=args.verbose,
            conf=run_conf,
            rerun_failed_tasks=args.rerun_failed_tasks,
            run_backwards=args.run_backwards
        )


@cli_utils.action_logging
def trigger_dag(args):
    """
    Creates a dag run for the specified dag

    :param args:
    :return:
    """
    try:
        message = api_client.trigger_dag(dag_id=args.dag_id,
                                         run_id=args.run_id,
                                         conf=args.conf,
                                         execution_date=args.exec_date)
        print(message)
    except IOError as err:
        raise AirflowException(err)


@cli_utils.action_logging
def delete_dag(args):
    """
    Deletes all DB records related to the specified dag

    :param args:
    :return:
    """
    if args.yes or input(
            "This will drop all existing records related to the specified DAG. "
            "Proceed? (y/n)").upper() == "Y":
        try:
            message = api_client.delete_dag(dag_id=args.dag_id)
            print(message)
        except IOError as err:
            raise AirflowException(err)
    else:
        print("Bail.")


@cli_utils.action_logging
def pool(args):
    def _tabulate(pools):
        return "\n%s" % tabulate(pools, ['Pool', 'Slots', 'Description'],
                                 tablefmt="fancy_grid")

    try:
        imp = getattr(args, 'import')
        if args.get is not None:
            pools = [api_client.get_pool(name=args.get)]
        elif args.set:
            pools = [api_client.create_pool(name=args.set[0],
                                            slots=args.set[1],
                                            description=args.set[2])]
        elif args.delete:
            pools = [api_client.delete_pool(name=args.delete)]
        elif imp:
            if os.path.exists(imp):
                pools = pool_import_helper(imp)
            else:
                print("Missing pools file.")
                pools = api_client.get_pools()
        elif args.export:
            pools = pool_export_helper(args.export)
        else:
            pools = api_client.get_pools()
    except (AirflowException, IOError) as err:
        print(err)
    else:
        print(_tabulate(pools=pools))


def pool_import_helper(filepath):
    with open(filepath, 'r') as poolfile:
        pl = poolfile.read()
    try:
        d = json.loads(pl)
    except Exception as e:
        print("Please check the validity of the json file: " + str(e))
    else:
        try:
            pools = []
            n = 0
            for k, v in d.items():
                if isinstance(v, dict) and len(v) == 2:
                    pools.append(api_client.create_pool(name=k,
                                                        slots=v["slots"],
                                                        description=v["description"]))
                    n += 1
                else:
                    pass
        except Exception:
            pass
        finally:
            print("{} of {} pool(s) successfully updated.".format(n, len(d)))
            return pools


def pool_export_helper(filepath):
    pool_dict = {}
    pools = api_client.get_pools()
    for pool in pools:
        pool_dict[pool[0]] = {"slots": pool[1], "description": pool[2]}
    with open(filepath, 'w') as poolfile:
        poolfile.write(json.dumps(pool_dict, sort_keys=True, indent=4))
    print("{} pools successfully exported to {}".format(len(pool_dict), filepath))
    return pools


@cli_utils.action_logging
def variables(args):
    if args.get:
        try:
            var = Variable.get(args.get,
                               deserialize_json=args.json,
                               default_var=args.default)
            print(var)
        except ValueError as e:
            print(e)
    if args.delete:
        Variable.delete(args.delete)
    if args.set:
        Variable.set(args.set[0], args.set[1])
    # Work around 'import' as a reserved keyword
    imp = getattr(args, 'import')
    if imp:
        if os.path.exists(imp):
            import_helper(imp)
        else:
            print("Missing variables file.")
    if args.export:
        export_helper(args.export)
    if not (args.set or args.get or imp or args.export or args.delete):
        # list all variables
        with db.create_session() as session:
            vars = session.query(Variable)
            msg = "\n".join(var.key for var in vars)
            print(msg)


def import_helper(filepath):
    with open(filepath, 'r') as varfile:
        var = varfile.read()

    try:
        d = json.loads(var)
    except Exception:
        print("Invalid variables file.")
    else:
        suc_count = fail_count = 0
        for k, v in d.items():
            try:
                Variable.set(k, v, serialize_json=not isinstance(v, six.string_types))
            except Exception as e:
                print('Variable import failed: {}'.format(repr(e)))
                fail_count += 1
            else:
                suc_count += 1
        print("{} of {} variables successfully updated.".format(suc_count, len(d)))
        if fail_count:
            print("{} variable(s) failed to be updated.".format(fail_count))


def export_helper(filepath):
    var_dict = {}
    with db.create_session() as session:
        qry = session.query(Variable).all()

        d = json.JSONDecoder()
        for var in qry:
            try:
                val = d.decode(var.val)
            except Exception:
                val = var.val
            var_dict[var.key] = val

    with open(filepath, 'w') as varfile:
        varfile.write(json.dumps(var_dict, sort_keys=True, indent=4))
    print("{} variables successfully exported to {}".format(len(var_dict), filepath))


@cli_utils.action_logging
def pause(args):
    set_is_paused(True, args)


@cli_utils.action_logging
def unpause(args):
    set_is_paused(False, args)


def set_is_paused(is_paused, args):
    DagModel.get_dagmodel(args.dag_id).set_is_paused(
        is_paused=is_paused,
    )

    print("Dag: {}, paused: {}".format(args.dag_id, str(is_paused)))


def show_dag(args):
    dag = get_dag(args)
    dot = render_dag(dag)
    if args.save:
        filename, _, fileformat = args.save.rpartition('.')
        dot.render(filename=filename, format=fileformat, cleanup=True)
        print("File {} saved".format(args.save))
    elif args.imgcat:
        data = dot.pipe(format='png')
        try:
            proc = subprocess.Popen("imgcat", stdout=subprocess.PIPE, stdin=subprocess.PIPE)
        except OSError as e:
            if e.errno == errno.ENOENT:
                raise AirflowException(
                    "Failed to execute. Make sure the imgcat executables are on your systems \'PATH\'"
                )
            else:
                raise
        out, err = proc.communicate(data)
        if out:
            print(out.decode('utf-8'))
        if err:
            print(err.decode('utf-8'))
    else:
        print(dot.source)


def _run(args, dag, ti):
    if args.local:
        run_job = jobs.LocalTaskJob(
            task_instance=ti,
            mark_success=args.mark_success,
            pickle_id=args.pickle,
            ignore_all_deps=args.ignore_all_dependencies,
            ignore_depends_on_past=args.ignore_depends_on_past,
            ignore_task_deps=args.ignore_dependencies,
            ignore_ti_state=args.force,
            pool=args.pool)
        run_job.run()
    elif args.raw:
        ti._run_raw_task(
            mark_success=args.mark_success,
            job_id=args.job_id,
            pool=args.pool,
        )
    else:
        pickle_id = None
        if args.ship_dag:
            try:
                # Running remotely, so pickling the DAG
                with db.create_session() as session:
                    pickle = DagPickle(dag)
                    session.add(pickle)
                    pickle_id = pickle.id
                    # TODO: This should be written to a log
                    print('Pickled dag {dag} as pickle_id: {pickle_id}'.format(
                        dag=dag, pickle_id=pickle_id))
            except Exception as e:
                print('Could not pickle the DAG')
                print(e)
                raise e

        executor = get_default_executor()
        executor.start()
        print("Sending to executor.")
        executor.queue_task_instance(
            ti,
            mark_success=args.mark_success,
            pickle_id=pickle_id,
            ignore_all_deps=args.ignore_all_dependencies,
            ignore_depends_on_past=args.ignore_depends_on_past,
            ignore_task_deps=args.ignore_dependencies,
            ignore_ti_state=args.force,
            pool=args.pool)
        executor.heartbeat()
        executor.end()


@cli_utils.action_logging
def run(args, dag=None):
    if dag:
        args.dag_id = dag.dag_id

    # Load custom airflow config
    if args.cfg_path:
        with open(args.cfg_path, 'r') as conf_file:
            conf_dict = json.load(conf_file)

        if os.path.exists(args.cfg_path):
            os.remove(args.cfg_path)

        conf.read_dict(conf_dict, source=args.cfg_path)
        settings.configure_vars()

    # IMPORTANT, have to use the NullPool, otherwise, each "run" command may leave
    # behind multiple open sleeping connections while heartbeating, which could
    # easily exceed the database connection limit when
    # processing hundreds of simultaneous tasks.
    settings.configure_orm(disable_connection_pool=True)

    if not args.pickle and not dag:
        dag = get_dag(args)
    elif not dag:
        with db.create_session() as session:
            print('Loading pickle id %s', args.pickle)
            dag_pickle = session.query(DagPickle).filter(DagPickle.id == args.pickle).first()
            if not dag_pickle:
                raise AirflowException("Who hid the pickle!? [missing pickle]")
            dag = dag_pickle.pickle

    task = dag.get_task(task_id=args.task_id)
    ti = TaskInstance(task, args.execution_date)
    ti.refresh_from_db()

    ti.init_run_context(raw=args.raw)

    hostname = get_hostname()
    print("Running %s on host %s", ti, hostname)

    if args.interactive:
        _run(args, dag, ti)
    else:
        with redirect_stdout(ti.log, logging.INFO), redirect_stderr(ti.log, logging.WARN):
            _run(args, dag, ti)
    logging.shutdown()


@cli_utils.action_logging
def task_failed_deps(args):
    """
    Returns the unmet dependencies for a task instance from the perspective of the
    scheduler (i.e. why a task instance doesn't get scheduled and then queued by the
    scheduler, and then run by an executor).
    >>> airflow task_failed_deps tutorial sleep 2015-01-01
    Task instance dependencies not met:
    Dagrun Running: Task instance's dagrun did not exist: Unknown reason
    Trigger Rule: Task's trigger rule 'all_success' requires all upstream tasks
    to have succeeded, but found 1 non-success(es).
    """
    dag = get_dag(args)
    task = dag.get_task(task_id=args.task_id)
    ti = TaskInstance(task, args.execution_date)

    dep_context = DepContext(deps=SCHEDULER_QUEUED_DEPS)
    failed_deps = list(ti.get_failed_dep_statuses(dep_context=dep_context))
    # TODO, Do we want to print or log this
    if failed_deps:
        print("Task instance dependencies not met:")
        for dep in failed_deps:
            print("{}: {}".format(dep.dep_name, dep.reason))
    else:
        print("Task instance dependencies are all met.")


@cli_utils.action_logging
def task_state(args):
    """
    Returns the state of a TaskInstance at the command line.
    >>> airflow task_state tutorial sleep 2015-01-01
    success
    """
    dag = get_dag(args)
    task = dag.get_task(task_id=args.task_id)
    ti = TaskInstance(task, args.execution_date)
    print(ti.current_state())


@cli_utils.action_logging
def dag_state(args):
    """
    Returns the state of a DagRun at the command line.
    >>> airflow dag_state tutorial 2015-01-01T00:00:00.000000
    running
    """
    dag = get_dag(args)
    dr = DagRun.find(dag.dag_id, execution_date=args.execution_date)
    print(dr[0].state if len(dr) > 0 else None)


@cli_utils.action_logging
def next_execution(args):
    """
    Returns the next execution datetime of a DAG at the command line.
    >>> airflow next_execution tutorial
    2018-08-31 10:38:00
    """
    dag = get_dag(args)

    if dag.is_paused:
        print("[INFO] Please be reminded this DAG is PAUSED now.")

    if dag.latest_execution_date:
        next_execution_dttm = dag.following_schedule(dag.latest_execution_date)

        if next_execution_dttm is None:
            print("[WARN] No following schedule can be found. " +
                  "This DAG may have schedule interval '@once' or `None`.")

        print(next_execution_dttm)
    else:
        print("[WARN] Only applicable when there is execution record found for the DAG.")
        print(None)


@cli_utils.action_logging
def rotate_fernet_key(args):
    session = settings.Session()
    for conn in session.query(Connection).filter(
            Connection.is_encrypted | Connection.is_extra_encrypted):
        conn.rotate_fernet_key()
    for var in session.query(Variable).filter(Variable.is_encrypted):
        var.rotate_fernet_key()
    session.commit()


@cli_utils.action_logging
def list_dags(args):
    dagbag = DagBag(process_subdir(args.subdir))
    s = textwrap.dedent("""\n
    -------------------------------------------------------------------
    DAGS
    -------------------------------------------------------------------
    {dag_list}
    """)
    dag_list = "\n".join(sorted(dagbag.dags))
    print(s.format(dag_list=dag_list))
    if args.report:
        print(dagbag.dagbag_report())


@cli_utils.action_logging
def list_tasks(args, dag=None):
    dag = dag or get_dag(args)
    if args.tree:
        dag.tree_view()
    else:
        tasks = sorted([t.task_id for t in dag.tasks])
        print("\n".join(sorted(tasks)))


@cli_utils.action_logging
def test(args, dag=None):
    # We want log outout from operators etc to show up here. Normally
    # airflow.task would redirect to a file, but here we want it to propagate
    # up to the normal airflow handler.

    dag = dag or get_dag(args)

    task = dag.get_task(task_id=args.task_id)
    # Add CLI provided task_params to task.params
    if args.task_params:
        passed_in_params = json.loads(args.task_params)
        task.params.update(passed_in_params)
    ti = TaskInstance(task, args.execution_date)

    try:
        logging.getLogger('airflow.task').propagate = True
        if args.dry_run:
            ti.dry_run()
        else:
            ti.run(ignore_task_deps=True, ignore_ti_state=True, test_mode=True)
    except Exception:
        if args.post_mortem:
            try:
                debugger = importlib.import_module("ipdb")
            except ImportError:
                debugger = importlib.import_module("pdb")
            debugger.post_mortem()
        else:
            raise
    finally:
        # Make sure to reset back to normal. When run for CLI this doesn't
        # matter, but it does for test suite
        logging.getLogger('airflow.task').propagate = False


@cli_utils.action_logging
def render(args):
    dag = get_dag(args)
    task = dag.get_task(task_id=args.task_id)
    ti = TaskInstance(task, args.execution_date)
    ti.render_templates()
    for attr in task.__class__.template_fields:
        print(textwrap.dedent("""\
        # ----------------------------------------------------------
        # property: {}
        # ----------------------------------------------------------
        {}
        """.format(attr, getattr(task, attr))))


@cli_utils.action_logging
def clear(args):
    logging.basicConfig(
        level=settings.LOGGING_LEVEL,
        format=settings.SIMPLE_LOG_FORMAT)
    dags = get_dags(args)

    if args.task_regex:
        for idx, dag in enumerate(dags):
            dags[idx] = dag.sub_dag(
                task_regex=args.task_regex,
                include_downstream=args.downstream,
                include_upstream=args.upstream)

    DAG.clear_dags(
        dags,
        start_date=args.start_date,
        end_date=args.end_date,
        only_failed=args.only_failed,
        only_running=args.only_running,
        confirm_prompt=not args.no_confirm,
        include_subdags=not args.exclude_subdags,
        include_parentdag=not args.exclude_parentdag,
    )


def get_num_ready_workers_running(gunicorn_master_proc):
    workers = psutil.Process(gunicorn_master_proc.pid).children()

    def ready_prefix_on_cmdline(proc):
        try:
            cmdline = proc.cmdline()
            if len(cmdline) > 0:
                return settings.GUNICORN_WORKER_READY_PREFIX in cmdline[0]
        except psutil.NoSuchProcess:
            pass
        return False

    ready_workers = [proc for proc in workers if ready_prefix_on_cmdline(proc)]
    return len(ready_workers)


def get_num_workers_running(gunicorn_master_proc):
    workers = psutil.Process(gunicorn_master_proc.pid).children()
    return len(workers)


def restart_workers(gunicorn_master_proc, num_workers_expected, master_timeout):
    """
    Runs forever, monitoring the child processes of @gunicorn_master_proc and
    restarting workers occasionally.
    Each iteration of the loop traverses one edge of this state transition
    diagram, where each state (node) represents
    [ num_ready_workers_running / num_workers_running ]. We expect most time to
    be spent in [n / n]. `bs` is the setting webserver.worker_refresh_batch_size.
    The horizontal transition at ? happens after the new worker parses all the
    dags (so it could take a while!)
       V ────────────────────────────────────────────────────────────────────────┐
    [n / n] ──TTIN──> [ [n, n+bs) / n + bs ]  ────?───> [n + bs / n + bs] ──TTOU─┘
       ^                          ^───────────────┘
       │
       │      ┌────────────────v
       └──────┴────── [ [0, n) / n ] <─── start
    We change the number of workers by sending TTIN and TTOU to the gunicorn
    master process, which increases and decreases the number of child workers
    respectively. Gunicorn guarantees that on TTOU workers are terminated
    gracefully and that the oldest worker is terminated.
    """

    def wait_until_true(fn, timeout=0):
        """
        Sleeps until fn is true
        """
        t = time.time()
        while not fn():
            if 0 < timeout and timeout <= time.time() - t:
                raise AirflowWebServerTimeout(
                    "No response from gunicorn master within {0} seconds"
                    .format(timeout))
            time.sleep(0.1)

    def start_refresh(gunicorn_master_proc):
        batch_size = conf.getint('webserver', 'worker_refresh_batch_size')
        log.debug('%s doing a refresh of %s workers', state, batch_size)
        sys.stdout.flush()
        sys.stderr.flush()

        excess = 0
        for _ in range(batch_size):
            gunicorn_master_proc.send_signal(signal.SIGTTIN)
            excess += 1
            wait_until_true(lambda: num_workers_expected + excess ==
                            get_num_workers_running(gunicorn_master_proc),
                            master_timeout)

    try:
        wait_until_true(lambda: num_workers_expected ==
                        get_num_workers_running(gunicorn_master_proc),
                        master_timeout)
        while True:
            num_workers_running = get_num_workers_running(gunicorn_master_proc)
            num_ready_workers_running = \
                get_num_ready_workers_running(gunicorn_master_proc)

            state = '[{0} / {1}]'.format(num_ready_workers_running, num_workers_running)

            # Whenever some workers are not ready, wait until all workers are ready
            if num_ready_workers_running < num_workers_running:
                log.debug('%s some workers are starting up, waiting...', state)
                sys.stdout.flush()
                time.sleep(1)

            # Kill a worker gracefully by asking gunicorn to reduce number of workers
            elif num_workers_running > num_workers_expected:
                excess = num_workers_running - num_workers_expected
                log.debug('%s killing %s workers', state, excess)

                for _ in range(excess):
                    gunicorn_master_proc.send_signal(signal.SIGTTOU)
                    excess -= 1
                    wait_until_true(lambda: num_workers_expected + excess ==
                                    get_num_workers_running(gunicorn_master_proc),
                                    master_timeout)

            # Start a new worker by asking gunicorn to increase number of workers
            elif num_workers_running == num_workers_expected:
                refresh_interval = conf.getint('webserver', 'worker_refresh_interval')
                log.debug(
                    '%s sleeping for %ss starting doing a refresh...',
                    state, refresh_interval
                )
                time.sleep(refresh_interval)
                start_refresh(gunicorn_master_proc)

            else:
                # num_ready_workers_running == num_workers_running < num_workers_expected
                log.error((
                    "%s some workers seem to have died and gunicorn"
                    "did not restart them as expected"
                ), state)
                time.sleep(10)
                if len(
                    psutil.Process(gunicorn_master_proc.pid).children()
                ) < num_workers_expected:
                    start_refresh(gunicorn_master_proc)
    except (AirflowWebServerTimeout, OSError) as err:
        log.error(err)
        log.error("Shutting down webserver")
        try:
            gunicorn_master_proc.terminate()
            gunicorn_master_proc.wait()
        finally:
            sys.exit(1)


@cli_utils.action_logging
def webserver(args):
    py2_deprecation_waring()
    print(settings.HEADER)

    access_logfile = args.access_logfile or conf.get('webserver', 'access_logfile')
    error_logfile = args.error_logfile or conf.get('webserver', 'error_logfile')
    num_workers = args.workers or conf.get('webserver', 'workers')
    worker_timeout = (args.worker_timeout or
                      conf.get('webserver', 'web_server_worker_timeout'))
    ssl_cert = args.ssl_cert or conf.get('webserver', 'web_server_ssl_cert')
    ssl_key = args.ssl_key or conf.get('webserver', 'web_server_ssl_key')
    if not ssl_cert and ssl_key:
        raise AirflowException(
            'An SSL certificate must also be provided for use with ' + ssl_key)
    if ssl_cert and not ssl_key:
        raise AirflowException(
            'An SSL key must also be provided for use with ' + ssl_cert)

    if args.debug:
        print(
            "Starting the web server on port {0} and host {1}.".format(
                args.port, args.hostname))
        if settings.RBAC:
            app, _ = create_app_rbac(None, testing=conf.getboolean('core', 'unit_test_mode'))
        else:
            app = create_app(None, testing=conf.getboolean('core', 'unit_test_mode'))
        app.run(debug=True, use_reloader=not app.config['TESTING'],
                port=args.port, host=args.hostname,
                ssl_context=(ssl_cert, ssl_key) if ssl_cert and ssl_key else None)
    else:
        os.environ['SKIP_DAGS_PARSING'] = 'True'
        app = cached_app_rbac(None) if settings.RBAC else cached_app(None)
        pid, stdout, stderr, log_file = setup_locations(
            "webserver", args.pid, args.stdout, args.stderr, args.log_file)
        os.environ.pop('SKIP_DAGS_PARSING')
        if args.daemon:
            handle = setup_logging(log_file)
            stdout = open(stdout, 'w+')
            stderr = open(stderr, 'w+')

        print(
            textwrap.dedent('''\
                Running the Gunicorn Server with:
                Workers: {num_workers} {workerclass}
                Host: {hostname}:{port}
                Timeout: {worker_timeout}
                Logfiles: {access_logfile} {error_logfile}
                =================================================================\
            '''.format(num_workers=num_workers, workerclass=args.workerclass,
                       hostname=args.hostname, port=args.port,
                       worker_timeout=worker_timeout, access_logfile=access_logfile,
                       error_logfile=error_logfile)))

        run_args = [
            'gunicorn',
            '-w', str(num_workers),
            '-k', str(args.workerclass),
            '-t', str(worker_timeout),
            '-b', args.hostname + ':' + str(args.port),
            '-n', 'airflow-webserver',
            '-p', str(pid),
            '-c', 'python:airflow.www.gunicorn_config',
        ]

        if args.access_logfile:
            run_args += ['--access-logfile', str(args.access_logfile)]

        if args.error_logfile:
            run_args += ['--error-logfile', str(args.error_logfile)]

        if args.daemon:
            run_args += ['-D']

        if ssl_cert:
            run_args += ['--certfile', ssl_cert, '--keyfile', ssl_key]

        webserver_module = 'www_rbac' if settings.RBAC else 'www'
        run_args += ["airflow." + webserver_module + ".app:cached_app()"]

        gunicorn_master_proc = None

        def kill_proc(dummy_signum, dummy_frame):
            gunicorn_master_proc.terminate()
            gunicorn_master_proc.wait()
            sys.exit(0)

        def monitor_gunicorn(gunicorn_master_proc):
            # These run forever until SIG{INT, TERM, KILL, ...} signal is sent
            if conf.getint('webserver', 'worker_refresh_interval') > 0:
                master_timeout = conf.getint('webserver', 'web_server_master_timeout')
                restart_workers(gunicorn_master_proc, num_workers, master_timeout)
            else:
                while True:
                    time.sleep(1)

        if args.daemon:
            base, ext = os.path.splitext(pid)
            ctx = daemon.DaemonContext(
                pidfile=TimeoutPIDLockFile(base + "-monitor" + ext, -1),
                files_preserve=[handle],
                stdout=stdout,
                stderr=stderr,
                signal_map={
                    signal.SIGINT: kill_proc,
                    signal.SIGTERM: kill_proc
                },
            )
            with ctx:
                subprocess.Popen(run_args, close_fds=True)

                # Reading pid file directly, since Popen#pid doesn't
                # seem to return the right value with DaemonContext.
                while True:
                    try:
                        with open(pid) as f:
                            gunicorn_master_proc_pid = int(f.read())
                            break
                    except IOError:
                        log.debug("Waiting for gunicorn's pid file to be created.")
                        time.sleep(0.1)

                gunicorn_master_proc = psutil.Process(gunicorn_master_proc_pid)
                monitor_gunicorn(gunicorn_master_proc)

            stdout.close()
            stderr.close()
        else:
            gunicorn_master_proc = subprocess.Popen(run_args, close_fds=True)

            signal.signal(signal.SIGINT, kill_proc)
            signal.signal(signal.SIGTERM, kill_proc)

            monitor_gunicorn(gunicorn_master_proc)


@cli_utils.action_logging
def scheduler(args):
    py2_deprecation_waring()
    print(settings.HEADER)
    job = jobs.SchedulerJob(
        dag_id=args.dag_id,
        subdir=process_subdir(args.subdir),
        run_duration=args.run_duration,
        num_runs=args.num_runs,
        do_pickle=args.do_pickle)

    if args.daemon:
        pid, stdout, stderr, log_file = setup_locations("scheduler",
                                                        args.pid,
                                                        args.stdout,
                                                        args.stderr,
                                                        args.log_file)
        handle = setup_logging(log_file)
        stdout = open(stdout, 'w+')
        stderr = open(stderr, 'w+')

        ctx = daemon.DaemonContext(
            pidfile=TimeoutPIDLockFile(pid, -1),
            files_preserve=[handle],
            stdout=stdout,
            stderr=stderr,
        )
        with ctx:
            job.run()

        stdout.close()
        stderr.close()
    else:
        signal.signal(signal.SIGINT, sigint_handler)
        signal.signal(signal.SIGTERM, sigint_handler)
        signal.signal(signal.SIGQUIT, sigquit_handler)
        job.run()


@cli_utils.action_logging
def serve_logs(args):
    print("Starting flask")
    import flask
    flask_app = flask.Flask(__name__)

    @flask_app.route('/log/<path:filename>')
    def serve_logs(filename):  # noqa
        log = os.path.expanduser(conf.get('core', 'BASE_LOG_FOLDER'))
        return flask.send_from_directory(
            log,
            filename,
            mimetype="application/json",
            as_attachment=False)

    worker_log_server_port = int(conf.get('celery', 'WORKER_LOG_SERVER_PORT'))
    flask_app.run(host='0.0.0.0', port=worker_log_server_port)


def _serve_logs(env, skip_serve_logs=False):
    """Starts serve_logs sub-process"""
    if skip_serve_logs is False:
        sub_proc = subprocess.Popen(['airflow', 'serve_logs'], env=env, close_fds=True)
        return sub_proc
    return None


@cli_utils.action_logging
def worker(args):
    env = os.environ.copy()
    env['AIRFLOW_HOME'] = settings.AIRFLOW_HOME

    if not settings.validate_session():
        log.error("Worker exiting... database connection precheck failed! ")
        sys.exit(1)

    # Celery worker
    from airflow.executors.celery_executor import app as celery_app
    from celery.bin import worker

    autoscale = args.autoscale
    skip_serve_logs = args.skip_serve_logs

    if autoscale is None and conf.has_option("celery", "worker_autoscale"):
        autoscale = conf.get("celery", "worker_autoscale")

    worker = worker.worker(app=celery_app)
    options = {
        'optimization': 'fair',
        'O': 'fair',
        'queues': args.queues,
        'concurrency': args.concurrency,
        'autoscale': autoscale,
        'hostname': args.celery_hostname,
        'loglevel': conf.get('core', 'LOGGING_LEVEL'),
    }

    if conf.has_option("celery", "pool"):
        options["pool"] = conf.get("celery", "pool")

    if args.daemon:
        pid, stdout, stderr, log_file = setup_locations("worker",
                                                        args.pid,
                                                        args.stdout,
                                                        args.stderr,
                                                        args.log_file)
        handle = setup_logging(log_file)
        stdout = open(stdout, 'w+')
        stderr = open(stderr, 'w+')

        ctx = daemon.DaemonContext(
            pidfile=TimeoutPIDLockFile(pid, -1),
            files_preserve=[handle],
            stdout=stdout,
            stderr=stderr,
        )
        with ctx:
            sp = _serve_logs(env, skip_serve_logs)
            worker.run(**options)

        stdout.close()
        stderr.close()
    else:
        signal.signal(signal.SIGINT, sigint_handler)
        signal.signal(signal.SIGTERM, sigint_handler)

        sp = _serve_logs(env, skip_serve_logs)

        worker.run(**options)

    if sp:
        sp.kill()


def initdb(args):  # noqa
    py2_deprecation_waring()
    print("DB: " + repr(settings.engine.url))
    db.initdb(settings.RBAC)
    print("Done.")


def initscheduler(args):  # noqa
    print("Initializing the resources for the scheduler")
    scheduler_lock_init()
    print("Done.")


def resetdb(args):
    py2_deprecation_waring()
    print("DB: " + repr(settings.engine.url))
    if args.yes or input("This will drop existing tables "
                         "if they exist. Proceed? "
                         "(y/n)").upper() == "Y":
        db.resetdb(settings.RBAC)
    else:
        print("Bail.")


@cli_utils.action_logging
def shell(args):
    """Run a shell that allows to access database access"""
    url = settings.engine.url
    print("DB: " + repr(url))

    if url.get_backend_name() == 'mysql':
        with NamedTemporaryFile(suffix="my.cnf") as f:
            content = textwrap.dedent("""
                [client]
                host     = {}
                user     = {}
                password = {}
                port     = {}
                database = {}
                """.format(url.host, url.username, url.password or "", url.port or "", url.database)).strip()
            f.write(content.encode())
            f.flush()
            subprocess.Popen(["mysql", "--defaults-extra-file={}".format(f.name)]).wait()
    elif url.get_backend_name() == 'sqlite':
        subprocess.Popen(["sqlite3", url.database]).wait()
    elif url.get_backend_name() == 'postgresql':
        env = os.environ.copy()
        env['PGHOST'] = url.host or ""
        env['PGPORT'] = url.port or ""
        env['PGUSER'] = url.username or ""
        # PostgreSQL does not allow the use of PGPASSFILE if the current user is root.
        env["PGPASSWORD"] = url.password or ""
        env['PGDATABASE'] = url.database
        subprocess.Popen(["psql"], env=env).wait()
    else:
        raise AirflowException("Unknown driver: {}".format(url.drivername))


@cli_utils.action_logging
def upgradedb(args):  # noqa
    py2_deprecation_waring()
    print("DB: " + repr(settings.engine.url))
    db.upgradedb()


def version(args):  # noqa
    py2_deprecation_waring()
    print(settings.HEADER + "  v" + airflow.__version__)


alternative_conn_specs = ['conn_type', 'conn_host',
                          'conn_login', 'conn_password', 'conn_schema', 'conn_port']


@cli_utils.action_logging
def connections(args):
    if args.list:
        # Check that no other flags were passed to the command
        invalid_args = list()
        for arg in ['conn_id', 'conn_uri', 'conn_extra'] + alternative_conn_specs:
            if getattr(args, arg) is not None:
                invalid_args.append(arg)
        if invalid_args:
            msg = ('\n\tThe following args are not compatible with the ' +
                   '--list flag: {invalid!r}\n')
            msg = msg.format(invalid=invalid_args)
            print(msg)
            return

        with db.create_session() as session:
            conns = session.query(Connection.conn_id, Connection.conn_type,
                                  Connection.host, Connection.port,
                                  Connection.is_encrypted,
                                  Connection.is_extra_encrypted,
                                  Connection.extra).all()
            conns = [map(reprlib.repr, conn) for conn in conns]
            msg = tabulate(conns, ['Conn Id', 'Conn Type', 'Host', 'Port',
                                   'Is Encrypted', 'Is Extra Encrypted', 'Extra'],
                           tablefmt="fancy_grid")
            if sys.version_info[0] < 3:
                msg = msg.encode('utf-8')
            print(msg)
            return

    if args.delete:
        # Check that only the `conn_id` arg was passed to the command
        invalid_args = list()
        for arg in ['conn_uri', 'conn_extra'] + alternative_conn_specs:
            if getattr(args, arg) is not None:
                invalid_args.append(arg)
        if invalid_args:
            msg = ('\n\tThe following args are not compatible with the ' +
                   '--delete flag: {invalid!r}\n')
            msg = msg.format(invalid=invalid_args)
            print(msg)
            return

        if args.conn_id is None:
            print('\n\tTo delete a connection, you Must provide a value for ' +
                  'the --conn_id flag.\n')
            return

        with db.create_session() as session:
            try:
                to_delete = (session
                             .query(Connection)
                             .filter(Connection.conn_id == args.conn_id)
                             .one())
            except exc.NoResultFound:
                msg = '\n\tDid not find a connection with `conn_id`={conn_id}\n'
                msg = msg.format(conn_id=args.conn_id)
                print(msg)
                return
            except exc.MultipleResultsFound:
                msg = ('\n\tFound more than one connection with ' +
                       '`conn_id`={conn_id}\n')
                msg = msg.format(conn_id=args.conn_id)
                print(msg)
                return
            else:
                deleted_conn_id = to_delete.conn_id
                session.delete(to_delete)
                msg = '\n\tSuccessfully deleted `conn_id`={conn_id}\n'
                msg = msg.format(conn_id=deleted_conn_id)
                print(msg)
            return

    if args.add:
        # Check that the conn_id and conn_uri args were passed to the command:
        missing_args = list()
        invalid_args = list()
        if not args.conn_id:
            missing_args.append('conn_id')
        if args.conn_uri:
            for arg in alternative_conn_specs:
                if getattr(args, arg) is not None:
                    invalid_args.append(arg)
        elif not args.conn_type:
            missing_args.append('conn_uri or conn_type')
        if missing_args:
            msg = ('\n\tThe following args are required to add a connection:' +
                   ' {missing!r}\n'.format(missing=missing_args))
            print(msg)
        if invalid_args:
            msg = ('\n\tThe following args are not compatible with the ' +
                   '--add flag and --conn_uri flag: {invalid!r}\n')
            msg = msg.format(invalid=invalid_args)
            print(msg)
        if missing_args or invalid_args:
            return

        if args.conn_uri:
            new_conn = Connection(conn_id=args.conn_id, uri=args.conn_uri)
        else:
            new_conn = Connection(conn_id=args.conn_id,
                                  conn_type=args.conn_type,
                                  host=args.conn_host,
                                  login=args.conn_login,
                                  password=args.conn_password,
                                  schema=args.conn_schema,
                                  port=args.conn_port)
        if args.conn_extra is not None:
            new_conn.set_extra(args.conn_extra)

        with db.create_session() as session:
            if not (session.query(Connection)
                           .filter(Connection.conn_id == new_conn.conn_id).first()):
                session.add(new_conn)
                msg = '\n\tSuccessfully added `conn_id`={conn_id} : {uri}\n'
                msg = msg.format(conn_id=new_conn.conn_id,
                                 uri=args.conn_uri or
                                 urlunparse((args.conn_type,
                                            '{login}:{password}@{host}:{port}'
                                             .format(login=args.conn_login or '',
                                                     password=args.conn_password or '',
                                                     host=args.conn_host or '',
                                                     port=args.conn_port or ''),
                                             args.conn_schema or '', '', '', '')))
                print(msg)
            else:
                msg = '\n\tA connection with `conn_id`={conn_id} already exists\n'
                msg = msg.format(conn_id=new_conn.conn_id)
                print(msg)

        return


@cli_utils.action_logging
def flower(args):
    broka = conf.get('celery', 'BROKER_URL')
    address = '--address={}'.format(args.hostname)
    port = '--port={}'.format(args.port)
    api = ''
    if args.broker_api:
        api = '--broker_api=' + args.broker_api

    url_prefix = ''
    if args.url_prefix:
        url_prefix = '--url-prefix=' + args.url_prefix

    basic_auth = ''
    if args.basic_auth:
        basic_auth = '--basic_auth=' + args.basic_auth

    flower_conf = ''
    if args.flower_conf:
        flower_conf = '--conf=' + args.flower_conf

    if args.daemon:
        pid, stdout, stderr, log_file = setup_locations("flower",
                                                        args.pid,
                                                        args.stdout,
                                                        args.stderr,
                                                        args.log_file)
        stdout = open(stdout, 'w+')
        stderr = open(stderr, 'w+')

        ctx = daemon.DaemonContext(
            pidfile=TimeoutPIDLockFile(pid, -1),
            stdout=stdout,
            stderr=stderr,
        )

        with ctx:
            os.execvp("flower", ['flower', '-b',
                                 broka, address, port, api, flower_conf, url_prefix, basic_auth])

        stdout.close()
        stderr.close()
    else:
        signal.signal(signal.SIGINT, sigint_handler)
        signal.signal(signal.SIGTERM, sigint_handler)

        os.execvp("flower", ['flower', '-b',
                             broka, address, port, api, flower_conf, url_prefix, basic_auth])


@cli_utils.action_logging
def kerberos(args):  # noqa
    print(settings.HEADER)
    import airflow.security.kerberos

    if args.daemon:
        pid, stdout, stderr, log_file = setup_locations("kerberos",
                                                        args.pid,
                                                        args.stdout,
                                                        args.stderr,
                                                        args.log_file)
        stdout = open(stdout, 'w+')
        stderr = open(stderr, 'w+')

        ctx = daemon.DaemonContext(
            pidfile=TimeoutPIDLockFile(pid, -1),
            stdout=stdout,
            stderr=stderr,
        )

        with ctx:
            airflow.security.kerberos.run(principal=args.principal, keytab=args.keytab)

        stdout.close()
        stderr.close()
    else:
        airflow.security.kerberos.run(principal=args.principal, keytab=args.keytab)


@cli_utils.action_logging
def create_user(args):
    fields = {
        'role': args.role,
        'username': args.username,
        'email': args.email,
        'firstname': args.firstname,
        'lastname': args.lastname,
    }
    empty_fields = [k for k, v in fields.items() if not v]
    if empty_fields:
        raise SystemExit('Required arguments are missing: {}.'.format(
            ', '.join(empty_fields)))

    appbuilder = cached_appbuilder()
    role = appbuilder.sm.find_role(args.role)
    if not role:
        raise SystemExit('{} is not a valid role.'.format(args.role))

    if args.use_random_password:
        password = ''.join(random.choice(string.printable) for _ in range(16))
    elif args.password:
        password = args.password
    else:
        password = getpass.getpass('Password:')
        password_confirmation = getpass.getpass('Repeat for confirmation:')
        if password != password_confirmation:
            raise SystemExit('Passwords did not match!')

    if appbuilder.sm.find_user(args.username):
        print('{} already exist in the db'.format(args.username))
        return
    user = appbuilder.sm.add_user(args.username, args.firstname, args.lastname,
                                  args.email, role, password)
    if user:
        print('{} user {} created.'.format(args.role, args.username))
    else:
        raise SystemExit('Failed to create user.')


@cli_utils.action_logging
def delete_user(args):
    if not args.username:
        raise SystemExit('Required arguments are missing: username')

    appbuilder = cached_appbuilder()

    try:
        u = next(u for u in appbuilder.sm.get_all_users() if u.username == args.username)
    except StopIteration:
        raise SystemExit('{} is not a valid user.'.format(args.username))

    if appbuilder.sm.del_register_user(u):
        print('User {} deleted.'.format(args.username))
    else:
        raise SystemExit('Failed to delete user.')


@cli_utils.action_logging
def list_users(args):
    appbuilder = cached_appbuilder()
    users = appbuilder.sm.get_all_users()
    fields = ['id', 'username', 'email', 'first_name', 'last_name', 'roles']
    users = [[user.__getattribute__(field) for field in fields] for user in users]
    msg = tabulate(users, [field.capitalize().replace('_', ' ') for field in fields],
                   tablefmt="fancy_grid")
    if sys.version_info[0] < 3:
        msg = msg.encode('utf-8')
    print(msg)


@cli_utils.action_logging
def list_dag_runs(args, dag=None):
    if dag:
        args.dag_id = dag.dag_id

    dagbag = DagBag()

    if args.dag_id not in dagbag.dags:
        error_message = "Dag id {} not found".format(args.dag_id)
        raise AirflowException(error_message)

    dag_runs = list()
    state = args.state.lower() if args.state else None
    for run in DagRun.find(dag_id=args.dag_id,
                           state=state,
                           no_backfills=args.no_backfill):
        dag_runs.append({
            'id': run.id,
            'run_id': run.run_id,
            'state': run.state,
            'dag_id': run.dag_id,
            'execution_date': run.execution_date.isoformat(),
            'start_date': ((run.start_date or '') and
                           run.start_date.isoformat()),
        })
    if not dag_runs:
        print('No dag runs for {dag_id}'.format(dag_id=args.dag_id))

    s = textwrap.dedent("""\n
    {line}
    DAG RUNS
    {line}
    {dag_run_header}
    """)

    dag_runs.sort(key=lambda x: x['execution_date'], reverse=True)
    dag_run_header = '%-3s | %-20s | %-10s | %-20s | %-20s |' % ('id',
                                                                 'run_id',
                                                                 'state',
                                                                 'execution_date',
                                                                 'state_date')
    print(s.format(dag_run_header=dag_run_header,
                   line='-' * 120))
    for dag_run in dag_runs:
        record = '%-3s | %-20s | %-10s | %-20s | %-20s |' % (dag_run['id'],
                                                             dag_run['run_id'],
                                                             dag_run['state'],
                                                             dag_run['execution_date'],
                                                             dag_run['start_date'])
        print(record)


@cli_utils.action_logging
def sync_perm(args): # noqa
    if settings.RBAC:
        appbuilder = cached_appbuilder()
        print('Updating permission, view-menu for all existing roles')
        appbuilder.sm.sync_roles()
        print('Updating permission on all DAG views')
        dags = DagBag().dags.values()
        for dag in dags:
            appbuilder.sm.sync_perm_for_dag(
                dag.dag_id,
                dag.access_control)
    else:
        print('The sync_perm command only works for rbac UI.')


class Arg(object):
    def __init__(self, flags=None, help=None, action=None, default=None, nargs=None,
                 type=None, choices=None, metavar=None):
        self.flags = flags
        self.help = help
        self.action = action
        self.default = default
        self.nargs = nargs
        self.type = type
        self.choices = choices
        self.metavar = metavar


class CLIFactory(object):
    args = {
        # Shared
        'dag_id': Arg(("dag_id",), "The id of the dag"),
        'task_id': Arg(("task_id",), "The id of the task"),
        'execution_date': Arg(
            ("execution_date",), help="The execution date of the DAG",
            type=parsedate),
        'task_regex': Arg(
            ("-t", "--task_regex"),
            "The regex to filter specific task_ids to backfill (optional)"),
        'subdir': Arg(
            ("-sd", "--subdir"),
            "File location or directory from which to look for the dag. "
            "Defaults to '[AIRFLOW_HOME]/dags' where [AIRFLOW_HOME] is the "
            "value you set for 'AIRFLOW_HOME' config you set in 'airflow.cfg' ",
            default=DAGS_FOLDER),
        'start_date': Arg(
            ("-s", "--start_date"), "Override start_date YYYY-MM-DD",
            type=parsedate),
        'end_date': Arg(
            ("-e", "--end_date"), "Override end_date YYYY-MM-DD",
            type=parsedate),
        'dry_run': Arg(
            ("-dr", "--dry_run"), "Perform a dry run", "store_true"),
        'pid': Arg(
            ("--pid",), "PID file location",
            nargs='?'),
        'daemon': Arg(
            ("-D", "--daemon"), "Daemonize instead of running "
                                "in the foreground",
            "store_true"),
        'stderr': Arg(
            ("--stderr",), "Redirect stderr to this file"),
        'stdout': Arg(
            ("--stdout",), "Redirect stdout to this file"),
        'log_file': Arg(
            ("-l", "--log-file"), "Location of the log file"),
        'yes': Arg(
            ("-y", "--yes"),
            "Do not prompt to confirm reset. Use with care!",
            "store_true",
            default=False),
        'username': Arg(
            ('-u', '--username',),
            help='Username of the user',
            type=str),

        # list_dag_runs
        'no_backfill': Arg(
            ("--no_backfill",),
            "filter all the backfill dagruns given the dag id", "store_true"),
        'state': Arg(
            ("--state",),
            "Only list the dag runs corresponding to the state"
        ),

        # backfill
        'mark_success': Arg(
            ("-m", "--mark_success"),
            "Mark jobs as succeeded without running them", "store_true"),
        'verbose': Arg(
            ("-v", "--verbose"),
            "Make logging output more verbose", "store_true"),
        'local': Arg(
            ("-l", "--local"),
            "Run the task using the LocalExecutor", "store_true"),
        'donot_pickle': Arg(
            ("-x", "--donot_pickle"), (
                "Do not attempt to pickle the DAG object to send over "
                "to the workers, just tell the workers to run their version "
                "of the code."),
            "store_true"),
        'bf_ignore_dependencies': Arg(
            ("-i", "--ignore_dependencies"),
            (
                "Skip upstream tasks, run only the tasks "
                "matching the regexp. Only works in conjunction "
                "with task_regex"),
            "store_true"),
        'bf_ignore_first_depends_on_past': Arg(
            ("-I", "--ignore_first_depends_on_past"),
            (
                "Ignores depends_on_past dependencies for the first "
                "set of tasks only (subsequent executions in the backfill "
                "DO respect depends_on_past)."),
            "store_true"),
        'pool': Arg(("--pool",), "Resource pool to use"),
        'delay_on_limit': Arg(
            ("--delay_on_limit",),
            help=("Amount of time in seconds to wait when the limit "
                  "on maximum active dag runs (max_active_runs) has "
                  "been reached before trying to execute a dag run "
                  "again."),
            type=float,
            default=1.0),
        'reset_dag_run': Arg(
            ("--reset_dagruns",),
            (
                "if set, the backfill will delete existing "
                "backfill-related DAG runs and start "
                "anew with fresh, running DAG runs"),
            "store_true"),
        'rerun_failed_tasks': Arg(
            ("--rerun_failed_tasks",),
            (
                "if set, the backfill will auto-rerun "
                "all the failed tasks for the backfill date range "
                "instead of throwing exceptions"),
            "store_true"),
        'run_backwards': Arg(
            ("-B", "--run_backwards",),
            (
                "if set, the backfill will run tasks from the most "
                "recent day first.  if there are tasks that depend_on_past "
                "this option will throw an exception"),
            "store_true"),

        # list_tasks
        'tree': Arg(("-t", "--tree"), "Tree view", "store_true"),
        # list_dags
        'report': Arg(
            ("-r", "--report"), "Show DagBag loading report", "store_true"),
        # clear
        'upstream': Arg(
            ("-u", "--upstream"), "Include upstream tasks", "store_true"),
        'only_failed': Arg(
            ("-f", "--only_failed"), "Only failed jobs", "store_true"),
        'only_running': Arg(
            ("-r", "--only_running"), "Only running jobs", "store_true"),
        'downstream': Arg(
            ("-d", "--downstream"), "Include downstream tasks", "store_true"),
        'no_confirm': Arg(
            ("-c", "--no_confirm"),
            "Do not request confirmation", "store_true"),
        'exclude_subdags': Arg(
            ("-x", "--exclude_subdags"),
            "Exclude subdags", "store_true"),
        'exclude_parentdag': Arg(
            ("-xp", "--exclude_parentdag"),
            "Exclude ParentDAGS if the task cleared is a part of a SubDAG",
            "store_true"),
        'dag_regex': Arg(
            ("-dx", "--dag_regex"),
            "Search dag_id as regex instead of exact string", "store_true"),
        # show_dag
        'save': Arg(
            ("-s", "--save"),
            "Saves the result to the indicated file.\n"
            "\n"
            "The file format is determined by the file extension. For more information about supported "
            "format, see: https://www.graphviz.org/doc/info/output.html\n"
            "\n"
            "If you want to create a PNG file then you should execute the following command:\n"
            "airflow dags show <DAG_ID> --save output.png\n"
            "\n"
            "If you want to create a DOT file then you should execute the following command:\n"
            "airflow dags show <DAG_ID> --save output.dot\n"
        ),
        'imgcat': Arg(
            ("--imgcat", ),
            "Displays graph using the imgcat tool. \n"
            "\n"
            "For more information, see: https://www.iterm2.com/documentation-images.html",
            action='store_true'),
        # trigger_dag
        'run_id': Arg(("-r", "--run_id"), "Helps to identify this run"),
        'conf': Arg(
            ('-c', '--conf'),
            "JSON string that gets pickled into the DagRun's conf attribute"),
        'exec_date': Arg(
            ("-e", "--exec_date"), help="The execution date of the DAG",
            type=parsedate),
        # pool
        'pool_set': Arg(
            ("-s", "--set"),
            nargs=3,
            metavar=('NAME', 'SLOT_COUNT', 'POOL_DESCRIPTION'),
            help="Set pool slot count and description, respectively"),
        'pool_get': Arg(
            ("-g", "--get"),
            metavar='NAME',
            help="Get pool info"),
        'pool_delete': Arg(
            ("-x", "--delete"),
            metavar="NAME",
            help="Delete a pool"),
        'pool_import': Arg(
            ("-i", "--import"),
            metavar="FILEPATH",
            help="Import pool from JSON file"),
        'pool_export': Arg(
            ("-e", "--export"),
            metavar="FILEPATH",
            help="Export pool to JSON file"),
        # variables
        'set': Arg(
            ("-s", "--set"),
            nargs=2,
            metavar=('KEY', 'VAL'),
            help="Set a variable"),
        'get': Arg(
            ("-g", "--get"),
            metavar='KEY',
            help="Get value of a variable"),
        'default': Arg(
            ("-d", "--default"),
            metavar="VAL",
            default=None,
            help="Default value returned if variable does not exist"),
        'json': Arg(
            ("-j", "--json"),
            help="Deserialize JSON variable",
            action="store_true"),
        'var_import': Arg(
            ("-i", "--import"),
            metavar="FILEPATH",
            help="Import variables from JSON file"),
        'var_export': Arg(
            ("-e", "--export"),
            metavar="FILEPATH",
            help="Export variables to JSON file"),
        'var_delete': Arg(
            ("-x", "--delete"),
            metavar="KEY",
            help="Delete a variable"),
        # kerberos
        'principal': Arg(
            ("principal",), "kerberos principal", nargs='?'),
        'keytab': Arg(
            ("-kt", "--keytab"), "keytab",
            nargs='?', default=conf.get('kerberos', 'keytab')),
        # run
        # TODO(aoen): "force" is a poor choice of name here since it implies it overrides
        # all dependencies (not just past success), e.g. the ignore_depends_on_past
        # dependency. This flag should be deprecated and renamed to 'ignore_ti_state' and
        # the "ignore_all_dependencies" command should be called the"force" command
        # instead.
        'interactive': Arg(
            ('-int', '--interactive'),
            help='Do not capture standard output and error streams '
                 '(useful for interactive debugging)',
            action='store_true'),
        'force': Arg(
            ("-f", "--force"),
            "Ignore previous task instance state, rerun regardless if task already "
            "succeeded/failed",
            "store_true"),
        'raw': Arg(("-r", "--raw"), argparse.SUPPRESS, "store_true"),
        'ignore_all_dependencies': Arg(
            ("-A", "--ignore_all_dependencies"),
            "Ignores all non-critical dependencies, including ignore_ti_state and "
            "ignore_task_deps",
            "store_true"),
        # TODO(aoen): ignore_dependencies is a poor choice of name here because it is too
        # vague (e.g. a task being in the appropriate state to be run is also a dependency
        # but is not ignored by this flag), the name 'ignore_task_dependencies' is
        # slightly better (as it ignores all dependencies that are specific to the task),
        # so deprecate the old command name and use this instead.
        'ignore_dependencies': Arg(
            ("-i", "--ignore_dependencies"),
            "Ignore task-specific dependencies, e.g. upstream, depends_on_past, and "
            "retry delay dependencies",
            "store_true"),
        'ignore_depends_on_past': Arg(
            ("-I", "--ignore_depends_on_past"),
            "Ignore depends_on_past dependencies (but respect "
            "upstream dependencies)",
            "store_true"),
        'ship_dag': Arg(
            ("--ship_dag",),
            "Pickles (serializes) the DAG and ships it to the worker",
            "store_true"),
        'pickle': Arg(
            ("-p", "--pickle"),
            "Serialized pickle object of the entire dag (used internally)"),
        'job_id': Arg(("-j", "--job_id"), argparse.SUPPRESS),
        'cfg_path': Arg(
            ("--cfg_path",), "Path to config file to use instead of airflow.cfg"),
        # webserver
        'port': Arg(
            ("-p", "--port"),
            default=conf.get('webserver', 'WEB_SERVER_PORT'),
            type=int,
            help="The port on which to run the server"),
        'ssl_cert': Arg(
            ("--ssl_cert",),
            default=conf.get('webserver', 'WEB_SERVER_SSL_CERT'),
            help="Path to the SSL certificate for the webserver"),
        'ssl_key': Arg(
            ("--ssl_key",),
            default=conf.get('webserver', 'WEB_SERVER_SSL_KEY'),
            help="Path to the key to use with the SSL certificate"),
        'workers': Arg(
            ("-w", "--workers"),
            default=conf.get('webserver', 'WORKERS'),
            type=int,
            help="Number of workers to run the webserver on"),
        'workerclass': Arg(
            ("-k", "--workerclass"),
            default=conf.get('webserver', 'WORKER_CLASS'),
            choices=['sync', 'eventlet', 'gevent', 'tornado'],
            help="The worker class to use for Gunicorn"),
        'worker_timeout': Arg(
            ("-t", "--worker_timeout"),
            default=conf.get('webserver', 'WEB_SERVER_WORKER_TIMEOUT'),
            type=int,
            help="The timeout for waiting on webserver workers"),
        'hostname': Arg(
            ("-hn", "--hostname"),
            default=conf.get('webserver', 'WEB_SERVER_HOST'),
            help="Set the hostname on which to run the web server"),
        'debug': Arg(
            ("-d", "--debug"),
            "Use the server that ships with Flask in debug mode",
            "store_true"),
        'access_logfile': Arg(
            ("-A", "--access_logfile"),
            default=conf.get('webserver', 'ACCESS_LOGFILE'),
            help="The logfile to store the webserver access log. Use '-' to print to "
                 "stderr."),
        'error_logfile': Arg(
            ("-E", "--error_logfile"),
            default=conf.get('webserver', 'ERROR_LOGFILE'),
            help="The logfile to store the webserver error log. Use '-' to print to "
                 "stderr."),
        # scheduler
        'dag_id_opt': Arg(("-d", "--dag_id"), help="The id of the dag to run"),
        'run_duration': Arg(
            ("-r", "--run-duration"),
            default=None, type=int,
            help="Set number of seconds to execute before exiting"),
        'num_runs': Arg(
            ("-n", "--num_runs"),
            default=conf.getint('scheduler', 'num_runs', fallback=-1), type=int,
            help="Set the number of runs to execute before exiting"),
        # worker
        'do_pickle': Arg(
            ("-p", "--do_pickle"),
            default=False,
            help=(
                "Attempt to pickle the DAG object to send over "
                "to the workers, instead of letting workers run their version "
                "of the code."),
            action="store_true"),
        'queues': Arg(
            ("-q", "--queues"),
            help="Comma delimited list of queues to serve",
            default=conf.get('celery', 'DEFAULT_QUEUE')),
        'concurrency': Arg(
            ("-c", "--concurrency"),
            type=int,
            help="The number of worker processes",
            default=conf.get('celery', 'worker_concurrency')),
        'celery_hostname': Arg(
            ("-cn", "--celery_hostname"),
            help=("Set the hostname of celery worker "
                  "if you have multiple workers on a single machine.")),
        # flower
        'broker_api': Arg(("-a", "--broker_api"), help="Broker api"),
        'flower_hostname': Arg(
            ("-hn", "--hostname"),
            default=conf.get('celery', 'FLOWER_HOST'),
            help="Set the hostname on which to run the server"),
        'flower_port': Arg(
            ("-p", "--port"),
            default=conf.get('celery', 'FLOWER_PORT'),
            type=int,
            help="The port on which to run the server"),
        'flower_conf': Arg(
            ("-fc", "--flower_conf"),
            help="Configuration file for flower"),
        'flower_url_prefix': Arg(
            ("-u", "--url_prefix"),
            default=conf.get('celery', 'FLOWER_URL_PREFIX'),
            help="URL prefix for Flower"),
        'flower_basic_auth': Arg(
            ("-ba", "--basic_auth"),
            default=conf.get('celery', 'FLOWER_BASIC_AUTH'),
            help=("Securing Flower with Basic Authentication. "
                  "Accepts user:password pairs separated by a comma. "
                  "Example: flower_basic_auth = user1:password1,user2:password2")),
        'task_params': Arg(
            ("-tp", "--task_params"),
            help="Sends a JSON params dict to the task"),
        'post_mortem': Arg(
            ("-pm", "--post_mortem"),
            action="store_true",
            help="Open debugger on uncaught exception",
        ),
        # connections
        'list_connections': Arg(
            ('-l', '--list'),
            help='List all connections',
            action='store_true'),
        'add_connection': Arg(
            ('-a', '--add'),
            help='Add a connection',
            action='store_true'),
        'delete_connection': Arg(
            ('-d', '--delete'),
            help='Delete a connection',
            action='store_true'),
        'conn_id': Arg(
            ('--conn_id',),
            help='Connection id, required to add/delete a connection',
            type=str),
        'conn_uri': Arg(
            ('--conn_uri',),
            help='Connection URI, required to add a connection without conn_type',
            type=str),
        'conn_type': Arg(
            ('--conn_type',),
            help='Connection type, required to add a connection without conn_uri',
            type=str),
        'conn_host': Arg(
            ('--conn_host',),
            help='Connection host, optional when adding a connection',
            type=str),
        'conn_login': Arg(
            ('--conn_login',),
            help='Connection login, optional when adding a connection',
            type=str),
        'conn_password': Arg(
            ('--conn_password',),
            help='Connection password, optional when adding a connection',
            type=str),
        'conn_schema': Arg(
            ('--conn_schema',),
            help='Connection schema, optional when adding a connection',
            type=str),
        'conn_port': Arg(
            ('--conn_port',),
            help='Connection port, optional when adding a connection',
            type=str),
        'conn_extra': Arg(
            ('--conn_extra',),
            help='Connection `Extra` field, optional when adding a connection',
            type=str),
        # create_user
        'role': Arg(
            ('-r', '--role',),
            help='Role of the user. Existing roles include Admin, '
                 'User, Op, Viewer, and Public',
            type=str),
        'firstname': Arg(
            ('-f', '--firstname',),
            help='First name of the user',
            type=str),
        'lastname': Arg(
            ('-l', '--lastname',),
            help='Last name of the user',
            type=str),
        'email': Arg(
            ('-e', '--email',),
            help='Email of the user',
            type=str),
        'password': Arg(
            ('-p', '--password',),
            help='Password of the user',
            type=str),
        'use_random_password': Arg(
            ('--use_random_password',),
            help='Do not prompt for password.  Use random string instead',
            default=False,
            action='store_true'),
        'autoscale': Arg(
            ('-a', '--autoscale'),
            help="Minimum and Maximum number of worker to autoscale"),
        'skip_serve_logs': Arg(
            ("-s", "--skip_serve_logs"),
            default=False,
            help="Don't start the serve logs process along with the workers.",
            action="store_true"),
    }
    subparsers = (
        {
            'func': backfill,
            'help': "Run subsections of a DAG for a specified date range. "
                    "If reset_dag_run option is used,"
                    " backfill will first prompt users whether airflow "
                    "should clear all the previous dag_run and task_instances "
                    "within the backfill date range. "
                    "If rerun_failed_tasks is used, backfill "
                    "will auto re-run the previous failed task instances"
                    " within the backfill date range.",
            'args': (
                'dag_id', 'task_regex', 'start_date', 'end_date',
                'mark_success', 'local', 'donot_pickle', 'yes',
                'bf_ignore_dependencies', 'bf_ignore_first_depends_on_past',
                'subdir', 'pool', 'delay_on_limit', 'dry_run', 'verbose', 'conf',
                'reset_dag_run', 'rerun_failed_tasks', 'run_backwards'
            )
        }, {
            'func': list_dag_runs,
            'help': "List dag runs given a DAG id. If state option is given, it will only"
                    "search for all the dagruns with the given state. "
                    "If no_backfill option is given, it will filter out"
                    "all backfill dagruns for given dag id.",
            'args': (
                'dag_id', 'no_backfill', 'state'
            )
        }, {
            'func': list_tasks,
            'help': "List the tasks within a DAG",
            'args': ('dag_id', 'tree', 'subdir'),
        }, {
            'func': clear,
            'help': "Clear a set of task instance, as if they never ran",
            'args': (
                'dag_id', 'task_regex', 'start_date', 'end_date', 'subdir',
                'upstream', 'downstream', 'no_confirm', 'only_failed',
                'only_running', 'exclude_subdags', 'exclude_parentdag', 'dag_regex'),
        }, {
            'func': pause,
            'help': "Pause a DAG",
            'args': ('dag_id', 'subdir'),
        }, {
            'func': unpause,
            'help': "Resume a paused DAG",
            'args': ('dag_id', 'subdir'),
        }, {
            'func': trigger_dag,
            'help': "Trigger a DAG run",
            'args': ('dag_id', 'subdir', 'run_id', 'conf', 'exec_date'),
        }, {
            'func': delete_dag,
            'help': "Delete all DB records related to the specified DAG",
            'args': ('dag_id', 'yes',),
        }, {
            'func': show_dag,
            'help': "Displays DAG's tasks with their dependencies",
            'args': ('dag_id', 'subdir', 'save', 'imgcat',),
        }, {
            'func': pool,
            'help': "CRUD operations on pools",
            "args": ('pool_set', 'pool_get', 'pool_delete', 'pool_import', 'pool_export'),
        }, {
            'func': variables,
            'help': "CRUD operations on variables",
            "args": ('set', 'get', 'json', 'default',
                     'var_import', 'var_export', 'var_delete'),
        }, {
            'func': kerberos,
            'help': "Start a kerberos ticket renewer",
            'args': ('principal', 'keytab', 'pid',
                     'daemon', 'stdout', 'stderr', 'log_file'),
        }, {
            'func': render,
            'help': "Render a task instance's template(s)",
            'args': ('dag_id', 'task_id', 'execution_date', 'subdir'),
        }, {
            'func': run,
            'help': "Run a single task instance",
            'args': (
                'dag_id', 'task_id', 'execution_date', 'subdir',
                'mark_success', 'force', 'pool', 'cfg_path',
                'local', 'raw', 'ignore_all_dependencies', 'ignore_dependencies',
                'ignore_depends_on_past', 'ship_dag', 'pickle', 'job_id', 'interactive',),
        }, {
            'func': initdb,
            'help': "Initialize the metadata database",
            'args': tuple(),
        },  {
            'func': initscheduler,
            'help': "Initialize the resources for the scheduler",
            'args': tuple(),
        }, {
            'func': list_dags,
            'help': "List all the DAGs",
            'args': ('subdir', 'report'),
        }, {
            'func': dag_state,
            'help': "Get the status of a dag run",
            'args': ('dag_id', 'execution_date', 'subdir'),
        }, {
            'func': task_failed_deps,
            'help': (
                "Returns the unmet dependencies for a task instance from the perspective "
                "of the scheduler. In other words, why a task instance doesn't get "
                "scheduled and then queued by the scheduler, and then run by an "
                "executor)."),
            'args': ('dag_id', 'task_id', 'execution_date', 'subdir'),
        }, {
            'func': task_state,
            'help': "Get the status of a task instance",
            'args': ('dag_id', 'task_id', 'execution_date', 'subdir'),
        }, {
            'func': serve_logs,
            'help': "Serve logs generate by worker",
            'args': tuple(),
        }, {
            'func': test,
            'help': (
                "Test a task instance. This will run a task without checking for "
                "dependencies or recording its state in the database."),
            'args': (
                'dag_id', 'task_id', 'execution_date', 'subdir', 'dry_run',
                'task_params', 'post_mortem'),
        }, {
            'func': webserver,
            'help': "Start a Airflow webserver instance",
            'args': ('port', 'workers', 'workerclass', 'worker_timeout', 'hostname',
                     'pid', 'daemon', 'stdout', 'stderr', 'access_logfile',
                     'error_logfile', 'log_file', 'ssl_cert', 'ssl_key', 'debug'),
        }, {
            'func': resetdb,
            'help': "Burn down and rebuild the metadata database",
            'args': ('yes',),
        }, {
            'func': upgradedb,
            'help': "Upgrade the metadata database to latest version",
            'args': tuple(),
        }, {
            'func': shell,
            'help': "Runs a shell to access the database",
            'args': tuple(),
        }, {
            'func': scheduler,
            'help': "Start a scheduler instance",
            'args': ('dag_id_opt', 'subdir', 'run_duration', 'num_runs',
                     'do_pickle', 'pid', 'daemon', 'stdout', 'stderr',
                     'log_file'),
        }, {
            'func': worker,
            'help': "Start a Celery worker node",
            'args': ('do_pickle', 'queues', 'concurrency', 'celery_hostname',
                     'pid', 'daemon', 'stdout', 'stderr', 'log_file', 'autoscale', 'skip_serve_logs'),
        }, {
            'func': flower,
            'help': "Start a Celery Flower",
            'args': ('flower_hostname', 'flower_port', 'flower_conf', 'flower_url_prefix',
                     'flower_basic_auth', 'broker_api', 'pid', 'daemon', 'stdout', 'stderr', 'log_file'),
        }, {
            'func': version,
            'help': "Show the version",
            'args': tuple(),
        }, {
            'func': connections,
            'help': "List/Add/Delete connections",
            'args': ('list_connections', 'add_connection', 'delete_connection',
                     'conn_id', 'conn_uri', 'conn_extra') + tuple(alternative_conn_specs),
        }, {
            'func': create_user,
            'help': "Create an account for the Web UI (FAB-based)",
            'args': ('role', 'username', 'email', 'firstname', 'lastname',
                     'password', 'use_random_password'),
        }, {
            'func': delete_user,
            'help': "Delete an account for the Web UI",
            'args': ('username',),
        }, {
            'func': list_users,
            'help': "List accounts for the Web UI",
            'args': tuple(),
        },
        {
            'func': sync_perm,
            'help': "Update permissions for existing roles and DAGs.",
            'args': tuple(),
        },
        {
            'func': next_execution,
            'help': "Get the next execution datetime of a DAG.",
            'args': ('dag_id', 'subdir')
        },
        {
            'func': rotate_fernet_key,
            'help': 'Rotate all encrypted connection credentials and variables; see '
                    'https://airflow.readthedocs.io/en/stable/howto/secure-connections.html'
                    '#rotating-encryption-keys.',
            'args': (),
        },
    )
    subparsers_dict = {sp['func'].__name__: sp for sp in subparsers}
    dag_subparsers = (
        'list_tasks', 'backfill', 'test', 'run', 'pause', 'unpause', 'list_dag_runs')

    @classmethod
    def get_parser(cls, dag_parser=False):
        parser = argparse.ArgumentParser()
        subparsers = parser.add_subparsers(
            help='sub-command help', dest='subcommand')
        subparsers.required = True

        subparser_list = cls.dag_subparsers if dag_parser else cls.subparsers_dict.keys()
        for sub in subparser_list:
            sub = cls.subparsers_dict[sub]
            sp = subparsers.add_parser(sub['func'].__name__, help=sub['help'])
            for arg in sub['args']:
                if 'dag_id' in arg and dag_parser:
                    continue
                arg = cls.args[arg]
                kwargs = {
                    f: v
                    for f, v in vars(arg).items() if f != 'flags' and v}
                sp.add_argument(*arg.flags, **kwargs)
            sp.set_defaults(func=sub['func'])
        return parser


def get_parser():
    return CLIFactory.get_parser()


def py2_deprecation_waring():

    if sys.version_info[0] != 2:
        return

    stream = sys.stderr
    try:
        from pip._vendor import colorama
        WINDOWS = (sys.platform.startswith("win") or
                   (sys.platform == 'cli' and os.name == 'nt'))
        if WINDOWS:
            stream = colorama.AnsiToWin32(sys.stderr)
    except Exception:
        colorama = None

    def should_color():
        # Don't colorize things if we do not have colorama or if told not to
        if not colorama:
            return False

        real_stream = (
            stream if not isinstance(stream, colorama.AnsiToWin32)
            else stream.wrapped
        )

        # If the stream is a tty we should color it
        if hasattr(real_stream, "isatty") and real_stream.isatty():
            return True

        if os.environ.get("TERM") and "color" in os.environ.get("TERM"):
            return True

        # If anything else we should not color it
        return False

    msg = (
        "DEPRECATION: Python 2.7 will reach the end of its life on January 1st, 2020. Airflow 1.10 "
        "will be the last release series to support Python 2\n"
    )
    if should_color():
        msg = "".join([colorama.Fore.YELLOW, msg, colorama.Style.RESET_ALL])
    stream.write(msg)
    stream.flush()<|MERGE_RESOLUTION|>--- conflicted
+++ resolved
@@ -58,24 +58,13 @@
 from airflow import jobs, settings
 from airflow.configuration import conf
 from airflow.exceptions import AirflowException, AirflowWebServerTimeout
-<<<<<<< HEAD
 from airflow.executors import get_default_executor
 from airflow.models import (
     Connection, DagModel, DagBag, DagPickle, TaskInstance, DagRun, Variable, DAG
 )
 from airflow.ti_deps.dep_context import (DepContext, SCHEDULER_QUEUED_DEPS)
 from airflow.utils import cli as cli_utils, db
-=======
-from airflow.executors import GetDefaultExecutor
-from airflow.models import (DagModel, DagBag, TaskInstance,
-                            DagPickle, DagRun, Variable, DagStat,
-                            Connection, DAG)
-
-from airflow.ti_deps.dep_context import (DepContext, SCHEDULER_DEPS)
-from airflow.utils import cli as cli_utils
-from airflow.utils import db as db_utils
 from airflow.utils.lock import initialize as scheduler_lock_init
->>>>>>> faf7f311
 from airflow.utils.net import get_hostname
 from airflow.utils.log.logging_mixin import (LoggingMixin, redirect_stderr,
                                              redirect_stdout)
