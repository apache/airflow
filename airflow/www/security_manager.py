# Licensed to the Apache Software Foundation (ASF) under one
# or more contributor license agreements.  See the NOTICE file
# distributed with this work for additional information
# regarding copyright ownership.  The ASF licenses this file
# to you under the Apache License, Version 2.0 (the
# "License"); you may not use this file except in compliance
# with the License.  You may obtain a copy of the License at
#
#   http://www.apache.org/licenses/LICENSE-2.0
#
# Unless required by applicable law or agreed to in writing,
# software distributed under the License is distributed on an
# "AS IS" BASIS, WITHOUT WARRANTIES OR CONDITIONS OF ANY
# KIND, either express or implied.  See the License for the
# specific language governing permissions and limitations
# under the License.
from __future__ import annotations

import itertools
import warnings
from typing import TYPE_CHECKING, Any, Collection, Container, Iterable, Sequence

from flask import g
from sqlalchemy import or_, select
from sqlalchemy.orm import joinedload

from airflow.auth.managers.fab.models import Permission, Resource, Role
from airflow.auth.managers.fab.views.permissions import (
    ActionModelView,
    PermissionPairModelView,
    ResourceModelView,
)
from airflow.auth.managers.fab.views.roles_list import CustomRoleModelView
from airflow.auth.managers.fab.views.user import (
    CustomUserDBModelView,
    CustomUserLDAPModelView,
    CustomUserOAuthModelView,
    CustomUserOIDModelView,
    CustomUserRemoteUserModelView,
)
from airflow.auth.managers.fab.views.user_edit import (
    CustomResetMyPasswordView,
    CustomResetPasswordView,
    CustomUserInfoEditView,
)
from airflow.auth.managers.fab.views.user_stats import CustomUserStatsChartView
from airflow.auth.managers.models.resource_details import DagDetails
from airflow.exceptions import AirflowException, RemovedInAirflow3Warning
from airflow.models import DagBag, DagModel
from airflow.security import permissions
from airflow.utils.log.logging_mixin import LoggingMixin
from airflow.utils.session import NEW_SESSION, provide_session
from airflow.www.extensions.init_auth_manager import get_auth_manager
from airflow.www.fab_security.sqla.manager import SecurityManager
from airflow.www.utils import CustomSQLAInterface

EXISTING_ROLES = {
    "Admin",
    "Viewer",
    "User",
    "Op",
    "Public",
}

if TYPE_CHECKING:
    from sqlalchemy.orm import Session

    from airflow.auth.managers.base_auth_manager import ResourceMethod


class AirflowSecurityManagerV2(SecurityManager, LoggingMixin):
    """Custom security manager, which introduces a permission model adapted to Airflow.

    It's named V2 to differentiate it from the obsolete airflow.www.security.AirflowSecurityManager.
    """

    ###########################################################################
    #                               PERMISSIONS
    ###########################################################################

    # [START security_viewer_perms]
    VIEWER_PERMISSIONS = [
        (permissions.ACTION_CAN_READ, permissions.RESOURCE_AUDIT_LOG),
        (permissions.ACTION_CAN_READ, permissions.RESOURCE_DAG),
        (permissions.ACTION_CAN_READ, permissions.RESOURCE_DAG_DEPENDENCIES),
        (permissions.ACTION_CAN_READ, permissions.RESOURCE_DAG_CODE),
        (permissions.ACTION_CAN_READ, permissions.RESOURCE_DAG_RUN),
        (permissions.ACTION_CAN_READ, permissions.RESOURCE_DATASET),
        (permissions.ACTION_CAN_READ, permissions.RESOURCE_CLUSTER_ACTIVITY),
        (permissions.ACTION_CAN_READ, permissions.RESOURCE_IMPORT_ERROR),
        (permissions.ACTION_CAN_READ, permissions.RESOURCE_DAG_WARNING),
        (permissions.ACTION_CAN_READ, permissions.RESOURCE_JOB),
        (permissions.ACTION_CAN_READ, permissions.RESOURCE_MY_PASSWORD),
        (permissions.ACTION_CAN_EDIT, permissions.RESOURCE_MY_PASSWORD),
        (permissions.ACTION_CAN_READ, permissions.RESOURCE_MY_PROFILE),
        (permissions.ACTION_CAN_EDIT, permissions.RESOURCE_MY_PROFILE),
        (permissions.ACTION_CAN_READ, permissions.RESOURCE_PLUGIN),
        (permissions.ACTION_CAN_READ, permissions.RESOURCE_SLA_MISS),
        (permissions.ACTION_CAN_READ, permissions.RESOURCE_TASK_INSTANCE),
        (permissions.ACTION_CAN_READ, permissions.RESOURCE_TASK_LOG),
        (permissions.ACTION_CAN_READ, permissions.RESOURCE_XCOM),
        (permissions.ACTION_CAN_READ, permissions.RESOURCE_WEBSITE),
        (permissions.ACTION_CAN_ACCESS_MENU, permissions.RESOURCE_BROWSE_MENU),
        (permissions.ACTION_CAN_ACCESS_MENU, permissions.RESOURCE_DAG),
        (permissions.ACTION_CAN_ACCESS_MENU, permissions.RESOURCE_DAG_DEPENDENCIES),
        (permissions.ACTION_CAN_ACCESS_MENU, permissions.RESOURCE_DAG_RUN),
        (permissions.ACTION_CAN_ACCESS_MENU, permissions.RESOURCE_DATASET),
        (permissions.ACTION_CAN_ACCESS_MENU, permissions.RESOURCE_CLUSTER_ACTIVITY),
        (permissions.ACTION_CAN_ACCESS_MENU, permissions.RESOURCE_DOCS),
        (permissions.ACTION_CAN_ACCESS_MENU, permissions.RESOURCE_DOCS_MENU),
        (permissions.ACTION_CAN_ACCESS_MENU, permissions.RESOURCE_JOB),
        (permissions.ACTION_CAN_ACCESS_MENU, permissions.RESOURCE_AUDIT_LOG),
        (permissions.ACTION_CAN_ACCESS_MENU, permissions.RESOURCE_PLUGIN),
        (permissions.ACTION_CAN_ACCESS_MENU, permissions.RESOURCE_SLA_MISS),
        (permissions.ACTION_CAN_ACCESS_MENU, permissions.RESOURCE_TASK_INSTANCE),
    ]
    # [END security_viewer_perms]

    # [START security_user_perms]
    USER_PERMISSIONS = [
        (permissions.ACTION_CAN_EDIT, permissions.RESOURCE_DAG),
        (permissions.ACTION_CAN_DELETE, permissions.RESOURCE_DAG),
        (permissions.ACTION_CAN_CREATE, permissions.RESOURCE_TASK_INSTANCE),
        (permissions.ACTION_CAN_EDIT, permissions.RESOURCE_TASK_INSTANCE),
        (permissions.ACTION_CAN_DELETE, permissions.RESOURCE_TASK_INSTANCE),
        (permissions.ACTION_CAN_CREATE, permissions.RESOURCE_DAG_RUN),
        (permissions.ACTION_CAN_EDIT, permissions.RESOURCE_DAG_RUN),
        (permissions.ACTION_CAN_DELETE, permissions.RESOURCE_DAG_RUN),
    ]
    # [END security_user_perms]

    # [START security_op_perms]
    OP_PERMISSIONS = [
        (permissions.ACTION_CAN_READ, permissions.RESOURCE_CONFIG),
        (permissions.ACTION_CAN_ACCESS_MENU, permissions.RESOURCE_ADMIN_MENU),
        (permissions.ACTION_CAN_ACCESS_MENU, permissions.RESOURCE_CONFIG),
        (permissions.ACTION_CAN_ACCESS_MENU, permissions.RESOURCE_CONNECTION),
        (permissions.ACTION_CAN_ACCESS_MENU, permissions.RESOURCE_POOL),
        (permissions.ACTION_CAN_ACCESS_MENU, permissions.RESOURCE_VARIABLE),
        (permissions.ACTION_CAN_ACCESS_MENU, permissions.RESOURCE_PROVIDER),
        (permissions.ACTION_CAN_ACCESS_MENU, permissions.RESOURCE_XCOM),
        (permissions.ACTION_CAN_CREATE, permissions.RESOURCE_CONNECTION),
        (permissions.ACTION_CAN_READ, permissions.RESOURCE_CONNECTION),
        (permissions.ACTION_CAN_EDIT, permissions.RESOURCE_CONNECTION),
        (permissions.ACTION_CAN_DELETE, permissions.RESOURCE_CONNECTION),
        (permissions.ACTION_CAN_CREATE, permissions.RESOURCE_POOL),
        (permissions.ACTION_CAN_READ, permissions.RESOURCE_POOL),
        (permissions.ACTION_CAN_EDIT, permissions.RESOURCE_POOL),
        (permissions.ACTION_CAN_DELETE, permissions.RESOURCE_POOL),
        (permissions.ACTION_CAN_READ, permissions.RESOURCE_PROVIDER),
        (permissions.ACTION_CAN_CREATE, permissions.RESOURCE_VARIABLE),
        (permissions.ACTION_CAN_READ, permissions.RESOURCE_VARIABLE),
        (permissions.ACTION_CAN_EDIT, permissions.RESOURCE_VARIABLE),
        (permissions.ACTION_CAN_DELETE, permissions.RESOURCE_VARIABLE),
        (permissions.ACTION_CAN_DELETE, permissions.RESOURCE_XCOM),
    ]
    # [END security_op_perms]

    ADMIN_PERMISSIONS = [
        (permissions.ACTION_CAN_READ, permissions.RESOURCE_TASK_RESCHEDULE),
        (permissions.ACTION_CAN_ACCESS_MENU, permissions.RESOURCE_TASK_RESCHEDULE),
        (permissions.ACTION_CAN_READ, permissions.RESOURCE_TRIGGER),
        (permissions.ACTION_CAN_ACCESS_MENU, permissions.RESOURCE_TRIGGER),
        (permissions.ACTION_CAN_READ, permissions.RESOURCE_PASSWORD),
        (permissions.ACTION_CAN_EDIT, permissions.RESOURCE_PASSWORD),
        (permissions.ACTION_CAN_READ, permissions.RESOURCE_ROLE),
        (permissions.ACTION_CAN_EDIT, permissions.RESOURCE_ROLE),
    ]

    # global resource for dag-level access
    DAG_RESOURCES = {permissions.RESOURCE_DAG}
    DAG_ACTIONS = permissions.DAG_ACTIONS

    ###########################################################################
    #                     DEFAULT ROLE CONFIGURATIONS
    ###########################################################################

    ROLE_CONFIGS: list[dict[str, Any]] = [
        {"role": "Public", "perms": []},
        {"role": "Viewer", "perms": VIEWER_PERMISSIONS},
        {
            "role": "User",
            "perms": VIEWER_PERMISSIONS + USER_PERMISSIONS,
        },
        {
            "role": "Op",
            "perms": VIEWER_PERMISSIONS + USER_PERMISSIONS + OP_PERMISSIONS,
        },
        {
            "role": "Admin",
            "perms": VIEWER_PERMISSIONS + USER_PERMISSIONS + OP_PERMISSIONS + ADMIN_PERMISSIONS,
        },
    ]

    actionmodelview = ActionModelView
    permissionmodelview = PermissionPairModelView
    rolemodelview = CustomRoleModelView
    resourcemodelview = ResourceModelView
    userdbmodelview = CustomUserDBModelView
    resetmypasswordview = CustomResetMyPasswordView
    resetpasswordview = CustomResetPasswordView
    userinfoeditview = CustomUserInfoEditView
    userldapmodelview = CustomUserLDAPModelView
    useroauthmodelview = CustomUserOAuthModelView
    userremoteusermodelview = CustomUserRemoteUserModelView
    useroidmodelview = CustomUserOIDModelView
    userstatschartview = CustomUserStatsChartView

    def __init__(self, appbuilder) -> None:
        super().__init__(appbuilder=appbuilder)

        # Go and fix up the SQLAInterface used from the stock one to our subclass.
        # This is needed to support the "hack" where we had to edit
        # FieldConverter.conversion_table in place in airflow.www.utils
        for attr in dir(self):
            if attr.endswith("view"):
                view = getattr(self, attr, None)
                if view and getattr(view, "datamodel", None):
                    view.datamodel = CustomSQLAInterface(view.datamodel.obj)
        self.perms = None

    def _get_root_dag_id(self, dag_id: str) -> str:
        if "." in dag_id:
            dm = self.appbuilder.get_session.execute(
                select(DagModel.dag_id, DagModel.root_dag_id).where(DagModel.dag_id == dag_id)
            ).one()
            return dm.root_dag_id or dm.dag_id
        return dag_id

    def init_role(self, role_name, perms) -> None:
        """
        Initialize the role with actions and related resources.

        :param role_name:
        :param perms:
        :return:
        """
        warnings.warn(
            "`init_role` has been deprecated. Please use `bulk_sync_roles` instead.",
            RemovedInAirflow3Warning,
            stacklevel=2,
        )
        self.bulk_sync_roles([{"role": role_name, "perms": perms}])

    def bulk_sync_roles(self, roles: Iterable[dict[str, Any]]) -> None:
        """Sync the provided roles and permissions."""
        existing_roles = self._get_all_roles_with_permissions()
        non_dag_perms = self._get_all_non_dag_permissions()

        for config in roles:
            role_name = config["role"]
            perms = config["perms"]
            role = existing_roles.get(role_name) or self.add_role(role_name)

            for action_name, resource_name in perms:
                perm = non_dag_perms.get((action_name, resource_name)) or self.create_permission(
                    action_name, resource_name
                )

                if perm not in role.permissions:
                    self.add_permission_to_role(role, perm)

    @staticmethod
    def get_user_roles(user=None):
        """
        Get all the roles associated with the user.

        :param user: the ab_user in FAB model.
        :return: a list of roles associated with the user.
        """
        if user is None:
            user = g.user
        return user.roles

<<<<<<< HEAD
    def get_readable_dag_ids(self, user=None) -> set[str]:
        """Gets the DAG IDs readable by authenticated user."""
        return self.get_permitted_dag_ids(methods=["GET"], user=user)

    def get_editable_dag_ids(self, user=None) -> set[str]:
        """Gets the DAG IDs editable by authenticated user."""
        return self.get_permitted_dag_ids(methods=["PUT"], user=user)
=======
    def get_readable_dags(self, user) -> Iterable[DagModel]:
        """Get the DAGs readable by authenticated user."""
        warnings.warn(
            "`get_readable_dags` has been deprecated. Please use `get_readable_dag_ids` instead.",
            RemovedInAirflow3Warning,
            stacklevel=2,
        )
        with warnings.catch_warnings():
            warnings.simplefilter("ignore", RemovedInAirflow3Warning)
            return self.get_accessible_dags([permissions.ACTION_CAN_READ], user)

    def get_editable_dags(self, user) -> Iterable[DagModel]:
        """Get the DAGs editable by authenticated user."""
        warnings.warn(
            "`get_editable_dags` has been deprecated. Please use `get_editable_dag_ids` instead.",
            RemovedInAirflow3Warning,
            stacklevel=2,
        )
        with warnings.catch_warnings():
            warnings.simplefilter("ignore", RemovedInAirflow3Warning)
            return self.get_accessible_dags([permissions.ACTION_CAN_EDIT], user)

    @provide_session
    def get_accessible_dags(
        self,
        user_actions: Container[str] | None,
        user,
        session: Session = NEW_SESSION,
    ) -> Iterable[DagModel]:
        warnings.warn(
            "`get_accessible_dags` has been deprecated. Please use `get_accessible_dag_ids` instead.",
            RemovedInAirflow3Warning,
            stacklevel=3,
        )
        dag_ids = self.get_accessible_dag_ids(user, user_actions, session)
        return session.scalars(select(DagModel).where(DagModel.dag_id.in_(dag_ids)))

    def get_readable_dag_ids(self, user) -> set[str]:
        """Get the DAG IDs readable by authenticated user."""
        return self.get_accessible_dag_ids(user, [permissions.ACTION_CAN_READ])

    def get_editable_dag_ids(self, user) -> set[str]:
        """Get the DAG IDs editable by authenticated user."""
        return self.get_accessible_dag_ids(user, [permissions.ACTION_CAN_EDIT])
>>>>>>> ad15af5c

    @provide_session
    def get_permitted_dag_ids(
        self,
        *,
        methods: Container[ResourceMethod] | None = None,
        user=None,
        session: Session = NEW_SESSION,
    ) -> set[str]:
<<<<<<< HEAD
        """Generic function to get readable or writable DAGs for user."""
        if not methods:
            methods = ["PUT", "GET"]

        dag_ids = {dag.dag_id for dag in session.execute(select(DagModel.dag_id))}
=======
        """Get readable or writable DAGs for user."""
        if not user_actions:
            user_actions = [permissions.ACTION_CAN_EDIT, permissions.ACTION_CAN_READ]

        if not get_auth_manager().is_logged_in():
            roles = user.roles
        else:
            if (permissions.ACTION_CAN_EDIT in user_actions and self.can_edit_all_dags(user)) or (
                permissions.ACTION_CAN_READ in user_actions and self.can_read_all_dags(user)
            ):
                return {dag.dag_id for dag in session.execute(select(DagModel.dag_id))}
            user_query = session.scalar(
                select(User)
                .options(
                    joinedload(User.roles)
                    .subqueryload(Role.permissions)
                    .options(joinedload(Permission.action), joinedload(Permission.resource))
                )
                .where(User.id == user.id)
            )
            roles = user_query.roles

        resources = set()
        for role in roles:
            for permission in role.permissions:
                action = permission.action.name
                if action in user_actions:
                    resource = permission.resource.name
                    if resource == permissions.RESOURCE_DAG:
                        return {dag.dag_id for dag in session.execute(select(DagModel.dag_id))}
                    if resource.startswith(permissions.RESOURCE_DAG_PREFIX):
                        resources.add(resource[len(permissions.RESOURCE_DAG_PREFIX) :])
                    else:
                        resources.add(resource)
        return {
            dag.dag_id
            for dag in session.execute(select(DagModel.dag_id).where(DagModel.dag_id.in_(resources)))
        }

    def can_access_some_dags(self, action: str, dag_id: str | None = None) -> bool:
        """Check if user has read or write access to some dags."""
        if dag_id and dag_id != "~":
            root_dag_id = self._get_root_dag_id(dag_id)
            return self.has_access(action, permissions.resource_name_for_dag(root_dag_id))
>>>>>>> ad15af5c

        if ("GET" in methods and get_auth_manager().is_authorized_dag(method="GET", user=user)) or (
            "PUT" in methods and get_auth_manager().is_authorized_dag(method="PUT", user=user)
        ):
            return dag_ids

<<<<<<< HEAD
        def _is_permitted_dag_id(method: ResourceMethod, methods: Container[ResourceMethod], dag_id: str):
            return method in methods and get_auth_manager().is_authorized_dag(
                method=method, details=DagDetails(id=dag_id), user=user
            )

        return {
            dag_id
            for dag_id in dag_ids
            if _is_permitted_dag_id("GET", methods, dag_id) or _is_permitted_dag_id("PUT", methods, dag_id)
        }

    def can_access_dags(self, user) -> bool:
        """Checks if user has read access to some dags."""
        return any(self.get_readable_dag_ids(user))
=======
    def can_read_dag(self, dag_id: str, user=None) -> bool:
        """Determine whether a user has DAG read access."""
        root_dag_id = self._get_root_dag_id(dag_id)
        dag_resource_name = permissions.resource_name_for_dag(root_dag_id)
        return self.has_access(permissions.ACTION_CAN_READ, dag_resource_name, user=user)

    def can_edit_dag(self, dag_id: str, user=None) -> bool:
        """Determine whether a user has DAG edit access."""
        root_dag_id = self._get_root_dag_id(dag_id)
        dag_resource_name = permissions.resource_name_for_dag(root_dag_id)
        return self.has_access(permissions.ACTION_CAN_EDIT, dag_resource_name, user=user)

    def can_delete_dag(self, dag_id: str, user=None) -> bool:
        """Determine whether a user has DAG delete access."""
        root_dag_id = self._get_root_dag_id(dag_id)
        dag_resource_name = permissions.resource_name_for_dag(root_dag_id)
        return self.has_access(permissions.ACTION_CAN_DELETE, dag_resource_name, user=user)
>>>>>>> ad15af5c

    def prefixed_dag_id(self, dag_id: str) -> str:
        """Return the permission name for a DAG id."""
        warnings.warn(
            "`prefixed_dag_id` has been deprecated. "
            "Please use `airflow.security.permissions.resource_name_for_dag` instead.",
            RemovedInAirflow3Warning,
            stacklevel=2,
        )
        root_dag_id = self._get_root_dag_id(dag_id)
        return permissions.resource_name_for_dag(root_dag_id)

    def is_dag_resource(self, resource_name: str) -> bool:
        """Determine if a resource belongs to a DAG or all DAGs."""
        if resource_name == permissions.RESOURCE_DAG:
            return True
        return resource_name.startswith(permissions.RESOURCE_DAG_PREFIX)

    def has_access(self, action_name: str, resource_name: str, user=None) -> bool:
        """
        Verify whether a given user could perform a certain action on the given resource.

        Example actions might include can_read, can_write, can_delete, etc.

        :param action_name: action_name on resource (e.g can_read, can_edit).
        :param resource_name: name of view-menu or resource.
        :param user: user name
        :return: Whether user could perform certain action on the resource.
        :rtype bool
        """
        if not user:
            user = g.user
        if (action_name, resource_name) in user.perms:
            return True

        if self.is_dag_resource(resource_name):
            if (action_name, permissions.RESOURCE_DAG) in user.perms:
                return True
            return (action_name, resource_name) in user.perms

        return False

    def clean_perms(self) -> None:
        """FAB leaves faulty permissions that need to be cleaned up."""
        self.log.debug("Cleaning faulty perms")
        sesh = self.appbuilder.get_session
        perms = sesh.query(Permission).filter(
            or_(
                Permission.action == None,  # noqa
                Permission.resource == None,  # noqa
            )
        )
        # Since FAB doesn't define ON DELETE CASCADE on these tables, we need
        # to delete the _object_ so that SQLA knows to delete the many-to-many
        # relationship object too. :(

        deleted_count = 0
        for perm in perms:
            sesh.delete(perm)
            deleted_count += 1
        sesh.commit()
        if deleted_count:
            self.log.info("Deleted %s faulty permissions", deleted_count)

    def _merge_perm(self, action_name: str, resource_name: str) -> None:
        """
        Add the new (action, resource) to assoc_permission_role if it doesn't exist.

        It will add the related entry to ab_permission and ab_resource two meta tables as well.

        :param action_name: Name of the action
        :param resource_name: Name of the resource
        :return:
        """
        action = self.get_action(action_name)
        resource = self.get_resource(resource_name)
        perm = None
        if action and resource:
            perm = self.appbuilder.get_session.scalar(
                select(self.permission_model).filter_by(action=action, resource=resource).limit(1)
            )
        if not perm and action_name and resource_name:
            self.create_permission(action_name, resource_name)

    def add_homepage_access_to_custom_roles(self) -> None:
        """
        Add Website.can_read access to all custom roles.

        :return: None.
        """
        website_permission = self.create_permission(permissions.ACTION_CAN_READ, permissions.RESOURCE_WEBSITE)
        custom_roles = [role for role in self.get_all_roles() if role.name not in EXISTING_ROLES]
        for role in custom_roles:
            self.add_permission_to_role(role, website_permission)

        self.appbuilder.get_session.commit()

    def get_all_permissions(self) -> set[tuple[str, str]]:
        """Return all permissions as a set of tuples with the action and resource names."""
        return set(
            self.appbuilder.get_session.execute(
                select(self.action_model.name, self.resource_model.name)
                .join(self.permission_model.action)
                .join(self.permission_model.resource)
            )
        )

    def _get_all_non_dag_permissions(self) -> dict[tuple[str, str], Permission]:
        """
        Get permissions except those that are for specific DAGs.

        Returns a dict with a key of (action_name, resource_name) and value of permission
        with all permissions except those that are for specific DAGs.
        """
        return {
            (action_name, resource_name): viewmodel
            for action_name, resource_name, viewmodel in (
                self.appbuilder.get_session.execute(
                    select(self.action_model.name, self.resource_model.name, self.permission_model)
                    .join(self.permission_model.action)
                    .join(self.permission_model.resource)
                    .where(~self.resource_model.name.like(f"{permissions.RESOURCE_DAG_PREFIX}%"))
                )
            )
        }

    def _get_all_roles_with_permissions(self) -> dict[str, Role]:
        """Return a dict with a key of role name and value of role with early loaded permissions."""
        return {
            r.name: r
            for r in self.appbuilder.get_session.scalars(
                select(self.role_model).options(joinedload(self.role_model.permissions))
            ).unique()
        }

    def create_dag_specific_permissions(self) -> None:
        """
        Add permissions to all DAGs.

        Creates 'can_read', 'can_edit', and 'can_delete' permissions for all
        DAGs, along with any `access_control` permissions provided in them.

        This does iterate through ALL the DAGs, which can be slow. See `sync_perm_for_dag`
        if you only need to sync a single DAG.

        :return: None.
        """
        perms = self.get_all_permissions()
        dagbag = DagBag(read_dags_from_db=True)
        dagbag.collect_dags_from_db()
        dags = dagbag.dags.values()

        for dag in dags:
            root_dag_id = dag.parent_dag.dag_id if dag.parent_dag else dag.dag_id
            dag_resource_name = permissions.resource_name_for_dag(root_dag_id)
            for action_name in self.DAG_ACTIONS:
                if (action_name, dag_resource_name) not in perms:
                    self._merge_perm(action_name, dag_resource_name)

            if dag.access_control is not None:
                self.sync_perm_for_dag(dag_resource_name, dag.access_control)

    def update_admin_permission(self) -> None:
        """
        Add missing permissions to the table for admin.

        Admin should get all the permissions, except the dag permissions
        because Admin already has Dags permission.
        Add the missing ones to the table for admin.

        :return: None.
        """
        session = self.appbuilder.get_session
        dag_resources = session.scalars(
            select(Resource).where(Resource.name.like(f"{permissions.RESOURCE_DAG_PREFIX}%"))
        )
        resource_ids = [resource.id for resource in dag_resources]

        perms = session.scalars(select(Permission).where(~Permission.resource_id.in_(resource_ids)))
        perms = [p for p in perms if p.action and p.resource]

        admin = self.find_role("Admin")
        admin.permissions = list(set(admin.permissions) | set(perms))

        session.commit()

    def create_admin_standalone(self) -> tuple[str | None, str | None]:
        """Perform the required steps when initializing airflow for standalone mode.

        If necessary, returns the username and password to be printed in the console for users to log in.
        """
        return None, None

    def sync_roles(self) -> None:
        """
        Initialize default and custom roles with related permissions.

        1. Init the default role(Admin, Viewer, User, Op, public)
           with related permissions.
        2. Init the custom role(dag-user) with related permissions.

        :return: None.
        """
        # Create global all-dag permissions
        self.create_perm_vm_for_all_dag()

        # Sync the default roles (Admin, Viewer, User, Op, public) with related permissions
        self.bulk_sync_roles(self.ROLE_CONFIGS)

        self.add_homepage_access_to_custom_roles()
        # init existing roles, the rest role could be created through UI.
        self.update_admin_permission()
        self.clean_perms()

    def sync_resource_permissions(self, perms: Iterable[tuple[str, str]] | None = None) -> None:
        """Populate resource-based permissions."""
        if not perms:
            return

        for action_name, resource_name in perms:
            self.create_resource(resource_name)
            self.create_permission(action_name, resource_name)

    def sync_perm_for_dag(
        self,
        dag_id: str,
        access_control: dict[str, Collection[str]] | None = None,
    ) -> None:
        """
        Sync permissions for given dag id.

        The dag id surely exists in our dag bag as only / refresh button or DagBag will call this function.

        :param dag_id: the ID of the DAG whose permissions should be updated
        :param access_control: a dict where each key is a rolename and
            each value is a set() of action names (e.g.,
            {'can_read'}
        :return:
        """
        dag_resource_name = permissions.resource_name_for_dag(dag_id)
        for dag_action_name in self.DAG_ACTIONS:
            self.create_permission(dag_action_name, dag_resource_name)

        if access_control is not None:
            self.log.debug("Syncing DAG-level permissions for DAG '%s'", dag_resource_name)
            self._sync_dag_view_permissions(dag_resource_name, access_control)
        else:
            self.log.debug(
                "Not syncing DAG-level permissions for DAG '%s' as access control is unset.",
                dag_resource_name,
            )

    def _sync_dag_view_permissions(self, dag_id: str, access_control: dict[str, Collection[str]]) -> None:
        """
        Set the access policy on the given DAG's ViewModel.

        :param dag_id: the ID of the DAG whose permissions should be updated
        :param access_control: a dict where each key is a rolename and
            each value is a set() of action names (e.g. {'can_read'})
        """
        dag_resource_name = permissions.resource_name_for_dag(dag_id)

        def _get_or_create_dag_permission(action_name: str) -> Permission | None:
            perm = self.get_permission(action_name, dag_resource_name)
            if not perm:
                self.log.info("Creating new action '%s' on resource '%s'", action_name, dag_resource_name)
                perm = self.create_permission(action_name, dag_resource_name)

            return perm

        def _revoke_stale_permissions(resource: Resource):
            existing_dag_perms = self.get_resource_permissions(resource)
            for perm in existing_dag_perms:
                non_admin_roles = [role for role in perm.role if role.name != "Admin"]
                for role in non_admin_roles:
                    target_perms_for_role = access_control.get(role.name, ())
                    if perm.action.name not in target_perms_for_role:
                        self.log.info(
                            "Revoking '%s' on DAG '%s' for role '%s'",
                            perm.action,
                            dag_resource_name,
                            role.name,
                        )
                        self.remove_permission_from_role(role, perm)

        resource = self.get_resource(dag_resource_name)
        if resource:
            _revoke_stale_permissions(resource)

        for rolename, action_names in access_control.items():
            role = self.find_role(rolename)
            if not role:
                raise AirflowException(
                    f"The access_control mapping for DAG '{dag_id}' includes a role named "
                    f"'{rolename}', but that role does not exist"
                )

            action_names = set(action_names)
            invalid_action_names = action_names - self.DAG_ACTIONS
            if invalid_action_names:
                raise AirflowException(
                    f"The access_control map for DAG '{dag_resource_name}' includes "
                    f"the following invalid permissions: {invalid_action_names}; "
                    f"The set of valid permissions is: {self.DAG_ACTIONS}"
                )

            for action_name in action_names:
                dag_perm = _get_or_create_dag_permission(action_name)
                if dag_perm:
                    self.add_permission_to_role(role, dag_perm)

    def create_perm_vm_for_all_dag(self) -> None:
        """Create perm-vm if not exist and insert into FAB security model for all-dags."""
        # create perm for global logical dag
        for resource_name, action_name in itertools.product(self.DAG_RESOURCES, self.DAG_ACTIONS):
            self._merge_perm(action_name, resource_name)

    def check_authorization(
        self,
        perms: Sequence[tuple[str, str]] | None = None,
        dag_id: str | None = None,
    ) -> bool:
<<<<<<< HEAD
        raise NotImplementedError(
            "The method 'check_authorization' is only available with the auth manager FabAuthManager"
        )
=======
        """Check that the logged in user has the specified permissions."""
        if not perms:
            return True

        for perm in perms:
            if perm in (
                (permissions.ACTION_CAN_READ, permissions.RESOURCE_DAG),
                (permissions.ACTION_CAN_EDIT, permissions.RESOURCE_DAG),
                (permissions.ACTION_CAN_DELETE, permissions.RESOURCE_DAG),
            ):
                can_access_all_dags = self.has_access(*perm)
                if not can_access_all_dags:
                    action = perm[0]
                    if not self.can_access_some_dags(action, dag_id):
                        return False
            elif not self.has_access(*perm):
                return False

        return True
>>>>>>> ad15af5c
<|MERGE_RESOLUTION|>--- conflicted
+++ resolved
@@ -272,60 +272,13 @@
             user = g.user
         return user.roles
 
-<<<<<<< HEAD
     def get_readable_dag_ids(self, user=None) -> set[str]:
-        """Gets the DAG IDs readable by authenticated user."""
+        """Get the DAG IDs readable by authenticated user."""
         return self.get_permitted_dag_ids(methods=["GET"], user=user)
 
     def get_editable_dag_ids(self, user=None) -> set[str]:
-        """Gets the DAG IDs editable by authenticated user."""
+        """Get the DAG IDs editable by authenticated user."""
         return self.get_permitted_dag_ids(methods=["PUT"], user=user)
-=======
-    def get_readable_dags(self, user) -> Iterable[DagModel]:
-        """Get the DAGs readable by authenticated user."""
-        warnings.warn(
-            "`get_readable_dags` has been deprecated. Please use `get_readable_dag_ids` instead.",
-            RemovedInAirflow3Warning,
-            stacklevel=2,
-        )
-        with warnings.catch_warnings():
-            warnings.simplefilter("ignore", RemovedInAirflow3Warning)
-            return self.get_accessible_dags([permissions.ACTION_CAN_READ], user)
-
-    def get_editable_dags(self, user) -> Iterable[DagModel]:
-        """Get the DAGs editable by authenticated user."""
-        warnings.warn(
-            "`get_editable_dags` has been deprecated. Please use `get_editable_dag_ids` instead.",
-            RemovedInAirflow3Warning,
-            stacklevel=2,
-        )
-        with warnings.catch_warnings():
-            warnings.simplefilter("ignore", RemovedInAirflow3Warning)
-            return self.get_accessible_dags([permissions.ACTION_CAN_EDIT], user)
-
-    @provide_session
-    def get_accessible_dags(
-        self,
-        user_actions: Container[str] | None,
-        user,
-        session: Session = NEW_SESSION,
-    ) -> Iterable[DagModel]:
-        warnings.warn(
-            "`get_accessible_dags` has been deprecated. Please use `get_accessible_dag_ids` instead.",
-            RemovedInAirflow3Warning,
-            stacklevel=3,
-        )
-        dag_ids = self.get_accessible_dag_ids(user, user_actions, session)
-        return session.scalars(select(DagModel).where(DagModel.dag_id.in_(dag_ids)))
-
-    def get_readable_dag_ids(self, user) -> set[str]:
-        """Get the DAG IDs readable by authenticated user."""
-        return self.get_accessible_dag_ids(user, [permissions.ACTION_CAN_READ])
-
-    def get_editable_dag_ids(self, user) -> set[str]:
-        """Get the DAG IDs editable by authenticated user."""
-        return self.get_accessible_dag_ids(user, [permissions.ACTION_CAN_EDIT])
->>>>>>> ad15af5c
 
     @provide_session
     def get_permitted_dag_ids(
@@ -335,65 +288,17 @@
         user=None,
         session: Session = NEW_SESSION,
     ) -> set[str]:
-<<<<<<< HEAD
-        """Generic function to get readable or writable DAGs for user."""
+        """Get readable or writable DAGs for user."""
         if not methods:
             methods = ["PUT", "GET"]
 
         dag_ids = {dag.dag_id for dag in session.execute(select(DagModel.dag_id))}
-=======
-        """Get readable or writable DAGs for user."""
-        if not user_actions:
-            user_actions = [permissions.ACTION_CAN_EDIT, permissions.ACTION_CAN_READ]
-
-        if not get_auth_manager().is_logged_in():
-            roles = user.roles
-        else:
-            if (permissions.ACTION_CAN_EDIT in user_actions and self.can_edit_all_dags(user)) or (
-                permissions.ACTION_CAN_READ in user_actions and self.can_read_all_dags(user)
-            ):
-                return {dag.dag_id for dag in session.execute(select(DagModel.dag_id))}
-            user_query = session.scalar(
-                select(User)
-                .options(
-                    joinedload(User.roles)
-                    .subqueryload(Role.permissions)
-                    .options(joinedload(Permission.action), joinedload(Permission.resource))
-                )
-                .where(User.id == user.id)
-            )
-            roles = user_query.roles
-
-        resources = set()
-        for role in roles:
-            for permission in role.permissions:
-                action = permission.action.name
-                if action in user_actions:
-                    resource = permission.resource.name
-                    if resource == permissions.RESOURCE_DAG:
-                        return {dag.dag_id for dag in session.execute(select(DagModel.dag_id))}
-                    if resource.startswith(permissions.RESOURCE_DAG_PREFIX):
-                        resources.add(resource[len(permissions.RESOURCE_DAG_PREFIX) :])
-                    else:
-                        resources.add(resource)
-        return {
-            dag.dag_id
-            for dag in session.execute(select(DagModel.dag_id).where(DagModel.dag_id.in_(resources)))
-        }
-
-    def can_access_some_dags(self, action: str, dag_id: str | None = None) -> bool:
-        """Check if user has read or write access to some dags."""
-        if dag_id and dag_id != "~":
-            root_dag_id = self._get_root_dag_id(dag_id)
-            return self.has_access(action, permissions.resource_name_for_dag(root_dag_id))
->>>>>>> ad15af5c
 
         if ("GET" in methods and get_auth_manager().is_authorized_dag(method="GET", user=user)) or (
             "PUT" in methods and get_auth_manager().is_authorized_dag(method="PUT", user=user)
         ):
             return dag_ids
 
-<<<<<<< HEAD
         def _is_permitted_dag_id(method: ResourceMethod, methods: Container[ResourceMethod], dag_id: str):
             return method in methods and get_auth_manager().is_authorized_dag(
                 method=method, details=DagDetails(id=dag_id), user=user
@@ -408,25 +313,6 @@
     def can_access_dags(self, user) -> bool:
         """Checks if user has read access to some dags."""
         return any(self.get_readable_dag_ids(user))
-=======
-    def can_read_dag(self, dag_id: str, user=None) -> bool:
-        """Determine whether a user has DAG read access."""
-        root_dag_id = self._get_root_dag_id(dag_id)
-        dag_resource_name = permissions.resource_name_for_dag(root_dag_id)
-        return self.has_access(permissions.ACTION_CAN_READ, dag_resource_name, user=user)
-
-    def can_edit_dag(self, dag_id: str, user=None) -> bool:
-        """Determine whether a user has DAG edit access."""
-        root_dag_id = self._get_root_dag_id(dag_id)
-        dag_resource_name = permissions.resource_name_for_dag(root_dag_id)
-        return self.has_access(permissions.ACTION_CAN_EDIT, dag_resource_name, user=user)
-
-    def can_delete_dag(self, dag_id: str, user=None) -> bool:
-        """Determine whether a user has DAG delete access."""
-        root_dag_id = self._get_root_dag_id(dag_id)
-        dag_resource_name = permissions.resource_name_for_dag(root_dag_id)
-        return self.has_access(permissions.ACTION_CAN_DELETE, dag_resource_name, user=user)
->>>>>>> ad15af5c
 
     def prefixed_dag_id(self, dag_id: str) -> str:
         """Return the permission name for a DAG id."""
@@ -749,28 +635,6 @@
         perms: Sequence[tuple[str, str]] | None = None,
         dag_id: str | None = None,
     ) -> bool:
-<<<<<<< HEAD
         raise NotImplementedError(
             "The method 'check_authorization' is only available with the auth manager FabAuthManager"
-        )
-=======
-        """Check that the logged in user has the specified permissions."""
-        if not perms:
-            return True
-
-        for perm in perms:
-            if perm in (
-                (permissions.ACTION_CAN_READ, permissions.RESOURCE_DAG),
-                (permissions.ACTION_CAN_EDIT, permissions.RESOURCE_DAG),
-                (permissions.ACTION_CAN_DELETE, permissions.RESOURCE_DAG),
-            ):
-                can_access_all_dags = self.has_access(*perm)
-                if not can_access_all_dags:
-                    action = perm[0]
-                    if not self.can_access_some_dags(action, dag_id):
-                        return False
-            elif not self.has_access(*perm):
-                return False
-
-        return True
->>>>>>> ad15af5c
+        )