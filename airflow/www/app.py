# -*- coding: utf-8 -*-
#
# Licensed to the Apache Software Foundation (ASF) under one
# or more contributor license agreements.  See the NOTICE file
# distributed with this work for additional information
# regarding copyright ownership.  The ASF licenses this file
# to you under the Apache License, Version 2.0 (the
# "License"); you may not use this file except in compliance
# with the License.  You may obtain a copy of the License at
# 
#   http://www.apache.org/licenses/LICENSE-2.0
# 
# Unless required by applicable law or agreed to in writing,
# software distributed under the License is distributed on an
# "AS IS" BASIS, WITHOUT WARRANTIES OR CONDITIONS OF ANY
# KIND, either express or implied.  See the License for the
# specific language governing permissions and limitations
# under the License.
#
import six

from flask import Flask
from flask_admin import Admin, base
from flask_caching import Cache
from flask_wtf.csrf import CSRFProtect
from six.moves.urllib.parse import urlparse
from werkzeug.wsgi import DispatcherMiddleware

import airflow
from airflow import configuration as conf
from airflow import models, LoggingMixin
from airflow.settings import Session

from airflow.www.blueprints import routes
from airflow.logging_config import configure_logging
from airflow import jobs
from airflow import settings
from airflow import configuration
from airflow.utils.net import get_hostname

csrf = CSRFProtect()


def create_app(config=None, testing=False):
    app = Flask(__name__)
    app.secret_key = configuration.conf.get('webserver', 'SECRET_KEY')
    app.config['LOGIN_DISABLED'] = not configuration.conf.getboolean(
        'webserver', 'AUTHENTICATE')

    csrf.init_app(app)

    app.config['TESTING'] = testing

    airflow.load_login()
    airflow.login.login_manager.init_app(app)

    from airflow import api
    api.load_auth()
    api.api_auth.init_app(app)

    cache = Cache(
        app=app, config={'CACHE_TYPE': 'filesystem', 'CACHE_DIR': '/tmp'})

    app.register_blueprint(routes)

    configure_logging()

    with app.app_context():
        from airflow.www import views

        admin = Admin(
            app, name='Airflow',
            static_url_path='/admin',
            index_view=views.HomeView(endpoint='', url='/admin', name="DAGs"),
            template_mode='bootstrap3',
        )
        av = admin.add_view
        vs = views
        av(vs.Airflow(name='DAGs', category='DAGs'))

        if not conf.getboolean('core', 'secure_mode'):
            av(vs.QueryView(name='Ad Hoc Query', category="Data Profiling"))
            av(vs.ChartModelView(
                models.Chart, Session, name="Charts", category="Data Profiling"))
        av(vs.KnownEventView(
            models.KnownEvent,
            Session, name="Known Events", category="Data Profiling"))
        av(vs.SlaMissModelView(
            models.SlaMiss,
            Session, name="SLA Misses", category="Browse"))
        av(vs.TaskInstanceModelView(models.TaskInstance,
            Session, name="Task Instances", category="Browse"))
        av(vs.LogModelView(
            models.Log, Session, name="Logs", category="Browse"))
        av(vs.JobModelView(
            jobs.BaseJob, Session, name="Jobs", category="Browse"))
        av(vs.PoolModelView(
            models.Pool, Session, name="Pools", category="Admin"))
        av(vs.ConfigurationView(
            name='Configuration', category="Admin"))
        av(vs.UserModelView(
            models.User, Session, name="Users", category="Admin"))
        av(vs.ConnectionModelView(
            models.Connection, Session, name="Connections", category="Admin"))
        av(vs.VariableView(
            models.Variable, Session, name="Variables", category="Admin"))
        av(vs.XComView(
            models.XCom, Session, name="XComs", category="Admin"))

        admin.add_link(base.MenuLink(
            category='Docs', name='Documentation',
            url='https://airflow.incubator.apache.org/'))
        admin.add_link(
            base.MenuLink(category='Docs',
                          name='Github',
                          url='https://github.com/apache/incubator-airflow'))

        av(vs.VersionView(name='Version', category="About"))

        av(vs.DagRunModelView(
            models.DagRun, Session, name="DAG Runs", category="Browse"))
        av(vs.DagModelView(models.DagModel, Session, name=None))
        # Hack to not add this view to the menu
        admin._menu = admin._menu[:-1]

        def integrate_plugins():
            """Integrate plugins to the context"""
            log = LoggingMixin().log
            from airflow.plugins_manager import (
                admin_views, flask_blueprints, menu_links)
            for v in admin_views:
                log.debug('Adding view %s', v.name)
                admin.add_view(v)
            for bp in flask_blueprints:
                log.debug('Adding blueprint %s', bp.name)
                app.register_blueprint(bp)
            for ml in sorted(menu_links, key=lambda x: x.name):
                log.debug('Adding menu link %s', ml.name)
                admin.add_link(ml)

        integrate_plugins()

        import airflow.www.api.experimental.endpoints as e
        # required for testing purposes otherwise the module retains
        # a link to the default_auth
        if app.config['TESTING']:
            if six.PY2:
                reload(e)
            else:
                import importlib
                importlib.reload(e)

        app.register_blueprint(e.api_experimental, url_prefix='/api/experimental')

        @app.context_processor
        def jinja_globals():
            return {
<<<<<<< HEAD
                'hostname': socket.getfqdn(),
                'navbar_color': configuration.get('webserver', 'NAVBAR_COLOR'),
=======
                'hostname': get_hostname(),
>>>>>>> a67c13e4
            }

        @app.teardown_appcontext
        def shutdown_session(exception=None):
            settings.Session.remove()

        return app


app = None


def root_app(env, resp):
    resp(b'404 Not Found', [(b'Content-Type', b'text/plain')])
    return [b'Apache Airflow is not at this location']


def cached_app(config=None, testing=False):
    global app
    if not app:
        base_url = urlparse(configuration.conf.get('webserver', 'base_url'))[2]
        if not base_url or base_url == '/':
            base_url = ""

        app = create_app(config, testing)
        app = DispatcherMiddleware(root_app, {base_url: app})
    return app<|MERGE_RESOLUTION|>--- conflicted
+++ resolved
@@ -155,12 +155,8 @@
         @app.context_processor
         def jinja_globals():
             return {
-<<<<<<< HEAD
-                'hostname': socket.getfqdn(),
+                'hostname': get_hostname(),
                 'navbar_color': configuration.get('webserver', 'NAVBAR_COLOR'),
-=======
-                'hostname': get_hostname(),
->>>>>>> a67c13e4
             }
 
         @app.teardown_appcontext
