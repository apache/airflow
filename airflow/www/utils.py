--- conflicted
+++ resolved
@@ -527,16 +527,12 @@
     dag_id = attr.get("dag_id")
     run_id = attr.get("run_id")
 
-<<<<<<< HEAD
-    url = url_for("Airflow.graph", dag_id=dag_id, dag_run_id=run_id)
-=======
     url = url_for(
         "Airflow.grid",
         dag_id=dag_id,
         dag_run_id=run_id,
         tab="graph",
     )
->>>>>>> 17b792d8
     return Markup('<a href="{url}">{run_id}</a>').format(url=url, run_id=run_id)
 
 
