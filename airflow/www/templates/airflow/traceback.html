{#
 Licensed to the Apache Software Foundation (ASF) under one
 or more contributor license agreements.  See the NOTICE file
 distributed with this work for additional information
 regarding copyright ownership.  The ASF licenses this file
 to you under the Apache License, Version 2.0 (the
 "License"); you may not use this file except in compliance
 with the License.  You may obtain a copy of the License at

   http://www.apache.org/licenses/LICENSE-2.0

 Unless required by applicable law or agreed to in writing,
 software distributed under the License is distributed on an
 "AS IS" BASIS, WITHOUT WARRANTIES OR CONDITIONS OF ANY
 KIND, either express or implied.  See the License for the
 specific language governing permissions and limitations
 under the License.
#}

<<<<<<< HEAD
<html>
=======
<!DOCTYPE html>
<html lang="en">
>>>>>>> d25854dd
  <head>
    <link rel="stylesheet" href="https://maxcdn.bootstrapcdn.com/bootstrap/3.3.5/css/bootstrap.min.css">
  </head>
  <body>
    <div class="container">
      <h1> Ooops! </h1>
      <div>
          <pre>
Something bad has happened.
Please consider letting us know by creating a <b><a href="https://github.com/apache/airflow/issues/new/choose">bug report using GitHub</a></b>.

Python version: {{ python_version }}
Airflow version: {{ airflow_version }}
Node: {{ hostname }}
-------------------------------------------------------------------------------
{{ info }}</pre>
      </div>
    </div>
  </body>
</html><|MERGE_RESOLUTION|>--- conflicted
+++ resolved
@@ -17,12 +17,8 @@
  under the License.
 #}
 
-<<<<<<< HEAD
-<html>
-=======
 <!DOCTYPE html>
 <html lang="en">
->>>>>>> d25854dd
   <head>
     <link rel="stylesheet" href="https://maxcdn.bootstrapcdn.com/bootstrap/3.3.5/css/bootstrap.min.css">
   </head>
