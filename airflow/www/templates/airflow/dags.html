{#
  Licensed to the Apache Software Foundation (ASF) under one or more
  contributor license agreements.  See the NOTICE file distributed with
  this work for additional information regarding copyright ownership.
  The ASF licenses this file to You under the Apache License, Version 2.0
  (the "License"); you may not use this file except in compliance with
  the License.  You may obtain a copy of the License at

    http://www.apache.org/licenses/LICENSE-2.0

  Unless required by applicable law or agreed to in writing, software
  distributed under the License is distributed on an "AS IS" BASIS,
  WITHOUT WARRANTIES OR CONDITIONS OF ANY KIND, either express or implied.
  See the License for the specific language governing permissions and
  limitations under the License.

#}
{% extends "airflow/master.html" %}

{% block title %}Airflow - DAGs{% endblock %}

{% block head_css %}
{{ super() }}
<link href="{{ url_for("static", filename="dataTables.bootstrap.css") }}" rel="stylesheet" type="text/css" >
<link href="{{ url_for("static", filename="bootstrap-toggle.min.css") }}" rel="stylesheet" type="text/css">
{% endblock %}

{% block body %}
  <h2>DAGs</h2>

  <div id="main_content">
    <div class="row">
      <div class="col-sm-2">
      </div>
      <div class="col-sm-10">
        <form id="search_form" class="form-inline" style="width: 100%; text-align: right;">
            <div id="dags_filter" class="form-group" style="width: 100%;">
              <label for="dag_query" style="width:20%; text-align: right;">Search:</label>
              <input id="dag_query" type="text" class="typeahead form-control" data-provide="typeahead" style="width:50%;" value="{{search_query}}">
            </div>
        </form>
      </div>
    </div>
    <table id="dags" class="table table-striped table-bordered">
        <thead>
            <tr>
                <th></th>
                <th width="12"><span id="pause_header" class="glyphicon glyphicon-info-sign" title="Use this toggle to pause a DAG. The scheduler won't schedule new tasks instances for a paused DAG. Tasks already running at pause time won't be affected."></span></th>
                <th>DAG</th>
                <th>Schedule</th>
                <th>Owner</th>
                <th style="padding-left: 5px;">Recent Tasks
                  <span id="statuses_info" class="glyphicon glyphicon-info-sign" aria-hidden="true" title="Status of tasks from all active DAG runs or, if not currently active, from most recent run."></span>
                  <img id="loading" width="15" src="{{ url_for("static", filename="loading.gif") }}">
                </th>
                <th style="padding-left: 5px;">Last Run <span id="statuses_info" class="glyphicon glyphicon-info-sign" aria-hidden="true" title="Execution Date/Time of Highest Dag Run."></span>
                </th>
                <th style="padding-left: 5px;">DAG Runs
                  <span id="statuses_info" class="glyphicon glyphicon-info-sign" aria-hidden="true" title="Status of all previous DAG runs."></span>
                  <img id="loading" width="15" src="{{ url_for("static", filename="loading.gif") }}">
                </th>
                <th class="text-center">Links</th>
            </tr>
        </thead>
        <tbody>
        {% for dag_id in dag_ids_in_page %}
            {% set dag = webserver_dags[dag_id] if dag_id in webserver_dags else None %}
            <tr>
                <!-- Column 1: Edit dag -->
                <td class="text-center" style="width:10px;">
                    {% if dag_id in orm_dags %}
                  <a href="{{ url_for('dagmodel.edit_view') }}?id={{ dag_id }}" title="Info">
                        <span class="glyphicon glyphicon-edit" aria-hidden="true"></span>
                    </a>
                    {% endif %}
                </td>

                <!-- Column 2: Turn dag on/off -->
                <td>
                  {% if dag_id in orm_dags %}
                    <input id="toggle-{{ dag_id }}" dag_id="{{ dag_id }}" type="checkbox" {{ "checked" if not orm_dags[dag_id].is_paused else "" }} data-toggle="toggle" data-size="mini" method="post">
                  {% endif %}
                </td>

                <!-- Column 3: Name -->
                <td>
                    {% if dag_id in webserver_dags %}
                    <a href="{{ url_for('airflow.'+dag.default_view, dag_id=dag.dag_id) }}" title="{{ dag.description }}">
                        {{ dag_id }}
                    </a>
                    {% else %}
                        {{ dag_id }}
                        <span class="glyphicon glyphicon-info-sign" class="info" aria-hidden="true" title="This DAG isn't available in the web server's DagBag object. It shows up in this list because the scheduler marked it as active in the metadata database."></span>
                    {% endif %}
                    {% if dag_id not in orm_dags %}
                        <span class="glyphicon glyphicon-info-sign" class="info" aria-hidden="true" title="This DAG seems to be existing only locally. The master scheduler doesn't seem to be aware of its existence."></span>
                    {% endif %}
                </td>

                <!-- Column 4: Dag Schedule -->
                <td>
                    {% if dag_id in webserver_dags %}
                  <a class="label label-default schedule {{ dag.dag_id }}" href="{{ url_for('dagrun.index_view') }}?flt2_dag_id_equals={{ dag.dag_id }}">
                        {{ dag.schedule_interval }}
                    </a>
                    {% endif %}
                </td>

                <!-- Column 5: Dag Owners -->
                <td>
                  {{ dag.owner if dag else orm_dags[dag_id].owners }}
                </td>

                <!-- Column 6: Recent Tasks -->
                <td style="padding:0px; width:200px; height:10px;">
                    <svg height="10" width="10" id='task-run-{{ dag.safe_dag_id }}' style="display: block;"></svg>
                </td>

                <!-- Column 7: Last Run -->
                <td class="text-nowrap latest_dag_run {{ dag.dag_id }}">
                  {% if dag %}
                    {% set last_run = dag.get_last_dagrun(include_externally_triggered=True) %}
                    {% if last_run and last_run.execution_date %}
                      <a href="{{ url_for('airflow.graph', dag_id=dag.dag_id, execution_date=last_run.execution_date) }}">
                        {{ last_run.execution_date.strftime("%Y-%m-%d %H:%M") }}
                      </a>
                      <span aria-hidden="true" id="statuses_info" title="Start Date: {{ last_run.start_date.strftime("%Y-%m-%d %H:%M") }}" class="glyphicon glyphicon-info-sign"></span>
                    {% endif %}
                  {% endif %}
                </td>

                <!-- Column 8: Dag Runs -->
                <td style="padding:0px; width:120px; height:10px;">
                    <svg height="10" width="10" id='dag-run-{{ dag.safe_dag_id }}' style="display: block;"></svg>
                </td>

                <!-- Column 9: Links -->
                <td class="text-center" style="display:flex; flex-direction:row; justify-content:space-around;">
                {% if dag %}

                <!-- Trigger Dag -->
                <a href="{{ url_for('airflow.trigger', dag_id=dag.dag_id) }}"
                   onclick="return confirmTriggerDag('{{ dag.safe_dag_id }}')">
                    <span class="glyphicon glyphicon-play-circle" aria-hidden="true" data-original-title="Trigger Dag"></span>
                </a>

                <!-- Tree -->
                <a href="{{ url_for('airflow.tree', dag_id=dag.dag_id, num_runs=num_runs) }}">
                    <span class="glyphicon glyphicon-tree-deciduous" aria-hidden="true" data-original-title="Tree View"></span>
                </a>

                <!-- Graph -->
                <a href="{{ url_for('airflow.graph', dag_id=dag.dag_id) }}">
                    <span class="glyphicon glyphicon-certificate" aria-hidden="true" data-original-title="Graph View"></span>
                </a>

                <!-- Duration -->
                <a href="{{ url_for('airflow.duration', dag_id=dag.dag_id) }}">
                    <span class="glyphicon glyphicon-stats" aria-hidden="true" data-original-title="Tasks Duration"></span>
                </a>

                <!-- Retries -->
                <a href="{{ url_for('airflow.tries', dag_id=dag.dag_id) }}">
                    <span class="glyphicon glyphicon-duplicate" aria-hidden="true" data-original-title="Task Tries"></span>
                </a>

                <!-- Landing Times -->
                <a href="{{ url_for("airflow.landing_times", dag_id=dag.dag_id) }}">
                    <span class="glyphicon glyphicon-plane" aria-hidden="true" data-original-title="Landing Times"></span>
                </a>

                <!-- Gantt -->
                <a href="{{ url_for("airflow.gantt", dag_id=dag.dag_id) }}">
                    <span class="glyphicon glyphicon-align-left" aria-hidden="true" data-original-title="Gantt View"></span>
                </a>

                <!-- Code -->
                <a href="{{ url_for("airflow.code", dag_id=dag.dag_id) }}">
                    <span class="glyphicon glyphicon-file" aria-hidden="true" data-original-title="Code View"></span>
                </a>

                <!-- Logs -->
                <a href="{{ url_for('log.index_view') }}?sort=1&amp;desc=1&amp;flt1_dag_id_equals={{ dag.dag_id }}">
                    <span class="glyphicon glyphicon-align-justify" aria-hidden="true" data-original-title="Logs"></span>
                </a>
                {% endif %}

                <!-- Refresh -->
                <a href="{{ url_for("airflow.refresh", dag_id=dag_id) }}">
                  <span class="glyphicon glyphicon-refresh" aria-hidden="true" data-original-title="Refresh"></span>
                </a>

                <!-- Delete -->
<<<<<<< HEAD
                <a href="{{ url_for('airflow.delete', dag_id=dag.dag_id) }}"
                  onclick="return confirmDeleteDag('{{ dag.safe_dag_id }}')">
                   <span class="glyphicon glyphicon-remove-circle" style="color:red" aria-hidden="true" data-original-title="Delete Dag"></span>
                </a>

=======
                <!-- Use dag_id instead of dag.dag_id, because the DAG might not exist in the webserver's DagBag -->
                <a href="{{ url_for('airflow.delete', dag_id=dag_id) }}"
                  onclick="return confirmDeleteDag('{{ dag_id }}')">
                   <span class="glyphicon glyphicon-remove-circle" style="color:red" aria-hidden="true" data-original-title="Delete Dag"></span>
                </a>
>>>>>>> cb8b2a1d
                </td>
            </tr>
        {% endfor %}
        </tbody>
    </table>
    <div class="row">
      <div class="col-sm-12" style="text-align:right;">
        <div class="dataTables_info" id="dags_info" role="status" aria-live="polite" style="padding-top: 0px;">Showing {{num_dag_from}} to {{num_dag_to}} of {{num_of_all_dags}} entries</div>
      </div>
    </div>
    <div class="row">
      <div class="col-sm-12" style="text-align:left;">
        <div class="dataTables_info" id="dags_paginate">
          {{paging}}
        </div>
      </div>

    </div>
    {% if not hide_paused %}
    <a href="{{ url_for('admin.index') }}?showPaused=False">Hide Paused DAGs</a>
    {% else %}
    <a href="{{ url_for('admin.index') }}?showPaused=True">Show Paused DAGs</a>
    {% endif %}
  </div>
{% endblock %}

{% block tail %}
  {{ super() }}
  <script src="{{ url_for('static', filename='d3.v3.min.js') }}"></script>
  <script src="{{ url_for('static', filename='jquery.dataTables.min.js') }}"></script>
  <script src="{{ url_for('static', filename='bootstrap-toggle.min.js') }}"></script>
  <script src="{{ url_for('static', filename='bootstrap3-typeahead.min.js') }}"></script>
  <script>

      const DAGS_INDEX = "{{ url_for('admin.index') }}";
      const ENTER_KEY_CODE = 13;

      $('#dag_query').on('keypress', function (e) {
        // check for key press on ENTER (key code 13) to trigger the search
        if (e.which === ENTER_KEY_CODE) {
          search_query = $('#dag_query').val();
          window.location = DAGS_INDEX + "?search="+ encodeURI(search_query);
          e.preventDefault();
        }
      });

      $('#page_size').on('change', function() {
        p_size = $(this).val();
        window.location = DAGS_INDEX + "?page_size=" + p_size;
      });

      function confirmTriggerDag(dag_id){
          return confirm("Are you sure you want to run '"+dag_id+"' now?");
      }

      function confirmDeleteDag(dag_id){
          return confirm("Are you sure you want to delete '"+dag_id+"' now?\n\
          This option will delete ALL metadata, DAG runs, etc.\n\
<<<<<<< HEAD
=======
          EXCEPT Log.\n\
>>>>>>> cb8b2a1d
          This cannot be undone.");
      }
      all_dags = $("[id^=toggle]");
      $.each(all_dags, function(i,v) {
        $(v).change (function() {
          var dag_id =  $(v).attr('dag_id');
          if ($(v).prop('checked')) {
            is_paused = 'true'
          } else {
            is_paused = 'false'
          }
          url = 'airflow/paused?is_paused=' + is_paused + '&dag_id=' + dag_id;
          $.post(url);
        });
      });

      var $input = $(".typeahead");
      unique_options_search = new Set([
          {% for token in auto_complete_data %}
            "{{token}}",
          {% endfor %}
        ]);

      $input.typeahead({
        source: [...unique_options_search],
        autoSelect: false,
        afterSelect: function(value) {
          search_query = value.trim()
          if (search_query) {
            window.location = DAGS_INDEX + "?search="+ encodeURI(search_query);
          }
        }
      });

      $input.change(function() {
        var current = $input.typeahead("getActive");
      });

      $input.attr("autocomplete", "off");

      $('#dags').dataTable({
        "iDisplayLength": 500,
        "bSort": false,
        "searching": false,
        "ordering": false,
        "paging": false,
        "info": false
      });
      $("#main_content").show(250);
      diameter = 25;
      circle_margin = 4;
      stroke_width = 2;
      stroke_width_hover = 6;
      d3.json("{{ url_for('airflow.blocked') }}", function(error, json) {
        $.each(json, function() {
          $('.label.schedule.' + this.dag_id)
          .attr('title', this.active_dag_run + '/' + this.max_active_runs + ' active dag runs')
          .tooltip();
          if(this.active_dag_run >= this.max_active_runs) {
            $('.label.schedule.' + this.dag_id)
            .css('background-color', 'red');
          }
        });
      });
      d3.json("{{ url_for('airflow.dag_stats') }}", function(error, json) {
        for(var dag_id in json) {
            states = json[dag_id];
            g = d3.select('svg#dag-run-' + dag_id)
              .attr('height', diameter + (stroke_width_hover * 2))
              .attr('width', '110px')
              .selectAll("g")
              .data(states)
              .enter()
              .append('g')
              .attr('transform', function(d, i) {
                x = (i * (diameter + circle_margin)) + (diameter/2 + circle_margin);
                y = (diameter/2) + stroke_width_hover;
                return 'translate(' + x + ',' + y + ')';
              });

            g.append('text')
              .attr('fill', 'black')
              .attr('text-anchor', 'middle')
              .attr('vertical-align', 'middle')
              .attr('font-size', 8)
              .attr('y', 3)
              .text(function(d){ return d.count > 0 ? d.count : ''; });

            g.append('circle')
              .attr('stroke-width', function(d) {
                  if (d.count > 0)
                    return stroke_width;
                  else {
                    return 1;
                  }
              })
              .attr('stroke', function(d) {
                  if (d.count > 0)
                    return d.color;
                  else {
                    return 'gainsboro';
                  }
              })
              .attr('fill-opacity', 0)
              .attr('r', diameter/2)
              .attr('title', function(d) {return d.state})
              .attr('style', function(d) {
                if (d.count > 0)
                    return"cursor:pointer;"
              })
              .on('click', function(d, i) {
                  if (d.count > 0)
                    window.location = "{{ url_for('dagrun.index_view') }}?flt1_dag_id_equals=" + d.dag_id + "&flt2_state_equals=" + d.state;
              })
              .on('mouseover', function(d, i) {
                if (d.count > 0) {
                    d3.select(this).transition().duration(400)
                      .attr('fill-opacity', 0.3)
                      .style("stroke-width", stroke_width_hover);
                }
              })
              .on('mouseout', function(d, i) {
                if (d.count > 0) {
                    d3.select(this).transition().duration(400)
                      .attr('fill-opacity', 0)
                      .style("stroke-width", stroke_width);
                }
              })
              .style("opacity", 0)
              .transition()
              .duration(500)
              .delay(function(d, i){return i*50;})
              .style("opacity", 1);
            d3.select("#loading").remove();
        }
        $("#pause_header").tooltip();
        $("#statuses_info").tooltip();

        $("circle").tooltip({
          html: true,
          container: "body",
        });
      });
      d3.json("{{ url_for('airflow.task_stats') }}", function(error, json) {
        for(var dag_id in json) {
            states = json[dag_id];
            g = d3.select('svg#task-run-' + dag_id)
              .attr('height', diameter + (stroke_width_hover * 2))
              .attr('width', '300px')
              .selectAll("g")
              .data(states)
              .enter()
              .append('g')
              .attr('transform', function(d, i) {
                x = (i * (diameter + circle_margin)) + (diameter/2 + circle_margin);
                y = (diameter/2) + stroke_width_hover;
                return 'translate(' + x + ',' + y + ')';
              });

            g.append('text')
              .attr('fill', 'black')
              .attr('text-anchor', 'middle')
              .attr('vertical-align', 'middle')
              .attr('font-size', 8)
              .attr('y', 3)
              .text(function(d){ return d.count > 0 ? d.count : ''; });

            g.append('circle')
              .attr('stroke-width', function(d) {
                  if (d.count > 0)
                    return stroke_width;
                  else {
                    return 1;
                  }
              })
              .attr('stroke', function(d) {
                  if (d.count > 0)
                    return d.color;
                  else {
                    return 'gainsboro';
                  }
              })
              .attr('fill-opacity', 0)
              .attr('r', diameter/2)
              .attr('title', function(d) {return d.state})
              .attr('style', function(d) {
                if (d.count > 0)
                    return"cursor:pointer;"
              })
              .on('click', function(d, i) {
                  if (d.count > 0)
                    window.location = "{{ url_for('taskinstance.index_view') }}?flt1_dag_id_equals=" + d.dag_id + "&flt2_state_equals=" + d.state;
              })
              .on('mouseover', function(d, i) {
                if (d.count > 0) {
                    d3.select(this).transition().duration(400)
                      .attr('fill-opacity', 0.3)
                      .style("stroke-width", stroke_width_hover);
                }
              })
              .on('mouseout', function(d, i) {
                if (d.count > 0) {
                    d3.select(this).transition().duration(400)
                      .attr('fill-opacity', 0)
                      .style("stroke-width", stroke_width);
                }
              })
              .style("opacity", 0)
              .transition()
              .duration(500)
              .delay(function(d, i){return i*50;})
              .style("opacity", 1);
            d3.select("#loading").remove();
        }
        $("#pause_header").tooltip();
        $("#statuses_info").tooltip();

        $("circle").tooltip({
          html: true,
          container: "body",
        });
      });
  </script>
{% endblock %}<|MERGE_RESOLUTION|>--- conflicted
+++ resolved
@@ -191,19 +191,11 @@
                 </a>
 
                 <!-- Delete -->
-<<<<<<< HEAD
-                <a href="{{ url_for('airflow.delete', dag_id=dag.dag_id) }}"
-                  onclick="return confirmDeleteDag('{{ dag.safe_dag_id }}')">
-                   <span class="glyphicon glyphicon-remove-circle" style="color:red" aria-hidden="true" data-original-title="Delete Dag"></span>
-                </a>
-
-=======
                 <!-- Use dag_id instead of dag.dag_id, because the DAG might not exist in the webserver's DagBag -->
                 <a href="{{ url_for('airflow.delete', dag_id=dag_id) }}"
                   onclick="return confirmDeleteDag('{{ dag_id }}')">
                    <span class="glyphicon glyphicon-remove-circle" style="color:red" aria-hidden="true" data-original-title="Delete Dag"></span>
                 </a>
->>>>>>> cb8b2a1d
                 </td>
             </tr>
         {% endfor %}
@@ -262,10 +254,7 @@
       function confirmDeleteDag(dag_id){
           return confirm("Are you sure you want to delete '"+dag_id+"' now?\n\
           This option will delete ALL metadata, DAG runs, etc.\n\
-<<<<<<< HEAD
-=======
           EXCEPT Log.\n\
->>>>>>> cb8b2a1d
           This cannot be undone.");
       }
       all_dags = $("[id^=toggle]");
