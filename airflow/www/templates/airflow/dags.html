{#
  Licensed to the Apache Software Foundation (ASF) under one or more
  contributor license agreements.  See the NOTICE file distributed with
  this work for additional information regarding copyright ownership.
  The ASF licenses this file to You under the Apache License, Version 2.0
  (the "License"); you may not use this file except in compliance with
  the License.  You may obtain a copy of the License at

    http://www.apache.org/licenses/LICENSE-2.0

  Unless required by applicable law or agreed to in writing, software
  distributed under the License is distributed on an "AS IS" BASIS,
  WITHOUT WARRANTIES OR CONDITIONS OF ANY KIND, either express or implied.
  See the License for the specific language governing permissions and
  limitations under the License.

#}
{% extends "airflow/master.html" %}

{% block title %}Airflow - DAGs{% endblock %}

{% block head_css %}
{{ super() }}
<link href="{{ url_for_asset('dataTables.bootstrap.min.css') }}" rel="stylesheet" type="text/css" >
<link href="{{ url_for_asset('bootstrap-toggle.min.css') }}" rel="stylesheet" type="text/css">
{% endblock %}

{% block content %}
  <h2>DAGs</h2>

  <div id="main_content">
    <div class="row">
      <div class="col-sm-2">
      </div>
      <div class="col-sm-10">
        <form id="search_form" class="form-inline" style="width: 100%; text-align: right;">
            <div id="dags_filter" class="form-group" style="width: 100%;">
              <label for="dag_query" style="width:20%; text-align: right;">Search:</label>
              <input id="dag_query" type="text" class="typeahead form-control" data-provide="typeahead" style="width:50%;" value="{{search_query}}">
            </div>
        </form>
      </div>
    </div>
    <table id="dags" class="table table-striped table-bordered">
        <thead>
            <tr>
                <th></th>
                <th width="12"><span id="pause_header" class="glyphicon glyphicon-info-sign" title="Use this toggle to pause a DAG. The scheduler won't schedule new tasks instances for a paused DAG. Tasks already running at pause time won't be affected."></span></th>
                <th>DAG</th>
                <th>Schedule</th>
                <th>Owner</th>
                <th style="padding-left: 5px;">Recent Tasks
                  <span id="statuses_info" class="glyphicon glyphicon-info-sign" aria-hidden="true" title="Status of tasks from all active DAG runs or, if not currently active, from most recent run."></span>
                  <img id="loading" width="15" src="{{ url_for("static", filename="loading.gif") }}">
                </th>
                <th style="padding-left: 5px;">Last Run <span id="statuses_info" class="glyphicon glyphicon-info-sign" aria-hidden="true" title="Execution Date/Time of Highest Dag Run."></span>
                </th>
                <th style="padding-left: 5px;">DAG Runs
                  <span id="statuses_info" class="glyphicon glyphicon-info-sign" aria-hidden="true" title="Status of all previous DAG runs."></span>
                  <img id="loading" width="15" src="{{ url_for("static", filename="loading.gif") }}">
                </th>
                <th class="text-center">Links</th>
            </tr>
        </thead>
        <tbody>
        {% for dag_id in dag_ids_in_page %}
            {% set dag = webserver_dags[dag_id] if dag_id in webserver_dags else None %}
            <tr>
                <!-- Column 1: Edit dag -->
                <td class="text-center" style="width:10px;">
                    {% if dag_id in orm_dags %}
                    <a href="{{ url_for('DagModelView.show', pk=dag_id) }}" title="Info">
                        <span class="glyphicon glyphicon-edit" aria-hidden="true"></span>
                    </a>
                    {% endif %}
                </td>

                <!-- Column 2: Turn dag on/off -->
                <td>
                  {% if dag_id in orm_dags %}
                    {% set disabled = 'disabled' if view_only else None %}
                    <input id="toggle-{{ dag_id }}" {{ disabled }} dag_id="{{ dag_id }}" type="checkbox" {{ "checked" if not orm_dags[dag_id].is_paused else "" }} data-toggle="toggle" data-size="mini" method="post">
                  {% endif %}
                </td>

                <!-- Column 3: Name -->
                <td>
                    {% if dag_id in webserver_dags %}
                    <a href="{{ url_for('Airflow.'+dag.default_view, dag_id=dag.dag_id) }}" title="{{ dag.description }}">
                        {{ dag_id }}
                    </a>
                    {% else %}
                        {{ dag_id }}
                        <span class="glyphicon glyphicon-info-sign" class="info" aria-hidden="true" title="This DAG isn't available in the web server's DagBag object. It shows up in this list because the scheduler marked it as active in the metadata database."></span>
                    {% endif %}
                    {% if dag_id not in orm_dags %}
                        <span class="glyphicon glyphicon-info-sign" class="info" aria-hidden="true" title="This DAG seems to be existing only locally. The master scheduler doesn't seem to be aware of its existence."></span>
                    {% endif %}
                </td>

                <!-- Column 4: Dag Schedule -->
                <td>
                    {% if dag_id in webserver_dags %}
                    <a class="label label-default schedule {{ dag.dag_id }}" href="{{ url_for('DagRunModelView.list') }}?_flt_3_dag_id={{ dag.dag_id }}">
                        {{ dag.schedule_interval }}
                    </a>
                    {% endif %}
                </td>

                <!-- Column 5: Dag Owners -->
                <td>
                  {{ dag.owner if dag else orm_dags[dag_id].owners }}
                </td>

                <!-- Column 6: Recent Tasks -->
                <td style="padding:0px; width:200px; height:10px;">
                    <svg height="10" width="10" id='task-run-{{ dag.safe_dag_id }}' style="display: block;"></svg>
                </td>

                <!-- Column 7: Last Run -->
                <td class="text-nowrap latest_dag_run {{ dag.dag_id }}">
                  {% if dag %}
                    {% set last_run = dag.get_last_dagrun(include_externally_triggered=True) %}
                    {% if last_run and last_run.execution_date %}
                      <a href="{{ url_for('Airflow.graph', dag_id=dag.dag_id, execution_date=last_run.execution_date) }}">
                        {{ last_run.execution_date.strftime("%Y-%m-%d %H:%M") }}
                      </a>
                      <span aria-hidden="true" id="statuses_info" title="Start Date: {{ last_run.start_date.strftime("%Y-%m-%d %H:%M") }}" class="glyphicon glyphicon-info-sign"></span>
                    {% endif %}
                  {% endif %}
                </td>

                <!-- Column 8: Dag Runs -->
                <td style="padding:0px; width:120px; height:10px;">
                    <svg height="10" width="10" id='dag-run-{{ dag.safe_dag_id }}' style="display: block;"></svg>
                </td>

                <!-- Column 9: Links -->
                <td class="text-center" style="display:flex; flex-direction:row; justify-content:space-around;">
                {% if dag %}

                <!-- Trigger Dag -->
                <a href="{{ url_for('Airflow.trigger', dag_id=dag.dag_id) }}"
                   onclick="return confirmTriggerDag('{{ dag.safe_dag_id }}')">
                    <span class="glyphicon glyphicon-play-circle" aria-hidden="true" data-original-title="Trigger Dag"></span>
                </a>

                <!-- Tree -->
                <a href="{{ url_for('Airflow.tree', dag_id=dag.dag_id, num_runs=num_runs) }}">
                    <span class="glyphicon glyphicon-tree-deciduous" aria-hidden="true" data-original-title="Tree View"></span>
                </a>

                <!-- Graph -->
                <a href="{{ url_for('Airflow.graph', dag_id=dag.dag_id) }}">
                    <span class="glyphicon glyphicon-certificate" aria-hidden="true" data-original-title="Graph View"></span>
                </a>

                <!-- Duration -->
                <a href="{{ url_for('Airflow.duration', dag_id=dag.dag_id) }}">
                    <span class="glyphicon glyphicon-stats" aria-hidden="true" data-original-title="Tasks Duration"></span>
                </a>

                <!-- Retries -->
                <a href="{{ url_for('Airflow.tries', dag_id=dag.dag_id) }}">
                    <span class="glyphicon glyphicon-duplicate" aria-hidden="true" data-original-title="Task Tries"></span>
                </a>

                <!-- Landing Times -->
                <a href="{{ url_for("Airflow.landing_times", dag_id=dag.dag_id) }}">
                    <span class="glyphicon glyphicon-plane" aria-hidden="true" data-original-title="Landing Times"></span>
                </a>

                <!-- Gantt -->
                <a href="{{ url_for("Airflow.gantt", dag_id=dag.dag_id) }}">
                    <span class="glyphicon glyphicon-align-left" aria-hidden="true" data-original-title="Gantt View"></span>
                </a>

                <!-- Code -->
                <a href="{{ url_for("Airflow.code", dag_id=dag.dag_id) }}">
                    <span class="glyphicon glyphicon-file" aria-hidden="true" data-original-title="Code View"></span>
                </a>

                <!-- Logs -->
                <a href="{{ url_for('LogModelView.list') }}?_flt_3_dag_id={{ dag.dag_id }}&_od_LogModelView=desc&_oc_LogModelView=dttm">
                    <span class="glyphicon glyphicon-align-justify" aria-hidden="true" data-original-title="Logs"></span>
                </a>
                {% endif %}

                <!-- Refresh -->
                <a href="{{ url_for("Airflow.refresh", dag_id=dag_id) }}">
                  <span class="glyphicon glyphicon-refresh" aria-hidden="true" data-original-title="Refresh"></span>
                </a>

                <!-- Delete -->
<<<<<<< HEAD
                <a href="{{ url_for('Airflow.delete', dag_id=dag.dag_id) }}"
                   onclick="return confirmDeleteDag('{{ dag.safe_dag_id }}')">
                  <span class="glyphicon glyphicon-remove-circle" style="color:red" aria-hidden="true" data-original-title="Delete Dag"></span>
=======
                <!-- Use dag_id instead of dag.dag_id, because the DAG might not exist in the webserver's DagBag -->
                <a href="{{ url_for('airflow.delete', dag_id=dag_id) }}"
                  onclick="return confirmDeleteDag('{{ dag_id }}')">
                   <span class="glyphicon glyphicon-remove-circle" style="color:red" aria-hidden="true" data-original-title="Delete Dag"></span>
>>>>>>> 067b9671
                </a>
                </td>
            </tr>
        {% endfor %}
        </tbody>
    </table>
    <div class="row">
      <div class="col-sm-12" style="text-align:right;">
        <div class="dataTables_info" id="dags_info" role="status" aria-live="polite" style="padding-top: 0px;">Showing {{num_dag_from}} to {{num_dag_to}} of {{num_of_all_dags}} entries</div>
      </div>
    </div>
    <div class="row">
      <div class="col-sm-12" style="text-align:left;">
        <div class="dataTables_info" id="dags_paginate">
          {{paging}}
        </div>
      </div>

    </div>
    {% if not hide_paused %}
    <a href="{{ url_for('Airflow.index') }}?showPaused=False">Hide Paused DAGs</a>
    {% else %}
    <a href="{{ url_for('Airflow.index') }}?showPaused=True">Show Paused DAGs</a>
    {% endif %}
  </div>
{% endblock %}

{% block tail %}
  {{ super() }}
  <script src="{{ url_for_asset('d3.min.js') }}"></script>
  <script src="{{ url_for_asset('jquery.dataTables.min.js') }}"></script>
  <script src="{{ url_for_asset('dataTables.bootstrap.min.js') }}"></script>
  <script src="{{ url_for_asset('bootstrap-toggle.min.js') }}"></script>
  <script src="{{ url_for_asset('bootstrap3-typeahead.min.js') }}"></script>
  <script>

      const DAGS_INDEX = "{{ url_for('Airflow.index') }}";
      const ENTER_KEY_CODE = 13;

      $('#dag_query').on('keypress', function (e) {
        // check for key press on ENTER (key code 13) to trigger the search
        if (e.which === ENTER_KEY_CODE) {
          search_query = $('#dag_query').val();
          window.location = DAGS_INDEX + "?search="+ encodeURI(search_query);
          e.preventDefault();
        }
      });

      $('#page_size').on('change', function() {
        p_size = $(this).val();
        window.location = DAGS_INDEX + "?page_size=" + p_size;
      });

      function confirmDeleteDag(dag_id){
          return confirm("Are you sure you want to delete '"+dag_id+"' now?\n\
          This option will delete ALL metadata, DAG runs, etc.\n\
          This cannot be undone.");
      }

      function confirmTriggerDag(dag_id){
          return confirm("Are you sure you want to run '"+dag_id+"' now?");
      }
      all_dags = $("[id^=toggle]");
      $.each(all_dags, function(i,v) {
        $(v).change (function() {
          var dag_id =  $(v).attr('dag_id');
          if ($(v).prop('checked')) {
            is_paused = 'true'
          } else {
            is_paused = 'false'
          }
          url = 'paused?is_paused=' + is_paused + '&dag_id=' + dag_id;
          $.post(url);
        });
      });

      var $input = $(".typeahead");
      unique_options_search = new Set([
          {% for token in auto_complete_data %}
            "{{token}}",
          {% endfor %}
        ]);

      $input.typeahead({
        source: [...unique_options_search],
        autoSelect: false,
        afterSelect: function(value) {
          search_query = value.trim()
          if (search_query) {
            window.location = DAGS_INDEX + "?search="+ encodeURI(search_query);
          }
        }
      });

      $input.change(function() {
        var current = $input.typeahead("getActive");

      });

      $('#dags').dataTable({
        "iDisplayLength": 500,
        "bSort": false,
        "searching": false,
        "ordering": false,
        "paging": false,
        "info": false
      });
      $("#main_content").show(250);
      diameter = 25;
      circle_margin = 4;
      stroke_width = 2;
      stroke_width_hover = 6;
      d3.json("{{ url_for('Airflow.blocked') }}", function(error, json) {
        $.each(json, function() {
          $('.label.schedule.' + this.dag_id)
          .attr('title', this.active_dag_run + '/' + this.max_active_runs + ' active dag runs')
          .tooltip();
          if(this.active_dag_run >= this.max_active_runs) {
            $('.label.schedule.' + this.dag_id)
            .css('background-color', 'red');
          }
        });
      });
      d3.json("{{ url_for('Airflow.dag_stats') }}", function(error, json) {
        for(var dag_id in json) {
            states = json[dag_id];
            g = d3.select('svg#dag-run-' + dag_id)
              .attr('height', diameter + (stroke_width_hover * 2))
              .attr('width', '110px')
              .selectAll("g")
              .data(states)
              .enter()
              .append('g')
              .attr('transform', function(d, i) {
                x = (i * (diameter + circle_margin)) + (diameter/2 + circle_margin);
                y = (diameter/2) + stroke_width_hover;
                return 'translate(' + x + ',' + y + ')';
              });

            g.append('text')
              .attr('fill', 'black')
              .attr('text-anchor', 'middle')
              .attr('vertical-align', 'middle')
              .attr('font-size', 8)
              .attr('y', 3)
              .text(function(d){ return d.count > 0 ? d.count : ''; });

            g.append('circle')
              .attr('stroke-width', function(d) {
                  if (d.count > 0)
                    return stroke_width;
                  else {
                    return 1;
                  }
              })
              .attr('stroke', function(d) {
                  if (d.count > 0)
                    return d.color;
                  else {
                    return 'gainsboro';
                  }
              })
              .attr('fill-opacity', 0)
              .attr('r', diameter/2)
              .attr('title', function(d) {return d.state})
              .attr('style', function(d) {
                if (d.count > 0)
                    return"cursor:pointer;"
              })
              .on('click', function(d, i) {
                  if (d.count > 0)
                    window.location = "{{ url_for('DagRunModelView.list') }}?_flt_3_dag_id=" + d.dag_id + "&_flt_3_state=" + d.state;
              })
              .on('mouseover', function(d, i) {
                if (d.count > 0) {
                    d3.select(this).transition().duration(400)
                      .attr('fill-opacity', 0.3)
                      .style("stroke-width", stroke_width_hover);
                }
              })
              .on('mouseout', function(d, i) {
                if (d.count > 0) {
                    d3.select(this).transition().duration(400)
                      .attr('fill-opacity', 0)
                      .style("stroke-width", stroke_width);
                }
              })
              .style("opacity", 0)
              .transition()
              .duration(500)
              .delay(function(d, i){return i*50;})
              .style("opacity", 1);
            d3.select("#loading").remove();
        }
        $("#pause_header").tooltip();
        $("#statuses_info").tooltip();

        $("circle").tooltip({
          html: true,
          container: "body",
        });
      });
      d3.json("{{ url_for('Airflow.task_stats') }}", function(error, json) {
        for(var dag_id in json) {
            states = json[dag_id];
            g = d3.select('svg#task-run-' + dag_id)
              .attr('height', diameter + (stroke_width_hover * 2))
              .attr('width', '270px')
              .selectAll("g")
              .data(states)
              .enter()
              .append('g')
              .attr('transform', function(d, i) {
                x = (i * (diameter + circle_margin)) + (diameter/2 + circle_margin);
                y = (diameter/2) + stroke_width_hover;
                return 'translate(' + x + ',' + y + ')';
              });

            g.append('text')
              .attr('fill', 'black')
              .attr('text-anchor', 'middle')
              .attr('vertical-align', 'middle')
              .attr('font-size', 8)
              .attr('y', 3)
              .text(function(d){ return d.count > 0 ? d.count : ''; });

            g.append('circle')
              .attr('stroke-width', function(d) {
                  if (d.count > 0)
                    return stroke_width;
                  else {
                    return 1;
                  }
              })
              .attr('stroke', function(d) {
                  if (d.count > 0)
                    return d.color;
                  else {
                    return 'gainsboro';
                  }
              })
              .attr('fill-opacity', 0)
              .attr('r', diameter/2)
              .attr('title', function(d) {return d.state})
              .attr('style', function(d) {
                if (d.count > 0)
                    return"cursor:pointer;"
              })
              .on('click', function(d, i) {
                  if (d.count > 0)
                    window.location = "{{ url_for('TaskInstanceModelView.list') }}?_flt_3_dag_id=" + d.dag_id + "&_flt_3_state=" + d.state;
              })
              .on('mouseover', function(d, i) {
                if (d.count > 0) {
                    d3.select(this).transition().duration(400)
                      .attr('fill-opacity', 0.3)
                      .style("stroke-width", stroke_width_hover);
                }
              })
              .on('mouseout', function(d, i) {
                if (d.count > 0) {
                    d3.select(this).transition().duration(400)
                      .attr('fill-opacity', 0)
                      .style("stroke-width", stroke_width);
                }
              })
              .style("opacity", 0)
              .transition()
              .duration(500)
              .delay(function(d, i){return i*50;})
              .style("opacity", 1);
            d3.select("#loading").remove();
        }
        $("#pause_header").tooltip();
        $("#statuses_info").tooltip();

        $("circle").tooltip({
          html: true,
          container: "body",
        });
      });
  </script>
{% endblock %}<|MERGE_RESOLUTION|>--- conflicted
+++ resolved
@@ -192,16 +192,10 @@
                 </a>
 
                 <!-- Delete -->
-<<<<<<< HEAD
-                <a href="{{ url_for('Airflow.delete', dag_id=dag.dag_id) }}"
-                   onclick="return confirmDeleteDag('{{ dag.safe_dag_id }}')">
-                  <span class="glyphicon glyphicon-remove-circle" style="color:red" aria-hidden="true" data-original-title="Delete Dag"></span>
-=======
                 <!-- Use dag_id instead of dag.dag_id, because the DAG might not exist in the webserver's DagBag -->
-                <a href="{{ url_for('airflow.delete', dag_id=dag_id) }}"
+                <a href="{{ url_for('Airflow.delete', dag_id=dag_id) }}"
                   onclick="return confirmDeleteDag('{{ dag_id }}')">
                    <span class="glyphicon glyphicon-remove-circle" style="color:red" aria-hidden="true" data-original-title="Delete Dag"></span>
->>>>>>> 067b9671
                 </a>
                 </td>
             </tr>
