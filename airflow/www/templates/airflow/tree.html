{#
 Licensed to the Apache Software Foundation (ASF) under one
 or more contributor license agreements.  See the NOTICE file
 distributed with this work for additional information
 regarding copyright ownership.  The ASF licenses this file
 to you under the Apache License, Version 2.0 (the
 "License"); you may not use this file except in compliance
 with the License.  You may obtain a copy of the License at

   http://www.apache.org/licenses/LICENSE-2.0

 Unless required by applicable law or agreed to in writing,
 software distributed under the License is distributed on an
 "AS IS" BASIS, WITHOUT WARRANTIES OR CONDITIONS OF ANY
 KIND, either express or implied.  See the License for the
 specific language governing permissions and limitations
 under the License.
#}

{% extends "airflow/dag.html" %}
{% block title %}Airflow - DAGs{% endblock %}

{% block head_css %}
{{ super() }}
<link rel="stylesheet" type="text/css" href="{{ url_for('static', filename='css/tree.css') }}">
<link rel="stylesheet" type="text/css"
      href="{{ url_for('appbuilder.static',filename='datepicker/bootstrap-datepicker.css') }}">
{% endblock %}

{% block content %}
{{ super() }}
<div style="float: left" class="form-inline">
  <form method="get" style="float:left;">
    Base date: {{ form.base_date(class_="form-control") }}
    Number of runs: {{ form.num_runs(class_="form-control") }}
    <input type="hidden" name="root" value="{{ root if root else '' }}">
    <input type="hidden" value="{{ dag.dag_id }}" name="dag_id">
    <input type="submit" value="Go" class="btn btn-default">
    <input name="_csrf_token" type="hidden" value="{{ csrf_token() }}">
  </form>
</div>
<div style="clear: both;"></div>
<hr/>
<div>
  <div class="legend_item" style="border: none;">no_status</div>
  <div class="square" style="background: white;"></div>
  <div class="legend_item" style="border: none;">queued</div>
  <div class="square" style="background: grey;"></div>
  <div class="legend_item" style="border: none;">up_for_retry</div>
  <div class="square" style="background: gold;"></div>
  <div class="legend_item" style="border: none;">up_for_reschedule</div>
  <div class="square" style="background: turquoise;"></div>
  <div class="legend_item" style="border: none;">skipped</div>
  <div class="square" style="background: pink;"></div>
  <div class="legend_item" style="border: none;">failed</div>
  <div class="square" style="background: red;"></div>
  <div class="legend_item" style="border: none;">running</div>
  <div class="square" style="background: lime;"></div>
  <div class="legend_item" style="border: none;">success</div>
  <div class="square" style="background: green;"></div>
  {% for op in operators %}
  <div class="legend_circle" style="background:{{ op.ui_color }};">
  </div>
  <div class="legend_item" style="float:left;border-color:white;">{{ op.__name__ }}</div>
  {% endfor %}
  <div style="clear:both;"></div>
</div>
<hr/>
<div id="svg_container">
  <img id='loading' width="50" src="{{ url_for('static', filename='loading.gif') }}">
  <svg class='tree' width="100%">
    <filter id="blur-effect-1">
      <feGaussianBlur stdDeviation="3"></feGaussianBlur>
    </filter>
  </svg>
</div>
{% endblock %}

{% block tail %}
{{ super() }}
<script src="{{ url_for_asset('d3.min.js') }}"></script>
<script src="{{ url_for_asset('d3-tip.js') }}"></script>
<script>
$('span.status_square').tooltip({html: true});

var devicePixelRatio = window.devicePixelRatio || 1;
var data = {{ data|tojson|safe }};
var barHeight = 20;
var axisHeight = 40;
var square_x = parseInt(500 * devicePixelRatio);
var square_size = 10;
var square_spacing = 2;
var margin = {top: barHeight/2 + axisHeight, right: 0, bottom: 0, left: barHeight/2},
    width = parseInt(960 * devicePixelRatio) - margin.left - margin.right,
    barWidth = width * 0.9;

var i = 0,
    duration = 400,
    root;

var tree = d3.layout.tree().nodeSize([0, 25]);
var nodes = tree.nodes(data);
var nodeobj = {};
for (i=0; i<nodes.length; i++) {
    node = nodes[i];
    nodeobj[node.name] = node;
}

var diagonal = d3.svg.diagonal()
    .projection(function(d) { return [d.y, d.x]; });

const taskTip = d3.tip()
  .attr('class', 'tooltip d3-tip')
  .html(function(toolTipHtml) {
    return toolTipHtml;
});

var svg = d3.select("svg")
    //.attr("width", width + margin.left + margin.right)
  .append("g")
  .attr("class", "level")
    .attr("transform", "translate(" + margin.left + "," + margin.top + ")");

    data.x0 = 0;
    data.y0 = 0;

  if (nodes.length == 1)
    var base_node = nodes[0];
  else
    var base_node = nodes[1];

  var num_square = base_node.instances.length;
  var extent = d3.extent(base_node.instances, function(d,i) {
    return new Date(d.execution_date);
  });
  var xScale = d3.time.scale()
  .domain(extent)
  .range([
    square_size/2,
    (num_square * square_size) + ((num_square-1) * square_spacing) - (square_size/2)
  ]);

  d3.select("svg")
  .insert("g")
  .attr("transform",
    "translate("+ (square_x + margin.left) +", " + axisHeight + ")")
  .attr("class", "axis").call(
    d3.svg.axis()
    .scale(xScale)
    .orient("top")
    .ticks(2)
  )
  .selectAll("text")
  .attr("transform", "rotate(-30)")
  .style("text-anchor", "start").call(taskTip);

  function node_class(d) {
        var sclass = "node";
        if (d.children === undefined && d._children === undefined)
          sclass += " leaf";
        else {
          sclass += " parent";
          if (d.children === undefined)
            sclass += " collapsed"
          else
            sclass += " expanded"
        }
        return sclass;
  }

update(root = data);

function update(source) {

  // Compute the flattened node list. TODO use d3.layout.hierarchy.
  var nodes = tree.nodes(root);

  var height = Math.max(500, nodes.length * barHeight + margin.top + margin.bottom);
  var width = square_x + (num_square * (square_size + square_spacing)) + margin.left + margin.right + 50;
  d3.select("svg").transition()
      .duration(duration)
      .attr("height", height)
      .attr("width", width);

  d3.select(self.frameElement).transition()
      .duration(duration)
      .style("height", height + "px");

  // Compute the "layout".
  nodes.forEach(function(n, i) {
    n.x = i * barHeight;
  });

  // Update the nodes…
  var node = svg.selectAll("g.node")
      .data(nodes, function(d) { return d.id || (d.id = ++i); });

  var nodeEnter = node.enter().append("g")
  .attr("class", node_class)
  .attr("transform", function(d) {
    return "translate(" + source.y0 + "," + source.x0 + ")";
  })
  .style("opacity", 1e-6);

  nodeEnter.append("circle")
      .attr("r", (barHeight / 3))
      .attr("class", "task")
      .attr("data-toggle", "tooltip")
      .on("mouseover", function(d) {
        var tt = "";
        if (d.operator != undefined) {
          if (d.operator != undefined) {
            tt += "operator: " + escapeHtml(d.operator) + "<br/>";
          }
          tt += "depends_on_past: " + escapeHtml(d.depends_on_past) + "<br/>";
          tt += "upstream: " + escapeHtml(d.num_dep) + "<br/>";
          tt += "retries: " + escapeHtml(d.retries) + "<br/>";
          tt += "owner: " + escapeHtml(d.owner) + "<br/>";
          tt += "start_date: " + escapeHtml(d.start_date) + "<br/>";
          tt += "end_date: " + escapeHtml(d.end_date) + "<br/>";
        }
        taskTip.direction('e')
        taskTip.show(tt, this)
        d3.select(this).transition()
         .style('stroke-width', 3)
      })
      .on('mouseout', function(d, i) {
        taskTip.hide(d)
        d3.select(this).transition()
         .style("stroke-width", function(d) {return (d.run_id != undefined)? "2": "1"})
      })
      .attr("height", barHeight)
      .attr("width", function(d, i) {return barWidth - d.y;})
      .style("fill", function(d) {return d.ui_color;})
      .attr("task_id", function(d){return d.name})
      .on("click", toggles);

  text = nodeEnter.append("text")
      .attr("dy", 3.5)
      .attr("dx", barHeight/2)
      .text(function(d) { return d.name; });
  {% if blur %}
  text.attr("class", "blur");
  {% endif %}

  nodeEnter.append('g')
      .attr("class", "stateboxes")
      .attr("transform",
        function(d, i) { return "translate(" + (square_x-d.y) + ",0)"; })
      .selectAll("rect").data(function(d) { return d.instances; })
      .enter()
      .append('rect')
      .on("click", function(d){
        if(d.task_id === undefined)
            call_modal_dag(d);
        else if(nodeobj[d.task_id].operator=='SubDagOperator')
<<<<<<< HEAD
            call_modal(d.task_id, d.execution_date, d.try_number, true);
        else
            call_modal(d.task_id, d.execution_date, d.try_number);
=======
            // I'm pretty sure that true is not a valid subdag id, which is what call_modal wants
            call_modal(d.task_id, d.execution_date, nodeobj[d.task_id].extra_links, d.try_number, true);
        else
            call_modal(d.task_id, d.execution_date, nodeobj[d.task_id].extra_links, d.try_number, undefined);
>>>>>>> 4311c1f0
      })
      .attr("class", function(d) {return "state " + d.state})
      .attr("data-toggle", "tooltip")
      .attr("rx", function(d) {return (d.run_id != undefined)? "5": "0"})
      .attr("ry", function(d) {return (d.run_id != undefined)? "5": "0"})
      .style("shape-rendering", function(d) {return (d.run_id != undefined)? "auto": "crispEdges"})
      .style("stroke-width", function(d) {return (d.run_id != undefined)? "2": "1"})
      .style("stroke-opacity", function(d) {return d.external_trigger ? "0": "1"})
      .on("mouseover", function(d){
        var s = "";
        if (d.task_id != undefined ) {
          s += "Task_id: " + escapeHtml(d.task_id) + "<br>";
        }
        s += "Run: " + escapeHtml(d.execution_date) + "<br>";
        if(d.run_id != undefined){
          s += "run_id: <nobr>" + escapeHtml(d.run_id) + "</nobr><br>";
        }
        if (d.operator != undefined) {
          s += "Operator: " + escapeHtml(d.operator) + "<br>"
        }
        if(d.start_date != undefined){
          s += "Started: " + escapeHtml(d.start_date) + "<br>";
          s += "Ended: " + escapeHtml(d.end_date) + "<br>";
          if (d.duration != undefined) {
            s += "Duration: " + escapeHtml(convertSecsToHumanReadable(d.duration)) + "<br>";
          }
          s += "State: " + escapeHtml(d.state) + "<br>";
        }
        taskTip.direction('n')
        taskTip.show(s, this)
        d3.select(this).transition()
         .style('stroke-width', 3)
      })
      .on('mouseout', function(d,i) {
        taskTip.hide(d)
        d3.select(this).transition()
         .style("stroke-width", function(d) {return (d.run_id != undefined)? "2": "1"})
      })
      .attr('x', function(d, i) {return (i*(square_size+square_spacing));})
      .attr('y', -square_size/2)
      .attr('width', 10)
      .attr('height', 10);


  // Transition nodes to their new position.
  nodeEnter.transition()
      .duration(duration)
      .attr("transform", function(d) { return "translate(" + d.y + "," + d.x + ")"; })
      .style("opacity", 1);

  node.transition()
      .duration(duration)
      .attr("class", node_class)
      .attr("transform", function(d) { return "translate(" + d.y + "," + d.x + ")"; })
      .style("opacity", 1);

  // Transition exiting nodes to the parent's new position.
  node.exit().transition()
      .duration(duration)
      .attr("transform", function(d) { return "translate(" + source.y + "," + source.x + ")"; })
      .style("opacity", 1e-6)
      .remove();

  // Update the links…
  var link = svg.selectAll("path.link")
      .data(tree.links(nodes), function(d) { return d.target.id; });

  // Enter any new links at the parent's previous position.
  link.enter().insert("path", "g")
      .attr("class", "link")
      .attr("d", function(d) {
        var o = {x: source.x0, y: source.y0};
        return diagonal({source: o, target: o});
      })
    .transition()
      .duration(duration)
      .attr("d", diagonal);

  // Transition links to their new position.
  link.transition()
      .duration(duration)
      .attr("d", diagonal);

  // Transition exiting nodes to the parent's new position.
  link.exit().transition()
      .duration(duration)
      .attr("d", function(d) {
        var o = {x: source.x, y: source.y};
        return diagonal({source: o, target: o});
      })
      .remove();

  // Stash the old positions for transition.
  nodes.forEach(function(d) {
    d.x0 = d.x;
    d.y0 = d.y;
  });

  $('#loading').remove()
}

function toggles(clicked_d) {
    // Collapse nodes with the same task id
    d3.selectAll("[task_id='" + clicked_d.name + "']").each(function(d){
      if(clicked_d != d && d.children) {
          d._children = d.children;
          d.children = null;
        update(d);
      }
    });

    // Toggle clicked node
    if(clicked_d._children) {
        clicked_d.children = clicked_d._children;
        clicked_d._children = null;
    } else {
        clicked_d._children = clicked_d.children;
        clicked_d.children = null;
    }
    update(clicked_d);
}
// Toggle children on click.
function click(d) {
  if (d.children || d._children){
    if (d.children) {
      d._children = d.children;
      d.children = null;
    } else {
      d.children = d._children;
      d._children = null;
    }
    update(d);
  }
}

</script>
{% endblock %}<|MERGE_RESOLUTION|>--- conflicted
+++ resolved
@@ -254,16 +254,10 @@
         if(d.task_id === undefined)
             call_modal_dag(d);
         else if(nodeobj[d.task_id].operator=='SubDagOperator')
-<<<<<<< HEAD
-            call_modal(d.task_id, d.execution_date, d.try_number, true);
-        else
-            call_modal(d.task_id, d.execution_date, d.try_number);
-=======
             // I'm pretty sure that true is not a valid subdag id, which is what call_modal wants
             call_modal(d.task_id, d.execution_date, nodeobj[d.task_id].extra_links, d.try_number, true);
         else
             call_modal(d.task_id, d.execution_date, nodeobj[d.task_id].extra_links, d.try_number, undefined);
->>>>>>> 4311c1f0
       })
       .attr("class", function(d) {return "state " + d.state})
       .attr("data-toggle", "tooltip")
