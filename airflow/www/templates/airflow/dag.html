--- conflicted
+++ resolved
@@ -49,11 +49,7 @@
     {% set num_runs_arg = request.args.get('num_runs') %}
     <ul class="nav nav-pills">
       {% if dag.parent_dag %}
-<<<<<<< HEAD
-          <li class="never_active"><a href="{{ url_for('Airflow.' + dag.default_view, dag_id=dag.parent_dag.dag_id) }}">
-=======
-          <li class="never_active"><a href="{{ url_for('airflow.' + dag.get_default_view(), dag_id=dag.parent_dag.dag_id) }}">
->>>>>>> 0cc078a8
+          <li class="never_active"><a href="{{ url_for('Airflow.' + dag.get_default_view(), dag_id=dag.parent_dag.dag_id) }}">
               <span class="glyphicon glyphicon-arrow-left" aria-hidden="true"></span>
               Back to {{ dag.parent_dag.dag_id }}</a>
           </li>
@@ -336,7 +332,7 @@
 
     function confirmDeleteDag(dag_id){
         return confirm("Are you sure you want to delete '"+dag_id+"' now?\n\
-          This option will delete ALL metadata, DAG runs, etc., EXCEPT Log\n\
+          This option will delete ALL metadata, DAG runs, etc.\n\
           This cannot be undone.");
     }
 
@@ -349,11 +345,7 @@
     });
 
     $("#btn_subdag").click(function(){
-<<<<<<< HEAD
-      url = "{{ url_for( 'Airflow.' + dag.default_view ) }}" +
-=======
-      url = "{{ url_for( 'airflow.' + dag.get_default_view() ) }}" +
->>>>>>> 0cc078a8
+      url = "{{ url_for( 'Airflow.' + dag.get_default_view() ) }}" +
         "?dag_id=" + encodeURIComponent(subdag_id) +
         "&execution_date=" + encodeURIComponent(execution_date);
       window.location = url;
