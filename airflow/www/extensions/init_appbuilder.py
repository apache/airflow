--- conflicted
+++ resolved
@@ -560,17 +560,6 @@
         return baseview
 
     def security_cleanup(self):
-<<<<<<< HEAD
-        """
-        This method is useful if you have changed
-        the name of your menus or classes,
-        changing them will leave behind permissions
-        that are not associated with anything.
-        You can use it always or just sometimes to
-        perform a security cleanup. Warning this will delete any permission
-        that is no longer part of any registered view or menu.
-        Remember invoke ONLY AFTER YOU HAVE REGISTERED ALL VIEWS.
-=======
         """Clean up security.
 
         This method is useful if you have changed the name of your menus or
@@ -582,20 +571,10 @@
 
             This deletes any permission that is no longer part of any registered
             view or menu. Only invoke AFTER YOU HAVE REGISTERED ALL VIEWS.
->>>>>>> e6f21174
         """
         self.sm.security_cleanup(self.baseviews, self.menu)
 
     def security_converge(self, dry=False) -> dict:
-<<<<<<< HEAD
-        """
-        This method is useful when you use:
-        - `class_permission_name`
-        - `previous_class_permission_name`
-        - `method_permission_name`
-        - `previous_method_permission_name`
-        Migrates all permissions to the new names on all the Roles.
-=======
         """Migrates all permissions to the new names on all the Roles.
 
         This method is useful when you use:
@@ -604,7 +583,6 @@
         - ``previous_class_permission_name``
         - ``method_permission_name``
         - ``previous_method_permission_name``
->>>>>>> e6f21174
 
         :param dry: If True will not change DB
         :return: Dict with all computed necessary operations
