--- conflicted
+++ resolved
@@ -465,12 +465,11 @@
   z-index: 1070;
 }
 
-<<<<<<< HEAD
 details summary {
   display: list-item;
-=======
+}
+
 .menu-scroll {
   max-height: 300px;
   overflow-y: auto;
->>>>>>> 5144bedc
 }