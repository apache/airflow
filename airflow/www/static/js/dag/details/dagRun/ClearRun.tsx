/*!
 * Licensed to the Apache Software Foundation (ASF) under one
 * or more contributor license agreements.  See the NOTICE file
 * distributed with this work for additional information
 * regarding copyright ownership.  The ASF licenses this file
 * to you under the Apache License, Version 2.0 (the
 * "License"); you may not use this file except in compliance
 * with the License.  You may obtain a copy of the License at
 *
 *   http://www.apache.org/licenses/LICENSE-2.0
 *
 * Unless required by applicable law or agreed to in writing,
 * software distributed under the License is distributed on an
 * "AS IS" BASIS, WITHOUT WARRANTIES OR CONDITIONS OF ANY
 * KIND, either express or implied.  See the License for the
 * specific language governing permissions and limitations
 * under the License.
 */

import React from "react";
import {
  Flex,
  Button,
  Menu,
  MenuButton,
  MenuItem,
  MenuList,
  MenuButtonProps,
} from "@chakra-ui/react";
import { MdArrowDropDown } from "react-icons/md";
import { getMetaValue } from "src/utils";
import useKeysPress from "src/utils/useKeysPress";
import keyboardShortcutIdentifier from "src/dag/keyboardShortcutIdentifier";
import { useClearRun, useQueueRun } from "src/api";

const canEdit = getMetaValue("can_edit") === "True";
const dagId = getMetaValue("dag_id");

interface Props extends MenuButtonProps {
  runId: string;
}

const ClearRun = ({ runId, ...otherProps }: Props) => {
  const { mutateAsync: onClear, isLoading: isClearLoading } = useClearRun(
    dagId,
    runId
  );

  const { mutateAsync: onQueue, isLoading: isQueueLoading } = useQueueRun(
    dagId,
    runId
  );

  const clearExistingTasks = () => {
    onClear({ confirmed: true });
  };

  const queueNewTasks = () => {
    onQueue({ confirmed: true });
  };

  useKeysPress(
<<<<<<< HEAD
    keyboardShortcutIdentifier.dagRunClear,
=======
    keyboardShortcutIdentifier.dagRunClear.primaryKey,
    keyboardShortcutIdentifier.dagRunClear.secondaryKey,
>>>>>>> 275d4a22
    clearExistingTasks
  );

  const clearLabel = "Clear tasks or add new tasks";
  return (
    <Menu>
      <MenuButton
        as={Button}
        colorScheme="blue"
        transition="all 0.2s"
        title={clearLabel}
        aria-label={clearLabel}
        disabled={!canEdit || isClearLoading || isQueueLoading}
        {...otherProps}
        mt={2}
      >
        <Flex>
          Clear
          <MdArrowDropDown size="16px" />
        </Flex>
      </MenuButton>
      <MenuList>
        <MenuItem onClick={clearExistingTasks}>Clear existing tasks</MenuItem>
        <MenuItem onClick={queueNewTasks}>Queue up new tasks</MenuItem>
      </MenuList>
    </Menu>
  );
};

export default ClearRun;<|MERGE_RESOLUTION|>--- conflicted
+++ resolved
@@ -60,12 +60,7 @@
   };
 
   useKeysPress(
-<<<<<<< HEAD
     keyboardShortcutIdentifier.dagRunClear,
-=======
-    keyboardShortcutIdentifier.dagRunClear.primaryKey,
-    keyboardShortcutIdentifier.dagRunClear.secondaryKey,
->>>>>>> 275d4a22
     clearExistingTasks
   );
 
