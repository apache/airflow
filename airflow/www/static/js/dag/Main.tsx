--- conflicted
+++ resolved
@@ -75,15 +75,12 @@
   >();
   const { openGroupIds, onToggleGroups } = useToggleGroups();
   const oldGridElX = useRef(0);
-<<<<<<< HEAD
-=======
 
   const {
     onClose: onCloseShortcut,
     isOpen: isOpenShortcut,
     onToggle: onToggleShortcut,
   } = useDisclosure();
->>>>>>> 26f11321
 
   // Add a debounced delay to not constantly trigger highlighting certain task states
   const onStatusHover = debounce(
@@ -137,7 +134,6 @@
           oldGridElX.current < e.x
         ) {
           setIsGridCollapsed(false);
-<<<<<<< HEAD
         } else if (
           e.x < minPanelWidth / 2 &&
           oldGridElX &&
@@ -145,8 +141,6 @@
           oldGridElX.current > e.x
         ) {
           onToggleGridCollapse();
-=======
->>>>>>> 26f11321
         }
       }
       oldGridElX.current = e.x;
@@ -174,26 +168,11 @@
     return () => {};
   }, [resize, isLoading, isOpen]);
 
-<<<<<<< HEAD
-=======
-  const onToggleGridCollapse = () => {
-    const gridElement = gridRef.current;
-    if (gridElement) {
-      if (isGridCollapsed) {
-        gridElement.style.width = localStorage.getItem(gridWidthKey) || "";
-      } else {
-        gridElement.style.width = collapsedWidth;
-      }
-      setIsGridCollapsed(!isGridCollapsed);
-    }
-  };
-
   useKeysPress(
     keyboardShortcutIdentifier.toggleShortcutCheatSheet,
     onToggleShortcut
   );
 
->>>>>>> 26f11321
   return (
     <Box
       flex={1}
