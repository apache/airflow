--- conflicted
+++ resolved
@@ -56,11 +56,7 @@
                                                         set_dag_run_state_to_failed)
 from airflow.models import XCom, DagRun, errors
 from airflow.models.connection import Connection
-<<<<<<< HEAD
 from airflow import configuration
-from airflow.operators.subdag_operator import SubDagOperator
-=======
->>>>>>> a7e369f0
 from airflow.ti_deps.dep_context import DepContext, QUEUE_DEPS, SCHEDULER_DEPS
 from airflow.utils import timezone
 from airflow.utils.dates import infer_time_unit, scale_time_units
@@ -1303,14 +1299,6 @@
     def graph(self, session=None):
         dag_id = request.args.get('dag_id')
         blur = conf.getboolean('webserver', 'demo_mode')
-<<<<<<< HEAD
-=======
-        dag = dagbag.get_dag(dag_id)
-        if dag_id not in dagbag.dags:
-            flash('DAG "{0}" seems to be missing.'.format(dag_id), "error")
-            return redirect('/')
-
->>>>>>> a7e369f0
         root = request.args.get('root')
         if root:
             show_dag_id = root
