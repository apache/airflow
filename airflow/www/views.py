--- conflicted
+++ resolved
@@ -17,12 +17,8 @@
 # under the License.
 from __future__ import annotations
 
-<<<<<<< HEAD
-import collections
+import collections.abc
 import contextlib
-=======
-import collections.abc
->>>>>>> 0c8e30e4
 import copy
 import datetime
 import itertools
