--- conflicted
+++ resolved
@@ -730,7 +730,6 @@
 # How often should stats be printed to the logs. Setting to 0 will disable printing stats
 print_stats_interval = 30
 
-<<<<<<< HEAD
 # How often unseen Dags should be marked inactive and their serializations deleted.
 # Setting to 0 will disable DAG cleanup. Defaults to 5 minutes
 dag_cleanup_interval = 300
@@ -739,8 +738,6 @@
 # removed when they exist at DAG run creation time but are later deleted from the file)
 removed_tasks_lead_to_dagrun_running = False
 
-=======
->>>>>>> 11c00bc8
 # If the last scheduler heartbeat happened more than scheduler_health_check_threshold
 # ago (in seconds), scheduler is considered unhealthy.
 # This is used by the health check in the "/health" endpoint
