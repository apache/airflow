# -*- coding: utf-8 -*-
#
# Licensed to the Apache Software Foundation (ASF) under one
# or more contributor license agreements.  See the NOTICE file
# distributed with this work for additional information
# regarding copyright ownership.  The ASF licenses this file
# to you under the Apache License, Version 2.0 (the
# "License"); you may not use this file except in compliance
# with the License.  You may obtain a copy of the License at
#
#   http://www.apache.org/licenses/LICENSE-2.0
#
# Unless required by applicable law or agreed to in writing,
# software distributed under the License is distributed on an
# "AS IS" BASIS, WITHOUT WARRANTIES OR CONDITIONS OF ANY
# KIND, either express or implied.  See the License for the
# specific language governing permissions and limitations
# under the License.


# This is the template for Airflow's default configuration. When Airflow is
# imported, it looks for a configuration file at $AIRFLOW_HOME/airflow.cfg. If
# it doesn't exist, Airflow uses this template to generate it by replacing
# variables in curly braces with their global values from configuration.py.

# Users should not modify this file; they should customize the generated
# airflow.cfg instead.


# ----------------------- TEMPLATE BEGINS HERE -----------------------

[core]
# The folder where your airflow pipelines live, most likely a
# subfolder in a code repository. This path must be absolute.
dags_folder = {AIRFLOW_HOME}/dags

# Hostname by providing a path to a callable, which will resolve the hostname.
# The format is "package:function".
#
# For example, default value "socket:getfqdn" means that result from getfqdn() of "socket"
# package will be used as hostname.
#
# No argument should be required in the function specified.
# If using IP address as hostname is preferred, use value ``airflow.utils.net:get_host_ip_address``
hostname_callable = socket:getfqdn

# Default timezone in case supplied date times are naive
# can be utc (default), system, or any IANA timezone string (e.g. Europe/Amsterdam)
default_timezone = utc

# The executor class that airflow should use. Choices include
# SequentialExecutor, LocalExecutor, CeleryExecutor, DaskExecutor, KubernetesExecutor
executor = SequentialExecutor

# The SqlAlchemy connection string to the metadata database.
# SqlAlchemy supports many different database engine, more information
# their website
sql_alchemy_conn = sqlite:///{AIRFLOW_HOME}/airflow.db

# The encoding for the databases
sql_engine_encoding = utf-8

# If SqlAlchemy should pool database connections.
sql_alchemy_pool_enabled = True

# The SqlAlchemy pool size is the maximum number of database connections
# in the pool. 0 indicates no limit.
sql_alchemy_pool_size = 5

# The maximum overflow size of the pool.
# When the number of checked-out connections reaches the size set in pool_size,
# additional connections will be returned up to this limit.
# When those additional connections are returned to the pool, they are disconnected and discarded.
# It follows then that the total number of simultaneous connections the pool will allow
# is pool_size + max_overflow,
# and the total number of "sleeping" connections the pool will allow is pool_size.
# max_overflow can be set to -1 to indicate no overflow limit;
# no limit will be placed on the total number of concurrent connections. Defaults to 10.
sql_alchemy_max_overflow = 10

# The SqlAlchemy pool recycle is the number of seconds a connection
# can be idle in the pool before it is invalidated. This config does
# not apply to sqlite. If the number of DB connections is ever exceeded,
# a lower config value will allow the system to recover faster.
sql_alchemy_pool_recycle = 1800

# Check connection at the start of each connection pool checkout.
# Typically, this is a simple statement like "SELECT 1".
# More information here:
# https://docs.sqlalchemy.org/en/13/core/pooling.html#disconnect-handling-pessimistic
sql_alchemy_pool_pre_ping = True

# The schema to use for the metadata database.
# SqlAlchemy supports databases with the concept of multiple schemas.
sql_alchemy_schema =

# Import path for connect args in SqlAlchemy. Default to an empty dict.
# This is useful when you want to configure db engine args that SqlAlchemy won't parse
# in connection string.
# See https://docs.sqlalchemy.org/en/13/core/engines.html#sqlalchemy.create_engine.params.connect_args
# sql_alchemy_connect_args =

# The amount of parallelism as a setting to the executor. This defines
# the max number of task instances that should run simultaneously
# on this airflow installation
parallelism = 32

# The number of task instances allowed to run concurrently by the scheduler
dag_concurrency = 16

# Are DAGs paused by default at creation
dags_are_paused_at_creation = True

# The maximum number of active DAG runs per DAG
max_active_runs_per_dag = 16

# Whether to load the examples that ship with Airflow. It's good to
# get started, but you probably want to set this to False in a production
# environment
load_examples = True

# Where your Airflow plugins are stored
plugins_folder = {AIRFLOW_HOME}/plugins

# Secret key to save connection passwords in the db
fernet_key = {FERNET_KEY}

# Whether to disable pickling dags
donot_pickle = True

# How long before timing out a python file import
dagbag_import_timeout = 30

# How long before timing out a DagFileProcessor, which processes a dag file
dag_file_processor_timeout = 50

# The class to use for running task instances in a subprocess
task_runner = StandardTaskRunner

# If set, tasks without a ``run_as_user`` argument will be run with this user
# Can be used to de-elevate a sudo user running Airflow when executing tasks
default_impersonation =

# What security module to use (for example kerberos)
security =

# If set to False enables some unsecure features like Charts and Ad Hoc Queries.
# In 2.0 will default to True.
secure_mode = False

# Turn unit test mode on (overwrites many configuration options with test
# values at runtime)
unit_test_mode = False

# Whether to enable pickling for xcom (note that this is insecure and allows for
# RCE exploits). This will be deprecated in Airflow 2.0 (be forced to False).
enable_xcom_pickling = True

# When a task is killed forcefully, this is the amount of time in seconds that
# it has to cleanup after it is sent a SIGTERM, before it is SIGKILLED
killed_task_cleanup_time = 60

# Whether to override params with dag_run.conf. If you pass some key-value pairs
# through ``airflow dags backfill -c`` or
# ``airflow dags trigger -c``, the key-value pairs will override the existing ones in params.
dag_run_conf_overrides_params = False

# Worker initialisation check to validate Metadata Database connection
worker_precheck = False

# When discovering DAGs, ignore any files that don't contain the strings ``DAG`` and ``airflow``.
dag_discovery_safe_mode = True

# The number of retries each task is going to have by default. Can be overridden at dag or task level.
default_task_retries = 0

# Whether to serialises DAGs and persist them in DB.
# If set to True, Webserver reads from DB instead of parsing DAG files
# More details: https://airflow.apache.org/docs/stable/dag-serialization.html
store_serialized_dags = False

# Updating serialized DAG can not be faster than a minimum interval to reduce database write rate.
min_serialized_dag_update_interval = 30

# On each dagrun check against defined SLAs
check_slas = True

[logging]
# The folder where airflow should store its log files
# This path must be absolute
base_log_folder = {AIRFLOW_HOME}/logs

# Airflow can store logs remotely in AWS S3, Google Cloud Storage or Elastic Search.
# Set this to True if you want to enable remote logging.
remote_logging = False

# Users must supply an Airflow connection id that provides access to the storage
# location.
remote_log_conn_id =
remote_base_log_folder =
encrypt_s3_logs = False

# Logging level
logging_level = INFO

# Logging level for Flask-appbuilder UI
fab_logging_level = WARN

# Logging class
# Specify the class that will specify the logging configuration
# This class has to be on the python classpath
# Example: logging_config_class = my.path.default_local_settings.LOGGING_CONFIG
logging_config_class =

# Flag to enable/disable Colored logs in Console
# Colour the logs when the controlling terminal is a TTY.
colored_console_log = True

# Log format for when Colored logs is enabled
colored_log_format = [%%(blue)s%%(asctime)s%%(reset)s] {{%%(blue)s%%(filename)s:%%(reset)s%%(lineno)d}} %%(log_color)s%%(levelname)s%%(reset)s - %%(log_color)s%%(message)s%%(reset)s
colored_formatter_class = airflow.utils.log.colored_log.CustomTTYColoredFormatter

# Format of Log line
log_format = [%%(asctime)s] {{%%(filename)s:%%(lineno)d}} %%(levelname)s - %%(message)s
simple_log_format = %%(asctime)s %%(levelname)s - %%(message)s

# Specify prefix pattern like mentioned below with stream handler TaskHandlerWithCustomFormatter
# Example: task_log_prefix_template = {{ti.dag_id}}-{{ti.task_id}}-{{execution_date}}-{{try_number}}
task_log_prefix_template =

# Log filename format
log_filename_template = {{{{ ti.dag_id }}}}/{{{{ ti.task_id }}}}/{{{{ ts }}}}/{{{{ try_number }}}}.log
log_processor_filename_template = {{{{ filename }}}}.log
dag_processor_manager_log_location = {AIRFLOW_HOME}/logs/dag_processor_manager/dag_processor_manager.log

# Name of handler to read task instance logs.
# Default to use task handler.
task_log_reader = task

[cli]
# In what way should the cli access the API. The LocalClient will use the
# database directly, while the json_client will use the api running on the
# webserver
api_client = airflow.api.client.local_client

# If you set web_server_url_prefix, do NOT forget to append it here, ex:
# ``endpoint_url = http://localhost:8080/myroot``
# So api will look like: ``http://localhost:8080/myroot/api/experimental/...``
endpoint_url = http://localhost:8080

[debug]
# Used only with DebugExecutor. If set to True DAG will fail with first
# failed task. Helpful for debugging purposes.
fail_fast = False

[api]
# How to authenticate users of the API
auth_backend = airflow.api.auth.backend.default

[lineage]
# what lineage backend to use
backend =

[atlas]
sasl_enabled = False
host =
port = 21000
username =
password =

[operators]
# The default owner assigned to each new operator, unless
# provided explicitly or passed via ``default_args``
default_owner = airflow
default_cpus = 1
default_ram = 512
default_disk = 512
default_gpus = 0

# Is allowed to pass additional/unused arguments (args, kwargs) to the BaseOperator operator.
# If set to False, an exception will be thrown, otherwise only the console message will be displayed.
allow_illegal_arguments = False

[hive]
# Default mapreduce queue for HiveOperator tasks
default_hive_mapred_queue =

# Template for mapred_job_name in HiveOperator, supports the following named parameters
# hostname, dag_id, task_id, execution_date
mapred_job_name_template = Airflow HiveOperator task for {{hostname}}.{{dag_id}}.{{task_id}}.{{execution_date}}

[webserver]
# The base url of your website as airflow cannot guess what domain or
# cname you are using. This is used in automated emails that
# airflow sends to point links to the right web server
base_url = http://localhost:8080

# The ip specified when starting the web server
web_server_host = 0.0.0.0

# The port on which to run the web server
web_server_port = 8080

# Paths to the SSL certificate and key for the web server. When both are
# provided SSL will be enabled. This does not change the web server port.
web_server_ssl_cert =

# Paths to the SSL certificate and key for the web server. When both are
# provided SSL will be enabled. This does not change the web server port.
web_server_ssl_key =

# Number of seconds the webserver waits before killing gunicorn master that doesn't respond
web_server_master_timeout = 120

# Number of seconds the gunicorn webserver waits before timing out on a worker
web_server_worker_timeout = 120

# Number of workers to refresh at a time. When set to 0, worker refresh is
# disabled. When nonzero, airflow periodically refreshes webserver workers by
# bringing up new ones and killing old ones.
worker_refresh_batch_size = 1

# Number of seconds to wait before refreshing a batch of workers.
worker_refresh_interval = 30

# Secret key used to run your flask app
# It should be as random as possible
secret_key = {SECRET_KEY}

# Number of workers to run the Gunicorn web server
workers = 4

# The worker class gunicorn should use. Choices include
# sync (default), eventlet, gevent
worker_class = sync

# Log files for the gunicorn webserver. '-' means log to stderr.
access_logfile = -

# Log files for the gunicorn webserver. '-' means log to stderr.
error_logfile = -

# Expose the configuration file in the web server
expose_config = False

# Expose hostname in the web server
expose_hostname = True

# Expose stacktrace in the web server
expose_stacktrace = True

# Default DAG view. Valid values are:
# tree, graph, duration, gantt, landing_times
dag_default_view = tree

# "Default DAG orientation. Valid values are:"
# LR (Left->Right), TB (Top->Bottom), RL (Right->Left), BT (Bottom->Top)
dag_orientation = LR

# Puts the webserver in demonstration mode; blurs the names of Operators for
# privacy.
demo_mode = False

# The amount of time (in secs) webserver will wait for initial handshake
# while fetching logs from other worker machine
log_fetch_timeout_sec = 5

# By default, the webserver shows paused DAGs. Flip this to hide paused
# DAGs by default
hide_paused_dags_by_default = False

# Consistent page size across all listing views in the UI
page_size = 100

# Define the color of navigation bar
navbar_color = #007A87

# Default dagrun to show in UI
default_dag_run_display_number = 25

# Enable werkzeug ``ProxyFix`` middleware
enable_proxy_fix = False

# Set secure flag on session cookie
cookie_secure = False

# Set samesite policy on session cookie
cookie_samesite =

# Default setting for wrap toggle on DAG code and TI log views.
default_wrap = False

# Allow the UI to be rendered in a frame
x_frame_enabled = True

# Send anonymous user activity to your analytics tool
# choose from google_analytics, segment, or metarouter
# analytics_tool =

# Unique ID of your account in the analytics tool
# analytics_id =

# Update FAB permissions and sync security manager roles
# on webserver startup
update_fab_perms = True

# Minutes of non-activity before logged out from UI
# 0 means never get forcibly logged out
force_log_out_after = 0


[email]
email_backend = airflow.utils.email.send_email_smtp

[smtp]

# If you want airflow to send emails on retries, failure, and you want to use
# the airflow.utils.email.send_email_smtp function, you have to configure an
# smtp server here
smtp_host = localhost
smtp_starttls = True
smtp_ssl = False
# Example: smtp_user = airflow
# smtp_user =
# Example: smtp_password = airflow
# smtp_password =
smtp_port = 25
smtp_mail_from = airflow@example.com

[sentry]

# Sentry (https://docs.sentry.io) integration
sentry_dsn =

[celery]

# This section only applies if you are using the CeleryExecutor in
# ``[core]`` section above
# The app name that will be used by celery
celery_app_name = airflow.executors.celery_executor

# The concurrency that will be used when starting workers with the
# ``airflow celery worker`` command. This defines the number of task instances that
# a worker will take, so size up your workers based on the resources on
# your worker box and the nature of your tasks
worker_concurrency = 16

# The maximum and minimum concurrency that will be used when starting workers with the
# ``airflow celery worker`` command (always keep minimum processes, but grow
# to maximum if necessary). Note the value should be max_concurrency,min_concurrency
# Pick these numbers based on resources on worker box and the nature of the task.
# If autoscale option is available, worker_concurrency will be ignored.
# http://docs.celeryproject.org/en/latest/reference/celery.bin.worker.html#cmdoption-celery-worker-autoscale
# Example: worker_autoscale = 16,12
# worker_autoscale =

# When you start an airflow worker, airflow starts a tiny web server
# subprocess to serve the workers local log files to the airflow main
# web server, who then builds pages and sends them to users. This defines
# the port on which the logs are served. It needs to be unused, and open
# visible from the main web server to connect into the workers.
worker_log_server_port = 8793

# The Celery broker URL. Celery supports RabbitMQ, Redis and experimentally
# a sqlalchemy database. Refer to the Celery documentation for more
# information.
# http://docs.celeryproject.org/en/latest/userguide/configuration.html#broker-settings
broker_url = sqla+mysql://airflow:airflow@localhost:3306/airflow

# The Celery result_backend. When a job finishes, it needs to update the
# metadata of the job. Therefore it will post a message on a message bus,
# or insert it into a database (depending of the backend)
# This status is used by the scheduler to update the state of the task
# The use of a database is highly recommended
# http://docs.celeryproject.org/en/latest/userguide/configuration.html#task-result-backend-settings
result_backend = db+mysql://airflow:airflow@localhost:3306/airflow

# Celery Flower is a sweet UI for Celery. Airflow has a shortcut to start
# it ``airflow flower``. This defines the IP that Celery Flower runs on
flower_host = 0.0.0.0

# The root URL for Flower
# Example: flower_url_prefix = /flower
flower_url_prefix =

# This defines the port that Celery Flower runs on
flower_port = 5555

# Securing Flower with Basic Authentication
# Accepts user:password pairs separated by a comma
# Example: flower_basic_auth = user1:password1,user2:password2
flower_basic_auth =

# Default queue that tasks get assigned to and that worker listen on.
default_queue = default

# How many processes CeleryExecutor uses to sync task state.
# 0 means to use max(1, number of cores - 1) processes.
sync_parallelism = 0

# Import path for celery configuration options
celery_config_options = airflow.config_templates.default_celery.DEFAULT_CELERY_CONFIG
ssl_active = False
ssl_key =
ssl_cert =
ssl_cacert =

# Celery Pool implementation.
# Choices include: prefork (default), eventlet, gevent or solo.
# See:
# https://docs.celeryproject.org/en/latest/userguide/workers.html#concurrency
# https://docs.celeryproject.org/en/latest/userguide/concurrency/eventlet.html
pool = prefork

[celery_broker_transport_options]

# This section is for specifying options which can be passed to the
# underlying celery broker transport. See:
# http://docs.celeryproject.org/en/latest/userguide/configuration.html#std:setting-broker_transport_options
# The visibility timeout defines the number of seconds to wait for the worker
# to acknowledge the task before the message is redelivered to another worker.
# Make sure to increase the visibility timeout to match the time of the longest
# ETA you're planning to use.
# visibility_timeout is only supported for Redis and SQS celery brokers.
# See:
# http://docs.celeryproject.org/en/master/userguide/configuration.html#std:setting-broker_transport_options
# Example: visibility_timeout = 21600
# visibility_timeout =

[dask]

# This section only applies if you are using the DaskExecutor in
# [core] section above
# The IP address and port of the Dask cluster's scheduler.
cluster_address = 127.0.0.1:8786

# TLS/ SSL settings to access a secured Dask scheduler.
tls_ca =
tls_cert =
tls_key =

[scheduler]
# Task instances listen for external kill signal (when you clear tasks
# from the CLI or the UI), this defines the frequency at which they should
# listen (in seconds).
job_heartbeat_sec = 5

# The scheduler constantly tries to trigger new tasks (look at the
# scheduler section in the docs for more information). This defines
# how often the scheduler should run (in seconds).
scheduler_heartbeat_sec = 5

# The number of times to try to schedule each DAG file
# -1 indicates unlimited number
num_runs = -1

# The number of seconds to wait between consecutive DAG file processing
processor_poll_interval = 1

# after how much time (seconds) a new DAGs should be picked up from the filesystem
min_file_process_interval = 0

# How often (in seconds) to scan the DAGs directory for new files. Default to 5 minutes.
dag_dir_list_interval = 300

# How often should stats be printed to the logs
print_stats_interval = 30

<<<<<<< HEAD
# A DagRun can have a 'removed' task instance and still lead to DagRun 'success' state when False
removed_tasks_lead_to_dagrun_failure = False

# If the last scheduler heartbeat happened more than scheduler_health_check_threshold ago (in seconds),
# scheduler is considered unhealthy.
=======
# If the last scheduler heartbeat happened more than scheduler_health_check_threshold
# ago (in seconds), scheduler is considered unhealthy.
>>>>>>> 3d82e8cf
# This is used by the health check in the "/health" endpoint
scheduler_health_check_threshold = 30
child_process_log_directory = {AIRFLOW_HOME}/logs/scheduler

# Local task jobs periodically heartbeat to the DB. If the job has
# not heartbeat in this many seconds, the scheduler will mark the
# associated task instance as failed and will re-schedule the task.
scheduler_zombie_task_threshold = 300

# Turn off scheduler catchup by setting this to False.
# Default behavior is unchanged and
# Command Line Backfills still work, but the scheduler
# will not do scheduler catchup if this is False,
# however it can be set on a per DAG basis in the
# DAG definition (catchup)
catchup_by_default = True

# This changes the batch size of queries in the scheduling main loop.
# If this is too high, SQL query performance may be impacted by one
# or more of the following:
# - reversion to full table scan
# - complexity of query predicate
# - excessive locking
# Additionally, you may hit the maximum allowable query length for your db.
# Set this to 0 for no limit (not advised)
max_tis_per_query = 512

# Statsd (https://github.com/etsy/statsd) integration settings
statsd_on = False
statsd_host = localhost
statsd_port = 8125
statsd_prefix = airflow

# If you want to avoid send all the available metrics to StatsD,
# you can configure an allow list of prefixes to send only the metrics that
# start with the elements of the list (e.g: scheduler,executor,dagrun)
statsd_allow_list =

# The scheduler can run multiple threads in parallel to schedule dags.
# This defines how many threads will run.
max_threads = 2
authenticate = False

# Turn off scheduler use of cron intervals by setting this to False.
# DAGs submitted manually in the web UI or with trigger_dag will still run.
use_job_schedule = True

[ldap]
# set this to ldaps://<your.ldap.server>:<port>
uri =
user_filter = objectClass=*
user_name_attr = uid
group_member_attr = memberOf
superuser_filter =
data_profiler_filter =
bind_user = cn=Manager,dc=example,dc=com
bind_password = insecure
basedn = dc=example,dc=com
cacert = /etc/ca/ldap_ca.crt
search_scope = LEVEL

# This setting allows the use of LDAP servers that either return a
# broken schema, or do not return a schema.
ignore_malformed_schema = False

[kerberos]
ccache = /tmp/airflow_krb5_ccache

# gets augmented with fqdn
principal = airflow
reinit_frequency = 3600
kinit_path = kinit
keytab = airflow.keytab

[github_enterprise]
api_rev = v3

[admin]
# UI to hide sensitive variable fields when set to True
hide_sensitive_variable_fields = True

[elasticsearch]
# Elasticsearch host
host =

# Format of the log_id, which is used to query for a given tasks logs
log_id_template = {{dag_id}}-{{task_id}}-{{execution_date}}-{{try_number}}

# Used to mark the end of a log stream for a task
end_of_log_mark = end_of_log

# Qualified URL for an elasticsearch frontend (like Kibana) with a template argument for log_id
# Code will construct log_id using the log_id template from the argument above.
# NOTE: The code will prefix the https:// automatically, don't include that here.
frontend =

# Write the task logs to the stdout of the worker, rather than the default files
write_stdout = False

# Instead of the default log formatter, write the log lines as JSON
json_format = False

# Log fields to also attach to the json output, if enabled
json_fields = asctime, filename, lineno, levelname, message

[elasticsearch_configs]
use_ssl = False
verify_certs = True

[kubernetes]
# The repository, tag and imagePullPolicy of the Kubernetes Image for the Worker to Run
worker_container_repository =
worker_container_tag =
worker_container_image_pull_policy = IfNotPresent

# If True (default), worker pods will be deleted upon termination
delete_worker_pods = True

# Number of Kubernetes Worker Pod creation calls per scheduler loop
worker_pods_creation_batch_size = 1

# The Kubernetes namespace where airflow workers should be created. Defaults to ``default``
namespace = default

# The name of the Kubernetes ConfigMap Containing the Airflow Configuration (this file)
airflow_configmap =

# For docker image already contains DAGs, this is set to ``True``, and the worker will
# search for dags in dags_folder,
# otherwise use git sync or dags volume claim to mount DAGs
dags_in_image = False

# For either git sync or volume mounted DAGs, the worker will look in this subpath for DAGs
dags_volume_subpath =

# For DAGs mounted via a volume claim (mutually exclusive with git-sync and host path)
dags_volume_claim =

# For volume mounted logs, the worker will look in this subpath for logs
logs_volume_subpath =

# A shared volume claim for the logs
logs_volume_claim =

# For DAGs mounted via a hostPath volume (mutually exclusive with volume claim and git-sync)
# Useful in local environment, discouraged in production
dags_volume_host =

# A hostPath volume for the logs
# Useful in local environment, discouraged in production
logs_volume_host =

# A list of configMapsRefs to envFrom. If more than one configMap is
# specified, provide a comma separated list: configmap_a,configmap_b
env_from_configmap_ref =

# A list of secretRefs to envFrom. If more than one secret is
# specified, provide a comma separated list: secret_a,secret_b
env_from_secret_ref =

# Git credentials and repository for DAGs mounted via Git (mutually exclusive with volume claim)
git_repo =
git_branch =
git_subpath =

# The specific rev or hash the git_sync init container will checkout
# This becomes GIT_SYNC_REV environment variable in the git_sync init container for worker pods
git_sync_rev =

# Use git_user and git_password for user authentication or git_ssh_key_secret_name
# and git_ssh_key_secret_key for SSH authentication
git_user =
git_password =
git_sync_root = /git
git_sync_dest = repo

# Mount point of the volume if git-sync is being used.
# i.e. {AIRFLOW_HOME}/dags
git_dags_folder_mount_point =

# To get Git-sync SSH authentication set up follow this format
#
# ``airflow-secrets.yaml``:
#
# .. code-block:: yaml
#
#   ---
#   apiVersion: v1
#   kind: Secret
#   metadata:
#     name: airflow-secrets
#   data:
#     # key needs to be gitSshKey
#     gitSshKey: <base64_encoded_data>
# Example: git_ssh_key_secret_name = airflow-secrets
git_ssh_key_secret_name =

# To get Git-sync SSH authentication set up follow this format
#
# ``airflow-configmap.yaml``:
#
# .. code-block:: yaml
#
#   ---
#   apiVersion: v1
#   kind: ConfigMap
#   metadata:
#     name: airflow-configmap
#   data:
#     known_hosts: |
#         github.com ssh-rsa <...>
#     airflow.cfg: |
#         ...
# Example: git_ssh_known_hosts_configmap_name = airflow-configmap
git_ssh_known_hosts_configmap_name =

# To give the git_sync init container credentials via a secret, create a secret
# with two fields: GIT_SYNC_USERNAME and GIT_SYNC_PASSWORD (example below) and
# add ``git_sync_credentials_secret = <secret_name>`` to your airflow config under the
# ``kubernetes`` section
#
# Secret Example:
#
# .. code-block:: yaml
#
#   ---
#   apiVersion: v1
#   kind: Secret
#   metadata:
#     name: git-credentials
#   data:
#     GIT_SYNC_USERNAME: <base64_encoded_git_username>
#     GIT_SYNC_PASSWORD: <base64_encoded_git_password>
git_sync_credentials_secret =

# For cloning DAGs from git repositories into volumes: https://github.com/kubernetes/git-sync
git_sync_container_repository = k8s.gcr.io/git-sync
git_sync_container_tag = v3.1.1
git_sync_init_container_name = git-sync-clone
git_sync_run_as_user = 65533

# The name of the Kubernetes service account to be associated with airflow workers, if any.
# Service accounts are required for workers that require access to secrets or cluster resources.
# See the Kubernetes RBAC documentation for more:
# https://kubernetes.io/docs/admin/authorization/rbac/
worker_service_account_name =

# Any image pull secrets to be given to worker pods, If more than one secret is
# required, provide a comma separated list: secret_a,secret_b
image_pull_secrets =

# Use the service account kubernetes gives to pods to connect to kubernetes cluster.
# It's intended for clients that expect to be running inside a pod running on kubernetes.
# It will raise an exception if called from a process not running in a kubernetes environment.
in_cluster = True

# When running with in_cluster=False change the default cluster_context or config_file
# options to Kubernetes client. Leave blank these to use default behaviour like ``kubectl`` has.
# cluster_context =
# config_file =

# Affinity configuration as a single line formatted JSON object.
# See the affinity model for top-level key names (e.g. ``nodeAffinity``, etc.):
# https://kubernetes.io/docs/reference/generated/kubernetes-api/v1.12/#affinity-v1-core
affinity =

# A list of toleration objects as a single line formatted JSON array
# See:
# https://kubernetes.io/docs/reference/generated/kubernetes-api/v1.12/#toleration-v1-core
tolerations =

# Keyword parameters to pass while calling a kubernetes client core_v1_api methods
# from Kubernetes Executor provided as a single line formatted JSON dictionary string.
# List of supported params are similar for all core_v1_apis, hence a single config
# variable for all apis. See:
# https://raw.githubusercontent.com/kubernetes-client/python/master/kubernetes/client/apis/core_v1_api.py
kube_client_request_args =

# Specifies the uid to run the first process of the worker pods containers as
run_as_user =

# Specifies a gid to associate with all containers in the worker pods
# if using a git_ssh_key_secret_name use an fs_group
# that allows for the key to be read, e.g. 65533
fs_group =

# Annotations configuration as a single line formatted JSON object.
# See the naming convention in:
# https://kubernetes.io/docs/concepts/overview/working-with-objects/annotations/
worker_annotations =

[kubernetes_node_selectors]

# The Key-value pairs to be given to worker pods.
# The worker pods will be scheduled to the nodes of the specified key-value pairs.
# Should be supplied in the format: key = value

[kubernetes_environment_variables]

# The scheduler sets the following environment variables into your workers. You may define as
# many environment variables as needed and the kubernetes launcher will set them in the launched workers.
# Environment variables in this section are defined as follows
# ``<environment_variable_key> = <environment_variable_value>``
#
# For example if you wanted to set an environment variable with value `prod` and key
# ``ENVIRONMENT`` you would follow the following format:
# ENVIRONMENT = prod
#
# Additionally you may override worker airflow settings with the ``AIRFLOW__<SECTION>__<KEY>``
# formatting as supported by airflow normally.

[kubernetes_secrets]

# The scheduler mounts the following secrets into your workers as they are launched by the
# scheduler. You may define as many secrets as needed and the kubernetes launcher will parse the
# defined secrets and mount them as secret environment variables in the launched workers.
# Secrets in this section are defined as follows
# ``<environment_variable_mount> = <kubernetes_secret_object>=<kubernetes_secret_key>``
#
# For example if you wanted to mount a kubernetes secret key named ``postgres_password`` from the
# kubernetes secret object ``airflow-secret`` as the environment variable ``POSTGRES_PASSWORD`` into
# your workers you would follow the following format:
# ``POSTGRES_PASSWORD = airflow-secret=postgres_credentials``
#
# Additionally you may override worker airflow settings with the ``AIRFLOW__<SECTION>__<KEY>``
# formatting as supported by airflow normally.

[kubernetes_labels]

# The Key-value pairs to be given to worker pods.
# The worker pods will be given these static labels, as well as some additional dynamic labels
# to identify the task.
# Should be supplied in the format: ``key = value``<|MERGE_RESOLUTION|>--- conflicted
+++ resolved
@@ -566,16 +566,11 @@
 # How often should stats be printed to the logs
 print_stats_interval = 30
 
-<<<<<<< HEAD
 # A DagRun can have a 'removed' task instance and still lead to DagRun 'success' state when False
 removed_tasks_lead_to_dagrun_failure = False
 
-# If the last scheduler heartbeat happened more than scheduler_health_check_threshold ago (in seconds),
-# scheduler is considered unhealthy.
-=======
 # If the last scheduler heartbeat happened more than scheduler_health_check_threshold
 # ago (in seconds), scheduler is considered unhealthy.
->>>>>>> 3d82e8cf
 # This is used by the health check in the "/health" endpoint
 scheduler_health_check_threshold = 30
 child_process_log_directory = {AIRFLOW_HOME}/logs/scheduler
