# Licensed to the Apache Software Foundation (ASF) under one
# or more contributor license agreements.  See the NOTICE file
# distributed with this work for additional information
# regarding copyright ownership.  The ASF licenses this file
# to you under the Apache License, Version 2.0 (the
# "License"); you may not use this file except in compliance
# with the License.  You may obtain a copy of the License at
#
#   http://www.apache.org/licenses/LICENSE-2.0
#
# Unless required by applicable law or agreed to in writing,
# software distributed under the License is distributed on an
# "AS IS" BASIS, WITHOUT WARRANTIES OR CONDITIONS OF ANY
# KIND, either express or implied.  See the License for the
# specific language governing permissions and limitations
# under the License.

#
# NOTE:
#
# IF YOU ARE LOOKING FOR DEFAULT CONFIGURATION FILE HERE  - LOOK NO MORE. READ EXPLANATION BELOW!
#
# This file used to have something that was similar to the default Airflow configuration but it was
# really just a template. It was used to generate the final configuration and it was confusing
# if you copied it to your configuration and some of values were wrong.
#
<<<<<<< HEAD
# Supported values: ``CRITICAL``, ``ERROR``, ``WARNING``, ``INFO``, ``DEBUG``.
fab_logging_level = WARNING

# Logging class
# Specify the class that will specify the logging configuration
# This class has to be on the python classpath
# Example: logging_config_class = my.path.default_local_settings.LOGGING_CONFIG
logging_config_class =

# Flag to enable/disable Colored logs in Console
# Colour the logs when the controlling terminal is a TTY.
colored_console_log = True

# Log format for when Colored logs is enabled
colored_log_format = [%%(blue)s%%(asctime)s%%(reset)s] {{%%(blue)s%%(filename)s:%%(reset)s%%(lineno)d}} %%(log_color)s%%(levelname)s%%(reset)s - %%(log_color)s%%(message)s%%(reset)s
colored_formatter_class = airflow.utils.log.colored_log.CustomTTYColoredFormatter

# Format of Log line
log_format = [%%(asctime)s] {{%%(filename)s:%%(lineno)d}} %%(levelname)s - %%(message)s
simple_log_format = %%(asctime)s %%(levelname)s - %%(message)s

# Where to send dag parser logs. If "file", logs are sent to log files defined by child_process_log_directory.
dag_processor_log_target = file

# Format of Dag Processor Log line
dag_processor_log_format = [%%(asctime)s] [SOURCE:DAG_PROCESSOR] {{%%(filename)s:%%(lineno)d}} %%(levelname)s - %%(message)s
log_formatter_class = airflow.utils.log.timezone_aware.TimezoneAware

# An import path to a function to add adaptations of each secret added with
# `airflow.utils.log.secrets_masker.mask_secret` to be masked in log messages. The given function
# is expected to require a single parameter: the secret to be adapted. It may return a
# single adaptation of the secret or an iterable of adaptations to each be masked as secrets.
# The original secret will be masked as well as any adaptations returned.
# Example: secret_mask_adapter = urllib.parse.quote
secret_mask_adapter =

# Specify prefix pattern like mentioned below with stream handler TaskHandlerWithCustomFormatter
# Example: task_log_prefix_template = {{ti.dag_id}}-{{ti.task_id}}-{{execution_date}}-{{try_number}}
task_log_prefix_template =

# Formatting for how airflow generates file names/paths for each task run.
log_filename_template = dag_id={{{{ ti.dag_id }}}}/run_id={{{{ ti.run_id }}}}/task_id={{{{ ti.task_id }}}}/{{%% if ti.map_index >= 0 %%}}map_index={{{{ ti.map_index }}}}/{{%% endif %%}}attempt={{{{ try_number }}}}.log

# Formatting for how airflow generates file names for log
log_processor_filename_template = {{{{ filename }}}}.log

# Full path of dag_processor_manager logfile.
dag_processor_manager_log_location = {AIRFLOW_HOME}/logs/dag_processor_manager/dag_processor_manager.log

# Name of handler to read task instance logs.
# Defaults to use ``task`` handler.
task_log_reader = task

# A comma\-separated list of third-party logger names that will be configured to print messages to
# consoles\.
# Example: extra_logger_names = connexion,sqlalchemy
extra_logger_names =

# When you start an airflow worker, airflow starts a tiny web server
# subprocess to serve the workers local log files to the airflow main
# web server, who then builds pages and sends them to users. This defines
# the port on which the logs are served. It needs to be unused, and open
# visible from the main web server to connect into the workers.
worker_log_server_port = 8793

# Port to serve logs from for triggerer.  See worker_log_server_port description
# for more info.
trigger_log_server_port = 8794

# We must parse timestamps to interleave logs between trigger and task.  To do so,
# we need to parse timestamps in log files. In case your log format is non-standard,
# you may provide import path to callable which takes a string log line and returns
# the timestamp (datetime.datetime compatible).
# Example: interleave_timestamp_parser = path.to.my_func
# interleave_timestamp_parser =

# Permissions in the form or of octal string as understood by chmod. The permissions are important
# when you use impersonation, when logs are written by a different user than airflow. The most secure
# way of configuring it in this case is to add both users to the same group and make it the default
# group of both users. Group-writeable logs are default in airflow, but you might decide that you are
# OK with having the logs other-writeable, in which case you should set it to `0o777`. You might
# decide to add more security if you do not use impersonation and change it to `0o755` to make it
# only owner-writeable. You can also make it just readable only for owner by changing it to `0o700` if
# all the access (read/write) for your logs happens from the same user.
# Example: file_task_handler_new_folder_permissions = 0o775
file_task_handler_new_folder_permissions = 0o775

# Permissions in the form or of octal string as understood by chmod. The permissions are important
# when you use impersonation, when logs are written by a different user than airflow. The most secure
# way of configuring it in this case is to add both users to the same group and make it the default
# group of both users. Group-writeable logs are default in airflow, but you might decide that you are
# OK with having the logs other-writeable, in which case you should set it to `0o666`. You might
# decide to add more security if you do not use impersonation and change it to `0o644` to make it
# only owner-writeable. You can also make it just readable only for owner by changing it to `0o600` if
# all the access (read/write) for your logs happens from the same user.
# Example: file_task_handler_new_file_permissions = 0o664
file_task_handler_new_file_permissions = 0o664

# By default Celery sends all logs into stderr.
# If enabled any previous logging handlers will get *removed*.
# With this option AirFlow will create new handlers
# and send low level logs like INFO and WARNING to stdout,
# while sending higher severity logs to stderr.
celery_stdout_stderr_separation = False

# If enabled, Airflow will ship task logs for a task instance from components like the scheduler,
# executor, etc. to the configured log store. These logs are then available in the UI and can be useful
# for identifying task failures and other issues that might be caused by the scheduler or other
# components that are not captured by the task logs shipped by the worker or triggerer.
# This is set to True by default. If you encounter issues with this feature
# (e.g. scheduler performance issues), you can set this to False.
enable_task_log_shipper = True

[metrics]

# StatsD (https://github.com/etsy/statsd) integration settings.
# If you want to avoid emitting all the available metrics, you can configure an
# allow list of prefixes (comma separated) to send only the metrics that start
# with the elements of the list (e.g: "scheduler,executor,dagrun")
metrics_allow_list =

# If you want to avoid emitting all the available metrics, you can configure a
# block list of prefixes (comma separated) to filter out metrics that start with
# the elements of the list (e.g: "scheduler,executor,dagrun").
# If metrics_allow_list and metrics_block_list are both configured, metrics_block_list is ignored.
metrics_block_list =

# Enables sending metrics to StatsD.
statsd_on = False
statsd_host = localhost
statsd_port = 8125
statsd_prefix = airflow

# A function that validate the StatsD stat name, apply changes to the stat name if necessary and return
# the transformed stat name.
=======
# The first time you run Airflow, it will create a file called ``airflow.cfg`` in
# your ``$AIRFLOW_HOME`` directory (``~/airflow`` by default). This is in order to make it easy to
# "play" with airflow configuration.
>>>>>>> 1706f058
#
# However, for production case you are advised to generate the configuration using command line:
#
#         airflow config list --defaults
#
# This command will produce the output that you can copy to your configuration file and edit.
# It will contain all the default configuration options, with examples, nicely commented out
# so you need only un-comment and modify those that you want to change.
# This way you can easily keep track of all the configuration options that you changed from default
# and you can also easily upgrade your installation to new versions of Airflow when they come out and
# automatically use the defaults for existing options if they changed there.
#
# You can redirect it to your configuration file and edit it:
#
#         airflow config list --defaults > "${AIRFLOW_HOME}/airflow.cfg"
#<|MERGE_RESOLUTION|>--- conflicted
+++ resolved
@@ -24,147 +24,9 @@
 # really just a template. It was used to generate the final configuration and it was confusing
 # if you copied it to your configuration and some of values were wrong.
 #
-<<<<<<< HEAD
-# Supported values: ``CRITICAL``, ``ERROR``, ``WARNING``, ``INFO``, ``DEBUG``.
-fab_logging_level = WARNING
-
-# Logging class
-# Specify the class that will specify the logging configuration
-# This class has to be on the python classpath
-# Example: logging_config_class = my.path.default_local_settings.LOGGING_CONFIG
-logging_config_class =
-
-# Flag to enable/disable Colored logs in Console
-# Colour the logs when the controlling terminal is a TTY.
-colored_console_log = True
-
-# Log format for when Colored logs is enabled
-colored_log_format = [%%(blue)s%%(asctime)s%%(reset)s] {{%%(blue)s%%(filename)s:%%(reset)s%%(lineno)d}} %%(log_color)s%%(levelname)s%%(reset)s - %%(log_color)s%%(message)s%%(reset)s
-colored_formatter_class = airflow.utils.log.colored_log.CustomTTYColoredFormatter
-
-# Format of Log line
-log_format = [%%(asctime)s] {{%%(filename)s:%%(lineno)d}} %%(levelname)s - %%(message)s
-simple_log_format = %%(asctime)s %%(levelname)s - %%(message)s
-
-# Where to send dag parser logs. If "file", logs are sent to log files defined by child_process_log_directory.
-dag_processor_log_target = file
-
-# Format of Dag Processor Log line
-dag_processor_log_format = [%%(asctime)s] [SOURCE:DAG_PROCESSOR] {{%%(filename)s:%%(lineno)d}} %%(levelname)s - %%(message)s
-log_formatter_class = airflow.utils.log.timezone_aware.TimezoneAware
-
-# An import path to a function to add adaptations of each secret added with
-# `airflow.utils.log.secrets_masker.mask_secret` to be masked in log messages. The given function
-# is expected to require a single parameter: the secret to be adapted. It may return a
-# single adaptation of the secret or an iterable of adaptations to each be masked as secrets.
-# The original secret will be masked as well as any adaptations returned.
-# Example: secret_mask_adapter = urllib.parse.quote
-secret_mask_adapter =
-
-# Specify prefix pattern like mentioned below with stream handler TaskHandlerWithCustomFormatter
-# Example: task_log_prefix_template = {{ti.dag_id}}-{{ti.task_id}}-{{execution_date}}-{{try_number}}
-task_log_prefix_template =
-
-# Formatting for how airflow generates file names/paths for each task run.
-log_filename_template = dag_id={{{{ ti.dag_id }}}}/run_id={{{{ ti.run_id }}}}/task_id={{{{ ti.task_id }}}}/{{%% if ti.map_index >= 0 %%}}map_index={{{{ ti.map_index }}}}/{{%% endif %%}}attempt={{{{ try_number }}}}.log
-
-# Formatting for how airflow generates file names for log
-log_processor_filename_template = {{{{ filename }}}}.log
-
-# Full path of dag_processor_manager logfile.
-dag_processor_manager_log_location = {AIRFLOW_HOME}/logs/dag_processor_manager/dag_processor_manager.log
-
-# Name of handler to read task instance logs.
-# Defaults to use ``task`` handler.
-task_log_reader = task
-
-# A comma\-separated list of third-party logger names that will be configured to print messages to
-# consoles\.
-# Example: extra_logger_names = connexion,sqlalchemy
-extra_logger_names =
-
-# When you start an airflow worker, airflow starts a tiny web server
-# subprocess to serve the workers local log files to the airflow main
-# web server, who then builds pages and sends them to users. This defines
-# the port on which the logs are served. It needs to be unused, and open
-# visible from the main web server to connect into the workers.
-worker_log_server_port = 8793
-
-# Port to serve logs from for triggerer.  See worker_log_server_port description
-# for more info.
-trigger_log_server_port = 8794
-
-# We must parse timestamps to interleave logs between trigger and task.  To do so,
-# we need to parse timestamps in log files. In case your log format is non-standard,
-# you may provide import path to callable which takes a string log line and returns
-# the timestamp (datetime.datetime compatible).
-# Example: interleave_timestamp_parser = path.to.my_func
-# interleave_timestamp_parser =
-
-# Permissions in the form or of octal string as understood by chmod. The permissions are important
-# when you use impersonation, when logs are written by a different user than airflow. The most secure
-# way of configuring it in this case is to add both users to the same group and make it the default
-# group of both users. Group-writeable logs are default in airflow, but you might decide that you are
-# OK with having the logs other-writeable, in which case you should set it to `0o777`. You might
-# decide to add more security if you do not use impersonation and change it to `0o755` to make it
-# only owner-writeable. You can also make it just readable only for owner by changing it to `0o700` if
-# all the access (read/write) for your logs happens from the same user.
-# Example: file_task_handler_new_folder_permissions = 0o775
-file_task_handler_new_folder_permissions = 0o775
-
-# Permissions in the form or of octal string as understood by chmod. The permissions are important
-# when you use impersonation, when logs are written by a different user than airflow. The most secure
-# way of configuring it in this case is to add both users to the same group and make it the default
-# group of both users. Group-writeable logs are default in airflow, but you might decide that you are
-# OK with having the logs other-writeable, in which case you should set it to `0o666`. You might
-# decide to add more security if you do not use impersonation and change it to `0o644` to make it
-# only owner-writeable. You can also make it just readable only for owner by changing it to `0o600` if
-# all the access (read/write) for your logs happens from the same user.
-# Example: file_task_handler_new_file_permissions = 0o664
-file_task_handler_new_file_permissions = 0o664
-
-# By default Celery sends all logs into stderr.
-# If enabled any previous logging handlers will get *removed*.
-# With this option AirFlow will create new handlers
-# and send low level logs like INFO and WARNING to stdout,
-# while sending higher severity logs to stderr.
-celery_stdout_stderr_separation = False
-
-# If enabled, Airflow will ship task logs for a task instance from components like the scheduler,
-# executor, etc. to the configured log store. These logs are then available in the UI and can be useful
-# for identifying task failures and other issues that might be caused by the scheduler or other
-# components that are not captured by the task logs shipped by the worker or triggerer.
-# This is set to True by default. If you encounter issues with this feature
-# (e.g. scheduler performance issues), you can set this to False.
-enable_task_log_shipper = True
-
-[metrics]
-
-# StatsD (https://github.com/etsy/statsd) integration settings.
-# If you want to avoid emitting all the available metrics, you can configure an
-# allow list of prefixes (comma separated) to send only the metrics that start
-# with the elements of the list (e.g: "scheduler,executor,dagrun")
-metrics_allow_list =
-
-# If you want to avoid emitting all the available metrics, you can configure a
-# block list of prefixes (comma separated) to filter out metrics that start with
-# the elements of the list (e.g: "scheduler,executor,dagrun").
-# If metrics_allow_list and metrics_block_list are both configured, metrics_block_list is ignored.
-metrics_block_list =
-
-# Enables sending metrics to StatsD.
-statsd_on = False
-statsd_host = localhost
-statsd_port = 8125
-statsd_prefix = airflow
-
-# A function that validate the StatsD stat name, apply changes to the stat name if necessary and return
-# the transformed stat name.
-=======
 # The first time you run Airflow, it will create a file called ``airflow.cfg`` in
 # your ``$AIRFLOW_HOME`` directory (``~/airflow`` by default). This is in order to make it easy to
 # "play" with airflow configuration.
->>>>>>> 1706f058
 #
 # However, for production case you are advised to generate the configuration using command line:
 #
@@ -179,5 +41,4 @@
 #
 # You can redirect it to your configuration file and edit it:
 #
-#         airflow config list --defaults > "${AIRFLOW_HOME}/airflow.cfg"
-#+#         airflow config list --defaults > "${AIRFLOW_HOME}/airflow.cfg"