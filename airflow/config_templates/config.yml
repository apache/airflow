# Licensed to the Apache Software Foundation (ASF) under one
# or more contributor license agreements.  See the NOTICE file
# distributed with this work for additional information
# regarding copyright ownership.  The ASF licenses this file
# to you under the Apache License, Version 2.0 (the
# "License"); you may not use this file except in compliance
# with the License.  You may obtain a copy of the License at
#
#   http://www.apache.org/licenses/LICENSE-2.0
#
# Unless required by applicable law or agreed to in writing,
# software distributed under the License is distributed on an
# "AS IS" BASIS, WITHOUT WARRANTIES OR CONDITIONS OF ANY
# KIND, either express or implied.  See the License for the
# specific language governing permissions and limitations
# under the License.

---

core:
  description: ~
  options:
    dags_folder:
      description: |
        The folder where your airflow pipelines live, most likely a
        subfolder in a code repository. This path must be absolute.
      version_added: ~
      type: string
      example: ~
      default: "{AIRFLOW_HOME}/dags"
    hostname_callable:
      description: |
        Hostname by providing a path to a callable, which will resolve the hostname.
        The format is "package.function".

        For example, default value "airflow.utils.net.getfqdn" means that result from patched
        version of socket.getfqdn() - see https://github.com/python/cpython/issues/49254.

        No argument should be required in the function specified.
        If using IP address as hostname is preferred, use value ``airflow.utils.net.get_host_ip_address``
      version_added: ~
      type: string
      example: ~
      default: "airflow.utils.net.getfqdn"
    might_contain_dag_callable:
      description: |
         A callable to check if a python file has airflow dags defined or not
         with argument as: `(file_path: str, zip_file: zipfile.ZipFile | None = None)`
         return True if it has dags otherwise False
         If this is not provided, Airflow uses its own heuristic rules.
      version_added: ~
      type: string
      example: ~
      default: "airflow.utils.file.might_contain_dag_via_default_heuristic"
    default_timezone:
      description: |
        Default timezone in case supplied date times are naive
        can be utc (default), system, or any IANA timezone string (e.g. Europe/Amsterdam)
      version_added: ~
      type: string
      example: ~
      default: "utc"
    executor:
      description: |
        The executor class that airflow should use. Choices include
        ``SequentialExecutor``, ``LocalExecutor``, ``CeleryExecutor``, ``DaskExecutor``,
        ``KubernetesExecutor``, ``CeleryKubernetesExecutor`` or the
        full import path to the class when using a custom executor.
      version_added: ~
      type: string
      example: ~
      default: "SequentialExecutor"
    parallelism:
      description: |
        This defines the maximum number of task instances that can run concurrently per scheduler in
        Airflow, regardless of the worker count. Generally this value, multiplied by the number of
        schedulers in your cluster, is the maximum number of task instances with the running
        state in the metadata database.
      version_added: ~
      type: string
      example: ~
      default: "32"
    max_active_tasks_per_dag:
      description: |
        The maximum number of task instances allowed to run concurrently in each DAG. To calculate
        the number of tasks that is running concurrently for a DAG, add up the number of running
        tasks for all DAG runs of the DAG. This is configurable at the DAG level with ``max_active_tasks``,
        which is defaulted as ``max_active_tasks_per_dag``.

        An example scenario when this would be useful is when you want to stop a new dag with an early
        start date from stealing all the executor slots in a cluster.
      version_added: 2.2.0
      type: string
      example: ~
      default: "16"
    dags_are_paused_at_creation:
      description: |
        Are DAGs paused by default at creation
      version_added: ~
      type: string
      example: ~
      default: "True"
    max_active_runs_per_dag:
      description: |
        The maximum number of active DAG runs per DAG. The scheduler will not create more DAG runs
        if it reaches the limit. This is configurable at the DAG level with ``max_active_runs``,
        which is defaulted as ``max_active_runs_per_dag``.
      version_added: ~
      type: string
      example: ~
      default: "16"
    mp_start_method:
      description: |
        The name of the method used in order to start Python processes via the multiprocessing module.
        This corresponds directly with the options available in the Python docs:
        https://docs.python.org/3/library/multiprocessing.html#multiprocessing.set_start_method.
        Must be one of the values returned by:
        https://docs.python.org/3/library/multiprocessing.html#multiprocessing.get_all_start_methods.
      version_added: "2.0.0"
      type: string
      default: ~
      example: "fork"
    load_examples:
      description: |
        Whether to load the DAG examples that ship with Airflow. It's good to
        get started, but you probably want to set this to ``False`` in a production
        environment
      version_added: ~
      type: string
      example: ~
      default: "True"
    plugins_folder:
      description: |
        Path to the folder containing Airflow plugins
      version_added: ~
      type: string
      example: ~
      default: "{AIRFLOW_HOME}/plugins"
    execute_tasks_new_python_interpreter:
      description: |
        Should tasks be executed via forking of the parent process ("False",
        the speedier option) or by spawning a new python process ("True" slow,
        but means plugin changes picked up by tasks straight away)
      default: "False"
      example: ~
      version_added: 2.0.0
      see_also: ":ref:`plugins:loading`"
      type: boolean
    fernet_key:
      description: |
        Secret key to save connection passwords in the db
      version_added: ~
      type: string
      sensitive: true
      example: ~
      default: "{FERNET_KEY}"
    donot_pickle:
      description: |
        Whether to disable pickling dags
      version_added: ~
      type: string
      example: ~
      default: "True"
    dagbag_import_timeout:
      description: |
        How long before timing out a python file import
      version_added: ~
      type: float
      example: ~
      default: "30.0"
    dagbag_import_error_tracebacks:
      description: |
        Should a traceback be shown in the UI for dagbag import errors,
        instead of just the exception message
      version_added: 2.0.0
      type: boolean
      example: ~
      default: "True"
    dagbag_import_error_traceback_depth:
      description: |
        If tracebacks are shown, how many entries from the traceback should be shown
      version_added: 2.0.0
      type: integer
      example: ~
      default: "2"
    dag_file_processor_timeout:
      description: |
        How long before timing out a DagFileProcessor, which processes a dag file
      version_added: 1.10.6
      type: string
      example: ~
      default: "50"
    task_runner:
      description: |
        The class to use for running task instances in a subprocess.
        Choices include StandardTaskRunner, CgroupTaskRunner or the full import path to the class
        when using a custom task runner.
      version_added: ~
      type: string
      example: ~
      default: "StandardTaskRunner"
    default_impersonation:
      description: |
        If set, tasks without a ``run_as_user`` argument will be run with this user
        Can be used to de-elevate a sudo user running Airflow when executing tasks
      version_added: ~
      type: string
      example: ~
      default: ""
    security:
      description: |
        What security module to use (for example kerberos)
      version_added: ~
      type: string
      example: ~
      default: ""
    unit_test_mode:
      description: |
        Turn unit test mode on (overwrites many configuration options with test
        values at runtime)
      version_added: ~
      type: string
      example: ~
      default: "False"
    enable_xcom_pickling:
      description: |
        Whether to enable pickling for xcom (note that this is insecure and allows for
        RCE exploits).
      version_added: ~
      type: string
      example: ~
      default: "False"
      see_also: "https://docs.python.org/3/library/pickle.html#comparison-with-json"
    allowed_deserialization_classes:
      description: |
        What classes can be imported during deserialization. This is a multi line value.
        The individual items will be parsed as regexp. Python built-in classes (like dict)
        are always allowed. Bare "." will be replaced so you can set airflow.* .
      version_added: 2.5.0
      type: string
      default: 'airflow\..*'
      example: ~
    killed_task_cleanup_time:
      description: |
        When a task is killed forcefully, this is the amount of time in seconds that
        it has to cleanup after it is sent a SIGTERM, before it is SIGKILLED
      version_added: ~
      type: string
      example: ~
      default: "60"
    dag_run_conf_overrides_params:
      description: |
        Whether to override params with dag_run.conf. If you pass some key-value pairs
        through ``airflow dags backfill -c`` or
        ``airflow dags trigger -c``, the key-value pairs will override the existing ones in params.
      version_added: ~
      type: string
      example: ~
      default: "True"
    dag_discovery_safe_mode:
      description: |
        If enabled, Airflow will only scan files containing both ``DAG`` and ``airflow`` (case-insensitive).
      version_added: 1.10.3
      type: string
      example: ~
      default: "True"
    dag_ignore_file_syntax:
      description: |
        The pattern syntax used in the ".airflowignore" files in the DAG directories. Valid values are
        ``regexp`` or ``glob``.
      version_added: 2.3.0
      type: string
      example: ~
      default: "regexp"
    default_task_retries:
      description: |
        The number of retries each task is going to have by default. Can be overridden at dag or task level.
      version_added: 1.10.6
      type: string
      example: ~
      default: "0"
    default_task_retry_delay:
      description: |
          The number of seconds each task is going to wait by default between retries. Can be overridden at
          dag or task level.
      version_added: 2.4.0
      type: integer
      example: ~
      default: "300"
    max_task_retry_delay:
      description: |
        The maximum delay (in seconds) each task is going to wait by default between retries.
        This is a global setting and cannot be overridden at task or DAG level.
      version_added: 2.6.0
      type: integer
      default: "86400"
      example: ~
    default_task_weight_rule:
      description: |
        The weighting method used for the effective total priority weight of the task
      version_added: 2.2.0
      type: string
      example: ~
      default: "downstream"
    default_task_execution_timeout:
      description: |
        The default task execution_timeout value for the operators. Expected an integer value to
        be passed into timedelta as seconds. If not specified, then the value is considered as None,
        meaning that the operators are never timed out by default.
      version_added: 2.3.0
      type: integer
      example: ~
      default: ""
    min_serialized_dag_update_interval:
      description: |
        Updating serialized DAG can not be faster than a minimum interval to reduce database write rate.
      version_added: 1.10.7
      type: string
      example: ~
      default: "30"
    compress_serialized_dags:
      description: |
        If True, serialized DAGs are compressed before writing to DB.
        Note: this will disable the DAG dependencies view
      version_added: 2.3.0
      type: string
      example: ~
      default: "False"
    min_serialized_dag_fetch_interval:
      description: |
        Fetching serialized DAG can not be faster than a minimum interval to reduce database
        read rate. This config controls when your DAGs are updated in the Webserver
      version_added: 1.10.12
      type: string
      example: ~
      default: "10"
    max_num_rendered_ti_fields_per_task:
      description: |
        Maximum number of Rendered Task Instance Fields (Template Fields) per task to store
        in the Database.
        All the template_fields for each of Task Instance are stored in the Database.
        Keeping this number small may cause an error when you try to view ``Rendered`` tab in
        TaskInstance view for older tasks.
      version_added: 1.10.10
      type: integer
      example: ~
      default: "30"
    check_slas:
      description: |
        On each dagrun check against defined SLAs
      version_added: 1.10.8
      type: string
      example: ~
      default: "True"
    xcom_backend:
      description: |
        Path to custom XCom class that will be used to store and resolve operators results
      version_added: 1.10.12
      type: string
      example: "path.to.CustomXCom"
      default: "airflow.models.xcom.BaseXCom"
    lazy_load_plugins:
      description: |
        By default Airflow plugins are lazily-loaded (only loaded when required). Set it to ``False``,
        if you want to load plugins whenever 'airflow' is invoked via cli or loaded from module.
      version_added: 2.0.0
      type: boolean
      example: ~
      default: "True"
    lazy_discover_providers:
      description: |
        By default Airflow providers are lazily-discovered (discovery and imports happen only when required).
        Set it to False, if you want to discover providers whenever 'airflow' is invoked via cli or
        loaded from module.
      version_added: 2.0.0
      type: boolean
      example: ~
      default: "True"
    hide_sensitive_var_conn_fields:
      description: |
        Hide sensitive Variables or Connection extra json keys from UI and task logs when set to True

        (Connection passwords are always hidden in logs)
      version_added: 2.1.0
      type: boolean
      example: ~
      default: "True"
    sensitive_var_conn_names:
      description: |
        A comma-separated list of extra sensitive keywords to look for in variables names or connection's
        extra JSON.
      version_added: 2.1.0
      type: string
      example: ~
      default: ""
    default_pool_task_slot_count:
      description: |
        Task Slot counts for ``default_pool``. This setting would not have any effect in an existing
        deployment where the ``default_pool`` is already created. For existing deployments, users can
        change the number of slots using Webserver, API or the CLI
      version_added: 2.2.0
      type: string
      example: ~
      default: "128"
    max_map_length:
      description: |
        The maximum list/dict length an XCom can push to trigger task mapping. If the pushed list/dict has a
        length exceeding this value, the task pushing the XCom will be failed automatically to prevent the
        mapped tasks from clogging the scheduler.
      version_added: 2.3.0
      type: integer
      example: ~
      default: "1024"

    daemon_umask:
      description: |
        The default umask to use for process when run in daemon mode (scheduler, worker,  etc.)

        This controls the file-creation mode mask which determines the initial value of file permission bits
        for newly created files.

        This value is treated as an octal-integer.
      version_added: 2.3.4
      type: string
      default: "0o077"
      example: ~
    dataset_manager_class:
      description: Class to use as dataset manager.
      version_added: 2.4.0
      type: string
      default: ~
      example: 'airflow.datasets.manager.DatasetManager'
    dataset_manager_kwargs:
      description: Kwargs to supply to dataset manager.
      version_added: 2.4.0
      type: string
      default: ~
      example: '{"some_param": "some_value"}'
    database_access_isolation:
      description: (experimental) Whether components should use Airflow Internal API for DB connectivity.
      version_added: 2.7.0
      type: boolean
      example: ~
      default: "False"
    internal_api_url:
      description: |
        (experimental) Airflow Internal API url. Only used if [core] database_access_isolation is True.
      version_added: 2.7.0
      type: string
      default: ~
      example: 'http://localhost:8080'
database:
  description: ~
  options:
    sql_alchemy_conn:
      description: |
        The SqlAlchemy connection string to the metadata database.
        SqlAlchemy supports many different database engines.
        More information here:
        http://airflow.apache.org/docs/apache-airflow/stable/howto/set-up-database.html#database-uri
      version_added: 2.3.0
      type: string
      sensitive: true
      example: ~
      default: "sqlite:///{AIRFLOW_HOME}/airflow.db"
    sql_alchemy_engine_args:
      description: |
        Extra engine specific keyword args passed to SQLAlchemy's create_engine, as a JSON-encoded value
      version_added: 2.3.0
      type: string
      sensitive: true
      example: '{"arg1": True}'
      default: ~
    sql_engine_encoding:
      description: |
        The encoding for the databases
      version_added: 2.3.0
      type: string
      example: ~
      default: "utf-8"
    sql_engine_collation_for_ids:
      description: |
        Collation for ``dag_id``, ``task_id``, ``key``, ``external_executor_id`` columns
        in case they have different encoding.
        By default this collation is the same as the database collation, however for ``mysql`` and ``mariadb``
        the default is ``utf8mb3_bin`` so that the index sizes of our index keys will not exceed
        the maximum size of allowed index when collation is set to ``utf8mb4`` variant
        (see https://github.com/apache/airflow/pull/17603#issuecomment-901121618).
      version_added: 2.3.0
      type: string
      example: ~
      default: ~
    sql_alchemy_pool_enabled:
      description: |
        If SqlAlchemy should pool database connections.
      version_added: 2.3.0
      type: string
      example: ~
      default: "True"
    sql_alchemy_pool_size:
      description: |
        The SqlAlchemy pool size is the maximum number of database connections
        in the pool. 0 indicates no limit.
      version_added: 2.3.0
      type: string
      example: ~
      default: "5"
    sql_alchemy_max_overflow:
      description: |
        The maximum overflow size of the pool.
        When the number of checked-out connections reaches the size set in pool_size,
        additional connections will be returned up to this limit.
        When those additional connections are returned to the pool, they are disconnected and discarded.
        It follows then that the total number of simultaneous connections the pool will allow
        is pool_size + max_overflow,
        and the total number of "sleeping" connections the pool will allow is pool_size.
        max_overflow can be set to ``-1`` to indicate no overflow limit;
        no limit will be placed on the total number of concurrent connections. Defaults to ``10``.
      version_added: 2.3.0
      type: string
      example: ~
      default: "10"
    sql_alchemy_pool_recycle:
      description: |
        The SqlAlchemy pool recycle is the number of seconds a connection
        can be idle in the pool before it is invalidated. This config does
        not apply to sqlite. If the number of DB connections is ever exceeded,
        a lower config value will allow the system to recover faster.
      version_added: 2.3.0
      type: string
      example: ~
      default: "1800"
    sql_alchemy_pool_pre_ping:
      description: |
        Check connection at the start of each connection pool checkout.
        Typically, this is a simple statement like "SELECT 1".
        More information here:
        https://docs.sqlalchemy.org/en/14/core/pooling.html#disconnect-handling-pessimistic
      version_added: 2.3.0
      type: string
      example: ~
      default: "True"
    sql_alchemy_schema:
      description: |
        The schema to use for the metadata database.
        SqlAlchemy supports databases with the concept of multiple schemas.
      version_added: 2.3.0
      type: string
      example: ~
      default: ""
    sql_alchemy_connect_args:
      description: |
        Import path for connect args in SqlAlchemy. Defaults to an empty dict.
        This is useful when you want to configure db engine args that SqlAlchemy won't parse
        in connection string.
        See https://docs.sqlalchemy.org/en/14/core/engines.html#sqlalchemy.create_engine.params.connect_args
      version_added: 2.3.0
      type: string
      example: ~
      default: ~
    load_default_connections:
      description: |
        Whether to load the default connections that ship with Airflow. It's good to
        get started, but you probably want to set this to ``False`` in a production
        environment
      version_added: 2.3.0
      type: string
      example: ~
      default: "True"
    max_db_retries:
      description: |
        Number of times the code should be retried in case of DB Operational Errors.
        Not all transactions will be retried as it can cause undesired state.
        Currently it is only used in ``DagFileProcessor.process_file`` to retry ``dagbag.sync_to_db``.
      version_added: 2.3.0
      type: integer
      example: ~
      default: "3"
    check_migrations:
      description: |
        Whether to run alembic migrations during Airflow start up. Sometimes this operation can be expensive,
        and the users can assert the correct version through other means (e.g. through a Helm chart).
        Accepts "True" or "False".
      version_added: 2.6.0
      type: string
      example: ~
      default: "True"
logging:
  description: ~
  options:
    base_log_folder:
      description: |
        The folder where airflow should store its log files.
        This path must be absolute.
        There are a few existing configurations that assume this is set to the default.
        If you choose to override this you may need to update the dag_processor_manager_log_location and
        dag_processor_manager_log_location settings as well.
      version_added: 2.0.0
      type: string
      example: ~
      default: "{AIRFLOW_HOME}/logs"
    remote_logging:
      description: |
        Airflow can store logs remotely in AWS S3, Google Cloud Storage or Elastic Search.
        Set this to True if you want to enable remote logging.
      version_added: 2.0.0
      type: string
      example: ~
      default: "False"
    remote_log_conn_id:
      description: |
        Users must supply an Airflow connection id that provides access to the storage
        location. Depending on your remote logging service, this may only be used for
        reading logs, not writing them.
      version_added: 2.0.0
      type: string
      example: ~
      default: ""
    delete_local_logs:
      description: |
        Whether the local log files for GCS, S3, WASB and OSS remote logging should be deleted after
        they are uploaded to the remote location.
      version_added: 2.6.0
      type: string
      example: ~
      default: "False"
    google_key_path:
      description: |
        Path to Google Credential JSON file. If omitted, authorization based on `the Application Default
        Credentials
        <https://cloud.google.com/docs/authentication/production#finding_credentials_automatically>`__ will
        be used.
      version_added: 2.0.0
      type: string
      example: ~
      default: ""
    remote_base_log_folder:
      description: |
        Storage bucket URL for remote logging
        S3 buckets should start with "s3://"
        Cloudwatch log groups should start with "cloudwatch://"
        GCS buckets should start with "gs://"
        WASB buckets should start with "wasb" just to help Airflow select correct handler
        Stackdriver logs should start with "stackdriver://"
      version_added: 2.0.0
      type: string
      example: ~
      default: ""
    remote_task_handler_kwargs:
      description: |
        The remote_task_handler_kwargs param is loaded into a dictionary and passed to __init__ of remote
        task handler and it overrides the values provided by Airflow config. For example if you set
        `delete_local_logs=False` and you provide ``{{"delete_local_copy": true}}``, then the local
        log files will be deleted after they are uploaded to remote location.
      version_added: 2.6.0
      type: string
      example: '{"delete_local_copy": true}'
      default: ""
    encrypt_s3_logs:
      description: |
        Use server-side encryption for logs stored in S3
      version_added: 2.0.0
      type: string
      example: ~
      default: "False"
    logging_level:
      description: |
        Logging level.

        Supported values: ``CRITICAL``, ``ERROR``, ``WARNING``, ``INFO``, ``DEBUG``.
      version_added: 2.0.0
      type: string
      example: ~
      default: "INFO"
    celery_logging_level:
      description: |
        Logging level for celery. If not set, it uses the value of logging_level

        Supported values: ``CRITICAL``, ``ERROR``, ``WARNING``, ``INFO``, ``DEBUG``.
      version_added: 2.3.0
      type: string
      example: ~
      default: ""
    fab_logging_level:
      description: |
        Logging level for Flask-appbuilder UI.

        Supported values: ``CRITICAL``, ``ERROR``, ``WARNING``, ``INFO``, ``DEBUG``.
      version_added: 2.0.0
      type: string
      example: ~
      default: "WARNING"
    logging_config_class:
      description: |
        Logging class
        Specify the class that will specify the logging configuration
        This class has to be on the python classpath
      version_added: 2.0.0
      type: string
      example: "my.path.default_local_settings.LOGGING_CONFIG"
      default: ""
    colored_console_log:
      description: |
        Flag to enable/disable Colored logs in Console
        Colour the logs when the controlling terminal is a TTY.
      version_added: 2.0.0
      type: string
      example: ~
      default: "True"
    colored_log_format:
      description: |
        Log format for when Colored logs is enabled
      version_added: 2.0.0
      type: string
      example: ~
      default: >-
        [%%(blue)s%%(asctime)s%%(reset)s] {{%%(blue)s%%(filename)s:%%(reset)s%%(lineno)d}}
        %%(log_color)s%%(levelname)s%%(reset)s - %%(log_color)s%%(message)s%%(reset)s
    colored_formatter_class:
      description: ~
      version_added: 2.0.0
      type: string
      example: ~
      default: "airflow.utils.log.colored_log.CustomTTYColoredFormatter"
    log_format:
      description: |
        Format of Log line
      version_added: 2.0.0
      type: string
      example: ~
      default: "[%%(asctime)s] {{%%(filename)s:%%(lineno)d}} %%(levelname)s - %%(message)s"
    simple_log_format:
      description: ~
      version_added: 2.0.0
      type: string
      example: ~
      default: "%%(asctime)s %%(levelname)s - %%(message)s"
    dag_processor_log_target:
      description: Where to send dag parser logs. If "file",
        logs are sent to log files defined by child_process_log_directory.
      version_added: 2.4.0
      type: string
      example: ~
      default: "file"
    dag_processor_log_format:
      description: |
        Format of Dag Processor Log line
      version_added: 2.4.0
      type: string
      example: ~
      default: "[%%(asctime)s] [SOURCE:DAG_PROCESSOR]
        {{%%(filename)s:%%(lineno)d}} %%(levelname)s - %%(message)s"
    log_formatter_class:
      description: ~
      version_added: 2.3.4
      type: string
      example: ~
      default: "airflow.utils.log.timezone_aware.TimezoneAware"
    secret_mask_adapter:
      description: |
        An import path to a function to add adaptations of each secret added with
        `airflow.utils.log.secrets_masker.mask_secret` to be masked in log messages. The given function
        is expected to require a single parameter: the secret to be adapted. It may return a
        single adaptation of the secret or an iterable of adaptations to each be masked as secrets.
        The original secret will be masked as well as any adaptations returned.
      version_added: 2.6.0
      type: string
      default: ""
      example: "urllib.parse.quote"
    task_log_prefix_template:
      description: |
        Specify prefix pattern like mentioned below with stream handler TaskHandlerWithCustomFormatter
      version_added: 2.0.0
      type: string
      example: "{{ti.dag_id}}-{{ti.task_id}}-{{execution_date}}-{{try_number}}"
      default: ""
    log_filename_template:
      description: |
        Formatting for how airflow generates file names/paths for each task run.
      version_added: 2.0.0
      type: string
      example: ~
      default: "dag_id={{{{ ti.dag_id }}}}/run_id={{{{ ti.run_id }}}}/task_id={{{{ ti.task_id }}}}/\
               {{%% if ti.map_index >= 0 %%}}map_index={{{{ ti.map_index }}}}/{{%% endif %%}}\
               attempt={{{{ try_number }}}}.log"
    log_processor_filename_template:
      description: |
        Formatting for how airflow generates file names for log
      version_added: 2.0.0
      type: string
      example: ~
      default: "{{{{ filename }}}}.log"
    dag_processor_manager_log_location:
      description: |
        Full path of dag_processor_manager logfile.
      version_added: 2.0.0
      type: string
      example: ~
      default: "{AIRFLOW_HOME}/logs/dag_processor_manager/dag_processor_manager.log"
    task_log_reader:
      description: |
        Name of handler to read task instance logs.
        Defaults to use ``task`` handler.
      version_added: 2.0.0
      type: string
      example: ~
      default: "task"
    extra_logger_names:
      description: |
        A comma\-separated list of third-party logger names that will be configured to print messages to
        consoles\.
      version_added: 2.0.0
      type: string
      example: "connexion,sqlalchemy"
      default: ""
    worker_log_server_port:
      description: |
        When you start an airflow worker, airflow starts a tiny web server
        subprocess to serve the workers local log files to the airflow main
        web server, who then builds pages and sends them to users. This defines
        the port on which the logs are served. It needs to be unused, and open
        visible from the main web server to connect into the workers.
      version_added: 2.2.0
      type: string
      example: ~
      default: "8793"
    trigger_log_server_port:
      description: |
        Port to serve logs from for triggerer.  See worker_log_server_port description
        for more info.
      version_added: 2.6.0
      type: string
      example: ~
      default: "8794"
    interleave_timestamp_parser:
      description: |
        We must parse timestamps to interleave logs between trigger and task.  To do so,
        we need to parse timestamps in log files. In case your log format is non-standard,
        you may provide import path to callable which takes a string log line and returns
        the timestamp (datetime.datetime compatible).
      version_added: 2.6.0
      type: string
      example: path.to.my_func
      default: ~
    file_task_handler_new_folder_permissions:
      description: |
        Permissions in the form or of octal string as understood by chmod. The permissions are important
        when you use impersonation, when logs are written by a different user than airflow. The most secure
        way of configuring it in this case is to add both users to the same group and make it the default
        group of both users. Group-writeable logs are default in airflow, but you might decide that you are
        OK with having the logs other-writeable, in which case you should set it to `0o777`. You might
        decide to add more security if you do not use impersonation and change it to `0o755` to make it
        only owner-writeable. You can also make it just readable only for owner by changing it to `0o700` if
        all the access (read/write) for your logs happens from the same user.
      version_added: 2.6.0
      type: string
      example: "0o775"
      default: "0o775"
    file_task_handler_new_file_permissions:
      description: |
        Permissions in the form or of octal string as understood by chmod. The permissions are important
        when you use impersonation, when logs are written by a different user than airflow. The most secure
        way of configuring it in this case is to add both users to the same group and make it the default
        group of both users. Group-writeable logs are default in airflow, but you might decide that you are
        OK with having the logs other-writeable, in which case you should set it to `0o666`. You might
        decide to add more security if you do not use impersonation and change it to `0o644` to make it
        only owner-writeable. You can also make it just readable only for owner by changing it to `0o600` if
        all the access (read/write) for your logs happens from the same user.
      version_added: 2.6.0
      type: string
      example: "0o664"
      default: "0o664"


metrics:
  description: |
    StatsD (https://github.com/etsy/statsd) integration settings.
  options:
    metrics_allow_list:
      description: |
        If you want to avoid emitting all the available metrics, you can configure an
        allow list of prefixes (comma separated) to send only the metrics that start
        with the elements of the list (e.g: "scheduler,executor,dagrun")
      version_added: 2.0.0
      type: string
      example: ~
      default: ""
    metrics_block_list:
      description: |
        If you want to avoid emitting all the available metrics, you can configure a
        block list of prefixes (comma separated) to filter out metrics that start with
        the elements of the list (e.g: "scheduler,executor,dagrun").
        If metrics_allow_list and metrics_block_list are both configured, metrics_block_list is ignored.
      version_added: 2.6.0
      type: string
      example: ~
      default: ""
    statsd_on:
      description: |
        Enables sending metrics to StatsD.
      version_added: 2.0.0
      type: string
      example: ~
      default: "False"
    statsd_host:
      description: ~
      version_added: 2.0.0
      type: string
      example: ~
      default: "localhost"
    statsd_port:
      description: ~
      version_added: 2.0.0
      type: string
      example: ~
      default: "8125"
    statsd_prefix:
      description: ~
      version_added: 2.0.0
      type: string
      example: ~
      default: "airflow"
    stat_name_handler:
      description: |
        A function that validate the StatsD stat name, apply changes to the stat name if necessary and return
        the transformed stat name.

        The function should have the following signature:
        def func_name(stat_name: str) -> str:
      version_added: 2.0.0
      type: string
      example: ~
      default: ""
    statsd_datadog_enabled:
      description: |
        To enable datadog integration to send airflow metrics.
      version_added: 2.0.0
      type: string
      example: ~
      default: "False"
    statsd_datadog_tags:
      description: |
        List of datadog tags attached to all metrics(e.g: key1:value1,key2:value2)
      version_added: 2.0.0
      type: string
      example: ~
      default: ""
    statsd_datadog_metrics_tags:
      description: |
        Set to False to disable metadata tags for some of the emitted metrics
      version_added: 2.6.0
      type: boolean
      example: ~
      default: "True"
    statsd_custom_client_path:
      description: |
        If you want to utilise your own custom StatsD client set the relevant
        module path below.
        Note: The module path must exist on your PYTHONPATH for Airflow to pick it up
      version_added: 2.0.0
      type: string
      example: ~
      default: ~
    statsd_disabled_tags:
      description: |
        If you want to avoid sending all the available metrics tags to StatsD,
        you can configure a block list of prefixes (comma separated) to filter out metric tags
        that start with the elements of the list (e.g: "job_id,run_id")
      version_added: 2.6.0
      type: string
      example: job_id,run_id,dag_id,task_id
      default: job_id,run_id
    statsd_influxdb_enabled:
      description: |
        To enable sending Airflow metrics with StatsD-Influxdb tagging convention.
      version_added: 2.6.0
      type: boolean
      example: ~
      default: "False"
    otel_on:
      description: |
        Enables sending metrics to OpenTelemetry.
      version_added: 2.5.1
      type: string
      example: ~
      default: "False"
    otel_host:
      description: ~
      version_added: 2.5.1
      type: string
      example: ~
      default: "localhost"
    otel_port:
      description: ~
      version_added: 2.5.1
      type: string
      example: ~
      default: "8889"
    otel_prefix:
      description: ~
      version_added: 2.0.0
      type: string
      example: ~
      default: "airflow"
    otel_interval_milliseconds:
      description: ~
      version_added: 2.0.0
      type: integer
      example: ~
      default: "60000"
secrets:
  description: ~
  options:
    backend:
      description: |
        Full class name of secrets backend to enable (will precede env vars and metastore in search path)
      version_added: 1.10.10
      type: string
      example: "airflow.providers.amazon.aws.secrets.systems_manager.SystemsManagerParameterStoreBackend"
      default: ""
    backend_kwargs:
      description: |
        The backend_kwargs param is loaded into a dictionary and passed to __init__ of secrets backend class.
        See documentation for the secrets backend you are using. JSON is expected.
        Example for AWS Systems Manager ParameterStore:
        ``{{"connections_prefix": "/airflow/connections", "profile_name": "default"}}``
      version_added: 1.10.10
      type: string
      example: ~
      default: ""
cli:
  description: ~
  options:
    api_client:
      description: |
        In what way should the cli access the API. The LocalClient will use the
        database directly, while the json_client will use the api running on the
        webserver
      version_added: ~
      type: string
      example: ~
      default: "airflow.api.client.local_client"
    endpoint_url:
      description: |
        If you set web_server_url_prefix, do NOT forget to append it here, ex:
        ``endpoint_url = http://localhost:8080/myroot``
        So api will look like: ``http://localhost:8080/myroot/api/experimental/...``
      version_added: ~
      type: string
      example: ~
      default: "http://localhost:8080"
debug:
  description: ~
  options:
    fail_fast:
      description: |
        Used only with ``DebugExecutor``. If set to ``True`` DAG will fail with first
        failed task. Helpful for debugging purposes.
      version_added: 1.10.8
      type: string
      example: ~
      default: "False"
api:
  description: ~
  options:
    enable_experimental_api:
      description: |
        Enables the deprecated experimental API. Please note that these APIs do not have access control.
        The authenticated user has full access.

        .. warning::

          This `Experimental REST API <https://airflow.readthedocs.io/en/latest/rest-api-ref.html>`__ is
          deprecated since version 2.0. Please consider using
          `the Stable REST API <https://airflow.readthedocs.io/en/latest/stable-rest-api-ref.html>`__.
          For more information on migration, see
          `RELEASE_NOTES.rst <https://github.com/apache/airflow/blob/main/RELEASE_NOTES.rst>`_
      version_added: 2.0.0
      type: boolean
      example: ~
      default: "False"
    auth_backends:
      description: |
        Comma separated list of auth backends to authenticate users of the API. See
        https://airflow.apache.org/docs/apache-airflow/stable/security/api.html for possible values.
        ("airflow.api.auth.backend.default" allows all requests for historic reasons)
      version_added: 2.3.0
      type: string
      example: ~
      default: "airflow.api.auth.backend.session"
    maximum_page_limit:
      description: |
        Used to set the maximum page limit for API requests. If limit passed as param
        is greater than maximum page limit, it will be ignored and maximum page limit value
        will be set as the limit
      version_added: 2.0.0
      type: integer
      example: ~
      default: "100"
    fallback_page_limit:
      description: |
        Used to set the default page limit when limit param is zero or not provided in API
        requests. Otherwise if positive integer is passed in the API requests as limit, the
        smallest number of user given limit or maximum page limit is taken as limit.
      type: integer
      example: ~
      version_added: 2.0.0
      default: "100"
    google_oauth2_audience:
      description: The intended audience for JWT token credentials used for authorization.
        This value must match on the client and server sides.
        If empty, audience will not be tested.
      type: string
      version_added: 2.0.0
      example: project-id-random-value.apps.googleusercontent.com
      default: ""
    google_key_path:
      description: |
        Path to Google Cloud Service Account key file (JSON). If omitted, authorization based on
        `the Application Default Credentials
        <https://cloud.google.com/docs/authentication/production#finding_credentials_automatically>`__ will
        be used.
      type: string
      version_added: 2.0.0
      example: /files/service-account-json
      default: ""
    access_control_allow_headers:
      description: |
        Used in response to a preflight request to indicate which HTTP
        headers can be used when making the actual request. This header is
        the server side response to the browser's
        Access-Control-Request-Headers header.
      type: string
      version_added: 2.1.0
      example: ~
      default: ""
    access_control_allow_methods:
      description: |
        Specifies the method or methods allowed when accessing the resource.
      type: string
      version_added: 2.1.0
      example: ~
      default: ""
    access_control_allow_origins:
      description: |
        Indicates whether the response can be shared with requesting code from the given origins.
        Separate URLs with space.
      type: string
      version_added: 2.2.0
      example: ~
      default: ""
lineage:
  description: ~
  options:
    backend:
      description: |
        what lineage backend to use
      version_added: ~
      type: string
      example: ~
      default: ""
atlas:
  description: ~
  options:
    sasl_enabled:
      description: ~
      version_added: ~
      type: string
      example: ~
      default: "False"
    host:
      description: ~
      version_added: ~
      type: string
      example: ~
      default: ""
    port:
      description: ~
      version_added: ~
      type: string
      example: ~
      default: "21000"
    username:
      description: ~
      version_added: ~
      type: string
      example: ~
      default: ""
    password:
      description: ~
      version_added: ~
      type: string
      sensitive: true
      example: ~
      default: ""
operators:
  description: ~
  options:
    default_owner:
      description: |
        The default owner assigned to each new operator, unless
        provided explicitly or passed via ``default_args``
      version_added: ~
      type: string
      example: ~
      default: "airflow"
    default_cpus:
      description: ~
      version_added: ~
      type: string
      example: ~
      default: "1"
    default_ram:
      description: ~
      version_added: ~
      type: string
      example: ~
      default: "512"
    default_disk:
      description: ~
      version_added: ~
      type: string
      example: ~
      default: "512"
    default_gpus:
      description: ~
      version_added: ~
      type: string
      example: ~
      default: "0"
    default_queue:
      description: |
        Default queue that tasks get assigned to and that worker listen on.
      version_added: 2.1.0
      type: string
      example: ~
      default: "default"
    allow_illegal_arguments:
      description: |
        Is allowed to pass additional/unused arguments (args, kwargs) to the BaseOperator operator.
        If set to False, an exception will be thrown, otherwise only the console message will be displayed.
      version_added: 2.0.0
      type: string
      example: ~
      default: "False"
hive:
  description: ~
  options:
    default_hive_mapred_queue:
      description: |
        Default mapreduce queue for HiveOperator tasks
      version_added: ~
      type: string
      example: ~
      default: ""
    mapred_job_name_template:
      description: |
        Template for mapred_job_name in HiveOperator, supports the following named parameters
        hostname, dag_id, task_id, execution_date
      version_added: 2.0.0
      type: string
      example: ~
      default: ~
webserver:
  description: ~
  options:
    base_url:
      description: |
        The base url of your website as airflow cannot guess what domain or
        cname you are using. This is used in automated emails that
        airflow sends to point links to the right web server
      version_added: ~
      type: string
      example: ~
      default: "http://localhost:8080"
    default_ui_timezone:
      description: |
        Default timezone to display all dates in the UI, can be UTC, system, or
        any IANA timezone string (e.g. Europe/Amsterdam). If left empty the
        default value of core/default_timezone will be used
      version_added: 1.10.10
      type: string
      example: "America/New_York"
      # Default is left as UTC for now so the date's don't "suddenly" change on upgrade
      default: "UTC"
    web_server_host:
      description: |
        The ip specified when starting the web server
      version_added: ~
      type: string
      example: ~
      default: "0.0.0.0"
    web_server_port:
      description: |
        The port on which to run the web server
      version_added: ~
      type: string
      example: ~
      default: "8080"
    web_server_ssl_cert:
      description: |
        Paths to the SSL certificate and key for the web server. When both are
        provided SSL will be enabled. This does not change the web server port.
      version_added: ~
      type: string
      example: ~
      default: ""
    web_server_ssl_key:
      description: |
        Paths to the SSL certificate and key for the web server. When both are
        provided SSL will be enabled. This does not change the web server port.
      version_added: ~
      type: string
      example: ~
      default: ""
    session_backend:
      description: |
        The type of backend used to store web session data, can be 'database' or 'securecookie'
      version_added: 2.2.4
      type: string
      example: securecookie
      default: database
    web_server_master_timeout:
      description: |
        Number of seconds the webserver waits before killing gunicorn master that doesn't respond
      version_added: ~
      type: string
      example: ~
      default: "120"
    web_server_worker_timeout:
      description: |
        Number of seconds the gunicorn webserver waits before timing out on a worker
      version_added: ~
      type: string
      example: ~
      default: "120"
    worker_refresh_batch_size:
      description: |
        Number of workers to refresh at a time. When set to 0, worker refresh is
        disabled. When nonzero, airflow periodically refreshes webserver workers by
        bringing up new ones and killing old ones.
      version_added: ~
      type: string
      example: ~
      default: "1"
    worker_refresh_interval:
      description: |
        Number of seconds to wait before refreshing a batch of workers.
      version_added: ~
      type: string
      example: ~
      default: "6000"
    reload_on_plugin_change:
      description: |
        If set to True, Airflow will track files in plugins_folder directory. When it detects changes,
        then reload the gunicorn.
      version_added: 1.10.11
      type: boolean
      example: ~
      default: "False"
    secret_key:
      description: |
        Secret key used to run your flask app. It should be as random as possible. However, when running
        more than 1 instances of webserver, make sure all of them use the same ``secret_key`` otherwise
        one of them will error with "CSRF session token is missing".
        The webserver key is also used to authorize requests to Celery workers when logs are retrieved.
        The token generated using the secret key has a short expiry time though - make sure that time on
        ALL the machines that you run airflow components on is synchronized (for example using ntpd)
        otherwise you might get "forbidden" errors when the logs are accessed.
      version_added: ~
      type: string
      sensitive: true
      example: ~
      default: "{SECRET_KEY}"
    workers:
      description: |
        Number of workers to run the Gunicorn web server
      version_added: ~
      type: string
      example: ~
      default: "4"
    worker_class:
      description: |
        The worker class gunicorn should use. Choices include
        sync (default), eventlet, gevent. Note when using gevent you might also want to set the
        "_AIRFLOW_PATCH_GEVENT" environment variable to "1" to make sure gevent patching is done as
        early as possible.
      version_added: ~
      type: string
      example: ~
      default: "sync"
    access_logfile:
      description: |
        Log files for the gunicorn webserver. '-' means log to stderr.
      version_added: ~
      type: string
      example: ~
      default: "-"
    error_logfile:
      description: |
        Log files for the gunicorn webserver. '-' means log to stderr.
      version_added: ~
      type: string
      example: ~
      default: "-"
    access_logformat:
      description: |
        Access log format for gunicorn webserver.
        default format is %%(h)s %%(l)s %%(u)s %%(t)s "%%(r)s" %%(s)s %%(b)s "%%(f)s" "%%(a)s"
        documentation - https://docs.gunicorn.org/en/stable/settings.html#access-log-format
      version_added: 2.0.0
      type: string
      example: ~
      default: ""
    expose_config:
      description: |
        Expose the configuration file in the web server. Set to "non-sensitive-only" to show all values
        except those that have security implications. "True" shows all values. "False" hides the
        configuration completely.
      version_added: ~
      type: string
      example: ~
      default: "False"
    expose_hostname:
      description: |
        Expose hostname in the web server
      version_added: 1.10.8
      type: string
      example: ~
      default: "False"
    expose_stacktrace:
      description: |
        Expose stacktrace in the web server
      version_added: 1.10.8
      type: string
      example: ~
      default: "False"
    dag_default_view:
      description: |
        Default DAG view. Valid values are: ``grid``, ``graph``, ``duration``, ``gantt``, ``landing_times``
      version_added: ~
      type: string
      example: ~
      default: "grid"
    dag_orientation:
      description: |
        Default DAG orientation. Valid values are:
        ``LR`` (Left->Right), ``TB`` (Top->Bottom), ``RL`` (Right->Left), ``BT`` (Bottom->Top)
      version_added: ~
      type: string
      example: ~
      default: "LR"
    log_fetch_timeout_sec:
      description: |
        The amount of time (in secs) webserver will wait for initial handshake
        while fetching logs from other worker machine
      version_added: ~
      type: string
      example: ~
      default: "5"
    log_fetch_delay_sec:
      description: |
        Time interval (in secs) to wait before next log fetching.
      version_added: 1.10.8
      type: integer
      example: ~
      default: "2"
    log_auto_tailing_offset:
      description: |
        Distance away from page bottom to enable auto tailing.
      version_added: 1.10.8
      type: integer
      example: ~
      default: "30"
    log_animation_speed:
      description: |
        Animation speed for auto tailing log display.
      version_added: 1.10.8
      type: integer
      example: ~
      default: "1000"
    hide_paused_dags_by_default:
      description: |
        By default, the webserver shows paused DAGs. Flip this to hide paused
        DAGs by default
      version_added: ~
      type: string
      example: ~
      default: "False"
    page_size:
      description: |
        Consistent page size across all listing views in the UI
      version_added: ~
      type: string
      example: ~
      default: "100"
    navbar_color:
      description: |
        Define the color of navigation bar
      version_added: ~
      type: string
      example: ~
      default: "#fff"
    default_dag_run_display_number:
      description: |
        Default dagrun to show in UI
      version_added: ~
      type: string
      example: ~
      default: "25"
    enable_proxy_fix:
      description: |
        Enable werkzeug ``ProxyFix`` middleware for reverse proxy
      version_added: 1.10.1
      type: boolean
      example: ~
      default: "False"
    proxy_fix_x_for:
      description: |
        Number of values to trust for ``X-Forwarded-For``.
        More info: https://werkzeug.palletsprojects.com/en/0.16.x/middleware/proxy_fix/
      version_added: 1.10.7
      type: integer
      example: ~
      default: "1"
    proxy_fix_x_proto:
      description: |
        Number of values to trust for ``X-Forwarded-Proto``
      version_added: 1.10.7
      type: integer
      example: ~
      default: "1"
    proxy_fix_x_host:
      description: |
        Number of values to trust for ``X-Forwarded-Host``
      version_added: 1.10.7
      type: integer
      example: ~
      default: "1"
    proxy_fix_x_port:
      description: |
        Number of values to trust for ``X-Forwarded-Port``
      version_added: 1.10.7
      type: integer
      example: ~
      default: "1"
    proxy_fix_x_prefix:
      description: |
        Number of values to trust for ``X-Forwarded-Prefix``
      version_added: 1.10.7
      type: integer
      example: ~
      default: "1"
    cookie_secure:
      description: |
        Set secure flag on session cookie
      version_added: 1.10.3
      type: string
      example: ~
      default: "False"
    cookie_samesite:
      description: |
        Set samesite policy on session cookie
      version_added: 1.10.3
      type: string
      example: ~
      default: "Lax"
    default_wrap:
      description: |
        Default setting for wrap toggle on DAG code and TI log views.
      version_added: 1.10.4
      type: boolean
      example: ~
      default: "False"
    x_frame_enabled:
      description: |
        Allow the UI to be rendered in a frame
      version_added: 1.10.8
      type: boolean
      example: ~
      default: "True"
    analytics_tool:
      description: |
        Send anonymous user activity to your analytics tool
        choose from google_analytics, segment, or metarouter
      version_added: ~
      type: string
      example: ~
      default: ~
    analytics_id:
      description: |
        Unique ID of your account in the analytics tool
      version_added: 1.10.5
      type: string
      example: ~
      default: ~
    show_recent_stats_for_completed_runs:
      description: |
        'Recent Tasks' stats will show for old DagRuns if set
      version_added: 2.0.0
      type: boolean
      example: ~
      default: "True"
    update_fab_perms:
      description: |
        Update FAB permissions and sync security manager roles
        on webserver startup
      version_added: 1.10.7
      type: string
      example: ~
      default: "True"
    session_lifetime_minutes:
      description: |
        The UI cookie lifetime in minutes. User will be logged out from UI after
        ``session_lifetime_minutes`` of non-activity
      version_added: 1.10.13
      type: integer
      example: ~
      default: "43200"
    instance_name:
      description: |
        Sets a custom page title for the DAGs overview page and site title for all pages
      version_added: 2.1.0
      type: string
      example: ~
      default:
    instance_name_has_markup:
      description: |
        Whether the custom page title for the DAGs overview page contains any Markup language
      version_added: 2.3.0
      type: boolean
      example: ~
      default: "False"
    auto_refresh_interval:
      description: |
        How frequently, in seconds, the DAG data will auto-refresh in graph or grid view
        when auto-refresh is turned on
      version_added: 2.2.0
      type: integer
      example: ~
      default: "3"
    warn_deployment_exposure:
      description: |
        Boolean for displaying warning for publicly viewable deployment
      version_added: 2.3.0
      type: boolean
      example: ~
      default: "True"
    audit_view_excluded_events:
      description: |
        Comma separated string of view events to exclude from dag audit view.
        All other events will be added minus the ones passed here.
        The audit logs in the db will not be affected by this parameter.
      version_added: 2.3.0
      type: string
      example: ~
      default: "gantt,landing_times,tries,duration,calendar,graph,grid,tree,tree_data"
    audit_view_included_events:
      description: |
        Comma separated string of view events to include in dag audit view.
        If passed, only these events will populate the dag audit view.
        The audit logs in the db will not be affected by this parameter.
      version_added: 2.3.0
      type: string
      example: "dagrun_cleared,failed"
      default: ~
    enable_swagger_ui:
      description: |
        Boolean for running SwaggerUI in the webserver.
      version_added: 2.6.0
      type: boolean
      example: ~
      default: "True"
    run_internal_api:
      description: |
        Boolean for running Internal API in the webserver.
      version_added: 2.7.0
      type: boolean
      example: ~
      default: "False"
    auth_rate_limited:
      description: |
        Boolean for enabling rate limiting on authentication endpoints.
      version_added: 2.6.0
      type: boolean
      example: ~
      default: "True"
    auth_rate_limit:
      description: |
          Rate limit for authentication endpoints.
      version_added: 2.6.0
      type: string
      example: ~
      default: "5 per 40 second"
    caching_hash_method:
      description: |
        The caching algorithm used by the webserver. Must be a valid hashlib function name.
      version_added: 2.6.0
      type: string
      example: "sha256"
      default: "md5"

email:
  description: |
    Configuration email backend and whether to
    send email alerts on retry or failure
  options:
    email_backend:
      description: Email backend to use
      version_added: ~
      type: string
      example: ~
      default: "airflow.utils.email.send_email_smtp"
    email_conn_id:
      description: Email connection to use
      version_added: 2.1.0
      type: string
      example: ~
      default: "smtp_default"
    default_email_on_retry:
      description: |
        Whether email alerts should be sent when a task is retried
      version_added: 2.0.0
      type: boolean
      example: ~
      default: "True"
    default_email_on_failure:
      description: |
        Whether email alerts should be sent when a task failed
      version_added: 2.0.0
      type: boolean
      example: ~
      default: "True"
    subject_template:
      description: |
        File that will be used as the template for Email subject (which will be rendered using Jinja2).
        If not set, Airflow uses a base template.
      version_added: 2.0.1
      type: string
      example: "/path/to/my_subject_template_file"
      default: ~
      see_also: ":doc:`Email Configuration </howto/email-config>`"
    html_content_template:
      description: |
        File that will be used as the template for Email content (which will be rendered using Jinja2).
        If not set, Airflow uses a base template.
      version_added: 2.0.1
      type: string
      example: "/path/to/my_html_content_template_file"
      default: ~
      see_also: ":doc:`Email Configuration </howto/email-config>`"
    from_email:
      description: |
        Email address that will be used as sender address.
        It can either be raw email or the complete address in a format ``Sender Name <sender@email.com>``
      version_added: 2.2.4
      type: string
      example: "Airflow <airflow@example.com>"
      default: ~

smtp:
  description: |
    If you want airflow to send emails on retries, failure, and you want to use
    the airflow.utils.email.send_email_smtp function, you have to configure an
    smtp server here
  options:
    smtp_host:
      description: ~
      version_added: ~
      type: string
      example: ~
      default: "localhost"
    smtp_starttls:
      description: ~
      version_added: ~
      type: string
      example: ~
      default: "True"
    smtp_ssl:
      description: ~
      version_added: ~
      type: string
      example: ~
      default: "False"
    smtp_user:
      description: ~
      version_added: ~
      type: string
      example: "airflow"
      default: ~
    smtp_password:
      description: ~
      version_added: ~
      type: string
      sensitive: true
      example: "airflow"
      default: ~
    smtp_port:
      description: ~
      version_added: ~
      type: string
      example: ~
      default: "25"
    smtp_mail_from:
      description: ~
      version_added: ~
      type: string
      example: ~
      default: "airflow@example.com"
    smtp_timeout:
      description: ~
      version_added: 2.0.0
      type: integer
      example: ~
      default: "30"
    smtp_retry_limit:
      description: ~
      version_added: 2.0.0
      type: integer
      example: ~
      default: "5"
sentry:
  description: |
    Sentry (https://docs.sentry.io) integration. Here you can supply
    additional configuration options based on the Python platform. See:
    https://docs.sentry.io/error-reporting/configuration/?platform=python.
    Unsupported options: ``integrations``, ``in_app_include``, ``in_app_exclude``,
    ``ignore_errors``, ``before_breadcrumb``, ``transport``.
  options:
    sentry_on:
      description: Enable error reporting to Sentry
      version_added: 2.0.0
      type: string
      example: ~
      default: "false"
    sentry_dsn:
      description: ~
      version_added: 1.10.6
      type: string
      example: ~
      default: ""
    before_send:
      description: Dotted path to a before_send function that the sentry SDK should be configured to use.
      version_added: 2.2.0
      type: string
      example: ~
      default: ~
local_kubernetes_executor:
  description: |
    This section only applies if you are using the ``LocalKubernetesExecutor`` in
    ``[core]`` section above
  options:
    kubernetes_queue:
      description: |
        Define when to send a task to ``KubernetesExecutor`` when using ``LocalKubernetesExecutor``.
        When the queue of a task is the value of ``kubernetes_queue`` (default ``kubernetes``),
        the task is executed via ``KubernetesExecutor``,
        otherwise via ``LocalExecutor``
      version_added: 2.3.0
      type: string
      example: ~
      default: "kubernetes"
celery_kubernetes_executor:
  description: |
    This section only applies if you are using the ``CeleryKubernetesExecutor`` in
    ``[core]`` section above
  options:
    kubernetes_queue:
      description: |
        Define when to send a task to ``KubernetesExecutor`` when using ``CeleryKubernetesExecutor``.
        When the queue of a task is the value of ``kubernetes_queue`` (default ``kubernetes``),
        the task is executed via ``KubernetesExecutor``,
        otherwise via ``CeleryExecutor``
      version_added: 2.0.0
      type: string
      example: ~
      default: "kubernetes"
celery:
  description: |
    This section only applies if you are using the CeleryExecutor in
    ``[core]`` section above
  options:
    celery_app_name:
      description: |
        The app name that will be used by celery
      version_added: ~
      type: string
      example: ~
      default: "airflow.executors.celery_executor"
    worker_concurrency:
      description: |
        The concurrency that will be used when starting workers with the
        ``airflow celery worker`` command. This defines the number of task instances that
        a worker will take, so size up your workers based on the resources on
        your worker box and the nature of your tasks
      version_added: ~
      type: string
      example: ~
      default: "16"
    worker_autoscale:
      description: |
        The maximum and minimum concurrency that will be used when starting workers with the
        ``airflow celery worker`` command (always keep minimum processes, but grow
        to maximum if necessary). Note the value should be max_concurrency,min_concurrency
        Pick these numbers based on resources on worker box and the nature of the task.
        If autoscale option is available, worker_concurrency will be ignored.
        http://docs.celeryproject.org/en/latest/reference/celery.bin.worker.html#cmdoption-celery-worker-autoscale
      version_added: ~
      type: string
      example: 16,12
      default: ~
    worker_prefetch_multiplier:
      description: |
        Used to increase the number of tasks that a worker prefetches which can improve performance.
        The number of processes multiplied by worker_prefetch_multiplier is the number of tasks
        that are prefetched by a worker. A value greater than 1 can result in tasks being unnecessarily
        blocked if there are multiple workers and one worker prefetches tasks that sit behind long
        running tasks while another worker has unutilized processes that are unable to process the already
        claimed blocked tasks.
        https://docs.celeryproject.org/en/stable/userguide/optimizing.html#prefetch-limits
      version_added: 2.0.0
      type: integer
      example: ~
      default: "1"
    worker_enable_remote_control:
      description: |
        Specify if remote control of the workers is enabled.
        In some cases when the broker does not support remote control, Celery creates lots of
        ``.*reply-celery-pidbox`` queues. You can prevent this by setting this to false.
        However, with this disabled Flower won't work.
        https://docs.celeryq.dev/en/stable/getting-started/backends-and-brokers/index.html#broker-overview
      version_added: 2.3.0
      type: boolean
      example: ~
      default: "true"
    broker_url:
      description: |
        The Celery broker URL. Celery supports RabbitMQ, Redis and experimentally
        a sqlalchemy database. Refer to the Celery documentation for more information.
      version_added: ~
      type: string
      sensitive: true
      example: ~
      default: "redis://redis:6379/0"
    result_backend:
      description: |
        The Celery result_backend. When a job finishes, it needs to update the
        metadata of the job. Therefore it will post a message on a message bus,
        or insert it into a database (depending of the backend)
        This status is used by the scheduler to update the state of the task
        The use of a database is highly recommended
        When not specified, sql_alchemy_conn with a db+ scheme prefix will be used
        http://docs.celeryproject.org/en/latest/userguide/configuration.html#task-result-backend-settings
      version_added: ~
      type: string
      sensitive: true
      example: "db+postgresql://postgres:airflow@postgres/airflow"
      default: ~
    flower_host:
      description: |
        Celery Flower is a sweet UI for Celery. Airflow has a shortcut to start
        it ``airflow celery flower``. This defines the IP that Celery Flower runs on
      version_added: ~
      type: string
      example: ~
      default: "0.0.0.0"
    flower_url_prefix:
      description: |
        The root URL for Flower
      version_added: ~
      type: string
      example: "/flower"
      default: ""
    flower_port:
      description: |
        This defines the port that Celery Flower runs on
      version_added: ~
      type: string
      example: ~
      default: "5555"
    flower_basic_auth:
      description: |
        Securing Flower with Basic Authentication
        Accepts user:password pairs separated by a comma
      version_added: 1.10.2
      type: string
      sensitive: true
      example: "user1:password1,user2:password2"
      default: ""
    sync_parallelism:
      description: |
        How many processes CeleryExecutor uses to sync task state.
        0 means to use max(1, number of cores - 1) processes.
      version_added: 1.10.3
      type: string
      example: ~
      default: "0"
    celery_config_options:
      description: |
        Import path for celery configuration options
      version_added: ~
      type: string
      example: ~
      default: "airflow.config_templates.default_celery.DEFAULT_CELERY_CONFIG"
    ssl_active:
      description: ~
      version_added: ~
      type: string
      example: ~
      default: "False"
    ssl_key:
      description: ~
      version_added: ~
      type: string
      example: ~
      default: ""
    ssl_cert:
      description: ~
      version_added: ~
      type: string
      example: ~
      default: ""
    ssl_cacert:
      description: ~
      version_added: ~
      type: string
      example: ~
      default: ""
    pool:
      description: |
        Celery Pool implementation.
        Choices include: ``prefork`` (default), ``eventlet``, ``gevent`` or ``solo``.
        See:
        https://docs.celeryproject.org/en/latest/userguide/workers.html#concurrency
        https://docs.celeryproject.org/en/latest/userguide/concurrency/eventlet.html
      version_added: 1.10.4
      type: string
      example: ~
      default: "prefork"
    operation_timeout:
      description: |
        The number of seconds to wait before timing out ``send_task_to_executor`` or
        ``fetch_celery_task_state`` operations.
      version_added: 1.10.8
      type: float
      example: ~
      default: "1.0"
    task_track_started:
      description: |
        Celery task will report its status as 'started' when the task is executed by a worker.
        This is used in Airflow to keep track of the running tasks and if a Scheduler is restarted
        or run in HA mode, it can adopt the orphan tasks launched by previous SchedulerJob.
      version_added: 2.0.0
      type: boolean
      example: ~
      default: "True"
<<<<<<< HEAD
    task_adoption_timeout:
      description: |
        Time in seconds after which adopted tasks which are queued in celery are assumed to be stalled,
        and are automatically rescheduled. This setting does the same thing as ``stalled_task_timeout`` but
        applies specifically to adopted tasks only. When set to 0, the ``stalled_task_timeout`` setting
        also applies to adopted tasks.
        To calculate adoption time, add the ``dag.<dag_id>.<task_id>.scheduled_duration`` and
        ``dag.<dag_id>.<task_id>.queued_duration`` metrics.
      version_added: 2.0.0
      type: integer
      example: ~
      default: "600"
    stalled_task_timeout:
      description: |
        Time in seconds after which tasks queued in celery are assumed to be stalled, and are automatically
        rescheduled. Adopted tasks will instead use the ``task_adoption_timeout`` setting if specified.
        When set to 0, automatic clearing of stalled tasks is disabled.
      version_added: 2.3.1
      type: integer
      example: ~
      default: "0"
=======
>>>>>>> e8b978a4
    task_publish_max_retries:
      description: |
        The Maximum number of retries for publishing task messages to the broker when failing
        due to ``AirflowTaskTimeout`` error before giving up and marking Task as failed.
      version_added: 2.0.0
      type: integer
      example: ~
      default: "3"
    worker_precheck:
      description: |
        Worker initialisation check to validate Metadata Database connection
      version_added: 2.0.0
      type: string
      example: ~
      default: "False"
celery_broker_transport_options:
  description: |
    This section is for specifying options which can be passed to the
    underlying celery broker transport. See:
    http://docs.celeryproject.org/en/latest/userguide/configuration.html#std:setting-broker_transport_options
  options:
    visibility_timeout:
      description: |
        The visibility timeout defines the number of seconds to wait for the worker
        to acknowledge the task before the message is redelivered to another worker.
        Make sure to increase the visibility timeout to match the time of the longest
        ETA you're planning to use.
        visibility_timeout is only supported for Redis and SQS celery brokers.
        See:
        http://docs.celeryproject.org/en/master/userguide/configuration.html#std:setting-broker_transport_options
      version_added: ~
      type: string
      example: "21600"
      default: ~
dask:
  description: |
    This section only applies if you are using the DaskExecutor in
    [core] section above
  options:
    cluster_address:
      description: |
        The IP address and port of the Dask cluster's scheduler.
      version_added: ~
      type: string
      example: ~
      default: "127.0.0.1:8786"
    tls_ca:
      description: |
        TLS/ SSL settings to access a secured Dask scheduler.
      version_added: ~
      type: string
      example: ~
      default: ""
    tls_cert:
      description: ~
      version_added: ~
      type: string
      example: ~
      default: ""
    tls_key:
      description: ~
      version_added: ~
      type: string
      example: ~
      default: ""
scheduler:
  description: ~
  options:
    job_heartbeat_sec:
      description: |
        Task instances listen for external kill signal (when you clear tasks
        from the CLI or the UI), this defines the frequency at which they should
        listen (in seconds).
      version_added: ~
      type: string
      example: ~
      default: "5"
    scheduler_heartbeat_sec:
      description: |
        The scheduler constantly tries to trigger new tasks (look at the
        scheduler section in the docs for more information). This defines
        how often the scheduler should run (in seconds).
      version_added: ~
      type: string
      example: ~
      default: "5"
    num_runs:
      description: |
        The number of times to try to schedule each DAG file
        -1 indicates unlimited number
      version_added: 1.10.6
      type: string
      example: ~
      default: "-1"
    scheduler_idle_sleep_time:
      description: |
        Controls how long the scheduler will sleep between loops, but if there was nothing to do
        in the loop. i.e. if it scheduled something then it will start the next loop
        iteration straight away.
      version_added: 2.2.0
      type: string
      example: ~
      default: "1"
    min_file_process_interval:
      description: |
        Number of seconds after which a DAG file is parsed. The DAG file is parsed every
        ``min_file_process_interval`` number of seconds. Updates to DAGs are reflected after
        this interval. Keeping this number low will increase CPU usage.
      version_added: ~
      type: string
      example: ~
      default: "30"
    parsing_cleanup_interval:
      description: |
        How often (in seconds) to check for stale DAGs (DAGs which are no longer present in
        the expected files) which should be deactivated, as well as datasets that are no longer
        referenced and should be marked as orphaned.
      version_added: 2.5.0
      type: integer
      example: ~
      default: "60"
    stale_dag_threshold:
      description: |
        How long (in seconds) to wait after we have re-parsed a DAG file before deactivating stale
        DAGs (DAGs which are no longer present in the expected files). The reason why we need
        this threshold is to account for the time between when the file is parsed and when the
        DAG is loaded. The absolute maximum that this could take is `dag_file_processor_timeout`,
        but when you have a long timeout configured, it results in a significant delay in the
        deactivation of stale dags.
      version_added: 2.6.0
      type: integer
      example: ~
      default: "50"
    dag_dir_list_interval:
      description: |
        How often (in seconds) to scan the DAGs directory for new files. Default to 5 minutes.
      version_added: ~
      type: string
      example: ~
      default: "300"
    print_stats_interval:
      description: |
        How often should stats be printed to the logs. Setting to 0 will disable printing stats
      version_added: ~
      type: string
      example: ~
      default: "30"
    pool_metrics_interval:
      description: |
        How often (in seconds) should pool usage stats be sent to StatsD (if statsd_on is enabled)
      version_added: 2.0.0
      type: float
      example: ~
      default: "5.0"
    scheduler_health_check_threshold:
      description: |
        If the last scheduler heartbeat happened more than scheduler_health_check_threshold
        ago (in seconds), scheduler is considered unhealthy.
        This is used by the health check in the "/health" endpoint
      version_added: 1.10.2
      type: string
      example: ~
      default: "30"
    enable_health_check:
      description: |
        When you start a scheduler, airflow starts a tiny web server
        subprocess to serve a health check if this is set to True
      version_added: 2.4.0
      type: boolean
      example: ~
      default: "False"
    scheduler_health_check_server_port:
      description: |
        When you start a scheduler, airflow starts a tiny web server
        subprocess to serve a health check on this port
      version_added: 2.4.0
      type: string
      example: ~
      default: "8974"
    orphaned_tasks_check_interval:
      description: |
        How often (in seconds) should the scheduler check for orphaned tasks and SchedulerJobs
      version_added: 2.0.0
      type: float
      example: ~
      default: "300.0"
    child_process_log_directory:
      description: ~
      version_added: ~
      type: string
      example: ~
      default: "{AIRFLOW_HOME}/logs/scheduler"
    scheduler_zombie_task_threshold:
      description: |
        Local task jobs periodically heartbeat to the DB. If the job has
        not heartbeat in this many seconds, the scheduler will mark the
        associated task instance as failed and will re-schedule the task.
      version_added: ~
      type: string
      example: ~
      default: "300"
    zombie_detection_interval:
      description: |
        How often (in seconds) should the scheduler check for zombie tasks.
      version_added: 2.3.0
      type: float
      example: ~
      default: "10.0"
    catchup_by_default:
      description: |
        Turn off scheduler catchup by setting this to ``False``.
        Default behavior is unchanged and
        Command Line Backfills still work, but the scheduler
        will not do scheduler catchup if this is ``False``,
        however it can be set on a per DAG basis in the
        DAG definition (catchup)
      version_added: ~
      type: string
      example: ~
      default: "True"
    ignore_first_depends_on_past_by_default:
      description: |
        Setting this to True will make first task instance of a task
        ignore depends_on_past setting. A task instance will be considered
        as the first task instance of a task when there is no task instance
        in the DB with an execution_date earlier than it., i.e. no manual marking
        success will be needed for a newly added task to be scheduled.
      version_added: 2.3.0
      type: string
      example: ~
      default: "True"
    max_tis_per_query:
      description: |
        This changes the batch size of queries in the scheduling main loop.
        If this is too high, SQL query performance may be impacted by
        complexity of query predicate, and/or excessive locking.
        Additionally, you may hit the maximum allowable query length for your db.
        Set this to 0 for no limit (not advised)
      version_added: ~
      type: string
      example: ~
      default: "512"
    use_row_level_locking:
      description: |
        Should the scheduler issue ``SELECT ... FOR UPDATE`` in relevant queries.
        If this is set to False then you should not run more than a single
        scheduler at once
      version_added: 2.0.0
      type: boolean
      example: ~
      default: "True"
    max_dagruns_to_create_per_loop:
      description: |
        Max number of DAGs to create DagRuns for per scheduler loop.
      example: ~
      version_added: 2.0.0
      type: string
      default: "10"
      see_also: ":ref:`scheduler:ha:tunables`"
    max_dagruns_per_loop_to_schedule:
      description: |
        How many DagRuns should a scheduler examine (and lock) when scheduling
        and queuing tasks.
      example: ~
      version_added: 2.0.0
      type: string
      default: "20"
      see_also: ":ref:`scheduler:ha:tunables`"
    schedule_after_task_execution:
      description: |
        Should the Task supervisor process perform a "mini scheduler" to attempt to schedule more tasks of the
        same DAG. Leaving this on will mean tasks in the same DAG execute quicker, but might starve out other
        dags in some circumstances
      example: ~
      version_added: 2.0.0
      type: boolean
      default: "True"
    parsing_pre_import_modules:
      description: |
        The scheduler reads dag files to extract the airflow modules that are going to be used,
        and imports them ahead of time to avoid having to re-do it for each parsing process.
        This flag can be set to False to disable this behavior in case an airflow module needs to be freshly
        imported each time (at the cost of increased DAG parsing time).
      version_added: 2.6.0
      type: boolean
      example: ~
      default: "True"
    parsing_processes:
      description: |
        The scheduler can run multiple processes in parallel to parse dags.
        This defines how many processes will run.
      version_added: 1.10.14
      type: string
      example: ~
      default: "2"
    file_parsing_sort_mode:
      description: |
        One of ``modified_time``, ``random_seeded_by_host`` and ``alphabetical``.
        The scheduler will list and sort the dag files to decide the parsing order.

        * ``modified_time``: Sort by modified time of the files. This is useful on large scale to parse the
          recently modified DAGs first.
        * ``random_seeded_by_host``: Sort randomly across multiple Schedulers but with same order on the
          same host. This is useful when running with Scheduler in HA mode where each scheduler can
          parse different DAG files.
        * ``alphabetical``: Sort by filename
      version_added: 2.1.0
      type: string
      example: ~
      default: "modified_time"
    standalone_dag_processor:
      description: |
        Whether the dag processor is running as a standalone process or it is a subprocess of a scheduler
        job.
      version_added: 2.3.0
      type: boolean
      example: ~
      default: "False"
    max_callbacks_per_loop:
      description: |
        Only applicable if `[scheduler]standalone_dag_processor` is true and  callbacks are stored
        in database. Contains maximum number of callbacks that are fetched during a single loop.
      version_added: 2.3.0
      type: integer
      example: ~
      default: "20"
    dag_stale_not_seen_duration:
      description: |
        Only applicable if `[scheduler]standalone_dag_processor` is true.
        Time in seconds after which dags, which were not updated by Dag Processor are deactivated.
      version_added: 2.4.0
      type: integer
      example: ~
      default: "600"
    use_job_schedule:
      description: |
        Turn off scheduler use of cron intervals by setting this to False.
        DAGs submitted manually in the web UI or with trigger_dag will still run.
      version_added: 1.10.2
      type: string
      example: ~
      default: "True"
    allow_trigger_in_future:
      description: |
        Allow externally triggered DagRuns for Execution Dates in the future
        Only has effect if schedule_interval is set to None in DAG
      version_added: 1.10.8
      type: string
      example: ~
      default: "False"
    trigger_timeout_check_interval:
      description: |
        How often to check for expired trigger requests that have not run yet.
      version_added: 2.2.0
      type: string
      example: ~
      default: "15"
    task_queued_timeout:
      description: |
        Amount of time a task can be in the queued state before being retried or set to failed.
      version_added: 2.6.0
      type: float
      example: ~
      default: "600.0"
    task_queued_timeout_check_interval:
      description: |
        How often to check for tasks that have been in the queued state for
        longer than `[scheduler] task_queued_timeout`.
      version_added: 2.6.0
      type: float
      example: ~
      default: "120.0"
triggerer:
  description: ~
  options:
    default_capacity:
      description: |
        How many triggers a single Triggerer will run at once, by default.
      version_added: 2.2.0
      type: string
      example: ~
      default: "1000"
kerberos:
  description: ~
  options:
    ccache:
      description: ~
      version_added: ~
      type: string
      example: ~
      default: "/tmp/airflow_krb5_ccache"
    principal:
      description: |
        gets augmented with fqdn
      version_added: ~
      type: string
      example: ~
      default: "airflow"
    reinit_frequency:
      description: ~
      version_added: ~
      type: string
      example: ~
      default: "3600"
    kinit_path:
      description: ~
      version_added: ~
      type: string
      example: ~
      default: "kinit"
    keytab:
      description: ~
      version_added: ~
      type: string
      example: ~
      default: "airflow.keytab"
    forwardable:
      description: |
        Allow to disable ticket forwardability.
      version_added: 2.2.0
      type: boolean
      example: ~
      default: "True"
    include_ip:
      description: |
        Allow to remove source IP from token, useful when using token behind NATted Docker host.
      version_added: 2.2.0
      type: boolean
      example: ~
      default: "True"
elasticsearch:
  description: ~
  options:
    host:
      description: |
        Elasticsearch host
      version_added: 1.10.4
      type: string
      example: ~
      default: ""
    log_id_template:
      description: |
        Format of the log_id, which is used to query for a given tasks logs
      version_added: 1.10.4
      type: string
      example: ~
      default: "{{dag_id}}-{{task_id}}-{{run_id}}-{{map_index}}-{{try_number}}"
    end_of_log_mark:
      description: |
        Used to mark the end of a log stream for a task
      version_added: 1.10.4
      type: string
      example: ~
      default: "end_of_log"
    frontend:
      description: |
        Qualified URL for an elasticsearch frontend (like Kibana) with a template argument for log_id
        Code will construct log_id using the log_id template from the argument above.
        NOTE: scheme will default to https if one is not provided
      version_added: 1.10.4
      type: string
      example: "http://localhost:5601/app/kibana#/discover\
        ?_a=(columns:!(message),query:(language:kuery,query:'log_id: \"{log_id}\"'),sort:!(log.offset,asc))"
      default: ""
    write_stdout:
      description: |
        Write the task logs to the stdout of the worker, rather than the default files
      version_added: 1.10.4
      type: string
      example: ~
      default: "False"
    json_format:
      description: |
        Instead of the default log formatter, write the log lines as JSON
      version_added: 1.10.4
      type: string
      example: ~
      default: "False"
    json_fields:
      description: |
        Log fields to also attach to the json output, if enabled
      version_added: 1.10.4
      type: string
      example: ~
      default: "asctime, filename, lineno, levelname, message"
    host_field:
      description: |
        The field where host name is stored (normally either `host` or `host.name`)
      version_added: 2.1.1
      type: string
      example: ~
      default: "host"
    offset_field:
      description: |
        The field where offset is stored (normally either `offset` or `log.offset`)
      version_added: 2.1.1
      type: string
      example: ~
      default: "offset"
    index_patterns:
      description: |
        Comma separated list of index patterns to use when searching for logs (default: `_all`).
      version_added: 2.6.0
      type: string
      example: something-*
      default: "_all"
elasticsearch_configs:
  description: ~
  options:
    use_ssl:
      description: ~
      version_added: 1.10.5
      type: string
      example: ~
      default: "False"
    verify_certs:
      description: ~
      version_added: 1.10.5
      type: string
      example: ~
      default: "True"
kubernetes_executor:
  description: ~
  renamed:
    previous_name: kubernetes
    version: 2.5.0
  options:
    api_client_retry_configuration:
      description: |
        Kwargs to override the default urllib3 Retry used in the kubernetes API client
      version_added: 2.6.0
      type: string
      example: '{ "total": 3, "backoff_factor": 0.5 }'
      default: ""
    pod_template_file:
      description: |
        Path to the YAML pod file that forms the basis for KubernetesExecutor workers.
      version_added: 1.10.11
      type: string
      example: ~
      default: ""
      see_also: ":ref:`concepts:pod_template_file`"
    worker_container_repository:
      description: |
        The repository of the Kubernetes Image for the Worker to Run
      version_added: ~
      type: string
      example: ~
      default: ""
    worker_container_tag:
      description: |
        The tag of the Kubernetes Image for the Worker to Run
      version_added: ~
      type: string
      example: ~
      default: ""
    namespace:
      description: |
        The Kubernetes namespace where airflow workers should be created. Defaults to ``default``
      version_added: ~
      type: string
      example: ~
      default: "default"
    delete_worker_pods:
      description: |
        If True, all worker pods will be deleted upon termination
      version_added: ~
      type: string
      example: ~
      default: "True"
    delete_worker_pods_on_failure:
      description: |
        If False (and delete_worker_pods is True),
        failed worker pods will not be deleted so users can investigate them.
        This only prevents removal of worker pods where the worker itself failed,
        not when the task it ran failed.
      version_added: 1.10.11
      type: string
      example: ~
      default: "False"
    worker_pods_creation_batch_size:
      description: |
        Number of Kubernetes Worker Pod creation calls per scheduler loop.
        Note that the current default of "1" will only launch a single pod
        per-heartbeat. It is HIGHLY recommended that users increase this
        number to match the tolerance of their kubernetes cluster for
        better performance.
      version_added: 1.10.3
      type: string
      example: ~
      default: "1"
    multi_namespace_mode:
      description: |
        Allows users to launch pods in multiple namespaces.
        Will require creating a cluster-role for the scheduler,
        or use multi_namespace_mode_namespace_list configuration.
      version_added: 1.10.12
      type: boolean
      example: ~
      default: "False"
    multi_namespace_mode_namespace_list:
      description: |
        If multi_namespace_mode is True while scheduler does not have a cluster-role,
        give the list of namespaces where the scheduler will schedule jobs
        Scheduler needs to have the necessary permissions in these namespaces.
      version_added: 2.6.0
      type: string
      example: ~
      default: ""
    in_cluster:
      description: |
        Use the service account kubernetes gives to pods to connect to kubernetes cluster.
        It's intended for clients that expect to be running inside a pod running on kubernetes.
        It will raise an exception if called from a process not running in a kubernetes environment.
      version_added: ~
      type: string
      example: ~
      default: "True"
    cluster_context:
      description: |
        When running with in_cluster=False change the default cluster_context or config_file
        options to Kubernetes client. Leave blank these to use default behaviour like ``kubectl`` has.
      version_added: 1.10.3
      type: string
      example: ~
      default: ~
    config_file:
      description: |
        Path to the kubernetes configfile to be used when ``in_cluster`` is set to False
      version_added: 1.10.3
      type: string
      example: ~
      default: ~
    kube_client_request_args:
      description: |
        Keyword parameters to pass while calling a kubernetes client core_v1_api methods
        from Kubernetes Executor provided as a single line formatted JSON dictionary string.
        List of supported params are similar for all core_v1_apis, hence a single config
        variable for all apis. See:
        https://raw.githubusercontent.com/kubernetes-client/python/41f11a09995efcd0142e25946adc7591431bfb2f/kubernetes/client/api/core_v1_api.py
      version_added: 1.10.4
      type: string
      example: ~
      default: ""
    delete_option_kwargs:
      description: |
        Optional keyword arguments to pass to the ``delete_namespaced_pod`` kubernetes client
        ``core_v1_api`` method when using the Kubernetes Executor.
        This should be an object and can contain any of the options listed in the ``v1DeleteOptions``
        class defined here:
        https://github.com/kubernetes-client/python/blob/41f11a09995efcd0142e25946adc7591431bfb2f/kubernetes/client/models/v1_delete_options.py#L19
      version_added: 1.10.12
      type: string
      example: '{"grace_period_seconds": 10}'
      default: ""
    enable_tcp_keepalive:
      description: |
        Enables TCP keepalive mechanism. This prevents Kubernetes API requests to hang indefinitely
        when idle connection is time-outed on services like cloud load balancers or firewalls.
      version_added: 2.0.0
      type: boolean
      example: ~
      default: "True"
    tcp_keep_idle:
      description: |
        When the `enable_tcp_keepalive` option is enabled, TCP probes a connection that has
        been idle for `tcp_keep_idle` seconds.
      version_added: 2.0.0
      type: integer
      example: ~
      default: "120"
    tcp_keep_intvl:
      description: |
        When the `enable_tcp_keepalive` option is enabled, if Kubernetes API does not respond
        to a keepalive probe, TCP retransmits the probe after `tcp_keep_intvl` seconds.
      version_added: 2.0.0
      type: integer
      example: ~
      default: "30"
    tcp_keep_cnt:
      description: |
        When the `enable_tcp_keepalive` option is enabled, if Kubernetes API does not respond
        to a keepalive probe, TCP retransmits the probe `tcp_keep_cnt number` of times before
        a connection is considered to be broken.
      version_added: 2.0.0
      type: integer
      example: ~
      default: "6"
    verify_ssl:
      description: |
        Set this to false to skip verifying SSL certificate of Kubernetes python client.
      version_added: 2.1.0
      type: boolean
      example: ~
      default: "True"
    worker_pods_queued_check_interval:
      description: |
        How often in seconds to check for task instances stuck in "queued" status without a pod
      version_added: 2.2.0
      type: integer
      example: ~
      default: "60"
    ssl_ca_cert:
      description: |
        Path to a CA certificate to be used by the Kubernetes client to verify the server's SSL certificate.
      version_added: 2.6.0
      type: string
      example: ~
      default: ""
sensors:
  description: ~
  options:
    default_timeout:
      description: |
        Sensor default timeout, 7 days by default (7 * 24 * 60 * 60).
      version_added: 2.3.0
      type: float
      example: ~
      default: "604800"<|MERGE_RESOLUTION|>--- conflicted
+++ resolved
@@ -2054,30 +2054,6 @@
       type: boolean
       example: ~
       default: "True"
-<<<<<<< HEAD
-    task_adoption_timeout:
-      description: |
-        Time in seconds after which adopted tasks which are queued in celery are assumed to be stalled,
-        and are automatically rescheduled. This setting does the same thing as ``stalled_task_timeout`` but
-        applies specifically to adopted tasks only. When set to 0, the ``stalled_task_timeout`` setting
-        also applies to adopted tasks.
-        To calculate adoption time, add the ``dag.<dag_id>.<task_id>.scheduled_duration`` and
-        ``dag.<dag_id>.<task_id>.queued_duration`` metrics.
-      version_added: 2.0.0
-      type: integer
-      example: ~
-      default: "600"
-    stalled_task_timeout:
-      description: |
-        Time in seconds after which tasks queued in celery are assumed to be stalled, and are automatically
-        rescheduled. Adopted tasks will instead use the ``task_adoption_timeout`` setting if specified.
-        When set to 0, automatic clearing of stalled tasks is disabled.
-      version_added: 2.3.1
-      type: integer
-      example: ~
-      default: "0"
-=======
->>>>>>> e8b978a4
     task_publish_max_retries:
       description: |
         The Maximum number of retries for publishing task messages to the broker when failing
