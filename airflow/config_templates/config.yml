# Licensed to the Apache Software Foundation (ASF) under one
# or more contributor license agreements.  See the NOTICE file
# distributed with this work for additional information
# regarding copyright ownership.  The ASF licenses this file
# to you under the Apache License, Version 2.0 (the
# "License"); you may not use this file except in compliance
# with the License.  You may obtain a copy of the License at
#
#   http://www.apache.org/licenses/LICENSE-2.0
#
# Unless required by applicable law or agreed to in writing,
# software distributed under the License is distributed on an
# "AS IS" BASIS, WITHOUT WARRANTIES OR CONDITIONS OF ANY
# KIND, either express or implied.  See the License for the
# specific language governing permissions and limitations
# under the License.

---

- name: core
  description: ~
  options:
    - name: dags_folder
      description: |
        The folder where your airflow pipelines live, most likely a
        subfolder in a code repository. This path must be absolute.
      version_added: ~
      type: string
      example: ~
      default: "{AIRFLOW_HOME}/dags"
    - name: hostname_callable
      description: |
        Hostname by providing a path to a callable, which will resolve the hostname.
        The format is "package.function".

        For example, default value "airflow.utils.net.getfqdn" means that result from patched
        version of socket.getfqdn() - see https://github.com/python/cpython/issues/49254.

        No argument should be required in the function specified.
        If using IP address as hostname is preferred, use value ``airflow.utils.net.get_host_ip_address``
      version_added: ~
      type: string
      example: ~
      default: "airflow.utils.net.getfqdn"
    - name: default_timezone
      description: |
        Default timezone in case supplied date times are naive
        can be utc (default), system, or any IANA timezone string (e.g. Europe/Amsterdam)
      version_added: ~
      type: string
      example: ~
      default: "utc"
    - name: executor
      description: |
        The executor class that airflow should use. Choices include
        ``SequentialExecutor``, ``LocalExecutor``, ``CeleryExecutor``, ``DaskExecutor``,
        ``KubernetesExecutor``, ``CeleryKubernetesExecutor`` or the
        full import path to the class when using a custom executor.
      version_added: ~
      type: string
      example: ~
      default: "SequentialExecutor"
    - name: parallelism
      description: |
        This defines the maximum number of task instances that can run concurrently per scheduler in
        Airflow, regardless of the worker count. Generally this value, multiplied by the number of
        schedulers in your cluster, is the maximum number of task instances with the running
        state in the metadata database.
      version_added: ~
      type: string
      example: ~
      default: "32"
    - name: max_active_tasks_per_dag
      description: |
        The maximum number of task instances allowed to run concurrently in each DAG. To calculate
        the number of tasks that is running concurrently for a DAG, add up the number of running
        tasks for all DAG runs of the DAG. This is configurable at the DAG level with ``max_active_tasks``,
        which is defaulted as ``max_active_tasks_per_dag``.

        An example scenario when this would be useful is when you want to stop a new dag with an early
        start date from stealing all the executor slots in a cluster.
      version_added: 2.2.0
      type: string
      example: ~
      default: "16"
    - name: dags_are_paused_at_creation
      description: |
        Are DAGs paused by default at creation
      version_added: ~
      type: string
      example: ~
      default: "True"
    - name: max_active_runs_per_dag
      description: |
        The maximum number of active DAG runs per DAG. The scheduler will not create more DAG runs
        if it reaches the limit. This is configurable at the DAG level with ``max_active_runs``,
        which is defaulted as ``max_active_runs_per_dag``.
      version_added: ~
      type: string
      example: ~
      default: "16"
    - name: load_examples
      description: |
        Whether to load the DAG examples that ship with Airflow. It's good to
        get started, but you probably want to set this to ``False`` in a production
        environment
      version_added: ~
      type: string
      example: ~
      default: "True"
    - name: plugins_folder
      description: |
        Path to the folder containing Airflow plugins
      version_added: ~
      type: string
      example: ~
      default: "{AIRFLOW_HOME}/plugins"
    - name: execute_tasks_new_python_interpreter
      description: |
        Should tasks be executed via forking of the parent process ("False",
        the speedier option) or by spawning a new python process ("True" slow,
        but means plugin changes picked up by tasks straight away)
      default: "False"
      example: ~
      version_added: 2.0.0
      see_also: ":ref:`plugins:loading`"
      type: boolean
    - name: fernet_key
      description: |
        Secret key to save connection passwords in the db
      version_added: ~
      type: string
      sensitive: true
      example: ~
      default: "{FERNET_KEY}"
    - name: donot_pickle
      description: |
        Whether to disable pickling dags
      version_added: ~
      type: string
      example: ~
      default: "True"
    - name: dagbag_import_timeout
      description: |
        How long before timing out a python file import
      version_added: ~
      type: float
      example: ~
      default: "30.0"
    - name: dagbag_import_error_tracebacks
      description: |
        Should a traceback be shown in the UI for dagbag import errors,
        instead of just the exception message
      version_added: 2.0.0
      type: boolean
      example: ~
      default: "True"
    - name: dagbag_import_error_traceback_depth
      description: |
        If tracebacks are shown, how many entries from the traceback should be shown
      version_added: 2.0.0
      type: integer
      example: ~
      default: "2"
    - name: dag_file_processor_timeout
      description: |
        How long before timing out a DagFileProcessor, which processes a dag file
      version_added: 1.10.6
      type: string
      example: ~
      default: "50"
    - name: task_runner
      description: |
        The class to use for running task instances in a subprocess.
        Choices include StandardTaskRunner, CgroupTaskRunner or the full import path to the class
        when using a custom task runner.
      version_added: ~
      type: string
      example: ~
      default: "StandardTaskRunner"
    - name: default_impersonation
      description: |
        If set, tasks without a ``run_as_user`` argument will be run with this user
        Can be used to de-elevate a sudo user running Airflow when executing tasks
      version_added: ~
      type: string
      example: ~
      default: ""
    - name: security
      description: |
        What security module to use (for example kerberos)
      version_added: ~
      type: string
      example: ~
      default: ""
    - name: unit_test_mode
      description: |
        Turn unit test mode on (overwrites many configuration options with test
        values at runtime)
      version_added: ~
      type: string
      example: ~
      default: "False"
    - name: enable_xcom_pickling
      description: |
        Whether to enable pickling for xcom (note that this is insecure and allows for
        RCE exploits).
      version_added: ~
      type: string
      example: ~
      default: "False"
      see_also: "https://docs.python.org/3/library/pickle.html#comparison-with-json"
    - name: killed_task_cleanup_time
      description: |
        When a task is killed forcefully, this is the amount of time in seconds that
        it has to cleanup after it is sent a SIGTERM, before it is SIGKILLED
      version_added: ~
      type: string
      example: ~
      default: "60"
    - name: dag_run_conf_overrides_params
      description: |
        Whether to override params with dag_run.conf. If you pass some key-value pairs
        through ``airflow dags backfill -c`` or
        ``airflow dags trigger -c``, the key-value pairs will override the existing ones in params.
      version_added: ~
      type: string
      example: ~
      default: "True"
    - name: dag_discovery_safe_mode
      description: |
        When discovering DAGs, ignore any files that don't contain the strings ``DAG`` and ``airflow``.
      version_added: 1.10.3
      type: string
      example: ~
      default: "True"
    - name: dag_ignore_file_syntax
      description: |
        The pattern syntax used in the ".airflowignore" files in the DAG directories. Valid values are
        ``regexp`` or ``glob``.
      version_added: 2.3.0
      type: string
      example: ~
      default: "regexp"
    - name: default_task_retries
      description: |
        The number of retries each task is going to have by default. Can be overridden at dag or task level.
      version_added: 1.10.6
      type: string
      example: ~
      default: "0"
    - name: default_task_retry_delay
      description: |
          The number of seconds each task is going to wait by default between retries. Can be overridden at
          dag or task level.
      version_added: 2.3.2
      type: integer
      example: ~
      default: "300"
    - name: default_task_weight_rule
      description: |
        The weighting method used for the effective total priority weight of the task
      version_added: 2.2.0
      type: string
      example: ~
      default: "downstream"
    - name: default_task_execution_timeout
      description: |
        The default task execution_timeout value for the operators. Expected an integer value to
        be passed into timedelta as seconds. If not specified, then the value is considered as None,
        meaning that the operators are never timed out by default.
      version_added: 2.3.0
      type: integer
      example: ~
      default: ""
    - name: min_serialized_dag_update_interval
      description: |
        Updating serialized DAG can not be faster than a minimum interval to reduce database write rate.
      version_added: 1.10.7
      type: string
      example: ~
      default: "30"
    - name: compress_serialized_dags
      description: |
        If True, serialized DAGs are compressed before writing to DB.
        Note: this will disable the DAG dependencies view
      version_added: 2.3.0
      type: string
      example: ~
      default: "False"
    - name: min_serialized_dag_fetch_interval
      description: |
        Fetching serialized DAG can not be faster than a minimum interval to reduce database
        read rate. This config controls when your DAGs are updated in the Webserver
      version_added: 1.10.12
      type: string
      example: ~
      default: "10"
    - name: max_num_rendered_ti_fields_per_task
      description: |
        Maximum number of Rendered Task Instance Fields (Template Fields) per task to store
        in the Database.
        All the template_fields for each of Task Instance are stored in the Database.
        Keeping this number small may cause an error when you try to view ``Rendered`` tab in
        TaskInstance view for older tasks.
      version_added: 1.10.10
      type: integer
      example: ~
      default: "30"
    - name: check_slas
      description: |
        On each dagrun check against defined SLAs
      version_added: 1.10.8
      type: string
      example: ~
      default: "True"
    - name: xcom_backend
      description: |
        Path to custom XCom class that will be used to store and resolve operators results
      version_added: 1.10.12
      type: string
      example: "path.to.CustomXCom"
      default: "airflow.models.xcom.BaseXCom"
    - name: lazy_load_plugins
      description: |
        By default Airflow plugins are lazily-loaded (only loaded when required). Set it to ``False``,
        if you want to load plugins whenever 'airflow' is invoked via cli or loaded from module.
      version_added: 2.0.0
      type: boolean
      example: ~
      default: "True"
    - name: lazy_discover_providers
      description: |
        By default Airflow providers are lazily-discovered (discovery and imports happen only when required).
        Set it to False, if you want to discover providers whenever 'airflow' is invoked via cli or
        loaded from module.
      version_added: 2.0.0
      type: boolean
      example: ~
      default: "True"
    - name: hide_sensitive_var_conn_fields
      description: |
        Hide sensitive Variables or Connection extra json keys from UI and task logs when set to True

        (Connection passwords are always hidden in logs)
      version_added: 2.1.0
      type: boolean
      example: ~
      default: "True"
    - name: sensitive_var_conn_names
      description: |
        A comma-separated list of extra sensitive keywords to look for in variables names or connection's
        extra JSON.
      version_added: 2.1.0
      type: string
      example: ~
      default: ""
    - name: default_pool_task_slot_count
      description: |
        Task Slot counts for ``default_pool``. This setting would not have any effect in an existing
        deployment where the ``default_pool`` is already created. For existing deployments, users can
        change the number of slots using Webserver, API or the CLI
      version_added: 2.2.0
      type: string
      example: ~
      default: "128"
    - name: max_map_length
      description: |
        The maximum list/dict length an XCom can push to trigger task mapping. If the pushed list/dict has a
        length exceeding this value, the task pushing the XCom will be failed automatically to prevent the
        mapped tasks from clogging the scheduler.
      version_added: 2.3.0
      type: integer
      example: ~
      default: "1024"

    - name: daemon_umask
      description: |
        The default umask to use for process when run in daemon mode (scheduler, worker,  etc.)

        This controls the file-creation mode mask which determines the initial value of file permission bits
        for newly created files.

        This value is treated as an octal-integer.
      version_added: 2.3.4
      type: string
      default: "0o077"
      example: ~
<<<<<<< HEAD
=======
    - name: dataset_manager_class
      description: Class to use as dataset manager.
      version_added: 2.4.0
      type: string
      default: ~
      example: 'airflow.datasets.manager.DatasetManager'
    - name: dataset_manager_kwargs
      description: Kwargs to supply to dataset manager.
      version_added: 2.4.0
      type: string
      default: ~
      example: '{"some_param": "some_value"}'
>>>>>>> 4260b6bb

- name: database
  description: ~
  options:
    - name: sql_alchemy_conn
      description: |
        The SqlAlchemy connection string to the metadata database.
        SqlAlchemy supports many different database engines.
        More information here:
        http://airflow.apache.org/docs/apache-airflow/stable/howto/set-up-database.html#database-uri
      version_added: 2.3.0
      type: string
      sensitive: true
      example: ~
      default: "sqlite:///{AIRFLOW_HOME}/airflow.db"
    - name: sql_alchemy_engine_args
      description: |
        Extra engine specific keyword args passed to SQLAlchemy's create_engine, as a JSON-encoded value
      version_added: 2.3.0
      type: string
      sensitive: true
      example: '{"arg1": True}'
      default: ~
    - name: sql_engine_encoding
      description: |
        The encoding for the databases
      version_added: 2.3.0
      type: string
      example: ~
      default: "utf-8"
    - name: sql_engine_collation_for_ids
      description: |
        Collation for ``dag_id``, ``task_id``, ``key``, ``external_executor_id`` columns
        in case they have different encoding.
        By default this collation is the same as the database collation, however for ``mysql`` and ``mariadb``
        the default is ``utf8mb3_bin`` so that the index sizes of our index keys will not exceed
        the maximum size of allowed index when collation is set to ``utf8mb4`` variant
        (see https://github.com/apache/airflow/pull/17603#issuecomment-901121618).
      version_added: 2.3.0
      type: string
      example: ~
      default: ~
    - name: sql_alchemy_pool_enabled
      description: |
        If SqlAlchemy should pool database connections.
      version_added: 2.3.0
      type: string
      example: ~
      default: "True"
    - name: sql_alchemy_pool_size
      description: |
        The SqlAlchemy pool size is the maximum number of database connections
        in the pool. 0 indicates no limit.
      version_added: 2.3.0
      type: string
      example: ~
      default: "5"
    - name: sql_alchemy_max_overflow
      description: |
        The maximum overflow size of the pool.
        When the number of checked-out connections reaches the size set in pool_size,
        additional connections will be returned up to this limit.
        When those additional connections are returned to the pool, they are disconnected and discarded.
        It follows then that the total number of simultaneous connections the pool will allow
        is pool_size + max_overflow,
        and the total number of "sleeping" connections the pool will allow is pool_size.
        max_overflow can be set to ``-1`` to indicate no overflow limit;
        no limit will be placed on the total number of concurrent connections. Defaults to ``10``.
      version_added: 2.3.0
      type: string
      example: ~
      default: "10"
    - name: sql_alchemy_pool_recycle
      description: |
        The SqlAlchemy pool recycle is the number of seconds a connection
        can be idle in the pool before it is invalidated. This config does
        not apply to sqlite. If the number of DB connections is ever exceeded,
        a lower config value will allow the system to recover faster.
      version_added: 2.3.0
      type: string
      example: ~
      default: "1800"
    - name: sql_alchemy_pool_pre_ping
      description: |
        Check connection at the start of each connection pool checkout.
        Typically, this is a simple statement like "SELECT 1".
        More information here:
        https://docs.sqlalchemy.org/en/14/core/pooling.html#disconnect-handling-pessimistic
      version_added: 2.3.0
      type: string
      example: ~
      default: "True"
    - name: sql_alchemy_schema
      description: |
        The schema to use for the metadata database.
        SqlAlchemy supports databases with the concept of multiple schemas.
      version_added: 2.3.0
      type: string
      example: ~
      default: ""
    - name: sql_alchemy_connect_args
      description: |
        Import path for connect args in SqlAlchemy. Defaults to an empty dict.
        This is useful when you want to configure db engine args that SqlAlchemy won't parse
        in connection string.
        See https://docs.sqlalchemy.org/en/14/core/engines.html#sqlalchemy.create_engine.params.connect_args
      version_added: 2.3.0
      type: string
      example: ~
      default: ~
    - name: load_default_connections
      description: |
        Whether to load the default connections that ship with Airflow. It's good to
        get started, but you probably want to set this to ``False`` in a production
        environment
      version_added: 2.3.0
      type: string
      example: ~
      default: "True"
    - name: max_db_retries
      description: |
        Number of times the code should be retried in case of DB Operational Errors.
        Not all transactions will be retried as it can cause undesired state.
        Currently it is only used in ``DagFileProcessor.process_file`` to retry ``dagbag.sync_to_db``.
      version_added: 2.3.0
      type: integer
      example: ~
      default: "3"

- name: logging
  description: ~
  options:
    - name: base_log_folder
      description: |
        The folder where airflow should store its log files.
        This path must be absolute.
        There are a few existing configurations that assume this is set to the default.
        If you choose to override this you may need to update the dag_processor_manager_log_location and
        dag_processor_manager_log_location settings as well.
      version_added: 2.0.0
      type: string
      example: ~
      default: "{AIRFLOW_HOME}/logs"
    - name: remote_logging
      description: |
        Airflow can store logs remotely in AWS S3, Google Cloud Storage or Elastic Search.
        Set this to True if you want to enable remote logging.
      version_added: 2.0.0
      type: string
      example: ~
      default: "False"
    - name: remote_log_conn_id
      description: |
        Users must supply an Airflow connection id that provides access to the storage
        location. Depending on your remote logging service, this may only be used for
        reading logs, not writing them.
      version_added: 2.0.0
      type: string
      example: ~
      default: ""
    - name: google_key_path
      description: |
        Path to Google Credential JSON file. If omitted, authorization based on `the Application Default
        Credentials
        <https://cloud.google.com/docs/authentication/production#finding_credentials_automatically>`__ will
        be used.
      version_added: 2.0.0
      type: string
      example: ~
      default: ""
    - name: remote_base_log_folder
      description: |
        Storage bucket URL for remote logging
        S3 buckets should start with "s3://"
        Cloudwatch log groups should start with "cloudwatch://"
        GCS buckets should start with "gs://"
        WASB buckets should start with "wasb" just to help Airflow select correct handler
        Stackdriver logs should start with "stackdriver://"
      version_added: 2.0.0
      type: string
      example: ~
      default: ""
    - name: encrypt_s3_logs
      description: |
        Use server-side encryption for logs stored in S3
      version_added: 2.0.0
      type: string
      example: ~
      default: "False"
    - name: logging_level
      description: |
        Logging level.

        Supported values: ``CRITICAL``, ``ERROR``, ``WARNING``, ``INFO``, ``DEBUG``.
      version_added: 2.0.0
      type: string
      example: ~
      default: "INFO"
    - name: celery_logging_level
      description: |
        Logging level for celery. If not set, it uses the value of logging_level

        Supported values: ``CRITICAL``, ``ERROR``, ``WARNING``, ``INFO``, ``DEBUG``.
      version_added: 2.3.0
      type: string
      example: ~
      default: ""
    - name: fab_logging_level
      description: |
        Logging level for Flask-appbuilder UI.

        Supported values: ``CRITICAL``, ``ERROR``, ``WARNING``, ``INFO``, ``DEBUG``.
      version_added: 2.0.0
      type: string
      example: ~
      default: "WARNING"
    - name: logging_config_class
      description: |
        Logging class
        Specify the class that will specify the logging configuration
        This class has to be on the python classpath
      version_added: 2.0.0
      type: string
      example: "my.path.default_local_settings.LOGGING_CONFIG"
      default: ""
    - name: colored_console_log
      description: |
        Flag to enable/disable Colored logs in Console
        Colour the logs when the controlling terminal is a TTY.
      version_added: 2.0.0
      type: string
      example: ~
      default: "True"
    - name: colored_log_format
      description: |
        Log format for when Colored logs is enabled
      version_added: 2.0.0
      type: string
      example: ~
      default: >-
        [%%(blue)s%%(asctime)s%%(reset)s] {{%%(blue)s%%(filename)s:%%(reset)s%%(lineno)d}}
        %%(log_color)s%%(levelname)s%%(reset)s - %%(log_color)s%%(message)s%%(reset)s
    - name: colored_formatter_class
      description: ~
      version_added: 2.0.0
      type: string
      example: ~
      default: "airflow.utils.log.colored_log.CustomTTYColoredFormatter"
    - name: log_format
      description: |
        Format of Log line
      version_added: 2.0.0
      type: string
      example: ~
      default: "[%%(asctime)s] {{%%(filename)s:%%(lineno)d}} %%(levelname)s - %%(message)s"
    - name: simple_log_format
      description: ~
      version_added: 2.0.0
      type: string
      example: ~
      default: "%%(asctime)s %%(levelname)s - %%(message)s"
    - name: log_formatter_class
      description: ~
      version_added: 2.3.4
      type: string
      example: ~
      default: "airflow.utils.log.timezone_aware.TimezoneAware"
    - name: task_log_prefix_template
      description: |
        Specify prefix pattern like mentioned below with stream handler TaskHandlerWithCustomFormatter
      version_added: 2.0.0
      type: string
      example: "{{ti.dag_id}}-{{ti.task_id}}-{{execution_date}}-{{try_number}}"
      default: ""
    - name: log_filename_template
      description: |
        Formatting for how airflow generates file names/paths for each task run.
      version_added: 2.0.0
      type: string
      example: ~
      default: "dag_id={{{{ ti.dag_id }}}}/run_id={{{{ ti.run_id }}}}/task_id={{{{ ti.task_id }}}}/\
               {{%% if ti.map_index >= 0 %%}}map_index={{{{ ti.map_index }}}}/{{%% endif %%}}\
               attempt={{{{ try_number }}}}.log"
    - name: log_processor_filename_template
      description: |
        Formatting for how airflow generates file names for log
      version_added: 2.0.0
      type: string
      example: ~
      default: "{{{{ filename }}}}.log"
    - name: dag_processor_manager_log_location
      description: |
        Full path of dag_processor_manager logfile.
      version_added: 2.0.0
      type: string
      example: ~
      default: "{AIRFLOW_HOME}/logs/dag_processor_manager/dag_processor_manager.log"
    - name: task_log_reader
      description: |
        Name of handler to read task instance logs.
        Defaults to use ``task`` handler.
      version_added: 2.0.0
      type: string
      example: ~
      default: "task"
    - name: extra_logger_names
      description: |
        A comma\-separated list of third-party logger names that will be configured to print messages to
        consoles\.
      version_added: 2.0.0
      type: string
      example: "connexion,sqlalchemy"
      default: ""
    - name: worker_log_server_port
      description: |
        When you start an airflow worker, airflow starts a tiny web server
        subprocess to serve the workers local log files to the airflow main
        web server, who then builds pages and sends them to users. This defines
        the port on which the logs are served. It needs to be unused, and open
        visible from the main web server to connect into the workers.
      version_added: 2.2.0
      type: string
      example: ~
      default: "8793"
- name: metrics
  description: |
    StatsD (https://github.com/etsy/statsd) integration settings.
  options:
    - name: statsd_on
      description: |
        Enables sending metrics to StatsD.
      version_added: 2.0.0
      type: string
      example: ~
      default: "False"
    - name: statsd_host
      description: ~
      version_added: 2.0.0
      type: string
      example: ~
      default: "localhost"
    - name: statsd_port
      description: ~
      version_added: 2.0.0
      type: string
      example: ~
      default: "8125"
    - name: statsd_prefix
      description: ~
      version_added: 2.0.0
      type: string
      example: ~
      default: "airflow"
    - name: statsd_allow_list
      description: |
        If you want to avoid sending all the available metrics to StatsD,
        you can configure an allow list of prefixes (comma separated) to send only the metrics that
        start with the elements of the list (e.g: "scheduler,executor,dagrun")
      version_added: 2.0.0
      type: string
      example: ~
      default: ""
    - name: stat_name_handler
      description: |
        A function that validate the StatsD stat name, apply changes to the stat name if necessary and return
        the transformed stat name.

        The function should have the following signature:
        def func_name(stat_name: str) -> str:
      version_added: 2.0.0
      type: string
      example: ~
      default: ""
    - name: statsd_datadog_enabled
      description: |
        To enable datadog integration to send airflow metrics.
      version_added: 2.0.0
      type: string
      example: ~
      default: "False"
    - name: statsd_datadog_tags
      description: |
        List of datadog tags attached to all metrics(e.g: key1:value1,key2:value2)
      version_added: 2.0.0
      type: string
      example: ~
      default: ""
    - name: statsd_custom_client_path
      description: |
        If you want to utilise your own custom StatsD client set the relevant
        module path below.
        Note: The module path must exist on your PYTHONPATH for Airflow to pick it up
      version_added: 2.0.0
      type: string
      example: ~
      default: ~
- name: secrets
  description: ~
  options:
    - name: backend
      description: |
        Full class name of secrets backend to enable (will precede env vars and metastore in search path)
      version_added: 1.10.10
      type: string
      example: "airflow.providers.amazon.aws.secrets.systems_manager.SystemsManagerParameterStoreBackend"
      default: ""
    - name: backend_kwargs
      description: |
        The backend_kwargs param is loaded into a dictionary and passed to __init__ of secrets backend class.
        See documentation for the secrets backend you are using. JSON is expected.
        Example for AWS Systems Manager ParameterStore:
        ``{{"connections_prefix": "/airflow/connections", "profile_name": "default"}}``
      version_added: 1.10.10
      type: string
      example: ~
      default: ""
- name: cli
  description: ~
  options:
    - name: api_client
      description: |
        In what way should the cli access the API. The LocalClient will use the
        database directly, while the json_client will use the api running on the
        webserver
      version_added: ~
      type: string
      example: ~
      default: "airflow.api.client.local_client"
    - name: endpoint_url
      description: |
        If you set web_server_url_prefix, do NOT forget to append it here, ex:
        ``endpoint_url = http://localhost:8080/myroot``
        So api will look like: ``http://localhost:8080/myroot/api/experimental/...``
      version_added: ~
      type: string
      example: ~
      default: "http://localhost:8080"
- name: debug
  description: ~
  options:
    - name: fail_fast
      description: |
        Used only with ``DebugExecutor``. If set to ``True`` DAG will fail with first
        failed task. Helpful for debugging purposes.
      version_added: 1.10.8
      type: string
      example: ~
      default: "False"
- name: api
  description: ~
  options:
    - name: enable_experimental_api
      description: |
        Enables the deprecated experimental API. Please note that these APIs do not have access control.
        The authenticated user has full access.

        .. warning::

          This `Experimental REST API <https://airflow.readthedocs.io/en/latest/rest-api-ref.html>`__ is
          deprecated since version 2.0. Please consider using
          `the Stable REST API <https://airflow.readthedocs.io/en/latest/stable-rest-api-ref.html>`__.
          For more information on migration, see
          `RELEASE_NOTES.rst <https://github.com/apache/airflow/blob/main/RELEASE_NOTES.rst>`_
      version_added: 2.0.0
      type: boolean
      example: ~
      default: "False"
    - name: auth_backends
      description: |
        Comma separated list of auth backends to authenticate users of the API. See
        https://airflow.apache.org/docs/apache-airflow/stable/security/api.html for possible values.
        ("airflow.api.auth.backend.default" allows all requests for historic reasons)
      version_added: 2.3.0
      type: string
      example: ~
      default: "airflow.api.auth.backend.session"
    - name: maximum_page_limit
      description: |
        Used to set the maximum page limit for API requests
      version_added: 2.0.0
      type: integer
      example: ~
      default: "100"
    - name: fallback_page_limit
      description: |
        Used to set the default page limit when limit is zero. A default limit
        of 100 is set on OpenApi spec. However, this particular default limit
        only work when limit is set equal to zero(0) from API requests.
        If no limit is supplied, the OpenApi spec default is used.
      type: integer
      example: ~
      version_added: 2.0.0
      default: "100"
    - name: google_oauth2_audience
      description: The intended audience for JWT token credentials used for authorization.
        This value must match on the client and server sides.
        If empty, audience will not be tested.
      type: string
      version_added: 2.0.0
      example: project-id-random-value.apps.googleusercontent.com
      default: ""
    - name: google_key_path
      description: |
        Path to Google Cloud Service Account key file (JSON). If omitted, authorization based on
        `the Application Default Credentials
        <https://cloud.google.com/docs/authentication/production#finding_credentials_automatically>`__ will
        be used.
      type: string
      version_added: 2.0.0
      example: /files/service-account-json
      default: ""
    - name: access_control_allow_headers
      description: |
        Used in response to a preflight request to indicate which HTTP
        headers can be used when making the actual request. This header is
        the server side response to the browser's
        Access-Control-Request-Headers header.
      type: string
      version_added: 2.1.0
      example: ~
      default: ""
    - name: access_control_allow_methods
      description: |
        Specifies the method or methods allowed when accessing the resource.
      type: string
      version_added: 2.1.0
      example: ~
      default: ""
    - name: access_control_allow_origins
      description: |
        Indicates whether the response can be shared with requesting code from the given origins.
        Separate URLs with space.
      type: string
      version_added: 2.2.0
      example: ~
      default: ""
- name: lineage
  description: ~
  options:
    - name: backend
      description: |
        what lineage backend to use
      version_added: ~
      type: string
      example: ~
      default: ""
- name: atlas
  description: ~
  options:
    - name: sasl_enabled
      description: ~
      version_added: ~
      type: string
      example: ~
      default: "False"
    - name: host
      description: ~
      version_added: ~
      type: string
      example: ~
      default: ""
    - name: port
      description: ~
      version_added: ~
      type: string
      example: ~
      default: "21000"
    - name: username
      description: ~
      version_added: ~
      type: string
      example: ~
      default: ""
    - name: password
      description: ~
      version_added: ~
      type: string
      sensitive: true
      example: ~
      default: ""
- name: operators
  description: ~
  options:
    - name: default_owner
      description: |
        The default owner assigned to each new operator, unless
        provided explicitly or passed via ``default_args``
      version_added: ~
      type: string
      example: ~
      default: "airflow"
    - name: default_cpus
      description: ~
      version_added: ~
      type: string
      example: ~
      default: "1"
    - name: default_ram
      description: ~
      version_added: ~
      type: string
      example: ~
      default: "512"
    - name: default_disk
      description: ~
      version_added: ~
      type: string
      example: ~
      default: "512"
    - name: default_gpus
      description: ~
      version_added: ~
      type: string
      example: ~
      default: "0"
    - name: default_queue
      description: |
        Default queue that tasks get assigned to and that worker listen on.
      version_added: 2.1.0
      type: string
      example: ~
      default: "default"
    - name: allow_illegal_arguments
      description: |
        Is allowed to pass additional/unused arguments (args, kwargs) to the BaseOperator operator.
        If set to False, an exception will be thrown, otherwise only the console message will be displayed.
      version_added: 2.0.0
      type: string
      example: ~
      default: "False"
- name: hive
  description: ~
  options:
    - name: default_hive_mapred_queue
      description: |
        Default mapreduce queue for HiveOperator tasks
      version_added: ~
      type: string
      example: ~
      default: ""
    - name: mapred_job_name_template
      description: |
        Template for mapred_job_name in HiveOperator, supports the following named parameters
        hostname, dag_id, task_id, execution_date
      version_added: 2.0.0
      type: string
      example: ~
      default: ~
- name: webserver
  description: ~
  options:
    - name: base_url
      description: |
        The base url of your website as airflow cannot guess what domain or
        cname you are using. This is used in automated emails that
        airflow sends to point links to the right web server
      version_added: ~
      type: string
      example: ~
      default: "http://localhost:8080"
    - name: default_ui_timezone
      description: |
        Default timezone to display all dates in the UI, can be UTC, system, or
        any IANA timezone string (e.g. Europe/Amsterdam). If left empty the
        default value of core/default_timezone will be used
      version_added: 1.10.10
      type: string
      example: "America/New_York"
      # Default is left as UTC for now so the date's don't "suddenly" change on upgrade
      default: "UTC"
    - name: web_server_host
      description: |
        The ip specified when starting the web server
      version_added: ~
      type: string
      example: ~
      default: "0.0.0.0"
    - name: web_server_port
      description: |
        The port on which to run the web server
      version_added: ~
      type: string
      example: ~
      default: "8080"
    - name: web_server_ssl_cert
      description: |
        Paths to the SSL certificate and key for the web server. When both are
        provided SSL will be enabled. This does not change the web server port.
      version_added: ~
      type: string
      example: ~
      default: ""
    - name: web_server_ssl_key
      description: |
        Paths to the SSL certificate and key for the web server. When both are
        provided SSL will be enabled. This does not change the web server port.
      version_added: ~
      type: string
      example: ~
      default: ""
    - name: session_backend
      description: |
        The type of backend used to store web session data, can be 'database' or 'securecookie'
      version_added: 2.2.4
      type: string
      example: securecookie
      default: database
    - name: web_server_master_timeout
      description: |
        Number of seconds the webserver waits before killing gunicorn master that doesn't respond
      version_added: ~
      type: string
      example: ~
      default: "120"
    - name: web_server_worker_timeout
      description: |
        Number of seconds the gunicorn webserver waits before timing out on a worker
      version_added: ~
      type: string
      example: ~
      default: "120"
    - name: worker_refresh_batch_size
      description: |
        Number of workers to refresh at a time. When set to 0, worker refresh is
        disabled. When nonzero, airflow periodically refreshes webserver workers by
        bringing up new ones and killing old ones.
      version_added: ~
      type: string
      example: ~
      default: "1"
    - name: worker_refresh_interval
      description: |
        Number of seconds to wait before refreshing a batch of workers.
      version_added: ~
      type: string
      example: ~
      default: "6000"
    - name: reload_on_plugin_change
      description: |
        If set to True, Airflow will track files in plugins_folder directory. When it detects changes,
        then reload the gunicorn.
      version_added: 1.10.11
      type: boolean
      example: ~
      default: "False"
    - name: secret_key
      description: |
        Secret key used to run your flask app. It should be as random as possible. However, when running
        more than 1 instances of webserver, make sure all of them use the same ``secret_key`` otherwise
        one of them will error with "CSRF session token is missing".
        The webserver key is also used to authorize requests to Celery workers when logs are retrieved.
        The token generated using the secret key has a short expiry time though - make sure that time on
        ALL the machines that you run airflow components on is synchronized (for example using ntpd)
        otherwise you might get "forbidden" errors when the logs are accessed.
      version_added: ~
      type: string
      sensitive: true
      example: ~
      default: "{SECRET_KEY}"
    - name: workers
      description: |
        Number of workers to run the Gunicorn web server
      version_added: ~
      type: string
      example: ~
      default: "4"
    - name: worker_class
      description: |
        The worker class gunicorn should use. Choices include
        sync (default), eventlet, gevent
      version_added: ~
      type: string
      example: ~
      default: "sync"
    - name: access_logfile
      description: |
        Log files for the gunicorn webserver. '-' means log to stderr.
      version_added: ~
      type: string
      example: ~
      default: "-"
    - name: error_logfile
      description: |
        Log files for the gunicorn webserver. '-' means log to stderr.
      version_added: ~
      type: string
      example: ~
      default: "-"
    - name: access_logformat
      description: |
        Access log format for gunicorn webserver.
        default format is %%(h)s %%(l)s %%(u)s %%(t)s "%%(r)s" %%(s)s %%(b)s "%%(f)s" "%%(a)s"
        documentation - https://docs.gunicorn.org/en/stable/settings.html#access-log-format
      version_added: 2.0.0
      type: string
      example: ~
      default: ""
    - name: expose_config
      description: |
        Expose the configuration file in the web server
      version_added: ~
      type: string
      example: ~
      default: "False"
    - name: expose_hostname
      description: |
        Expose hostname in the web server
      version_added: 1.10.8
      type: string
      example: ~
      default: "True"
    - name: expose_stacktrace
      description: |
        Expose stacktrace in the web server
      version_added: 1.10.8
      type: string
      example: ~
      default: "True"
    - name: dag_default_view
      description: |
        Default DAG view. Valid values are: ``grid``, ``graph``, ``duration``, ``gantt``, ``landing_times``
      version_added: ~
      type: string
      example: ~
      default: "grid"
    - name: dag_orientation
      description: |
        Default DAG orientation. Valid values are:
        ``LR`` (Left->Right), ``TB`` (Top->Bottom), ``RL`` (Right->Left), ``BT`` (Bottom->Top)
      version_added: ~
      type: string
      example: ~
      default: "LR"
    - name: log_fetch_timeout_sec
      description: |
        The amount of time (in secs) webserver will wait for initial handshake
        while fetching logs from other worker machine
      version_added: ~
      type: string
      example: ~
      default: "5"
    - name: log_fetch_delay_sec
      description: |
        Time interval (in secs) to wait before next log fetching.
      version_added: 1.10.8
      type: integer
      example: ~
      default: "2"
    - name: log_auto_tailing_offset
      description: |
        Distance away from page bottom to enable auto tailing.
      version_added: 1.10.8
      type: integer
      example: ~
      default: "30"
    - name: log_animation_speed
      description: |
        Animation speed for auto tailing log display.
      version_added: 1.10.8
      type: integer
      example: ~
      default: "1000"
    - name: hide_paused_dags_by_default
      description: |
        By default, the webserver shows paused DAGs. Flip this to hide paused
        DAGs by default
      version_added: ~
      type: string
      example: ~
      default: "False"
    - name: page_size
      description: |
        Consistent page size across all listing views in the UI
      version_added: ~
      type: string
      example: ~
      default: "100"
    - name: navbar_color
      description: |
        Define the color of navigation bar
      version_added: ~
      type: string
      example: ~
      default: "#fff"
    - name: default_dag_run_display_number
      description: |
        Default dagrun to show in UI
      version_added: ~
      type: string
      example: ~
      default: "25"
    - name: enable_proxy_fix
      description: |
        Enable werkzeug ``ProxyFix`` middleware for reverse proxy
      version_added: 1.10.1
      type: boolean
      example: ~
      default: "False"
    - name: proxy_fix_x_for
      description: |
        Number of values to trust for ``X-Forwarded-For``.
        More info: https://werkzeug.palletsprojects.com/en/0.16.x/middleware/proxy_fix/
      version_added: 1.10.7
      type: integer
      example: ~
      default: "1"
    - name: proxy_fix_x_proto
      description: |
        Number of values to trust for ``X-Forwarded-Proto``
      version_added: 1.10.7
      type: integer
      example: ~
      default: "1"
    - name: proxy_fix_x_host
      description: |
        Number of values to trust for ``X-Forwarded-Host``
      version_added: 1.10.7
      type: integer
      example: ~
      default: "1"
    - name: proxy_fix_x_port
      description: |
        Number of values to trust for ``X-Forwarded-Port``
      version_added: 1.10.7
      type: integer
      example: ~
      default: "1"
    - name: proxy_fix_x_prefix
      description: |
        Number of values to trust for ``X-Forwarded-Prefix``
      version_added: 1.10.7
      type: integer
      example: ~
      default: "1"
    - name: cookie_secure
      description: |
        Set secure flag on session cookie
      version_added: 1.10.3
      type: string
      example: ~
      default: "False"
    - name: cookie_samesite
      description: |
        Set samesite policy on session cookie
      version_added: 1.10.3
      type: string
      example: ~
      default: "Lax"
    - name: default_wrap
      description: |
        Default setting for wrap toggle on DAG code and TI log views.
      version_added: 1.10.4
      type: boolean
      example: ~
      default: "False"
    - name: x_frame_enabled
      description: |
        Allow the UI to be rendered in a frame
      version_added: 1.10.8
      type: boolean
      example: ~
      default: "True"
    - name: analytics_tool
      description: |
        Send anonymous user activity to your analytics tool
        choose from google_analytics, segment, or metarouter
      version_added: ~
      type: string
      example: ~
      default: ~
    - name: analytics_id
      description: |
        Unique ID of your account in the analytics tool
      version_added: 1.10.5
      type: string
      example: ~
      default: ~
    - name: show_recent_stats_for_completed_runs
      description: |
        'Recent Tasks' stats will show for old DagRuns if set
      version_added: 2.0.0
      type: boolean
      example: ~
      default: "True"
    - name: update_fab_perms
      description: |
        Update FAB permissions and sync security manager roles
        on webserver startup
      version_added: 1.10.7
      type: string
      example: ~
      default: "True"
    - name: session_lifetime_minutes
      description: |
        The UI cookie lifetime in minutes. User will be logged out from UI after
        ``session_lifetime_minutes`` of non-activity
      version_added: 1.10.13
      type: integer
      example: ~
      default: "43200"
    - name: instance_name
      description: |
        Sets a custom page title for the DAGs overview page and site title for all pages
      version_added: 2.1.0
      type: string
      example: ~
      default:
    - name: instance_name_has_markup
      description: |
        Whether the custom page title for the DAGs overview page contains any Markup language
      version_added: 2.3.0
      type: boolean
      example: ~
      default: "False"
    - name: auto_refresh_interval
      description: |
        How frequently, in seconds, the DAG data will auto-refresh in graph or grid view
        when auto-refresh is turned on
      version_added: 2.2.0
      type: integer
      example: ~
      default: "3"
    - name: warn_deployment_exposure
      description: |
        Boolean for displaying warning for publicly viewable deployment
      version_added: 2.3.0
      type: boolean
      example: ~
      default: "True"
    - name: audit_view_excluded_events
      description: |
        Comma separated string of view events to exclude from dag audit view.
        All other events will be added minus the ones passed here.
        The audit logs in the db will not be affected by this parameter.
      version_added: 2.3.0
      type: string
      example: ~
      default: "gantt,landing_times,tries,duration,calendar,graph,grid,tree,tree_data"
    - name: audit_view_included_events
      description: |
        Comma separated string of view events to include in dag audit view.
        If passed, only these events will populate the dag audit view.
        The audit logs in the db will not be affected by this parameter.
      version_added: 2.3.0
      type: string
      example: "dagrun_cleared,failed"
      default: ~

- name: email
  description: |
    Configuration email backend and whether to
    send email alerts on retry or failure
  options:
    - name: email_backend
      description: Email backend to use
      version_added: ~
      type: string
      example: ~
      default: "airflow.utils.email.send_email_smtp"
    - name: email_conn_id
      description: Email connection to use
      version_added: 2.1.0
      type: string
      example: ~
      default: "smtp_default"
    - name: default_email_on_retry
      description: |
        Whether email alerts should be sent when a task is retried
      version_added: 2.0.0
      type: boolean
      example: ~
      default: "True"
    - name: default_email_on_failure
      description: |
        Whether email alerts should be sent when a task failed
      version_added: 2.0.0
      type: boolean
      example: ~
      default: "True"
    - name: email_on_dag_import_failure
      description: |
        Whether email alerts should be sent when a dag fails to import
      version_added: ~
      type: boolean
      example: ~
      default: "True"
    - name: dag_import_failure_email_to
      description: |
        List of emails to be alerted if a dag fails to import
      version_added: ~
      type: string
      example: "airflow@example.com"
      default: ~
    - name: subject_template
      description: |
        File that will be used as the template for Email subject (which will be rendered using Jinja2).
        If not set, Airflow uses a base template.
      version_added: 2.0.1
      type: string
      example: "/path/to/my_subject_template_file"
      default: ~
      see_also: ":doc:`Email Configuration </howto/email-config>`"
    - name: html_content_template
      description: |
        File that will be used as the template for Email content (which will be rendered using Jinja2).
        If not set, Airflow uses a base template.
      version_added: 2.0.1
      type: string
      example: "/path/to/my_html_content_template_file"
      default: ~
      see_also: ":doc:`Email Configuration </howto/email-config>`"
    - name: from_email
      description: |
        Email address that will be used as sender address.
        It can either be raw email or the complete address in a format ``Sender Name <sender@email.com>``
      version_added: 2.2.4
      type: string
      example: "Airflow <airflow@example.com>"
      default: ~

- name: smtp
  description: |
    If you want airflow to send emails on retries, failure, and you want to use
    the airflow.utils.email.send_email_smtp function, you have to configure an
    smtp server here
  options:
    - name: smtp_host
      description: ~
      version_added: ~
      type: string
      example: ~
      default: "localhost"
    - name: smtp_starttls
      description: ~
      version_added: ~
      type: string
      example: ~
      default: "True"
    - name: smtp_ssl
      description: ~
      version_added: ~
      type: string
      example: ~
      default: "False"
    - name: smtp_user
      description: ~
      version_added: ~
      type: string
      example: "airflow"
      default: ~
    - name: smtp_password
      description: ~
      version_added: ~
      type: string
      sensitive: true
      example: "airflow"
      default: ~
    - name: smtp_port
      description: ~
      version_added: ~
      type: string
      example: ~
      default: "25"
    - name: smtp_mail_from
      description: ~
      version_added: ~
      type: string
      example: ~
      default: "airflow@example.com"
    - name: smtp_timeout
      description: ~
      version_added: 2.0.0
      type: integer
      example: ~
      default: "30"
    - name: smtp_retry_limit
      description: ~
      version_added: 2.0.0
      type: integer
      example: ~
      default: "5"
- name: sentry
  description: |
    Sentry (https://docs.sentry.io) integration. Here you can supply
    additional configuration options based on the Python platform. See:
    https://docs.sentry.io/error-reporting/configuration/?platform=python.
    Unsupported options: ``integrations``, ``in_app_include``, ``in_app_exclude``,
    ``ignore_errors``, ``before_breadcrumb``, ``transport``.
  options:
    - name: sentry_on
      description: Enable error reporting to Sentry
      version_added: 2.0.0
      type: string
      example: ~
      default: "false"
    - name: sentry_dsn
      description: ~
      version_added: 1.10.6
      type: string
      example: ~
      default: ""
    - name: before_send
      description: Dotted path to a before_send function that the sentry SDK should be configured to use.
      version_added: 2.2.0
      type: string
      example: ~
      default: ~
- name: local_kubernetes_executor
  description: |
    This section only applies if you are using the ``LocalKubernetesExecutor`` in
    ``[core]`` section above
  options:
    - name: kubernetes_queue
      description: |
        Define when to send a task to ``KubernetesExecutor`` when using ``LocalKubernetesExecutor``.
        When the queue of a task is the value of ``kubernetes_queue`` (default ``kubernetes``),
        the task is executed via ``KubernetesExecutor``,
        otherwise via ``LocalExecutor``
      version_added: 2.3.0
      type: string
      example: ~
      default: "kubernetes"
- name: celery_kubernetes_executor
  description: |
    This section only applies if you are using the ``CeleryKubernetesExecutor`` in
    ``[core]`` section above
  options:
    - name: kubernetes_queue
      description: |
        Define when to send a task to ``KubernetesExecutor`` when using ``CeleryKubernetesExecutor``.
        When the queue of a task is the value of ``kubernetes_queue`` (default ``kubernetes``),
        the task is executed via ``KubernetesExecutor``,
        otherwise via ``CeleryExecutor``
      version_added: 2.0.0
      type: string
      example: ~
      default: "kubernetes"
- name: celery
  description: |
    This section only applies if you are using the CeleryExecutor in
    ``[core]`` section above
  options:
    - name: celery_app_name
      description: |
        The app name that will be used by celery
      version_added: ~
      type: string
      example: ~
      default: "airflow.executors.celery_executor"
    - name: worker_concurrency
      description: |
        The concurrency that will be used when starting workers with the
        ``airflow celery worker`` command. This defines the number of task instances that
        a worker will take, so size up your workers based on the resources on
        your worker box and the nature of your tasks
      version_added: ~
      type: string
      example: ~
      default: "16"
    - name: worker_autoscale
      description: |
        The maximum and minimum concurrency that will be used when starting workers with the
        ``airflow celery worker`` command (always keep minimum processes, but grow
        to maximum if necessary). Note the value should be max_concurrency,min_concurrency
        Pick these numbers based on resources on worker box and the nature of the task.
        If autoscale option is available, worker_concurrency will be ignored.
        http://docs.celeryproject.org/en/latest/reference/celery.bin.worker.html#cmdoption-celery-worker-autoscale
      version_added: ~
      type: string
      example: 16,12
      default: ~
    - name: worker_prefetch_multiplier
      description: |
        Used to increase the number of tasks that a worker prefetches which can improve performance.
        The number of processes multiplied by worker_prefetch_multiplier is the number of tasks
        that are prefetched by a worker. A value greater than 1 can result in tasks being unnecessarily
        blocked if there are multiple workers and one worker prefetches tasks that sit behind long
        running tasks while another worker has unutilized processes that are unable to process the already
        claimed blocked tasks.
        https://docs.celeryproject.org/en/stable/userguide/optimizing.html#prefetch-limits
      version_added: 2.0.0
      type: integer
      example: ~
      default: "1"
    - name: worker_enable_remote_control
      description: |
        Specify if remote control of the workers is enabled.
        When using Amazon SQS as the broker, Celery creates lots of ``.*reply-celery-pidbox`` queues. You can
        prevent this by setting this to false. However, with this disabled Flower won't work.
      version_added: 2.3.0
      type: boolean
      example: ~
      default: "true"
    - name: broker_url
      description: |
        The Celery broker URL. Celery supports RabbitMQ, Redis and experimentally
        a sqlalchemy database. Refer to the Celery documentation for more information.
      version_added: ~
      type: string
      sensitive: true
      example: ~
      default: "redis://redis:6379/0"
    - name: result_backend
      description: |
        The Celery result_backend. When a job finishes, it needs to update the
        metadata of the job. Therefore it will post a message on a message bus,
        or insert it into a database (depending of the backend)
        This status is used by the scheduler to update the state of the task
        The use of a database is highly recommended
        When not specified, sql_alchemy_conn with a db+ scheme prefix will be used
        http://docs.celeryproject.org/en/latest/userguide/configuration.html#task-result-backend-settings
      version_added: ~
      type: string
      sensitive: true
      example: "db+postgresql://postgres:airflow@postgres/airflow"
      default: ~
    - name: flower_host
      description: |
        Celery Flower is a sweet UI for Celery. Airflow has a shortcut to start
        it ``airflow celery flower``. This defines the IP that Celery Flower runs on
      version_added: ~
      type: string
      example: ~
      default: "0.0.0.0"
    - name: flower_url_prefix
      description: |
        The root URL for Flower
      version_added: ~
      type: string
      example: "/flower"
      default: ""
    - name: flower_port
      description: |
        This defines the port that Celery Flower runs on
      version_added: ~
      type: string
      example: ~
      default: "5555"
    - name: flower_basic_auth
      description: |
        Securing Flower with Basic Authentication
        Accepts user:password pairs separated by a comma
      version_added: 1.10.2
      type: string
      sensitive: true
      example: "user1:password1,user2:password2"
      default: ""
    - name: sync_parallelism
      description: |
        How many processes CeleryExecutor uses to sync task state.
        0 means to use max(1, number of cores - 1) processes.
      version_added: 1.10.3
      type: string
      example: ~
      default: "0"
    - name: celery_config_options
      description: |
        Import path for celery configuration options
      version_added: ~
      type: string
      example: ~
      default: "airflow.config_templates.default_celery.DEFAULT_CELERY_CONFIG"
    - name: ssl_active
      description: ~
      version_added: ~
      type: string
      example: ~
      default: "False"
    - name: ssl_key
      description: ~
      version_added: ~
      type: string
      example: ~
      default: ""
    - name: ssl_cert
      description: ~
      version_added: ~
      type: string
      example: ~
      default: ""
    - name: ssl_cacert
      description: ~
      version_added: ~
      type: string
      example: ~
      default: ""
    - name: pool
      description: |
        Celery Pool implementation.
        Choices include: ``prefork`` (default), ``eventlet``, ``gevent`` or ``solo``.
        See:
        https://docs.celeryproject.org/en/latest/userguide/workers.html#concurrency
        https://docs.celeryproject.org/en/latest/userguide/concurrency/eventlet.html
      version_added: 1.10.4
      type: string
      example: ~
      default: "prefork"
    - name: operation_timeout
      description: |
        The number of seconds to wait before timing out ``send_task_to_executor`` or
        ``fetch_celery_task_state`` operations.
      version_added: 1.10.8
      type: float
      example: ~
      default: "1.0"
    - name: task_track_started
      description: |
        Celery task will report its status as 'started' when the task is executed by a worker.
        This is used in Airflow to keep track of the running tasks and if a Scheduler is restarted
        or run in HA mode, it can adopt the orphan tasks launched by previous SchedulerJob.
      version_added: 2.0.0
      type: boolean
      example: ~
      default: "True"
    - name: task_adoption_timeout
      description: |
        Time in seconds after which adopted tasks which are queued in celery are assumed to be stalled,
        and are automatically rescheduled. This setting does the same thing as ``stalled_task_timeout`` but
        applies specifically to adopted tasks only. When set to 0, the ``stalled_task_timeout`` setting
        also applies to adopted tasks.
      version_added: 2.0.0
      type: integer
      example: ~
      default: "600"
    - name: stalled_task_timeout
      description: |
        Time in seconds after which tasks queued in celery are assumed to be stalled, and are automatically
        rescheduled. Adopted tasks will instead use the ``task_adoption_timeout`` setting if specified.
        When set to 0, automatic clearing of stalled tasks is disabled.
      version_added: 2.3.1
      type: integer
      example: ~
      default: "0"
    - name: task_publish_max_retries
      description: |
        The Maximum number of retries for publishing task messages to the broker when failing
        due to ``AirflowTaskTimeout`` error before giving up and marking Task as failed.
      version_added: 2.0.0
      type: integer
      example: ~
      default: "3"
    - name: worker_precheck
      description: |
        Worker initialisation check to validate Metadata Database connection
      version_added: 2.0.0
      type: string
      example: ~
      default: "False"
- name: celery_broker_transport_options
  description: |
    This section is for specifying options which can be passed to the
    underlying celery broker transport. See:
    http://docs.celeryproject.org/en/latest/userguide/configuration.html#std:setting-broker_transport_options
  options:
    - name: visibility_timeout
      description: |
        The visibility timeout defines the number of seconds to wait for the worker
        to acknowledge the task before the message is redelivered to another worker.
        Make sure to increase the visibility timeout to match the time of the longest
        ETA you're planning to use.
        visibility_timeout is only supported for Redis and SQS celery brokers.
        See:
        http://docs.celeryproject.org/en/master/userguide/configuration.html#std:setting-broker_transport_options
      version_added: ~
      type: string
      example: "21600"
      default: ~
- name: dask
  description: |
    This section only applies if you are using the DaskExecutor in
    [core] section above
  options:
    - name: cluster_address
      description: |
        The IP address and port of the Dask cluster's scheduler.
      version_added: ~
      type: string
      example: ~
      default: "127.0.0.1:8786"
    - name: tls_ca
      description: |
        TLS/ SSL settings to access a secured Dask scheduler.
      version_added: ~
      type: string
      example: ~
      default: ""
    - name: tls_cert
      description: ~
      version_added: ~
      type: string
      example: ~
      default: ""
    - name: tls_key
      description: ~
      version_added: ~
      type: string
      example: ~
      default: ""
- name: scheduler
  description: ~
  options:
    - name: job_heartbeat_sec
      description: |
        Task instances listen for external kill signal (when you clear tasks
        from the CLI or the UI), this defines the frequency at which they should
        listen (in seconds).
      version_added: ~
      type: string
      example: ~
      default: "5"
    - name: scheduler_heartbeat_sec
      description: |
        The scheduler constantly tries to trigger new tasks (look at the
        scheduler section in the docs for more information). This defines
        how often the scheduler should run (in seconds).
      version_added: ~
      type: string
      example: ~
      default: "5"
    - name: num_runs
      description: |
        The number of times to try to schedule each DAG file
        -1 indicates unlimited number
      version_added: 1.10.6
      type: string
      example: ~
      default: "-1"
    - name: scheduler_idle_sleep_time
      description: |
        Controls how long the scheduler will sleep between loops, but if there was nothing to do
        in the loop. i.e. if it scheduled something then it will start the next loop
        iteration straight away.
      version_added: 2.2.0
      type: string
      example: ~
      default: "1"
    - name: min_file_process_interval
      description: |
        Number of seconds after which a DAG file is parsed. The DAG file is parsed every
        ``min_file_process_interval`` number of seconds. Updates to DAGs are reflected after
        this interval. Keeping this number low will increase CPU usage.
      version_added: ~
      type: string
      example: ~
      default: "30"
    - name: deactivate_stale_dags_interval
      description: |
        How often (in seconds) to check for stale DAGs (DAGs which are no longer present in
        the expected files) which should be deactivated.
      version_added: 2.2.5
      type: integer
      example: ~
      default: "60"
    - name: dag_dir_list_interval
      description: |
        How often (in seconds) to scan the DAGs directory for new files. Default to 5 minutes.
      version_added: ~
      type: string
      example: ~
      default: "300"
    - name: print_stats_interval
      description: |
        How often should stats be printed to the logs. Setting to 0 will disable printing stats
      version_added: ~
      type: string
      example: ~
      default: "30"
    - name: pool_metrics_interval
      description: |
        How often (in seconds) should pool usage stats be sent to StatsD (if statsd_on is enabled)
      version_added: 2.0.0
      type: float
      example: ~
      default: "5.0"
    - name: scheduler_health_check_threshold
      description: |
        If the last scheduler heartbeat happened more than scheduler_health_check_threshold
        ago (in seconds), scheduler is considered unhealthy.
        This is used by the health check in the "/health" endpoint
      version_added: 1.10.2
      type: string
      example: ~
      default: "30"
    - name: enable_health_check
      description: |
        When you start a scheduler, airflow starts a tiny web server
        subprocess to serve a health check if this is set to True
      version_added: 2.4.0
      type: boolean
      example: ~
      default: "False"
    - name: scheduler_health_check_server_port
      description: |
        When you start a scheduler, airflow starts a tiny web server
        subprocess to serve a health check on this port
      version_added: 2.4.0
      type: string
      example: ~
      default: "8974"
    - name: orphaned_tasks_check_interval
      description: |
        How often (in seconds) should the scheduler check for orphaned tasks and SchedulerJobs
      version_added: 2.0.0
      type: float
      example: ~
      default: "300.0"
    - name: child_process_log_directory
      description: ~
      version_added: ~
      type: string
      example: ~
      default: "{AIRFLOW_HOME}/logs/scheduler"
    - name: scheduler_zombie_task_threshold
      description: |
        Local task jobs periodically heartbeat to the DB. If the job has
        not heartbeat in this many seconds, the scheduler will mark the
        associated task instance as failed and will re-schedule the task.
      version_added: ~
      type: string
      example: ~
      default: "300"
    - name: zombie_detection_interval
      description: |
        How often (in seconds) should the scheduler check for zombie tasks.
      version_added: 2.3.0
      type: float
      example: ~
      default: "10.0"
    - name: catchup_by_default
      description: |
        Turn off scheduler catchup by setting this to ``False``.
        Default behavior is unchanged and
        Command Line Backfills still work, but the scheduler
        will not do scheduler catchup if this is ``False``,
        however it can be set on a per DAG basis in the
        DAG definition (catchup)
      version_added: ~
      type: string
      example: ~
      default: "True"
    - name: ignore_first_depends_on_past_by_default
      description: |
        Setting this to True will make first task instance of a task
        ignore depends_on_past setting. A task instance will be considered
        as the first task instance of a task when there is no task instance
        in the DB with an execution_date earlier than it., i.e. no manual marking
        success will be needed for a newly added task to be scheduled.
      version_added: 2.3.0
      type: string
      example: ~
      default: "True"
    - name: max_tis_per_query
      description: |
        This changes the batch size of queries in the scheduling main loop.
        If this is too high, SQL query performance may be impacted by
        complexity of query predicate, and/or excessive locking.
        Additionally, you may hit the maximum allowable query length for your db.
        Set this to 0 for no limit (not advised)
      version_added: ~
      type: string
      example: ~
      default: "512"
    - name: use_row_level_locking
      description: |
        Should the scheduler issue ``SELECT ... FOR UPDATE`` in relevant queries.
        If this is set to False then you should not run more than a single
        scheduler at once
      version_added: 2.0.0
      type: boolean
      example: ~
      default: "True"
    - name: max_dagruns_to_create_per_loop
      description: |
        Max number of DAGs to create DagRuns for per scheduler loop.
      example: ~
      version_added: 2.0.0
      type: string
      default: "10"
      see_also: ":ref:`scheduler:ha:tunables`"
    - name: max_dagruns_per_loop_to_schedule
      description: |
        How many DagRuns should a scheduler examine (and lock) when scheduling
        and queuing tasks.
      example: ~
      version_added: 2.0.0
      type: string
      default: "20"
      see_also: ":ref:`scheduler:ha:tunables`"
    - name: schedule_after_task_execution
      description: |
        Should the Task supervisor process perform a "mini scheduler" to attempt to schedule more tasks of the
        same DAG. Leaving this on will mean tasks in the same DAG execute quicker, but might starve out other
        dags in some circumstances
      example: ~
      version_added: 2.0.0
      type: boolean
      default: "True"
    - name: parsing_processes
      description: |
        The scheduler can run multiple processes in parallel to parse dags.
        This defines how many processes will run.
      version_added: 1.10.14
      type: string
      example: ~
      default: "2"
    - name: file_parsing_sort_mode
      description: |
        One of ``modified_time``, ``random_seeded_by_host`` and ``alphabetical``.
        The scheduler will list and sort the dag files to decide the parsing order.

        * ``modified_time``: Sort by modified time of the files. This is useful on large scale to parse the
          recently modified DAGs first.
        * ``random_seeded_by_host``: Sort randomly across multiple Schedulers but with same order on the
          same host. This is useful when running with Scheduler in HA mode where each scheduler can
          parse different DAG files.
        * ``alphabetical``: Sort by filename

      version_added: 2.1.0
      type: string
      example: ~
      default: "modified_time"
    - name: standalone_dag_processor
      description: |
        Whether the dag processor is running as a standalone process or it is a subprocess of a scheduler
        job.
      version_added: 2.3.0
      type: boolean
      example: ~
      default: "False"
    - name: max_callbacks_per_loop
      description: |
        Only applicable if `[scheduler]standalone_dag_processor` is true and  callbacks are stored
        in database. Contains maximum number of callbacks that are fetched during a single loop.
      version_added: 2.3.0
      type: integer
      example: ~
      default: "20"
    - name: use_job_schedule
      description: |
        Turn off scheduler use of cron intervals by setting this to False.
        DAGs submitted manually in the web UI or with trigger_dag will still run.
      version_added: 1.10.2
      type: string
      example: ~
      default: "True"
    - name: allow_trigger_in_future
      description: |
        Allow externally triggered DagRuns for Execution Dates in the future
        Only has effect if schedule_interval is set to None in DAG
      version_added: 1.10.8
      type: string
      example: ~
      default: "False"
    - name: trigger_timeout_check_interval
      description: |
        How often to check for expired trigger requests that have not run yet.
      version_added: 2.2.0
      type: string
      example: ~
      default: "15"
- name: triggerer
  description: ~
  options:
    - name: default_capacity
      description: |
        How many triggers a single Triggerer will run at once, by default.
      version_added: 2.2.0
      type: string
      example: ~
      default: "1000"
- name: kerberos
  description: ~
  options:
    - name: ccache
      description: ~
      version_added: ~
      type: string
      example: ~
      default: "/tmp/airflow_krb5_ccache"
    - name: principal
      description: |
        gets augmented with fqdn
      version_added: ~
      type: string
      example: ~
      default: "airflow"
    - name: reinit_frequency
      description: ~
      version_added: ~
      type: string
      example: ~
      default: "3600"
    - name: kinit_path
      description: ~
      version_added: ~
      type: string
      example: ~
      default: "kinit"
    - name: keytab
      description: ~
      version_added: ~
      type: string
      example: ~
      default: "airflow.keytab"
    - name: forwardable
      description: |
        Allow to disable ticket forwardability.
      version_added: 2.2.0
      type: boolean
      example: ~
      default: "True"
    - name: include_ip
      description: |
        Allow to remove source IP from token, useful when using token behind NATted Docker host.
      version_added: 2.2.0
      type: boolean
      example: ~
      default: "True"
- name: elasticsearch
  description: ~
  options:
    - name: host
      description: |
        Elasticsearch host
      version_added: 1.10.4
      type: string
      example: ~
      default: ""
    - name: log_id_template
      description: |
        Format of the log_id, which is used to query for a given tasks logs
      version_added: 1.10.4
      type: string
      example: ~
      default: "{{dag_id}}-{{task_id}}-{{run_id}}-{{map_index}}-{{try_number}}"
    - name: end_of_log_mark
      description: |
        Used to mark the end of a log stream for a task
      version_added: 1.10.4
      type: string
      example: ~
      default: "end_of_log"
    - name: frontend
      description: |
        Qualified URL for an elasticsearch frontend (like Kibana) with a template argument for log_id
        Code will construct log_id using the log_id template from the argument above.
        NOTE: scheme will default to https if one is not provided
      version_added: 1.10.4
      type: string
      example: "http://localhost:5601/app/kibana#/discover\
        ?_a=(columns:!(message),query:(language:kuery,query:'log_id: \"{log_id}\"'),sort:!(log.offset,asc))"
      default: ""
    - name: write_stdout
      description: |
        Write the task logs to the stdout of the worker, rather than the default files
      version_added: 1.10.4
      type: string
      example: ~
      default: "False"
    - name: json_format
      description: |
        Instead of the default log formatter, write the log lines as JSON
      version_added: 1.10.4
      type: string
      example: ~
      default: "False"
    - name: json_fields
      description: |
        Log fields to also attach to the json output, if enabled
      version_added: 1.10.4
      type: string
      example: ~
      default: "asctime, filename, lineno, levelname, message"
    - name: host_field
      description: |
        The field where host name is stored (normally either `host` or `host.name`)
      version_added: 2.1.1
      type: string
      example: ~
      default: "host"
    - name: offset_field
      description: |
        The field where offset is stored (normally either `offset` or `log.offset`)
      version_added: 2.1.1
      type: string
      example: ~
      default: "offset"
- name: elasticsearch_configs
  description: ~
  options:
    - name: use_ssl
      description: ~
      version_added: 1.10.5
      type: string
      example: ~
      default: "False"
    - name: verify_certs
      description: ~
      version_added: 1.10.5
      type: string
      example: ~
      default: "True"
- name: kubernetes
  description: ~
  options:
    - name: pod_template_file
      description: |
        Path to the YAML pod file that forms the basis for KubernetesExecutor workers.
      version_added: 1.10.11
      type: string
      example: ~
      default: ""
      see_also: ":ref:`concepts:pod_template_file`"
    - name: worker_container_repository
      description: |
        The repository of the Kubernetes Image for the Worker to Run
      version_added: ~
      type: string
      example: ~
      default: ""
    - name: worker_container_tag
      description: |
        The tag of the Kubernetes Image for the Worker to Run
      version_added: ~
      type: string
      example: ~
      default: ""
    - name: namespace
      description: |
        The Kubernetes namespace where airflow workers should be created. Defaults to ``default``
      version_added: ~
      type: string
      example: ~
      default: "default"
    - name: delete_worker_pods
      description: |
        If True, all worker pods will be deleted upon termination
      version_added: ~
      type: string
      example: ~
      default: "True"
    - name: delete_worker_pods_on_failure
      description: |
        If False (and delete_worker_pods is True),
        failed worker pods will not be deleted so users can investigate them.
        This only prevents removal of worker pods where the worker itself failed,
        not when the task it ran failed.
      version_added: 1.10.11
      type: string
      example: ~
      default: "False"
    - name: worker_pods_creation_batch_size
      description: |
        Number of Kubernetes Worker Pod creation calls per scheduler loop.
        Note that the current default of "1" will only launch a single pod
        per-heartbeat. It is HIGHLY recommended that users increase this
        number to match the tolerance of their kubernetes cluster for
        better performance.
      version_added: 1.10.3
      type: string
      example: ~
      default: "1"
    - name: multi_namespace_mode
      description: |
        Allows users to launch pods in multiple namespaces.
        Will require creating a cluster-role for the scheduler
      version_added: 1.10.12
      type: boolean
      example: ~
      default: "False"
    - name: in_cluster
      description: |
        Use the service account kubernetes gives to pods to connect to kubernetes cluster.
        It's intended for clients that expect to be running inside a pod running on kubernetes.
        It will raise an exception if called from a process not running in a kubernetes environment.
      version_added: ~
      type: string
      example: ~
      default: "True"
    - name: cluster_context
      description: |
        When running with in_cluster=False change the default cluster_context or config_file
        options to Kubernetes client. Leave blank these to use default behaviour like ``kubectl`` has.
      version_added: 1.10.3
      type: string
      example: ~
      default: ~
    - name: config_file
      description: |
        Path to the kubernetes configfile to be used when ``in_cluster`` is set to False
      version_added: 1.10.3
      type: string
      example: ~
      default: ~
    - name: kube_client_request_args
      description: |
        Keyword parameters to pass while calling a kubernetes client core_v1_api methods
        from Kubernetes Executor provided as a single line formatted JSON dictionary string.
        List of supported params are similar for all core_v1_apis, hence a single config
        variable for all apis. See:
        https://raw.githubusercontent.com/kubernetes-client/python/41f11a09995efcd0142e25946adc7591431bfb2f/kubernetes/client/api/core_v1_api.py
      version_added: 1.10.4
      type: string
      example: ~
      default: ""
    - name: delete_option_kwargs
      description: |
        Optional keyword arguments to pass to the ``delete_namespaced_pod`` kubernetes client
        ``core_v1_api`` method when using the Kubernetes Executor.
        This should be an object and can contain any of the options listed in the ``v1DeleteOptions``
        class defined here:
        https://github.com/kubernetes-client/python/blob/41f11a09995efcd0142e25946adc7591431bfb2f/kubernetes/client/models/v1_delete_options.py#L19
      version_added: 1.10.12
      type: string
      example: '{"grace_period_seconds": 10}'
      default: ""
    - name: enable_tcp_keepalive
      description: |
        Enables TCP keepalive mechanism. This prevents Kubernetes API requests to hang indefinitely
        when idle connection is time-outed on services like cloud load balancers or firewalls.
      version_added: 2.0.0
      type: boolean
      example: ~
      default: "True"
    - name: tcp_keep_idle
      description: |
        When the `enable_tcp_keepalive` option is enabled, TCP probes a connection that has
        been idle for `tcp_keep_idle` seconds.
      version_added: 2.0.0
      type: integer
      example: ~
      default: "120"
    - name: tcp_keep_intvl
      description: |
        When the `enable_tcp_keepalive` option is enabled, if Kubernetes API does not respond
        to a keepalive probe, TCP retransmits the probe after `tcp_keep_intvl` seconds.
      version_added: 2.0.0
      type: integer
      example: ~
      default: "30"
    - name: tcp_keep_cnt
      description: |
        When the `enable_tcp_keepalive` option is enabled, if Kubernetes API does not respond
        to a keepalive probe, TCP retransmits the probe `tcp_keep_cnt number` of times before
        a connection is considered to be broken.
      version_added: 2.0.0
      type: integer
      example: ~
      default: "6"
    - name: verify_ssl
      description: |
        Set this to false to skip verifying SSL certificate of Kubernetes python client.
      version_added: 2.1.0
      type: boolean
      example: ~
      default: "True"
    - name: worker_pods_pending_timeout
      description: |
        How long in seconds a worker can be in Pending before it is considered a failure
      version_added: 2.1.0
      type: integer
      example: ~
      default: "300"
    - name: worker_pods_pending_timeout_check_interval
      description: |
        How often in seconds to check if Pending workers have exceeded their timeouts
      version_added: 2.1.0
      type: integer
      example: ~
      default: "120"
    - name: worker_pods_queued_check_interval
      description: |
        How often in seconds to check for task instances stuck in "queued" status without a pod
      version_added: 2.2.0
      type: integer
      example: ~
      default: "60"
    - name: worker_pods_pending_timeout_batch_size
      description: |
        How many pending pods to check for timeout violations in each check interval.
        You may want this higher if you have a very large cluster and/or use ``multi_namespace_mode``.
      version_added: 2.1.0
      type: integer
      example: ~
      default: "100"
- name: sensors
  description: ~
  options:
    - name: default_timeout
      description: |
        Sensor default timeout, 7 days by default (7 * 24 * 60 * 60).
      version_added: 2.3.0
      type: float
      example: ~
      default: "604800"<|MERGE_RESOLUTION|>--- conflicted
+++ resolved
@@ -386,8 +386,6 @@
       type: string
       default: "0o077"
       example: ~
-<<<<<<< HEAD
-=======
     - name: dataset_manager_class
       description: Class to use as dataset manager.
       version_added: 2.4.0
@@ -400,7 +398,6 @@
       type: string
       default: ~
       example: '{"some_param": "some_value"}'
->>>>>>> 4260b6bb
 
 - name: database
   description: ~
