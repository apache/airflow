#
# Licensed to the Apache Software Foundation (ASF) under one
# or more contributor license agreements.  See the NOTICE file
# distributed with this work for additional information
# regarding copyright ownership.  The ASF licenses this file
# to you under the Apache License, Version 2.0 (the
# "License"); you may not use this file except in compliance
# with the License.  You may obtain a copy of the License at
#
#   http://www.apache.org/licenses/LICENSE-2.0
#
# Unless required by applicable law or agreed to in writing,
# software distributed under the License is distributed on an
# "AS IS" BASIS, WITHOUT WARRANTIES OR CONDITIONS OF ANY
# KIND, either express or implied.  See the License for the
# specific language governing permissions and limitations
# under the License.

from logging.config import fileConfig

<<<<<<< HEAD
from airflow import settings
from airflow import models
=======
from alembic import context

from airflow import models, settings


def include_object(_, name, type_, *args):
    """Filter objects for autogenerating revisions"""
    # Ignore _anything_ to do with Flask AppBuilder's tables
    if type_ == "table" and name.startswith("ab_"):
        return False
    else:
        return True

>>>>>>> d25854dd

# this is the Alembic Config object, which provides
# access to the values within the .ini file in use.
config = context.config

# Interpret the config file for Python logging.
# This line sets up loggers basically.
fileConfig(config.config_file_name, disable_existing_loggers=False)

# add your model's MetaData object here
# for 'autogenerate' support
# from myapp import mymodel
# target_metadata = mymodel.Base.metadata
target_metadata = models.base.Base.metadata

# other values from the config, defined by the needs of env.py,
# can be acquired:
# my_important_option = config.get_main_option("my_important_option")
# ... etc.

COMPARE_TYPE = False


def run_migrations_offline():
    """Run migrations in 'offline' mode.

    This configures the context with just a URL
    and not an Engine, though an Engine is acceptable
    here as well.  By skipping the Engine creation
    we don't even need a DBAPI to be available.

    Calls to context.execute() here emit the given string to the
    script output.

    """
    context.configure(
        url=settings.SQL_ALCHEMY_CONN,
        target_metadata=target_metadata,
        literal_binds=True,
        compare_type=COMPARE_TYPE,
<<<<<<< HEAD
        render_as_batch=True)
=======
        render_as_batch=True,
    )
>>>>>>> d25854dd

    with context.begin_transaction():
        context.run_migrations()


def run_migrations_online():
    """Run migrations in 'online' mode.

    In this scenario we need to create an Engine
    and associate a connection with the context.

    """
    connectable = settings.engine

    with connectable.connect() as connection:
        context.configure(
            connection=connection,
            transaction_per_migration=True,
            target_metadata=target_metadata,
            compare_type=COMPARE_TYPE,
<<<<<<< HEAD
            render_as_batch=True
=======
            include_object=include_object,
            render_as_batch=True,
>>>>>>> d25854dd
        )

        with context.begin_transaction():
            if connection.dialect.name == 'mysql' and connection.dialect.server_version_info >= (5, 6):
                connection.execute("select GET_LOCK('alembic',1800);")
            if connection.dialect.name == 'postgresql':
                context.get_context()._ensure_version_table()
                connection.execute("LOCK TABLE alembic_version IN ACCESS EXCLUSIVE MODE")
            context.run_migrations()
            if connection.dialect.name == 'mysql' and connection.dialect.server_version_info >= (5, 6):
                connection.execute("select RELEASE_LOCK('alembic');")
            # for Postgres lock is released when transaction ends



if context.is_offline_mode():
    run_migrations_offline()
else:
    run_migrations_online()<|MERGE_RESOLUTION|>--- conflicted
+++ resolved
@@ -18,10 +18,6 @@
 
 from logging.config import fileConfig
 
-<<<<<<< HEAD
-from airflow import settings
-from airflow import models
-=======
 from alembic import context
 
 from airflow import models, settings
@@ -35,7 +31,6 @@
     else:
         return True
 
->>>>>>> d25854dd
 
 # this is the Alembic Config object, which provides
 # access to the values within the .ini file in use.
@@ -76,12 +71,8 @@
         target_metadata=target_metadata,
         literal_binds=True,
         compare_type=COMPARE_TYPE,
-<<<<<<< HEAD
-        render_as_batch=True)
-=======
         render_as_batch=True,
     )
->>>>>>> d25854dd
 
     with context.begin_transaction():
         context.run_migrations()
@@ -102,12 +93,8 @@
             transaction_per_migration=True,
             target_metadata=target_metadata,
             compare_type=COMPARE_TYPE,
-<<<<<<< HEAD
-            render_as_batch=True
-=======
             include_object=include_object,
             render_as_batch=True,
->>>>>>> d25854dd
         )
 
         with context.begin_transaction():
@@ -122,7 +109,6 @@
             # for Postgres lock is released when transaction ends
 
 
-
 if context.is_offline_mode():
     run_migrations_offline()
 else:
