--- conflicted
+++ resolved
@@ -23,13 +23,8 @@
 Create Date: 2015-11-03 22:50:49.794097
 
 """
-<<<<<<< HEAD
-from alembic import op
-import sqlalchemy as sa
-=======
 import sqlalchemy as sa
 from alembic import op
->>>>>>> d25854dd
 
 # revision identifiers, used by Alembic.
 revision = '502898887f84'
