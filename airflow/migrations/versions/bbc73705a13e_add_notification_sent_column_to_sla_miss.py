--- conflicted
+++ resolved
@@ -23,13 +23,8 @@
 Create Date: 2016-01-14 18:05:54.871682
 
 """
-<<<<<<< HEAD
-from alembic import op
-import sqlalchemy as sa
-=======
 import sqlalchemy as sa
 from alembic import op
->>>>>>> d25854dd
 
 # revision identifiers, used by Alembic.
 revision = 'bbc73705a13e'
