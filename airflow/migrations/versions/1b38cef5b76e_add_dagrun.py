--- conflicted
+++ resolved
@@ -24,13 +24,8 @@
 
 """
 
-<<<<<<< HEAD
-from alembic import op
-import sqlalchemy as sa
-=======
 import sqlalchemy as sa
 from alembic import op
->>>>>>> d25854dd
 
 # revision identifiers, used by Alembic.
 revision = '1b38cef5b76e'
@@ -40,18 +35,6 @@
 
 
 def upgrade():
-<<<<<<< HEAD
-    op.create_table('dag_run',
-                    sa.Column('id', sa.Integer(), nullable=False),
-                    sa.Column('dag_id', sa.String(length=250), nullable=True),
-                    sa.Column('execution_date', sa.DateTime(), nullable=True),
-                    sa.Column('state', sa.String(length=50), nullable=True),
-                    sa.Column('run_id', sa.String(length=250), nullable=True),
-                    sa.Column('external_trigger', sa.Boolean(), nullable=True),
-                    sa.PrimaryKeyConstraint('id'),
-                    sa.UniqueConstraint('dag_id', 'execution_date'),
-                    sa.UniqueConstraint('dag_id', 'run_id'))
-=======
     op.create_table(
         'dag_run',
         sa.Column('id', sa.Integer(), nullable=False),
@@ -64,7 +47,6 @@
         sa.UniqueConstraint('dag_id', 'execution_date'),
         sa.UniqueConstraint('dag_id', 'run_id'),
     )
->>>>>>> d25854dd
 
 
 def downgrade():
