--- conflicted
+++ resolved
@@ -24,13 +24,8 @@
 
 """
 
-<<<<<<< HEAD
-from alembic import op
-import sqlalchemy as sa
-=======
 import sqlalchemy as sa
 from alembic import op
->>>>>>> d25854dd
 
 # revision identifiers, used by Alembic.
 revision = '4446e08588'
