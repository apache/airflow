# -*- coding: utf-8 -*-
#
# Licensed to the Apache Software Foundation (ASF) under one
# or more contributor license agreements.  See the NOTICE file
# distributed with this work for additional information
# regarding copyright ownership.  The ASF licenses this file
# to you under the Apache License, Version 2.0 (the
# "License"); you may not use this file except in compliance
# with the License.  You may obtain a copy of the License at
#
#   http://www.apache.org/licenses/LICENSE-2.0
#
# Unless required by applicable law or agreed to in writing,
# software distributed under the License is distributed on an
# "AS IS" BASIS, WITHOUT WARRANTIES OR CONDITIONS OF ANY
# KIND, either express or implied.  See the License for the
# specific language governing permissions and limitations
# under the License.

"""current schema

Revision ID: e3a246e0dc1
Revises:
Create Date: 2015-08-18 16:35:00.883495

"""

import sqlalchemy as sa
from alembic import op
from sqlalchemy import func
from sqlalchemy.engine.reflection import Inspector

# revision identifiers, used by Alembic.
revision = 'e3a246e0dc1'
down_revision = None
branch_labels = None
depends_on = None


def upgrade():
    conn = op.get_bind()
    inspector = Inspector.from_engine(conn)
    tables = inspector.get_table_names()

    if 'connection' not in tables:
        op.create_table(
            'connection',
            sa.Column('id', sa.Integer(), nullable=False),
            sa.Column('conn_id', sa.String(length=250), nullable=True),
            sa.Column('conn_type', sa.String(length=500), nullable=True),
            sa.Column('host', sa.String(length=500), nullable=True),
            sa.Column('schema', sa.String(length=500), nullable=True),
            sa.Column('login', sa.String(length=500), nullable=True),
            sa.Column('password', sa.String(length=500), nullable=True),
            sa.Column('port', sa.Integer(), nullable=True),
            sa.Column('extra', sa.String(length=5000), nullable=True),
            sa.PrimaryKeyConstraint('id')
        )
    if 'dag' not in tables:
        op.create_table(
            'dag',
            sa.Column('dag_id', sa.String(length=250), nullable=False),
            sa.Column('is_paused', sa.Boolean(), nullable=True),
            sa.Column('is_subdag', sa.Boolean(), nullable=True),
            sa.Column('is_active', sa.Boolean(), nullable=True),
            sa.Column('last_scheduler_run', sa.DateTime(), nullable=True),
            sa.Column('last_pickled', sa.DateTime(), nullable=True),
            sa.Column('last_expired', sa.DateTime(), nullable=True),
            sa.Column('scheduler_lock', sa.Boolean(), nullable=True),
            sa.Column('pickle_id', sa.Integer(), nullable=True),
            sa.Column('fileloc', sa.String(length=2000), nullable=True),
            sa.Column('owners', sa.String(length=2000), nullable=True),
            sa.PrimaryKeyConstraint('dag_id')
        )
    if 'dag_pickle' not in tables:
        op.create_table(
            'dag_pickle',
            sa.Column('id', sa.Integer(), nullable=False),
            sa.Column('pickle', sa.PickleType(), nullable=True),
            sa.Column('created_dttm', sa.DateTime(), nullable=True),
            sa.Column('pickle_hash', sa.BigInteger(), nullable=True),
            sa.PrimaryKeyConstraint('id')
        )
    if 'import_error' not in tables:
        op.create_table(
            'import_error',
            sa.Column('id', sa.Integer(), nullable=False),
            sa.Column('timestamp', sa.DateTime(), nullable=True),
            sa.Column('filename', sa.String(length=1024), nullable=True),
            sa.Column('stacktrace', sa.Text(), nullable=True),
            sa.PrimaryKeyConstraint('id')
        )
    if 'job' not in tables:
        op.create_table(
            'job',
            sa.Column('id', sa.Integer(), nullable=False),
            sa.Column('dag_id', sa.String(length=250), nullable=True),
            sa.Column('state', sa.String(length=20), nullable=True),
            sa.Column('job_type', sa.String(length=30), nullable=True),
            sa.Column('start_date', sa.DateTime(), nullable=True),
            sa.Column('end_date', sa.DateTime(), nullable=True),
            sa.Column('latest_heartbeat', sa.DateTime(), nullable=True),
            sa.Column('executor_class', sa.String(length=500), nullable=True),
            sa.Column('hostname', sa.String(length=500), nullable=True),
            sa.Column('unixname', sa.String(length=1000), nullable=True),
            sa.PrimaryKeyConstraint('id')
        )
        op.create_index(
            'job_type_heart',
            'job',
            ['job_type', 'latest_heartbeat'],
            unique=False
        )
    if 'log' not in tables:
        op.create_table(
            'log',
            sa.Column('id', sa.Integer(), nullable=False),
            sa.Column('dttm', sa.DateTime(), nullable=True),
            sa.Column('dag_id', sa.String(length=250), nullable=True),
            sa.Column('task_id', sa.String(length=250), nullable=True),
            sa.Column('event', sa.String(length=30), nullable=True),
            sa.Column('execution_date', sa.DateTime(), nullable=True),
            sa.Column('owner', sa.String(length=500), nullable=True),
            sa.PrimaryKeyConstraint('id')
        )
    if 'sla_miss' not in tables:
        op.create_table(
            'sla_miss',
            sa.Column('task_id', sa.String(length=250), nullable=False),
            sa.Column('dag_id', sa.String(length=250), nullable=False),
            sa.Column('execution_date', sa.DateTime(), nullable=False),
            sa.Column('email_sent', sa.Boolean(), nullable=True),
            sa.Column('timestamp', sa.DateTime(), nullable=True),
            sa.Column('description', sa.Text(), nullable=True),
            sa.PrimaryKeyConstraint('task_id', 'dag_id', 'execution_date')
        )
    if 'slot_pool' not in tables:
        op.create_table(
            'slot_pool',
            sa.Column('id', sa.Integer(), nullable=False),
            sa.Column('pool', sa.String(length=50), nullable=True),
            sa.Column('slots', sa.Integer(), nullable=True),
            sa.Column('description', sa.Text(), nullable=True),
            sa.PrimaryKeyConstraint('id'),
            sa.UniqueConstraint('pool')
        )
    if 'task_instance' not in tables:
        op.create_table(
            'task_instance',
            sa.Column('task_id', sa.String(length=250), nullable=False),
            sa.Column('dag_id', sa.String(length=250), nullable=False),
            sa.Column('execution_date', sa.DateTime(), nullable=False),
            sa.Column('start_date', sa.DateTime(), nullable=True),
            sa.Column('end_date', sa.DateTime(), nullable=True),
            sa.Column('duration', sa.Integer(), nullable=True),
            sa.Column('state', sa.String(length=20), nullable=True),
            sa.Column('try_number', sa.Integer(), nullable=True),
            sa.Column('hostname', sa.String(length=1000), nullable=True),
            sa.Column('unixname', sa.String(length=1000), nullable=True),
            sa.Column('job_id', sa.Integer(), nullable=True),
            sa.Column('pool', sa.String(length=50), nullable=True),
            sa.Column('queue', sa.String(length=50), nullable=True),
            sa.Column('priority_weight', sa.Integer(), nullable=True),
            sa.PrimaryKeyConstraint('task_id', 'dag_id', 'execution_date')
        )
        op.create_index(
            'ti_dag_state',
            'task_instance',
            ['dag_id', 'state'],
            unique=False
        )
        op.create_index(
            'ti_pool',
            'task_instance',
            ['pool', 'state', 'priority_weight'],
            unique=False
        )
        op.create_index(
            'ti_state_lkp',
            'task_instance',
            ['dag_id', 'task_id', 'execution_date', 'state'],
            unique=False
        )

    if 'user' not in tables:
        op.create_table(
            'user',
            sa.Column('id', sa.Integer(), nullable=False),
            sa.Column('username', sa.String(length=250), nullable=True),
            sa.Column('email', sa.String(length=500), nullable=True),
            sa.PrimaryKeyConstraint('id'),
            sa.UniqueConstraint('username')
        )
    if 'variable' not in tables:
        op.create_table(
            'variable',
            sa.Column('id', sa.Integer(), nullable=False),
            sa.Column('key', sa.String(length=250), nullable=True),
            sa.Column('val', sa.Text(), nullable=True),
            sa.PrimaryKeyConstraint('id'),
            sa.UniqueConstraint('key')
        )
    if 'chart' not in tables:
        op.create_table(
            'chart',
            sa.Column('id', sa.Integer(), nullable=False),
            sa.Column('label', sa.String(length=200), nullable=True),
            sa.Column('conn_id', sa.String(length=250), nullable=False),
            sa.Column('user_id', sa.Integer(), nullable=True),
            sa.Column('chart_type', sa.String(length=100), nullable=True),
            sa.Column('sql_layout', sa.String(length=50), nullable=True),
            sa.Column('sql', sa.Text(), nullable=True),
            sa.Column('y_log_scale', sa.Boolean(), nullable=True),
            sa.Column('show_datatable', sa.Boolean(), nullable=True),
            sa.Column('show_sql', sa.Boolean(), nullable=True),
            sa.Column('height', sa.Integer(), nullable=True),
            sa.Column('default_params', sa.String(length=5000), nullable=True),
            sa.Column('x_is_date', sa.Boolean(), nullable=True),
            sa.Column('iteration_no', sa.Integer(), nullable=True),
            sa.Column('last_modified', sa.DateTime(), nullable=True),
            sa.ForeignKeyConstraint(['user_id'], ['user.id'], ),
            sa.PrimaryKeyConstraint('id')
        )
    if 'xcom' not in tables:
        op.create_table(
            'xcom',
            sa.Column('id', sa.Integer(), nullable=False),
            sa.Column('key', sa.String(length=512), nullable=True),
            sa.Column('value', sa.PickleType(), nullable=True),
            sa.Column(
                'timestamp',
                sa.DateTime(),
                default=func.now(),
                nullable=False),
            sa.Column('execution_date', sa.DateTime(), nullable=False),
            sa.Column('task_id', sa.String(length=250), nullable=False),
            sa.Column('dag_id', sa.String(length=250), nullable=False),
<<<<<<< HEAD
            sa.UniqueConstraint('dag_id', 'task_id', 'execution_date', 'key', name="xcom_unqiue")
=======
            sa.PrimaryKeyConstraint('id')
>>>>>>> f68c1868
        )


def downgrade():
    op.drop_table('chart')
    op.drop_table('variable')
    op.drop_table('user')
    op.drop_index('ti_state_lkp', table_name='task_instance')
    op.drop_index('ti_pool', table_name='task_instance')
    op.drop_index('ti_dag_state', table_name='task_instance')
    op.drop_table('task_instance')
    op.drop_table('slot_pool')
    op.drop_table('sla_miss')
    op.drop_table('log')
    op.drop_index('job_type_heart', table_name='job')
    op.drop_table('job')
    op.drop_table('import_error')
    op.drop_table('dag_pickle')
    op.drop_table('dag')
    op.drop_table('connection')
    op.drop_table('xcom')<|MERGE_RESOLUTION|>--- conflicted
+++ resolved
@@ -235,11 +235,7 @@
             sa.Column('execution_date', sa.DateTime(), nullable=False),
             sa.Column('task_id', sa.String(length=250), nullable=False),
             sa.Column('dag_id', sa.String(length=250), nullable=False),
-<<<<<<< HEAD
-            sa.UniqueConstraint('dag_id', 'task_id', 'execution_date', 'key', name="xcom_unqiue")
-=======
-            sa.PrimaryKeyConstraint('id')
->>>>>>> f68c1868
+            sa.PrimaryKeyConstraint('id')
         )
 
 
