# Licensed to the Apache Software Foundation (ASF) under one
# or more contributor license agreements.  See the NOTICE file
# distributed with this work for additional information
# regarding copyright ownership.  The ASF licenses this file
# to you under the Apache License, Version 2.0 (the
# "License"); you may not use this file except in compliance
# with the License.  You may obtain a copy of the License at
#
#   http://www.apache.org/licenses/LICENSE-2.0
#
# Unless required by applicable law or agreed to in writing,
# software distributed under the License is distributed on an
# "AS IS" BASIS, WITHOUT WARRANTIES OR CONDITIONS OF ANY
# KIND, either express or implied.  See the License for the
# specific language governing permissions and limitations
# under the License.

from abc import ABCMeta, abstractmethod


class KubernetesRequestFactory(metaclass=ABCMeta):
    """
    Create requests to be sent to kube API.
    Extend this class to talk to kubernetes and generate your specific resources.
    This is equivalent of generating yaml files that can be used by `kubectl`
    """

    @abstractmethod
    def create(self, pod):
        """
        Creates the request for kubernetes API.

        :param pod: The pod object
        """

    @staticmethod
    def extract_image(pod, req):
        req['spec']['containers'][0]['image'] = pod.image

    @staticmethod
    def extract_image_pull_policy(pod, req):
        if pod.image_pull_policy:
            req['spec']['containers'][0]['imagePullPolicy'] = pod.image_pull_policy

    @staticmethod
    def add_secret_to_env(env, secret):
        env.append({
            'name': secret.deploy_target,
            'valueFrom': {
                'secretKeyRef': {
                    'name': secret.secret,
                    'key': secret.key
                }
            }
        })

    @staticmethod
    def add_runtime_info_env(env, runtime_info):
        env.append({
            'name': runtime_info.name,
            'valueFrom': {
                'fieldRef': {
                    'fieldPath': runtime_info.field_path
                }
            }
        })

    @staticmethod
    def extract_labels(pod, req):
        req['metadata']['labels'] = req['metadata'].get('labels', {})
        for k, v in pod.labels.items():
            req['metadata']['labels'][k] = v

    @staticmethod
    def extract_annotations(pod, req):
        req['metadata']['annotations'] = req['metadata'].get('annotations', {})
        for k, v in pod.annotations.items():
            req['metadata']['annotations'][k] = v

    @staticmethod
    def extract_affinity(pod, req):
        req['spec']['affinity'] = req['spec'].get('affinity', {})
        for k, v in pod.affinity.items():
            req['spec']['affinity'][k] = v

    @staticmethod
    def extract_node_selector(pod, req):
        req['spec']['nodeSelector'] = req['spec'].get('nodeSelector', {})
        for k, v in pod.node_selectors.items():
            req['spec']['nodeSelector'][k] = v

    @staticmethod
    def extract_cmds(pod, req):
        req['spec']['containers'][0]['command'] = pod.cmds

    @staticmethod
    def extract_args(pod, req):
        req['spec']['containers'][0]['args'] = pod.args

    @staticmethod
    def attach_ports(pod, req):
        req['spec']['containers'][0]['ports'] = (
            req['spec']['containers'][0].get('ports', []))
        if len(pod.ports) > 0:
            req['spec']['containers'][0]['ports'].extend(pod.ports)

    @staticmethod
    def attach_volumes(pod, req):
        req['spec']['volumes'] = (
            req['spec'].get('volumes', []))
        if len(pod.volumes) > 0:
            req['spec']['volumes'].extend(pod.volumes)

    @staticmethod
    def attach_volume_mounts(pod, req):
        if len(pod.volume_mounts) > 0:
            req['spec']['containers'][0]['volumeMounts'] = (
                req['spec']['containers'][0].get('volumeMounts', []))
            req['spec']['containers'][0]['volumeMounts'].extend(pod.volume_mounts)

    @staticmethod
    def extract_name(pod, req):
        req['metadata']['name'] = pod.name
        req['spec']['hostname'] = pod.name

    @staticmethod
    def extract_volume_secrets(pod, req):
        vol_secrets = [s for s in pod.secrets if s.deploy_type == 'volume']
        if any(vol_secrets):
            req['spec']['containers'][0]['volumeMounts'] = (
                req['spec']['containers'][0].get('volumeMounts', []))
            req['spec']['volumes'] = (
                req['spec'].get('volumes', []))
        for idx, vol in enumerate(vol_secrets):
            vol_id = 'secretvol' + str(idx)
            req['spec']['containers'][0]['volumeMounts'].append({
                'mountPath': vol.deploy_target,
                'name': vol_id,
                'readOnly': True
            })
            req['spec']['volumes'].append({
                'name': vol_id,
                'secret': {
                    'secretName': vol.secret
                }
            })

    @staticmethod
    def extract_env_and_secrets(pod, req):
        envs_from_key_secrets = [
            env for env in pod.secrets if env.deploy_type == 'env' and env.key is not None
        ]

        if len(pod.envs) > 0 or len(envs_from_key_secrets) > 0 or len(pod.pod_runtime_info_envs) > 0:
            env = []
            for k in pod.envs.keys():
                env.append({'name': k, 'value': pod.envs[k]})
            for secret in envs_from_key_secrets:
                KubernetesRequestFactory.add_secret_to_env(env, secret)
            for runtime_info in pod.pod_runtime_info_envs:
                KubernetesRequestFactory.add_runtime_info_env(env, runtime_info)

            req['spec']['containers'][0]['env'] = env

        KubernetesRequestFactory._apply_env_from(pod, req)

    @staticmethod
    def extract_resources(pod, req):
        if not pod.resources or pod.resources.is_empty_resource_request():
            return

        req['spec']['containers'][0]['resources'] = {}

        if pod.resources.has_requests():
            req['spec']['containers'][0]['resources']['requests'] = {}
            if pod.resources.request_memory:
                req['spec']['containers'][0]['resources']['requests'][
                    'memory'] = pod.resources.request_memory
            if pod.resources.request_cpu:
                req['spec']['containers'][0]['resources']['requests'][
                    'cpu'] = pod.resources.request_cpu
            if pod.resources.request_ephemeral_storage:
                req['spec']['containers'][0]['resources']['requests'][
                    'ephemeral-storage'] = pod.resources.request_ephemeral_storage

        if pod.resources.has_limits():
            req['spec']['containers'][0]['resources']['limits'] = {}
            if pod.resources.limit_memory:
                req['spec']['containers'][0]['resources']['limits'][
                    'memory'] = pod.resources.limit_memory
            if pod.resources.limit_cpu:
                req['spec']['containers'][0]['resources']['limits'][
                    'cpu'] = pod.resources.limit_cpu
<<<<<<< HEAD
            if pod.resources.limit_gpu:
                req['spec']['containers'][0]['resources']['limits'][
                    'nvidia.com/gpu'] = pod.resources.limit_gpu
=======
            if pod.resources.limit_ephemeral_storage:
                req['spec']['containers'][0]['resources']['limits'][
                    'ephemeral-storage'] = pod.resources.limit_ephemeral_storage
>>>>>>> b7297c21

    @staticmethod
    def extract_init_containers(pod, req):
        if pod.init_containers:
            req['spec']['initContainers'] = pod.init_containers

    @staticmethod
    def extract_service_account_name(pod, req):
        if pod.service_account_name:
            req['spec']['serviceAccountName'] = pod.service_account_name

    @staticmethod
    def extract_hostnetwork(pod, req):
        if pod.hostnetwork:
            req['spec']['hostNetwork'] = pod.hostnetwork

    @staticmethod
    def extract_dnspolicy(pod, req):
        if pod.dnspolicy:
            req['spec']['dnsPolicy'] = pod.dnspolicy

    @staticmethod
    def extract_image_pull_secrets(pod, req):
        if pod.image_pull_secrets:
            req['spec']['imagePullSecrets'] = [{
                'name': pull_secret
            } for pull_secret in pod.image_pull_secrets.split(',')]

    @staticmethod
    def extract_tolerations(pod, req):
        if pod.tolerations:
            req['spec']['tolerations'] = pod.tolerations

    @staticmethod
    def extract_security_context(pod, req):
        if pod.security_context:
            req['spec']['securityContext'] = pod.security_context

    @staticmethod
    def _apply_env_from(pod, req):
        envs_from_secrets = [
            env for env in pod.secrets if env.deploy_type == 'env' and env.key is None
        ]

        if pod.configmaps or envs_from_secrets:
            req['spec']['containers'][0]['envFrom'] = []

        for secret in envs_from_secrets:
            req['spec']['containers'][0]['envFrom'].append(
                {
                    'secretRef': {
                        'name': secret.secret
                    }
                }
            )

        for configmap in pod.configmaps:
            req['spec']['containers'][0]['envFrom'].append(
                {
                    'configMapRef': {
                        'name': configmap
                    }
                }
            )

    @staticmethod
    def extract_host_aliases(pod, req):
        if pod.host_aliases:
            req['spec']['hostAliases'] = []
            for host_alias in pod.host_aliases:
                req['spec']['hostAliases'].append({
                    'ip': host_alias.ip,
                    'hostnames': host_alias.hostnames
                })<|MERGE_RESOLUTION|>--- conflicted
+++ resolved
@@ -191,15 +191,13 @@
             if pod.resources.limit_cpu:
                 req['spec']['containers'][0]['resources']['limits'][
                     'cpu'] = pod.resources.limit_cpu
-<<<<<<< HEAD
             if pod.resources.limit_gpu:
                 req['spec']['containers'][0]['resources']['limits'][
                     'nvidia.com/gpu'] = pod.resources.limit_gpu
-=======
             if pod.resources.limit_ephemeral_storage:
                 req['spec']['containers'][0]['resources']['limits'][
                     'ephemeral-storage'] = pod.resources.limit_ephemeral_storage
->>>>>>> b7297c21
+
 
     @staticmethod
     def extract_init_containers(pod, req):
