#
# Licensed to the Apache Software Foundation (ASF) under one
# or more contributor license agreements.  See the NOTICE file
# distributed with this work for additional information
# regarding copyright ownership.  The ASF licenses this file
# to you under the Apache License, Version 2.0 (the
# "License"); you may not use this file except in compliance
# with the License.  You may obtain a copy of the License at
#
#   http://www.apache.org/licenses/LICENSE-2.0
#
# Unless required by applicable law or agreed to in writing,
# software distributed under the License is distributed on an
# "AS IS" BASIS, WITHOUT WARRANTIES OR CONDITIONS OF ANY
# KIND, either express or implied.  See the License for the
# specific language governing permissions and limitations
# under the License.
#
import itertools
import logging
import multiprocessing
import os
import signal
import sys
import time
import warnings
from collections import defaultdict
from datetime import timedelta
from typing import Collection, DefaultDict, Dict, Iterator, List, Optional, Set, Tuple

from sqlalchemy import and_, func, not_, or_, text, tuple_
from sqlalchemy.exc import OperationalError
from sqlalchemy.orm import load_only, selectinload
from sqlalchemy.orm.session import Session, make_transient

from airflow import models, settings
from airflow.configuration import conf
from airflow.dag_processing.manager import DagFileProcessorAgent
from airflow.executors.executor_loader import UNPICKLEABLE_EXECUTORS
from airflow.jobs.base_job import BaseJob
from airflow.models import DAG
from airflow.models.dag import DagModel
from airflow.models.dagbag import DagBag
from airflow.models.dagrun import DagRun
from airflow.models.serialized_dag import SerializedDagModel
from airflow.models.taskinstance import SimpleTaskInstance, TaskInstance, TaskInstanceKey
from airflow.stats import Stats
from airflow.ti_deps.dependencies_states import EXECUTION_STATES
from airflow.utils import timezone
from airflow.utils.callback_requests import DagCallbackRequest, TaskCallbackRequest
from airflow.utils.docs import get_docs_url
from airflow.utils.event_scheduler import EventScheduler
from airflow.utils.retries import MAX_DB_RETRIES, retry_db_transaction, run_with_db_retries
from airflow.utils.session import create_session, provide_session
from airflow.utils.sqlalchemy import is_lock_not_available_error, prohibit_commit, skip_locked, with_row_locks
from airflow.utils.state import DagRunState, State, TaskInstanceState
from airflow.utils.types import DagRunType

TI = models.TaskInstance
DR = models.DagRun
DM = models.DagModel


def _is_parent_process():
    """
    Returns True if the current process is the parent process. False if the current process is a child
    process started by multiprocessing.
    """
    return multiprocessing.current_process().name == 'MainProcess'


class SchedulerJob(BaseJob):
    """
    This SchedulerJob runs for a specific time interval and schedules the jobs
    that are ready to run. It figures out the latest runs for each
    task and sees if the dependencies for the next schedules are met.
    If so, it creates appropriate TaskInstances and sends run commands to the
    executor. It does this for each task in each DAG and repeats.

    :param subdir: directory containing Python files with Airflow DAG
        definitions, or a specific path to a file
    :type subdir: str
    :param num_runs: The number of times to run the scheduling loop. If you
        have a large number of DAG files this could complete before each file
        has been parsed. -1 for unlimited times.
    :type num_runs: int
    :param num_times_parse_dags: The number of times to try to parse each DAG file.
        -1 for unlimited times.
    :type num_times_parse_dags: int
    :param scheduler_idle_sleep_time: The number of seconds to wait between
        polls of running processors
    :type scheduler_idle_sleep_time: int
    :param do_pickle: once a DAG object is obtained by executing the Python
        file, whether to serialize the DAG object to the DB
    :type do_pickle: bool
    :param log: override the default Logger
    :type log: logging.Logger
    """

    __mapper_args__ = {'polymorphic_identity': 'SchedulerJob'}
    heartrate: int = conf.getint('scheduler', 'SCHEDULER_HEARTBEAT_SEC')

    def __init__(
        self,
        subdir: str = settings.DAGS_FOLDER,
        num_runs: int = conf.getint('scheduler', 'num_runs'),
        num_times_parse_dags: int = -1,
        scheduler_idle_sleep_time: float = conf.getfloat('scheduler', 'scheduler_idle_sleep_time'),
        do_pickle: bool = False,
        log: Optional[logging.Logger] = None,
        processor_poll_interval: Optional[float] = None,
        *args,
        **kwargs,
    ):
        self.subdir = subdir

        self.num_runs = num_runs
        # In specific tests, we want to stop the parse loop after the _files_ have been parsed a certain
        # number of times. This is only to support testing, and isn't something a user is likely to want to
        # configure -- they'll want num_runs
        self.num_times_parse_dags = num_times_parse_dags
        if processor_poll_interval:
            # TODO: Remove in Airflow 3.0
            warnings.warn(
                "The 'processor_poll_interval' parameter is deprecated. "
                "Please use 'scheduler_idle_sleep_time'.",
                DeprecationWarning,
                stacklevel=2,
            )
            scheduler_idle_sleep_time = processor_poll_interval
        self._scheduler_idle_sleep_time = scheduler_idle_sleep_time

        self.do_pickle = do_pickle
        super().__init__(*args, **kwargs)

        if log:
            self._log = log

        # Check what SQL backend we use
        sql_conn: str = conf.get('core', 'sql_alchemy_conn').lower()
        self.using_sqlite = sql_conn.startswith('sqlite')
        self.using_mysql = sql_conn.startswith('mysql')

        self.processor_agent: Optional[DagFileProcessorAgent] = None

        self.dagbag = DagBag(dag_folder=self.subdir, read_dags_from_db=True, load_op_links=False)

        if conf.getboolean('smart_sensor', 'use_smart_sensor'):
            compatible_sensors = set(
                map(lambda l: l.strip(), conf.get('smart_sensor', 'sensors_enabled').split(','))
            )
            docs_url = get_docs_url('concepts/smart-sensors.html#migrating-to-deferrable-operators')
            warnings.warn(
                f'Smart sensors are deprecated, yet can be used for {compatible_sensors} sensors.'
                f' Please use Deferrable Operators instead. See {docs_url} for more info.',
                DeprecationWarning,
            )

    def register_signals(self) -> None:
        """Register signals that stop child processes"""
        signal.signal(signal.SIGINT, self._exit_gracefully)
        signal.signal(signal.SIGTERM, self._exit_gracefully)
        signal.signal(signal.SIGUSR2, self._debug_dump)

    def _exit_gracefully(self, signum, frame) -> None:
        """Helper method to clean up processor_agent to avoid leaving orphan processes."""
        if not _is_parent_process():
            # Only the parent process should perform the cleanup.
            return

        self.log.info("Exiting gracefully upon receiving signal %s", signum)
        if self.processor_agent:
            self.processor_agent.end()
        sys.exit(os.EX_OK)

    def _debug_dump(self, signum, frame):
        if not _is_parent_process():
            # Only the parent process should perform the debug dump.
            return

        try:
            sig_name = signal.Signals(signum).name
        except Exception:
            sig_name = str(signum)

        self.log.info("%s\n%s received, printing debug\n%s", "-" * 80, sig_name, "-" * 80)

        self.executor.debug_dump()
        self.log.info("-" * 80)

    def is_alive(self, grace_multiplier: Optional[float] = None) -> bool:
        """
        Is this SchedulerJob alive?

        We define alive as in a state of running and a heartbeat within the
        threshold defined in the ``scheduler_health_check_threshold`` config
        setting.

        ``grace_multiplier`` is accepted for compatibility with the parent class.

        :rtype: boolean
        """
        if grace_multiplier is not None:
            # Accept the same behaviour as superclass
            return super().is_alive(grace_multiplier=grace_multiplier)
        scheduler_health_check_threshold: int = conf.getint('scheduler', 'scheduler_health_check_threshold')
        return (
            self.state == State.RUNNING
            and (timezone.utcnow() - self.latest_heartbeat).total_seconds() < scheduler_health_check_threshold
        )

    @provide_session
    def __get_concurrency_maps(
        self, states: List[TaskInstanceState], session: Session = None
    ) -> Tuple[DefaultDict[str, int], DefaultDict[Tuple[str, str], int]]:
        """
        Get the concurrency maps.

        :param states: List of states to query for
        :type states: list[airflow.utils.state.State]
        :return: A map from (dag_id, task_id) to # of task instances and
         a map from (dag_id, task_id) to # of task instances in the given state list
        :rtype: tuple[dict[str, int], dict[tuple[str, str], int]]
        """
        ti_concurrency_query: List[Tuple[str, str, int]] = (
            session.query(TI.task_id, TI.dag_id, func.count('*'))
            .filter(TI.state.in_(states))
            .group_by(TI.task_id, TI.dag_id)
        ).all()
        dag_map: DefaultDict[str, int] = defaultdict(int)
        task_map: DefaultDict[Tuple[str, str], int] = defaultdict(int)
        for result in ti_concurrency_query:
            task_id, dag_id, count = result
            dag_map[dag_id] += count
            task_map[(dag_id, task_id)] = count
        return dag_map, task_map

    @provide_session
    def _executable_task_instances_to_queued(self, max_tis: int, session: Session = None) -> List[TI]:
        """
        Finds TIs that are ready for execution with respect to pool limits,
        dag max_active_tasks, executor state, and priority.

        :param max_tis: Maximum number of TIs to queue in this loop.
        :type max_tis: int
        :return: list[airflow.models.TaskInstance]
        """
        from airflow.utils.db import DBLocks

        executable_tis: List[TI] = []

        if session.get_bind().dialect.name == "postgresql":
            # Optimization: to avoid littering the DB errors of "ERROR: canceling statement due to lock
            # timeout", try to take out a transactional advisory lock (unlocks automatically on
            # COMMIT/ROLLBACK)
            lock_acquired = session.execute(
                text("SELECT pg_try_advisory_xact_lock(:id)").bindparams(
                    id=DBLocks.SCHEDULER_CRITICAL_SECTION.value
                )
            ).scalar()
            if not lock_acquired:
                # Throw an error like the one that would happen with NOWAIT
                raise OperationalError(
                    "Failed to acquire advisory lock", params=None, orig=RuntimeError('55P03')
                )

        # Get the pool settings. We get a lock on the pool rows, treating this as a "critical section"
        # Throws an exception if lock cannot be obtained, rather than blocking
        pools = models.Pool.slots_stats(lock_rows=True, session=session)

        # If the pools are full, there is no point doing anything!
        # If _somehow_ the pool is overfull, don't let the limit go negative - it breaks SQL
        pool_slots_free = max(0, sum(pool['open'] for pool in pools.values()))

        if pool_slots_free == 0:
            self.log.debug("All pools are full!")
            return []

        max_tis = min(max_tis, pool_slots_free)

        starved_pools = {pool_name for pool_name, stats in pools.items() if stats['open'] <= 0}

        # dag_id to # of running tasks and (dag_id, task_id) to # of running tasks.
        dag_active_tasks_map: DefaultDict[str, int]
        task_concurrency_map: DefaultDict[Tuple[str, str], int]
        dag_active_tasks_map, task_concurrency_map = self.__get_concurrency_maps(
            states=list(EXECUTION_STATES), session=session
        )

        num_tasks_in_executor = 0
        # Number of tasks that cannot be scheduled because of no open slot in pool
        num_starving_tasks_total = 0

        # dag and task ids that can't be queued because of concurrency limits
        starved_dags: Set[str] = set()
        starved_tasks: Set[Tuple[str, str]] = set()

        pool_num_starving_tasks = defaultdict(int)
<<<<<<< HEAD

        for loop_count in itertools.count(start=1):

            num_starved_pools = len(starved_pools)
            num_starved_dags = len(starved_dags)
            num_starved_tasks = len(starved_tasks)

=======

        for loop_count in itertools.count(start=1):

            num_starved_pools = len(starved_pools)
            num_starved_dags = len(starved_dags)
            num_starved_tasks = len(starved_tasks)

>>>>>>> 055fff72
            # Get task instances associated with scheduled
            # DagRuns which are not backfilled, in the given states,
            # and the dag is not paused
            query = (
                session.query(TI)
                .join(TI.dag_run)
                .filter(DR.run_type != DagRunType.BACKFILL_JOB, DR.state == DagRunState.RUNNING)
                .join(TI.dag_model)
                .filter(not_(DM.is_paused))
<<<<<<< HEAD
                .filter(TI.state == State.SCHEDULED)
=======
                .filter(TI.state == TaskInstanceState.SCHEDULED)
>>>>>>> 055fff72
                .options(selectinload('dag_model'))
                .order_by(-TI.priority_weight, DR.execution_date)
            )

            if starved_pools:
                query = query.filter(not_(TI.pool.in_(starved_pools)))

            if starved_dags:
                query = query.filter(not_(TI.dag_id.in_(starved_dags)))

            if starved_tasks:
                if settings.Session.bind.dialect.name == 'mssql':
                    task_filter = or_(
                        and_(
                            TaskInstance.dag_id == dag_id,
                            TaskInstance.task_id == task_id,
                        )
                        for (dag_id, task_id) in starved_tasks
                    )
                else:
                    task_filter = tuple_(TaskInstance.dag_id, TaskInstance.task_id).in_(starved_tasks)

                query = query.filter(not_(task_filter))

            query = query.limit(max_tis)

            task_instances_to_examine: List[TI] = with_row_locks(
                query,
                of=TI,
                session=session,
                **skip_locked(session=session),
            ).all()
            # TODO[HA]: This was wrong before anyway, as it only looked at a sub-set of dags, not everything.
            # Stats.gauge('scheduler.tasks.pending', len(task_instances_to_examine))

            if len(task_instances_to_examine) == 0:
                self.log.debug("No tasks to consider for execution.")
                break

            # Put one task instance on each line
            task_instance_str = "\n\t".join(repr(x) for x in task_instances_to_examine)
            self.log.info(
                "%s tasks up for execution:\n\t%s", len(task_instances_to_examine), task_instance_str
            )

            pool_to_task_instances: DefaultDict[str, List[TI]] = defaultdict(list)
            for task_instance in task_instances_to_examine:
                pool_to_task_instances[task_instance.pool].append(task_instance)

            # Go through each pool, and queue up a task for execution if there are
            # any open slots in the pool.

            for pool, task_instances in pool_to_task_instances.items():
                pool_name = pool
                if pool not in pools:
                    self.log.warning("Tasks using non-existent pool '%s' will not be scheduled", pool)
                    starved_pools.add(pool_name)
                    continue

<<<<<<< HEAD
=======
            pool_total = pools[pool]["total"]
            if task_instance.pool_slots > pool_total:
                self.log.warning(
                    "Not executing %s. Requested pool slots (%s) are greater than "
                    "total pool slots: '%s' for pool: %s.",
                    task_instance,
                    task_instance.pool_slots,
                    pool_total,
                    pool,
                )
                continue

>>>>>>> 055fff72
                open_slots = pools[pool]["open"]

                num_ready = len(task_instances)
                self.log.info(
                    "Figuring out tasks to run in Pool(name=%s) with %s open slots "
                    "and %s task instances ready to be queued",
                    pool,
                    open_slots,
                    num_ready,
                )

                priority_sorted_task_instances = sorted(
                    task_instances, key=lambda ti: (-ti.priority_weight, ti.execution_date)
                )

                for current_index, task_instance in enumerate(priority_sorted_task_instances):
                    if open_slots <= 0:
                        self.log.info(
                            "Not scheduling since there are %s open slots in pool %s", open_slots, pool
                        )
                        # Can't schedule any more since there are no more open slots.
                        num_unhandled = len(priority_sorted_task_instances) - current_index
                        pool_num_starving_tasks[pool_name] += num_unhandled
                        num_starving_tasks_total += num_unhandled
                        starved_pools.add(pool_name)
                        break

                    # Check to make sure that the task max_active_tasks of the DAG hasn't been
                    # reached.
                    dag_id = task_instance.dag_id

                    current_active_tasks_per_dag = dag_active_tasks_map[dag_id]
                    max_active_tasks_per_dag_limit = task_instance.dag_model.max_active_tasks
                    self.log.info(
                        "DAG %s has %s/%s running and queued tasks",
                        dag_id,
                        current_active_tasks_per_dag,
                        max_active_tasks_per_dag_limit,
                    )
                    if current_active_tasks_per_dag >= max_active_tasks_per_dag_limit:
                        self.log.info(
                            "Not executing %s since the number of tasks running or queued "
                            "from DAG %s is >= to the DAG's max_active_tasks limit of %s",
                            task_instance,
                            dag_id,
                            max_active_tasks_per_dag_limit,
                        )
                        starved_dags.add(dag_id)
                        continue

                    task_concurrency_limit: Optional[int] = None
                    if task_instance.dag_model.has_task_concurrency_limits:
                        # Many dags don't have a task_concurrency, so where we can avoid loading the full
                        # serialized DAG the better.
                        serialized_dag = self.dagbag.get_dag(dag_id, session=session)
                        if serialized_dag.has_task(task_instance.task_id):
                            task_concurrency_limit = serialized_dag.get_task(
                                task_instance.task_id
                            ).max_active_tis_per_dag

                        if task_concurrency_limit is not None:
                            current_task_concurrency = task_concurrency_map[
                                (task_instance.dag_id, task_instance.task_id)
                            ]

                            if current_task_concurrency >= task_concurrency_limit:
                                self.log.info(
                                    "Not executing %s since the task concurrency for"
                                    " this task has been reached.",
                                    task_instance,
                                )
                                starved_tasks.add((task_instance.dag_id, task_instance.task_id))
                                continue

                    if task_instance.pool_slots > open_slots:
                        self.log.info(
                            "Not executing %s since it requires %s slots "
                            "but there are %s open slots in the pool %s.",
                            task_instance,
                            task_instance.pool_slots,
                            open_slots,
                            pool,
                        )
                        pool_num_starving_tasks[pool_name] += 1
                        num_starving_tasks_total += 1
                        starved_tasks.add((task_instance.dag_id, task_instance.task_id))
                        # Though we can execute tasks with lower priority if there's enough room
                        continue

                    executable_tis.append(task_instance)
                    open_slots -= task_instance.pool_slots
                    dag_active_tasks_map[dag_id] += 1
                    task_concurrency_map[(task_instance.dag_id, task_instance.task_id)] += 1

                pools[pool]["open"] = open_slots

            is_done = executable_tis or len(task_instances_to_examine) < max_tis
            # Check this to avoid accidental infinite loops
            found_new_filters = (
                len(starved_pools) > num_starved_pools
                or len(starved_dags) > num_starved_dags
                or len(starved_tasks) > num_starved_tasks
            )

            if is_done or not found_new_filters:
                break

            self.log.debug(
                "Found no task instances to queue on the %s. iteration "
                "but there could be more candidate task instances to check.",
                loop_count,
            )

        for pool_name, num_starving_tasks in pool_num_starving_tasks.items():
            Stats.gauge(f'pool.starving_tasks.{pool_name}', num_starving_tasks)

        Stats.gauge('scheduler.tasks.starving', num_starving_tasks_total)
        Stats.gauge('scheduler.tasks.running', num_tasks_in_executor)
        Stats.gauge('scheduler.tasks.executable', len(executable_tis))

        task_instance_str = "\n\t".join(repr(x) for x in executable_tis)
        self.log.info("Setting the following tasks to queued state:\n\t%s", task_instance_str)
        if len(executable_tis) > 0:
            # set TIs to queued state
            filter_for_tis = TI.filter_for_tis(executable_tis)
            session.query(TI).filter(filter_for_tis).update(
                # TODO[ha]: should we use func.now()? How does that work with DB timezone
                # on mysql when it's not UTC?
                {
                    TI.state: TaskInstanceState.QUEUED,
                    TI.queued_dttm: timezone.utcnow(),
                    TI.queued_by_job_id: self.id,
                },
                synchronize_session=False,
            )

        for ti in executable_tis:
            make_transient(ti)
        return executable_tis

    @provide_session
    def _enqueue_task_instances_with_queued_state(
        self, task_instances: List[TI], session: Session = None
    ) -> None:
        """
        Takes task_instances, which should have been set to queued, and enqueues them
        with the executor.

        :param task_instances: TaskInstances to enqueue
        :type task_instances: list[TaskInstance]
        :param session: The session object
        :type session: Session
        """
        # actually enqueue them
        for ti in task_instances:
            if ti.dag_run.state in State.finished:
                ti.set_state(State.NONE, session=session)
                continue
            command = ti.command_as_list(
                local=True,
                pickle_id=ti.dag_model.pickle_id,
            )

            priority = ti.priority_weight
            queue = ti.queue
            self.log.info("Sending %s to executor with priority %s and queue %s", ti.key, priority, queue)

            self.executor.queue_command(
                ti,
                command,
                priority=priority,
                queue=queue,
            )

    def _critical_section_execute_task_instances(self, session: Session) -> int:
        """
        Attempts to execute TaskInstances that should be executed by the scheduler.

        There are three steps:
        1. Pick TIs by priority with the constraint that they are in the expected states
        and that we do exceed max_active_runs or pool limits.
        2. Change the state for the TIs above atomically.
        3. Enqueue the TIs in the executor.

        HA note: This function is a "critical section" meaning that only a single executor process can execute
        this function at the same time. This is achieved by doing ``SELECT ... from pool FOR UPDATE``. For DBs
        that support NOWAIT, a "blocked" scheduler will skip this and continue on with other tasks (creating
        new DAG runs, progressing TIs from None to SCHEDULED etc.); DBs that don't support this (such as
        MariaDB or MySQL 5.x) the other schedulers will wait for the lock before continuing.

        :param session:
        :type session: sqlalchemy.orm.Session
        :return: Number of task instance with state changed.
        """
        if self.max_tis_per_query == 0:
            max_tis = self.executor.slots_available
        else:
            max_tis = min(self.max_tis_per_query, self.executor.slots_available)
        queued_tis = self._executable_task_instances_to_queued(max_tis, session=session)

        self._enqueue_task_instances_with_queued_state(queued_tis, session=session)
        return len(queued_tis)

    @provide_session
    def _process_executor_events(self, session: Session = None) -> int:
        """Respond to executor events."""
        if not self.processor_agent:
            raise ValueError("Processor agent is not started.")
        ti_primary_key_to_try_number_map: Dict[Tuple[str, str, str], int] = {}
        event_buffer = self.executor.get_event_buffer()
        tis_with_right_state: List[TaskInstanceKey] = []

        # Report execution
        for ti_key, value in event_buffer.items():
            state: str
            state, _ = value
            # We create map (dag_id, task_id, execution_date) -> in-memory try_number
            ti_primary_key_to_try_number_map[ti_key.primary] = ti_key.try_number

            self.log.info(
                "Executor reports execution of %s.%s run_id=%s exited with status %s for try_number %s",
                ti_key.dag_id,
                ti_key.task_id,
                ti_key.run_id,
                state,
                ti_key.try_number,
            )
            if state in (TaskInstanceState.FAILED, TaskInstanceState.SUCCESS, TaskInstanceState.QUEUED):
                tis_with_right_state.append(ti_key)

        # Return if no finished tasks
        if not tis_with_right_state:
            return len(event_buffer)

        # Check state of finished tasks
        filter_for_tis = TI.filter_for_tis(tis_with_right_state)
        query = session.query(TI).filter(filter_for_tis).options(selectinload('dag_model'))
        # row lock this entire set of taskinstances to make sure the scheduler doesn't fail when we have
        # multi-schedulers
        tis: Iterator[TI] = with_row_locks(
            query,
            of=TI,
            session=session,
            **skip_locked(session=session),
        )
        for ti in tis:
            try_number = ti_primary_key_to_try_number_map[ti.key.primary]
            buffer_key = ti.key.with_try_number(try_number)
            state, info = event_buffer.pop(buffer_key)

            # TODO: should we fail RUNNING as well, as we do in Backfills?
            if state == TaskInstanceState.QUEUED:
                ti.external_executor_id = info
                self.log.info("Setting external_id for %s to %s", ti, info)
                continue

            msg = (
                "TaskInstance Finished: dag_id=%s, task_id=%s, run_id=%s, "
                "run_start_date=%s, run_end_date=%s, "
                "run_duration=%s, state=%s, executor_state=%s, try_number=%s, max_tries=%s, job_id=%s, "
                "pool=%s, queue=%s, priority_weight=%d, operator=%s"
            )
            self.log.info(
                msg,
                ti.dag_id,
                ti.task_id,
                ti.run_id,
                ti.start_date,
                ti.end_date,
                ti.duration,
                ti.state,
                state,
                try_number,
                ti.max_tries,
                ti.job_id,
                ti.pool,
                ti.queue,
                ti.priority_weight,
                ti.operator,
            )

            if ti.try_number == buffer_key.try_number and ti.state == State.QUEUED:
                Stats.incr('scheduler.tasks.killed_externally')
                msg = (
                    "Executor reports task instance %s finished (%s) although the "
                    "task says its %s. (Info: %s) Was the task killed externally?"
                )
                self.log.error(msg, ti, state, ti.state, info)

                # Get task from the Serialized DAG
                try:
                    dag = self.dagbag.get_dag(ti.dag_id)
                    task = dag.get_task(ti.task_id)
                except Exception:
                    self.log.exception("Marking task instance %s as %s", ti, state)
                    ti.set_state(state)
                    continue
                ti.task = task
                if task.on_retry_callback or task.on_failure_callback:
                    request = TaskCallbackRequest(
                        full_filepath=ti.dag_model.fileloc,
                        simple_task_instance=SimpleTaskInstance(ti),
                        msg=msg % (ti, state, ti.state, info),
                    )
                    self.processor_agent.send_callback_to_execute(request)
                else:
                    ti.handle_failure(error=msg % (ti, state, ti.state, info), session=session)

        return len(event_buffer)

    def _execute(self) -> None:
        self.log.info("Starting the scheduler")

        # DAGs can be pickled for easier remote execution by some executors
        pickle_dags = self.do_pickle and self.executor_class not in UNPICKLEABLE_EXECUTORS

        self.log.info("Processing each file at most %s times", self.num_times_parse_dags)

        # When using sqlite, we do not use async_mode
        # so the scheduler job and DAG parser don't access the DB at the same time.
        async_mode = not self.using_sqlite

        processor_timeout_seconds: int = conf.getint('core', 'dag_file_processor_timeout')
        processor_timeout = timedelta(seconds=processor_timeout_seconds)
        self.processor_agent = DagFileProcessorAgent(
            dag_directory=self.subdir,
            max_runs=self.num_times_parse_dags,
            processor_timeout=processor_timeout,
            dag_ids=[],
            pickle_dags=pickle_dags,
            async_mode=async_mode,
        )

        try:
            self.executor.job_id = self.id
            self.executor.start()

            self.register_signals()

            self.processor_agent.start()

            execute_start_time = timezone.utcnow()

            self._run_scheduler_loop()

            # Stop any processors
            self.processor_agent.terminate()

            # Verify that all files were processed, and if so, deactivate DAGs that
            # haven't been touched by the scheduler as they likely have been
            # deleted.
            if self.processor_agent.all_files_processed:
                self.log.info(
                    "Deactivating DAGs that haven't been touched since %s", execute_start_time.isoformat()
                )
                models.DAG.deactivate_stale_dags(execute_start_time)

            settings.Session.remove()  # type: ignore
        except Exception:
            self.log.exception("Exception when executing SchedulerJob._run_scheduler_loop")
            raise
        finally:
            try:
                self.executor.end()
            except Exception:
                self.log.exception("Exception when executing Executor.end")
            try:
                self.processor_agent.end()
            except Exception:
                self.log.exception("Exception when executing DagFileProcessorAgent.end")
            self.log.info("Exited execute loop")

    def _run_scheduler_loop(self) -> None:
        """
        The actual scheduler loop. The main steps in the loop are:
            #. Harvest DAG parsing results through DagFileProcessorAgent
            #. Find and queue executable tasks
                #. Change task instance state in DB
                #. Queue tasks in executor
            #. Heartbeat executor
                #. Execute queued tasks in executor asynchronously
                #. Sync on the states of running tasks

        Following is a graphic representation of these steps.

        .. image:: ../docs/apache-airflow/img/scheduler_loop.jpg

        :rtype: None
        """
        if not self.processor_agent:
            raise ValueError("Processor agent is not started.")
        is_unit_test: bool = conf.getboolean('core', 'unit_test_mode')

        timers = EventScheduler()

        # Check on start up, then every configured interval
        self.adopt_or_reset_orphaned_tasks()

        timers.call_regular_interval(
            conf.getfloat('scheduler', 'orphaned_tasks_check_interval', fallback=300.0),
            self.adopt_or_reset_orphaned_tasks,
        )

        timers.call_regular_interval(
            conf.getfloat('scheduler', 'trigger_timeout_check_interval', fallback=15.0),
            self.check_trigger_timeouts,
        )

        timers.call_regular_interval(
            conf.getfloat('scheduler', 'pool_metrics_interval', fallback=5.0),
            self._emit_pool_metrics,
        )

        for loop_count in itertools.count(start=1):
            with Stats.timer() as timer:

                if self.using_sqlite:
                    self.processor_agent.run_single_parsing_loop()
                    # For the sqlite case w/ 1 thread, wait until the processor
                    # is finished to avoid concurrent access to the DB.
                    self.log.debug("Waiting for processors to finish since we're using sqlite")
                    self.processor_agent.wait_until_finished()

                with create_session() as session:
                    num_queued_tis = self._do_scheduling(session)

                    self.executor.heartbeat()
                    session.expunge_all()
                    num_finished_events = self._process_executor_events(session=session)

                self.processor_agent.heartbeat()

                # Heartbeat the scheduler periodically
                self.heartbeat(only_if_necessary=True)

                # Run any pending timed events
                next_event = timers.run(blocking=False)
                self.log.debug("Next timed event is in %f", next_event)

            self.log.debug("Ran scheduling loop in %.2f seconds", timer.duration)

            if not is_unit_test and not num_queued_tis and not num_finished_events:
                # If the scheduler is doing things, don't sleep. This means when there is work to do, the
                # scheduler will run "as quick as possible", but when it's stopped, it can sleep, dropping CPU
                # usage when "idle"
                time.sleep(min(self._scheduler_idle_sleep_time, next_event if next_event else 0))

            if loop_count >= self.num_runs > 0:
                self.log.info(
                    "Exiting scheduler loop as requested number of runs (%d - got to %d) has been reached",
                    self.num_runs,
                    loop_count,
                )
                break
            if self.processor_agent.done:
                self.log.info(
                    "Exiting scheduler loop as requested DAG parse count (%d) has been reached after %d"
                    " scheduler loops",
                    self.num_times_parse_dags,
                    loop_count,
                )
                break

    def _do_scheduling(self, session) -> int:
        """
        This function is where the main scheduling decisions take places. It:

        - Creates any necessary DAG runs by examining the next_dagrun_create_after column of DagModel

          Since creating Dag Runs is a relatively time consuming process, we select only 10 dags by default
          (configurable via ``scheduler.max_dagruns_to_create_per_loop`` setting) - putting this higher will
          mean one scheduler could spend a chunk of time creating dag runs, and not ever get around to
          scheduling tasks.

        - Finds the "next n oldest" running DAG Runs to examine for scheduling (n=20 by default, configurable
          via ``scheduler.max_dagruns_per_loop_to_schedule`` config setting) and tries to progress state (TIs
          to SCHEDULED, or DagRuns to SUCCESS/FAILURE etc)

          By "next oldest", we mean hasn't been examined/scheduled in the most time.

          The reason we don't select all dagruns at once because the rows are selected with row locks, meaning
          that only one scheduler can "process them", even it is waiting behind other dags. Increasing this
          limit will allow more throughput for smaller DAGs but will likely slow down throughput for larger
          (>500 tasks.) DAGs

        - Then, via a Critical Section (locking the rows of the Pool model) we queue tasks, and then send them
          to the executor.

          See docs of _critical_section_execute_task_instances for more.

        :return: Number of TIs enqueued in this iteration
        :rtype: int
        """
        # Put a check in place to make sure we don't commit unexpectedly
        with prohibit_commit(session) as guard:

            if settings.USE_JOB_SCHEDULE:
                self._create_dagruns_for_dags(guard, session)

            self._start_queued_dagruns(session)
            guard.commit()
            dag_runs = self._get_next_dagruns_to_examine(DagRunState.RUNNING, session)
            # Bulk fetch the currently active dag runs for the dags we are
            # examining, rather than making one query per DagRun

            callback_tuples = []
            for dag_run in dag_runs:
                callback_to_run = self._schedule_dag_run(dag_run, session)
                callback_tuples.append((dag_run, callback_to_run))

            guard.commit()

            # Send the callbacks after we commit to ensure the context is up to date when it gets run
            for dag_run, callback_to_run in callback_tuples:
                dag = self.dagbag.get_dag(dag_run.dag_id, session=session)
                if not dag:
                    self.log.error("DAG '%s' not found in serialized_dag table", dag_run.dag_id)
                    continue

                self._send_dag_callbacks_to_processor(dag, callback_to_run)

            # Without this, the session has an invalid view of the DB
            session.expunge_all()
            # END: schedule TIs

            try:
                if self.executor.slots_available <= 0:
                    # We know we can't do anything here, so don't even try!
                    self.log.debug("Executor full, skipping critical section")
                    return 0

                timer = Stats.timer('scheduler.critical_section_duration')
                timer.start()

                # Find anything TIs in state SCHEDULED, try to QUEUE it (send it to the executor)
                num_queued_tis = self._critical_section_execute_task_instances(session=session)

                # Make sure we only sent this metric if we obtained the lock, otherwise we'll skew the
                # metric, way down
                timer.stop(send=True)
            except OperationalError as e:
                timer.stop(send=False)

                if is_lock_not_available_error(error=e):
                    self.log.debug("Critical section lock held by another Scheduler")
                    Stats.incr('scheduler.critical_section_busy')
                    session.rollback()
                    return 0
                raise

            guard.commit()
            return num_queued_tis

    @retry_db_transaction
    def _get_next_dagruns_to_examine(self, state: DagRunState, session: Session):
        """Get Next DagRuns to Examine with retries"""
        return DagRun.next_dagruns_to_examine(state, session)

    @retry_db_transaction
    def _create_dagruns_for_dags(self, guard, session):
        """Find Dag Models needing DagRuns and Create Dag Runs with retries in case of OperationalError"""
        query = DagModel.dags_needing_dagruns(session)
        self._create_dag_runs(query.all(), session)

        # commit the session - Release the write lock on DagModel table.
        guard.commit()
        # END: create dagruns

    def _create_dag_runs(self, dag_models: Collection[DagModel], session: Session) -> None:
        """
        Unconditionally create a DAG run for the given DAG, and update the dag_model's fields to control
        if/when the next DAGRun should be created
        """
        # Bulk Fetch DagRuns with dag_id and execution_date same
        # as DagModel.dag_id and DagModel.next_dagrun
        # This list is used to verify if the DagRun already exist so that we don't attempt to create
        # duplicate dag runs

        if session.bind.dialect.name == 'mssql':
            existing_dagruns_filter = or_(
                *(
                    and_(
                        DagRun.dag_id == dm.dag_id,
                        DagRun.execution_date == dm.next_dagrun,
                    )
                    for dm in dag_models
                )
            )
        else:
            existing_dagruns_filter = tuple_(DagRun.dag_id, DagRun.execution_date).in_(
                [(dm.dag_id, dm.next_dagrun) for dm in dag_models]
            )

        existing_dagruns = (
            session.query(DagRun.dag_id, DagRun.execution_date).filter(existing_dagruns_filter).all()
        )

        active_runs_of_dags = defaultdict(
            int,
            DagRun.active_runs_of_dags(dag_ids=(dm.dag_id for dm in dag_models), session=session),
        )

        for dag_model in dag_models:

            dag = self.dagbag.get_dag(dag_model.dag_id, session=session)
            if not dag:
                self.log.error("DAG '%s' not found in serialized_dag table", dag_model.dag_id)
                continue

            dag_hash = self.dagbag.dags_hash.get(dag.dag_id)

            data_interval = dag.get_next_data_interval(dag_model)
            # Explicitly check if the DagRun already exists. This is an edge case
            # where a Dag Run is created but `DagModel.next_dagrun` and `DagModel.next_dagrun_create_after`
            # are not updated.
            # We opted to check DagRun existence instead
            # of catching an Integrity error and rolling back the session i.e
            # we need to set dag.next_dagrun_info if the Dag Run already exists or if we
            # create a new one. This is so that in the next Scheduling loop we try to create new runs
            # instead of falling in a loop of Integrity Error.
            if (dag.dag_id, dag_model.next_dagrun) not in existing_dagruns:
                dag.create_dagrun(
                    run_type=DagRunType.SCHEDULED,
                    execution_date=dag_model.next_dagrun,
                    state=DagRunState.QUEUED,
                    data_interval=data_interval,
                    external_trigger=False,
                    session=session,
                    dag_hash=dag_hash,
                    creating_job_id=self.id,
                )
                active_runs_of_dags[dag.dag_id] += 1
            if self._should_update_dag_next_dagruns(dag, dag_model, active_runs_of_dags[dag.dag_id]):
                dag_model.calculate_dagrun_date_fields(dag, data_interval)
        # TODO[HA]: Should we do a session.flush() so we don't have to keep lots of state/object in
        # memory for larger dags? or expunge_all()

    def _should_update_dag_next_dagruns(self, dag, dag_model: DagModel, total_active_runs) -> bool:
        """Check if the dag's next_dagruns_create_after should be updated."""
        if total_active_runs >= dag.max_active_runs:
            self.log.info(
                "DAG %s is at (or above) max_active_runs (%d of %d), not creating any more runs",
                dag_model.dag_id,
                total_active_runs,
                dag.max_active_runs,
            )
            dag_model.next_dagrun_create_after = None
            return False
        return True

    def _start_queued_dagruns(
        self,
        session: Session,
    ) -> None:
        """Find DagRuns in queued state and decide moving them to running state"""
        dag_runs = self._get_next_dagruns_to_examine(DagRunState.QUEUED, session)

        active_runs_of_dags = defaultdict(
            int,
            DagRun.active_runs_of_dags((dr.dag_id for dr in dag_runs), only_running=True, session=session),
        )

        def _update_state(dag: DAG, dag_run: DagRun):
            dag_run.state = DagRunState.RUNNING
            dag_run.start_date = timezone.utcnow()
            if dag.timetable.periodic:
                # TODO: Logically, this should be DagRunInfo.run_after, but the
                # information is not stored on a DagRun, only before the actual
                # execution on DagModel.next_dagrun_create_after. We should add
                # a field on DagRun for this instead of relying on the run
                # always happening immediately after the data interval.
                expected_start_date = dag.get_run_data_interval(dag_run).end
                schedule_delay = dag_run.start_date - expected_start_date
                Stats.timing(f'dagrun.schedule_delay.{dag.dag_id}', schedule_delay)

        for dag_run in dag_runs:

            dag = dag_run.dag = self.dagbag.get_dag(dag_run.dag_id, session=session)
            if not dag:
                self.log.error("DAG '%s' not found in serialized_dag table", dag_run.dag_id)
                continue
            active_runs = active_runs_of_dags[dag_run.dag_id]

            if dag.max_active_runs and active_runs >= dag.max_active_runs:
                self.log.debug(
                    "DAG %s already has %d active runs, not moving any more runs to RUNNING state %s",
                    dag.dag_id,
                    active_runs,
                    dag_run.execution_date,
                )
            else:
                active_runs_of_dags[dag_run.dag_id] += 1
                _update_state(dag, dag_run)

    def _schedule_dag_run(
        self,
        dag_run: DagRun,
        session: Session,
    ) -> Optional[DagCallbackRequest]:
        """
        Make scheduling decisions about an individual dag run

        :param dag_run: The DagRun to schedule
        :return: Callback that needs to be executed
        """
        callback: Optional[DagCallbackRequest] = None

        dag = dag_run.dag = self.dagbag.get_dag(dag_run.dag_id, session=session)

        if not dag:
            self.log.error("Couldn't find dag %s in DagBag/DB!", dag_run.dag_id)
            return callback
        dag_model = DM.get_dagmodel(dag.dag_id, session)

        if (
            dag_run.start_date
            and dag.dagrun_timeout
            and dag_run.start_date < timezone.utcnow() - dag.dagrun_timeout
        ):
            dag_run.set_state(DagRunState.FAILED)
            unfinished_task_instances = (
                session.query(TI)
                .filter(TI.dag_id == dag_run.dag_id)
                .filter(TI.run_id == dag_run.run_id)
                .filter(TI.state.in_(State.unfinished))
            )
            for task_instance in unfinished_task_instances:
                task_instance.state = TaskInstanceState.SKIPPED
                session.merge(task_instance)
            session.flush()
            self.log.info("Run %s of %s has timed-out", dag_run.run_id, dag_run.dag_id)
            active_runs = dag.get_num_active_runs(only_running=False, session=session)
            # Work out if we should allow creating a new DagRun now?
            if self._should_update_dag_next_dagruns(dag, dag_model, active_runs):
                dag_model.calculate_dagrun_date_fields(dag, dag.get_run_data_interval(dag_run))

            callback_to_execute = DagCallbackRequest(
                full_filepath=dag.fileloc,
                dag_id=dag.dag_id,
                run_id=dag_run.run_id,
                is_failure_callback=True,
                msg='timed_out',
            )

            # Send SLA & DAG Success/Failure Callbacks to be executed
            self._send_dag_callbacks_to_processor(dag, callback_to_execute)
            # Because we send the callback here, we need to return None
            return callback

        if dag_run.execution_date > timezone.utcnow() and not dag.allow_future_exec_dates:
            self.log.error("Execution date is in future: %s", dag_run.execution_date)
            return callback

        self._verify_integrity_if_dag_changed(dag_run=dag_run, session=session)
        # TODO[HA]: Rename update_state -> schedule_dag_run, ?? something else?
        schedulable_tis, callback_to_run = dag_run.update_state(session=session, execute_callbacks=False)
        if dag_run.state in State.finished:
            active_runs = dag.get_num_active_runs(only_running=False, session=session)
            # Work out if we should allow creating a new DagRun now?
            if self._should_update_dag_next_dagruns(dag, dag_model, active_runs):
                dag_model.calculate_dagrun_date_fields(dag, dag.get_run_data_interval(dag_run))

        # This will do one query per dag run. We "could" build up a complex
        # query to update all the TIs across all the execution dates and dag
        # IDs in a single query, but it turns out that can be _very very slow_
        # see #11147/commit ee90807ac for more details
        dag_run.schedule_tis(schedulable_tis, session)

        return callback_to_run

    @provide_session
    def _verify_integrity_if_dag_changed(self, dag_run: DagRun, session=None):
        """Only run DagRun.verify integrity if Serialized DAG has changed since it is slow"""
        latest_version = SerializedDagModel.get_latest_version_hash(dag_run.dag_id, session=session)
        if dag_run.dag_hash == latest_version:
            self.log.debug("DAG %s not changed structure, skipping dagrun.verify_integrity", dag_run.dag_id)
            return

        dag_run.dag_hash = latest_version

        # Refresh the DAG
        dag_run.dag = self.dagbag.get_dag(dag_id=dag_run.dag_id, session=session)

        # Verify integrity also takes care of session.flush
        dag_run.verify_integrity(session=session)

    def _send_dag_callbacks_to_processor(self, dag: DAG, callback: Optional[DagCallbackRequest] = None):
        if not self.processor_agent:
            raise ValueError("Processor agent is not started.")

        self._send_sla_callbacks_to_processor(dag)
        if callback:
            self.processor_agent.send_callback_to_execute(callback)

    def _send_sla_callbacks_to_processor(self, dag: DAG):
        """Sends SLA Callbacks to DagFileProcessor if tasks have SLAs set and check_slas=True"""
        if not settings.CHECK_SLAS:
            return

        if not any(isinstance(ti.sla, timedelta) for ti in dag.tasks):
            self.log.debug("Skipping SLA check for %s because no tasks in DAG have SLAs", dag)
            return

        if not self.processor_agent:
            raise ValueError("Processor agent is not started.")

        self.processor_agent.send_sla_callback_request_to_execute(
            full_filepath=dag.fileloc, dag_id=dag.dag_id
        )

    @provide_session
    def _emit_pool_metrics(self, session: Session = None) -> None:
        pools = models.Pool.slots_stats(session=session)
        for pool_name, slot_stats in pools.items():
            Stats.gauge(f'pool.open_slots.{pool_name}', slot_stats["open"])
            Stats.gauge(f'pool.queued_slots.{pool_name}', slot_stats[TaskInstanceState.QUEUED])
            Stats.gauge(f'pool.running_slots.{pool_name}', slot_stats[TaskInstanceState.RUNNING])

    @provide_session
    def heartbeat_callback(self, session: Session = None) -> None:
        Stats.incr('scheduler_heartbeat', 1, 1)

    @provide_session
    def adopt_or_reset_orphaned_tasks(self, session: Session = None):
        """
        Reset any TaskInstance still in QUEUED or SCHEDULED states that were
        enqueued by a SchedulerJob that is no longer running.

        :return: the number of TIs reset
        :rtype: int
        """
        self.log.info("Resetting orphaned tasks for active dag runs")
        timeout = conf.getint('scheduler', 'scheduler_health_check_threshold')

        for attempt in run_with_db_retries(logger=self.log):
            with attempt:
                self.log.debug(
                    "Running SchedulerJob.adopt_or_reset_orphaned_tasks with retries. Try %d of %d",
                    attempt.retry_state.attempt_number,
                    MAX_DB_RETRIES,
                )
                self.log.debug("Calling SchedulerJob.adopt_or_reset_orphaned_tasks method")
                try:
                    num_failed = (
                        session.query(SchedulerJob)
                        .filter(
                            SchedulerJob.job_type == "SchedulerJob",
                            SchedulerJob.state == State.RUNNING,
                            SchedulerJob.latest_heartbeat < (timezone.utcnow() - timedelta(seconds=timeout)),
                        )
                        .update({"state": State.FAILED})
                    )

                    if num_failed:
                        self.log.info("Marked %d SchedulerJob instances as failed", num_failed)
                        Stats.incr(self.__class__.__name__.lower() + '_end', num_failed)

                    resettable_states = [TaskInstanceState.QUEUED, TaskInstanceState.RUNNING]
                    query = (
                        session.query(TI)
                        .filter(TI.state.in_(resettable_states))
                        # outerjoin is because we didn't use to have queued_by_job
                        # set, so we need to pick up anything pre upgrade. This (and the
                        # "or queued_by_job_id IS NONE") can go as soon as scheduler HA is
                        # released.
                        .outerjoin(TI.queued_by_job)
                        .filter(or_(TI.queued_by_job_id.is_(None), SchedulerJob.state != State.RUNNING))
                        .join(TI.dag_run)
                        .filter(
                            DagRun.run_type != DagRunType.BACKFILL_JOB,
                            DagRun.state == State.RUNNING,
                        )
                        .options(load_only(TI.dag_id, TI.task_id, TI.run_id))
                    )

                    # Lock these rows, so that another scheduler can't try and adopt these too
                    tis_to_reset_or_adopt = with_row_locks(
                        query, of=TI, session=session, **skip_locked(session=session)
                    ).all()
                    to_reset = self.executor.try_adopt_task_instances(tis_to_reset_or_adopt)

                    reset_tis_message = []
                    for ti in to_reset:
                        reset_tis_message.append(repr(ti))
                        ti.state = State.NONE
                        ti.queued_by_job_id = None

                    for ti in set(tis_to_reset_or_adopt) - set(to_reset):
                        ti.queued_by_job_id = self.id

                    Stats.incr('scheduler.orphaned_tasks.cleared', len(to_reset))
                    Stats.incr('scheduler.orphaned_tasks.adopted', len(tis_to_reset_or_adopt) - len(to_reset))

                    if to_reset:
                        task_instance_str = '\n\t'.join(reset_tis_message)
                        self.log.info(
                            "Reset the following %s orphaned TaskInstances:\n\t%s",
                            len(to_reset),
                            task_instance_str,
                        )

                    # Issue SQL/finish "Unit of Work", but let @provide_session
                    # commit (or if passed a session, let caller decide when to commit
                    session.flush()
                except OperationalError:
                    session.rollback()
                    raise

        return len(to_reset)

    @provide_session
    def check_trigger_timeouts(self, session: Session = None):
        """
        Looks at all tasks that are in the "deferred" state and whose trigger
        or execution timeout has passed, so they can be marked as failed.
        """
        num_timed_out_tasks = (
            session.query(TaskInstance)
            .filter(
                TaskInstance.state == TaskInstanceState.DEFERRED,
                TaskInstance.trigger_timeout < timezone.utcnow(),
            )
            .update(
                # We have to schedule these to fail themselves so it doesn't
                # happen inside the scheduler.
                {
                    "state": TaskInstanceState.SCHEDULED,
                    "next_method": "__fail__",
                    "next_kwargs": {"error": "Trigger/execution timeout"},
                    "trigger_id": None,
                }
            )
        )
        if num_timed_out_tasks:
            self.log.info("Timed out %i deferred tasks without fired triggers", num_timed_out_tasks)<|MERGE_RESOLUTION|>--- conflicted
+++ resolved
@@ -296,7 +296,6 @@
         starved_tasks: Set[Tuple[str, str]] = set()
 
         pool_num_starving_tasks = defaultdict(int)
-<<<<<<< HEAD
 
         for loop_count in itertools.count(start=1):
 
@@ -304,15 +303,6 @@
             num_starved_dags = len(starved_dags)
             num_starved_tasks = len(starved_tasks)
 
-=======
-
-        for loop_count in itertools.count(start=1):
-
-            num_starved_pools = len(starved_pools)
-            num_starved_dags = len(starved_dags)
-            num_starved_tasks = len(starved_tasks)
-
->>>>>>> 055fff72
             # Get task instances associated with scheduled
             # DagRuns which are not backfilled, in the given states,
             # and the dag is not paused
@@ -322,11 +312,7 @@
                 .filter(DR.run_type != DagRunType.BACKFILL_JOB, DR.state == DagRunState.RUNNING)
                 .join(TI.dag_model)
                 .filter(not_(DM.is_paused))
-<<<<<<< HEAD
-                .filter(TI.state == State.SCHEDULED)
-=======
                 .filter(TI.state == TaskInstanceState.SCHEDULED)
->>>>>>> 055fff72
                 .options(selectinload('dag_model'))
                 .order_by(-TI.priority_weight, DR.execution_date)
             )
@@ -386,8 +372,6 @@
                     starved_pools.add(pool_name)
                     continue
 
-<<<<<<< HEAD
-=======
             pool_total = pools[pool]["total"]
             if task_instance.pool_slots > pool_total:
                 self.log.warning(
@@ -400,7 +384,6 @@
                 )
                 continue
 
->>>>>>> 055fff72
                 open_slots = pools[pool]["open"]
 
                 num_ready = len(task_instances)
