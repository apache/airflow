--- conflicted
+++ resolved
@@ -15,8 +15,6 @@
 # KIND, either express or implied.  See the License for the
 # specific language governing permissions and limitations
 # under the License.
-
-from airflow.settings import STATE_COLORS
 
 from airflow.settings import STATE_COLORS
 
@@ -87,10 +85,7 @@
 
     @classmethod
     def color(cls, state):
-<<<<<<< HEAD
-=======
         """Returns color for a state."""
->>>>>>> d25854dd
         return cls.state_color.get(state, 'white')
 
     @classmethod
@@ -101,19 +96,6 @@
             return 'white'
         return 'black'
 
-<<<<<<< HEAD
-    @classmethod
-    def finished(cls):
-        """
-        A list of states indicating that a task started and completed a
-        run attempt. Note that the attempt could have resulted in failure or
-        have been interrupted; in any case, it is no longer running.
-        """
-        return [
-            cls.SUCCESS,
-            cls.FAILED,
-            cls.SKIPPED,
-=======
     running = frozenset([RUNNING, SENSING])
     """
     A list of states indicating that a task is being executed.
@@ -125,30 +107,12 @@
             FAILED,
             SKIPPED,
             UPSTREAM_FAILED,
->>>>>>> d25854dd
         ]
     )
     """
     A list of states indicating a task has reached a terminal state (i.e. it has "finished") and needs no
     further action.
 
-<<<<<<< HEAD
-    @classmethod
-    def unfinished(cls):
-        """
-        A list of states indicating that a task either has not completed
-        a run or has not even started.
-        """
-        return [
-            cls.NONE,
-            cls.SCHEDULED,
-            cls.QUEUED,
-            cls.RUNNING,
-            cls.SHUTDOWN,
-            cls.UP_FOR_RETRY,
-            cls.UP_FOR_RESCHEDULE
-        ]
-=======
     Note that the attempt could have resulted in failure or have been
     interrupted; or perhaps never run at all (skip, or upstream_failed) in any
     case, it is no longer running.
@@ -187,5 +151,4 @@
 
     LANDED = 'landed'
     NOT_LANDED = 'not_landed'
-    POKE_EXCEPTION = 'poke_exception'
->>>>>>> d25854dd
+    POKE_EXCEPTION = 'poke_exception'