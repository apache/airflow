#
# Licensed to the Apache Software Foundation (ASF) under one
# or more contributor license agreements.  See the NOTICE file
# distributed with this work for additional information
# regarding copyright ownership.  The ASF licenses this file
# to you under the Apache License, Version 2.0 (the
# "License"); you may not use this file except in compliance
# with the License.  You may obtain a copy of the License at
#
#   http://www.apache.org/licenses/LICENSE-2.0
#
# Unless required by applicable law or agreed to in writing,
# software distributed under the License is distributed on an
# "AS IS" BASIS, WITHOUT WARRANTIES OR CONDITIONS OF ANY
# KIND, either express or implied.  See the License for the
# specific language governing permissions and limitations
# under the License.
"""Processes DAGs."""
import enum
import importlib
import logging
import multiprocessing
multiprocessing.allow_connection_pickling()
import os
import signal
import sys
import time
from abc import ABCMeta, abstractmethod
from collections import defaultdict
from datetime import datetime, timedelta
from importlib import import_module
from multiprocessing.connection import Connection as MultiprocessingConnection
from typing import Any, Callable, Dict, KeysView, List, NamedTuple, Optional, Tuple

from setproctitle import setproctitle  # pylint: disable=no-name-in-module
from sqlalchemy import or_
from tabulate import tabulate

import airflow.models
from airflow.configuration import conf
from airflow.dag.base_dag import BaseDag, BaseDagBag
from airflow.exceptions import AirflowConfigException, AirflowException
from airflow.models import errors
from airflow.models.taskinstance import SimpleTaskInstance, TaskInstance
from airflow.settings import STORE_SERIALIZED_DAGS
from airflow.stats import Stats
from airflow.utils import timezone
from airflow.utils.file import list_py_file_paths
from airflow.utils.log.logging_mixin import LoggingMixin
from airflow.utils.process_utils import kill_child_processes_by_pids, reap_process_group
from airflow.utils.session import provide_session
from airflow.utils.state import State


class SimpleDag(BaseDag):
    """
    A simplified representation of a DAG that contains all attributes
    required for instantiating and scheduling its associated tasks.

    :param dag: the DAG
    :type dag: airflow.models.DAG
    :param pickle_id: ID associated with the pickled version of this DAG.
    :type pickle_id: unicode
    """

    def __init__(self, dag, pickle_id: Optional[str] = None):
        self._dag_id: str = dag.dag_id
        self._task_ids: List[str] = [task.task_id for task in dag.tasks]
        self._full_filepath: str = dag.full_filepath
        self._concurrency: int = dag.concurrency
        self._pickle_id: Optional[str] = pickle_id
        self._task_special_args: Dict[str, Any] = {}
        for task in dag.tasks:
            special_args = {}
            if task.task_concurrency is not None:
                special_args['task_concurrency'] = task.task_concurrency
            if special_args:
                self._task_special_args[task.task_id] = special_args

    @property
    def dag_id(self) -> str:
        """
        :return: the DAG ID
        :rtype: unicode
        """
        return self._dag_id

    @property
    def task_ids(self) -> List[str]:
        """
        :return: A list of task IDs that are in this DAG
        :rtype: list[unicode]
        """
        return self._task_ids

    @property
    def full_filepath(self) -> str:
        """
        :return: The absolute path to the file that contains this DAG's definition
        :rtype: unicode
        """
        return self._full_filepath

    @property
    def concurrency(self) -> int:
        """
        :return: maximum number of tasks that can run simultaneously from this DAG
        :rtype: int
        """
        return self._concurrency

    @property
    def pickle_id(self) -> Optional[str]:    # pylint: disable=invalid-overridden-method
        """
        :return: The pickle ID for this DAG, if it has one. Otherwise None.
        :rtype: unicode
        """
        return self._pickle_id

    @property
    def task_special_args(self) -> Dict[str, Any]:
        """Special arguments of the task."""
        return self._task_special_args

    def get_task_special_arg(self, task_id: str, special_arg_name: str):
        """Retrieve special arguments of the task."""
        if task_id in self._task_special_args and special_arg_name in self._task_special_args[task_id]:
            return self._task_special_args[task_id][special_arg_name]
        else:
            return None


class SimpleDagBag(BaseDagBag):
    """
    A collection of SimpleDag objects with some convenience methods.
    """

    def __init__(self, simple_dags: List[SimpleDag]):
        """
        Constructor.

        :param simple_dags: SimpleDag objects that should be in this
        :type list(airflow.utils.dag_processing.SimpleDag)
        """
        self.simple_dags = simple_dags
        self.dag_id_to_simple_dag: Dict[str, SimpleDag] = {}

        for simple_dag in simple_dags:
            self.dag_id_to_simple_dag[simple_dag.dag_id] = simple_dag

    @property
    def dag_ids(self) -> KeysView[str]:
        """
        :return: IDs of all the DAGs in this
        :rtype: list[unicode]
        """
        return self.dag_id_to_simple_dag.keys()

    def get_dag(self, dag_id: str) -> SimpleDag:
        """
        :param dag_id: DAG ID
        :type dag_id: unicode
        :return: if the given DAG ID exists in the bag, return the BaseDag
        corresponding to that ID. Otherwise, throw an Exception
        :rtype: airflow.utils.dag_processing.SimpleDag
        """
        if dag_id not in self.dag_id_to_simple_dag:
            raise AirflowException("Unknown DAG ID {}".format(dag_id))
        return self.dag_id_to_simple_dag[dag_id]


class AbstractDagFileProcessorProcess(metaclass=ABCMeta):
    """
    Processes a DAG file. See SchedulerJob.process_file() for more details.
    """

    @abstractmethod
    def start(self):
        """
        Launch the process to process the file
        """
        raise NotImplementedError()

    @abstractmethod
    def terminate(self, sigkill: bool = False):
        """
        Terminate (and then kill) the process launched to process the file
        """
        raise NotImplementedError()

    @abstractmethod
    def kill(self):
        """
        Kill the process launched to process the file, and ensure consistent state.
        """
        raise NotImplementedError()

    @property
    @abstractmethod
    def pid(self) -> int:
        """
        :return: the PID of the process launched to process the given file
        """
        raise NotImplementedError()

    @property
    @abstractmethod
    def exit_code(self) -> int:
        """
        After the process is finished, this can be called to get the return code
        :return: the exit code of the process
        :rtype: int
        """
        raise NotImplementedError()

    @property
    @abstractmethod
    def done(self) -> bool:
        """
        Check if the process launched to process this file is done.
        :return: whether the process is finished running
        :rtype: bool
        """
        raise NotImplementedError()

    @property
    @abstractmethod
    def result(self) -> Tuple[List[SimpleDag], int]:
        """
        A list of simple dags found, and the number of import errors

        :return: result of running SchedulerJob.process_file()
        :rtype: tuple[list[airflow.utils.dag_processing.SimpleDag], int]
        """
        raise NotImplementedError()

    @property
    @abstractmethod
    def start_time(self):
        """
        :return: When this started to process the file
        :rtype: datetime
        """
        raise NotImplementedError()

    @property
    @abstractmethod
    def file_path(self):
        """
        :return: the path to the file that this is processing
        :rtype: unicode
        """
        raise NotImplementedError()


class DagParsingStat(NamedTuple):
    """Information on processing progress"""
    file_paths: List[str]
    done: bool
    all_files_processed: bool


class DagFileStat(NamedTuple):
    """Information about single processing of one file"""
    num_dags: int
    import_errors: int
    last_finish_time: Optional[datetime]
    last_duration: Optional[float]
    run_count: int


class DagParsingSignal(enum.Enum):
    """All signals sent to parser."""
    AGENT_RUN_ONCE = 'agent_run_once'
    TERMINATE_MANAGER = 'terminate_manager'
    END_MANAGER = 'end_manager'


class FailureCallbackRequest(NamedTuple):
    """A message with information about the callback to be executed."""
    full_filepath: str
    simple_task_instance: SimpleTaskInstance
    msg: str


class DagFileProcessorAgent(LoggingMixin):
    """
    Agent for DAG file processing. It is responsible for all DAG parsing
    related jobs in scheduler process. Mainly it can spin up DagFileProcessorManager
    in a subprocess, collect DAG parsing results from it and communicate
    signal/DAG parsing stat with it.

    This class runs in the main `airflow scheduler` process.

    :param dag_directory: Directory where DAG definitions are kept. All
        files in file_paths should be under this directory
    :type dag_directory: str
    :param max_runs: The number of times to parse and schedule each file. -1
        for unlimited.
    :type max_runs: int
    :param processor_factory: function that creates processors for DAG
        definition files. Arguments are (dag_definition_path, log_file_path)
    :type processor_factory: (str, str, list) -> (AbstractDagFileProcessorProcess)
    :param processor_timeout: How long to wait before timing out a DAG file processor
    :type processor_timeout: timedelta
    :param dag_ids: if specified, only schedule tasks with these DAG IDs
    :type dag_ids: list[str]
    :param pickle_dags: whether to pickle DAGs.
    :type: pickle_dags: bool
    :param async_mode: Whether to start agent in async mode
    :type async_mode: bool
    """

    def __init__(self,
                 dag_directory,
                 max_runs,
                 processor_factory,
                 processor_timeout,
                 dag_ids,
                 pickle_dags,
                 async_mode):
        super().__init__()
        self._file_path_queue = []
        self._dag_directory = dag_directory
        self._max_runs = max_runs
        self._processor_factory = processor_factory
        self._processor_timeout = processor_timeout
        self._dag_ids = dag_ids
        self._pickle_dags = pickle_dags
        self._async_mode = async_mode
        # Map from file path to the processor
        self._processors = {}
        # Pipe for communicating signals
        self._process = None
        self._done = False
        # Initialized as true so we do not deactivate w/o any actual DAG parsing.
        self._all_files_processed = True

        self._parent_signal_conn = None
        self._collected_dag_buffer = []

    def start(self):
        """
        Launch DagFileProcessorManager processor and start DAG parsing loop in manager.
        """
        if conf.has_option('core', 'mp_start_method'):
            mp_start_method = conf.get('core', 'mp_start_method')
        else:
            mp_start_method = multiprocessing.get_start_method()

        possible_value_list = multiprocessing.get_all_start_methods()
        if mp_start_method not in possible_value_list:
            raise AirflowConfigException(
                "mp_start_method should not be " + mp_start_method +
                ". Possible value is one of " + str(possible_value_list))
        cxt = multiprocessing.get_context(mp_start_method)

        self._parent_signal_conn, child_signal_conn = cxt.Pipe()
        self._process = cxt.Process(
            target=type(self)._run_processor_manager,
            args=(
                self._dag_directory,
                self._max_runs,
                self._processor_factory,
                self._processor_timeout,
                child_signal_conn,
                self._dag_ids,
                self._pickle_dags,
                self._async_mode
            )
        )
        self._process.start()

        self.log.info("Launched DagFileProcessorManager with pid: %s", self._process.pid)

    def run_single_parsing_loop(self):
        """
        Should only be used when launched DAG file processor manager in sync mode.
        Send agent heartbeat signal to the manager, requesting that it runs one
        processing "loop".

        Call wait_until_finished to ensure that any launched processors have
        finished before continuing
        """
        if not self._process.is_alive():
            return

        try:
            self._parent_signal_conn.send(DagParsingSignal.AGENT_RUN_ONCE)
        except ConnectionError:
            # If this died cos of an error then we will noticed and restarted
            # when harvest_simple_dags calls _heartbeat_manager.
            pass

    def send_callback_to_execute(self, full_filepath: str, task_instance: TaskInstance, msg: str):
        """
        Sends information about the callback to be executed by DagFileProcessor.

        :param full_filepath: DAG File path
        :type full_filepath: str
        :param task_instance: Task Instance for which the callback is to be executed.
        :type task_instance: airflow.models.taskinstance.TaskInstance
        :param msg: Message sent in callback.
        :type msg: str
        """
        try:
            request = FailureCallbackRequest(
                full_filepath=full_filepath,
                simple_task_instance=SimpleTaskInstance(task_instance),
                msg=msg
            )
            self._parent_signal_conn.send(request)
        except ConnectionError:
            # If this died cos of an error then we will noticed and restarted
            # when harvest_simple_dags calls _heartbeat_manager.
            pass

    def wait_until_finished(self):
        """Waits until DAG parsing is finished."""
        while self._parent_signal_conn.poll(timeout=None):
            try:
                result = self._parent_signal_conn.recv()
            except EOFError:
                break
            self._process_message(result)
            if isinstance(result, DagParsingStat):
                # In sync mode we don't send this message from the Manager
                # until all the running processors have finished
                return

    @staticmethod
    def _run_processor_manager(dag_directory,
                               max_runs,
                               processor_factory,
                               processor_timeout,
                               signal_conn,
                               dag_ids,
                               pickle_dags,
                               async_mode):

        # Make this process start as a new process group - that makes it easy
        # to kill all sub-process of this at the OS-level, rather than having
        # to iterate the child processes
        os.setpgid(0, 0)

        setproctitle("airflow scheduler -- DagFileProcessorManager")
        # Reload configurations and settings to avoid collision with parent process.
        # Because this process may need custom configurations that cannot be shared,
        # e.g. RotatingFileHandler. And it can cause connection corruption if we
        # do not recreate the SQLA connection pool.
        os.environ['CONFIG_PROCESSOR_MANAGER_LOGGER'] = 'True'
        os.environ['AIRFLOW__LOGGING__COLORED_CONSOLE_LOG'] = 'False'
        # Replicating the behavior of how logging module was loaded
        # in logging_config.py
        importlib.reload(import_module(airflow.settings.LOGGING_CLASS_PATH.rsplit('.', 1)[0]))
        importlib.reload(airflow.settings)
        airflow.settings.initialize()
        del os.environ['CONFIG_PROCESSOR_MANAGER_LOGGER']
        processor_manager = DagFileProcessorManager(dag_directory,
                                                    max_runs,
                                                    processor_factory,
                                                    processor_timeout,
                                                    signal_conn,
                                                    dag_ids,
                                                    pickle_dags,
                                                    async_mode)

        processor_manager.start()

    def harvest_simple_dags(self):
        """
        Harvest DAG parsing results from result queue and sync metadata from stat queue.

        :return: List of parsing result in SimpleDag format.
        """
        # Receive any pending messages before checking if the process has exited.
        while self._parent_signal_conn.poll(timeout=0.01):
            try:
                result = self._parent_signal_conn.recv()
            except (EOFError, ConnectionError):
                break
            self._process_message(result)
        simple_dags = self._collected_dag_buffer
        self._collected_dag_buffer = []

        # If it died unexpectedly restart the manager process
        self._heartbeat_manager()

        return simple_dags

    def _process_message(self, message):
        self.log.debug("Received message of type %s", type(message).__name__)
        if isinstance(message, DagParsingStat):
            self._sync_metadata(message)
        else:
            self._collected_dag_buffer.append(message)

    def _heartbeat_manager(self):
        """
        Heartbeat DAG file processor and restart it if we are not done.
        """
        if self._process and not self._process.is_alive():
            self._process.join(timeout=0)
            if not self.done:
                self.log.warning(
                    "DagFileProcessorManager (PID=%d) exited with exit code %d - re-launching",
                    self._process.pid, self._process.exitcode
                )
                self.start()

    def _sync_metadata(self, stat):
        """
        Sync metadata from stat queue and only keep the latest stat.
        """
        self._done = stat.done
        self._all_files_processed = stat.all_files_processed

    @property
    def done(self):
        """
        Has DagFileProcessorManager ended?
        """
        return self._done

    @property
    def all_files_processed(self):
        """
        Have all files been processed at least once?
        """
        return self._all_files_processed

    def terminate(self):
        """
        Send termination signal to DAG parsing processor manager
        and expect it to terminate all DAG file processors.
        """
        if self._process and self._process.is_alive():
            self.log.info("Sending termination message to manager.")
            try:
                self._parent_signal_conn.send(DagParsingSignal.TERMINATE_MANAGER)
            except ConnectionError:
                pass

    def end(self):
        """
        Terminate (and then kill) the manager process launched.
        :return:
        """
        if not self._process:
            self.log.warning('Ending without manager process.')
            return
        reap_process_group(self._process.pid, logger=self.log)
        self._parent_signal_conn.close()


class DagFileProcessorManager(LoggingMixin):  # pylint: disable=too-many-instance-attributes
    """
    Given a list of DAG definition files, this kicks off several processors
    in parallel to process them and put the results to a multiprocessing.Queue
    for DagFileProcessorAgent to harvest. The parallelism is limited and as the
    processors finish, more are launched. The files are processed over and
    over again, but no more often than the specified interval.

    :param dag_directory: Directory where DAG definitions are kept. All
        files in file_paths should be under this directory
    :type dag_directory: unicode
    :param max_runs: The number of times to parse and schedule each file. -1
        for unlimited.
    :type max_runs: int
    :param processor_factory: function that creates processors for DAG
        definition files. Arguments are (dag_definition_path)
    :type processor_factory: (unicode, unicode, list) -> (AbstractDagFileProcessorProcess)
    :param processor_timeout: How long to wait before timing out a DAG file processor
    :type processor_timeout: timedelta
    :param signal_conn: connection to communicate signal with processor agent.
<<<<<<< HEAD
    :type signal_conn: multiprocessing.connection.Connection
    :param dag_ids: if specified, only schedule tasks with these DAG IDs
    :type dag_ids: list[str]
    :param pickle_dags: whether to pickle DAGs.
    :type pickle_dags: bool
=======
    :type signal_conn: MultiprocessingConnection
>>>>>>> 6600e47d
    :param async_mode: whether to start the manager in async mode
    :type async_mode: bool
    """

    def __init__(self,
                 dag_directory: str,
                 max_runs: int,
                 processor_factory: Callable[
                     [str, List[FailureCallbackRequest]],
                     AbstractDagFileProcessorProcess
                 ],
                 processor_timeout: timedelta,
<<<<<<< HEAD
                 signal_conn: multiprocessing.connection.Connection,
                 dag_ids: List[str],
                 pickle_dags: bool,
=======
                 signal_conn: MultiprocessingConnection,
>>>>>>> 6600e47d
                 async_mode: bool = True):
        super().__init__()
        self._file_paths: List[str] = []
        self._file_path_queue: List[str] = []
        self._dag_directory = dag_directory
        self._max_runs = max_runs
        self._processor_factory = processor_factory
        self._signal_conn = signal_conn
        self._pickle_dags = pickle_dags
        self._dag_ids = dag_ids
        self._async_mode = async_mode
        self._parsing_start_time: Optional[datetime] = None

        self._parallelism = conf.getint('scheduler', 'max_threads')
        if 'sqlite' in conf.get('core', 'sql_alchemy_conn') and self._parallelism > 1:
            self.log.warning(
                "Because we cannot use more than 1 thread (max_threads = "
                "%d ) when using sqlite. So we set parallelism to 1.", self._parallelism
            )
            self._parallelism = 1

        # How often to mark DAGs as inactive and delete their serializations
        # if they haven't been processed recently.
        self._dag_cleanup_interval = conf.getint('scheduler', 'dag_cleanup_interval')
        self._min_serialized_dag_update_interval = conf.getint('core',
                                                               'min_serialized_dag_update_interval')
        # Parse and schedule each file no faster than this interval.
        self._file_process_interval = conf.getint('scheduler',
                                                  'min_file_process_interval')
        # How often to print out DAG file processing stats to the log. Default to
        # 30 seconds.
        self.print_stats_interval = conf.getint('scheduler',
                                                'print_stats_interval')
        # How many seconds do we wait for tasks to heartbeat before mark them as zombies.
        self._zombie_threshold_secs = (
            conf.getint('scheduler', 'scheduler_zombie_task_threshold'))

        # Should store dag file source in a database?
        self.store_dag_code = conf.getboolean('core', 'store_dag_code', fallback=False)
        # Map from file path to the processor
        self._processors: Dict[str, AbstractDagFileProcessorProcess] = {}

        self._num_run = 0

        # Map from file path to stats about the file
        self._file_stats: Dict[str, DagFileStat] = {}

        self._last_zombie_query_time = None
        # Last time that the DAG dir was traversed to look for files
        self.last_dag_dir_refresh_time = timezone.make_aware(datetime.fromtimestamp(0))
        # Last time stats were printed
        self.last_stat_print_time = timezone.datetime(2000, 1, 1)
        # Last time we ran DAG cleanup
        self.last_dag_cleanup_time = timezone.utcnow()
        # TODO: Remove magic number
        self._zombie_query_interval = 10
        # How long to wait before timing out a process to parse a DAG file
        self._processor_timeout = processor_timeout

        # How often to scan the DAGs directory for new files. Default to 5 minutes.
        self.dag_dir_list_interval = conf.getint('scheduler', 'dag_dir_list_interval')

        # Mapping file name and callbacks requests
        self._callback_to_execute: Dict[str, List[FailureCallbackRequest]] = defaultdict(list)

        self._log = logging.getLogger('airflow.processor_manager')

    def register_exit_signals(self):
        """
        Register signals that stop child processes
        """
        signal.signal(signal.SIGINT, self._exit_gracefully)
        signal.signal(signal.SIGTERM, self._exit_gracefully)

    def _exit_gracefully(self, signum, frame):  # pylint: disable=unused-argument
        """
        Helper method to clean up DAG file processors to avoid leaving orphan processes.
        """
        self.log.info("Exiting gracefully upon receiving signal %s", signum)
        self.terminate()
        self.end()
        self.log.debug("Finished terminating DAG processors.")
        sys.exit(os.EX_OK)

    def start(self):
        """
        Use multiple processes to parse and generate tasks for the
        DAGs in parallel. By processing them in separate processes,
        we can get parallelism and isolation from potentially harmful
        user code.
        """

        self.register_exit_signals()
        
        # Start a new process group
        os.setpgid(0, 0)

        self.log.info("Processing files using up to %s processes at a time ", self._parallelism)
        self.log.info("Process each file at most once every %s seconds", self._file_process_interval)
        self.log.info(
            "Checking for new files in %s every %s seconds", self._dag_directory, self.dag_dir_list_interval
        )

        # In sync mode we want timeout=None -- wait forever until a message is received
        if self._async_mode:
            poll_time = 0.0
        else:
            poll_time = None

        # Used to track how long it takes us to get once around every file in the DAG folder.
        self._parsing_start_time = timezone.utcnow()
        while True:
            loop_start_time = time.time()

            # pylint: disable=no-else-break
            if self._signal_conn.poll(poll_time):
                agent_signal = self._signal_conn.recv()
                self.log.debug("Received %s signal from DagFileProcessorAgent", agent_signal)
                if agent_signal == DagParsingSignal.TERMINATE_MANAGER:
                    self.terminate()
                    break
                elif agent_signal == DagParsingSignal.END_MANAGER:
                    self.end()
                    sys.exit(os.EX_OK)
                elif agent_signal == DagParsingSignal.AGENT_RUN_ONCE:
                    # continue the loop to parse dags
                    pass
                elif isinstance(agent_signal, FailureCallbackRequest):
                    self._add_callback_to_queue(agent_signal)
                else:
                    raise AirflowException("Invalid message")
            elif not self._async_mode:
                # In "sync" mode we don't want to parse the DAGs until we
                # are told to (as that would open another connection to the
                # SQLite DB which isn't a good practice
                continue
            # pylint: enable=no-else-break
            self._refresh_dag_dir()
            self._find_zombies()  # pylint: disable=no-value-for-parameter

            self._kill_timed_out_processors()

            # Generate more file paths to process if we processed all the files
            # already.
            if not self._file_path_queue:
                self.emit_metrics()
                self.prepare_file_path_queue()

            self.start_new_processes()

            # Update number of loop iteration.
            self._num_run += 1

            simple_dags = self.collect_results()
            for simple_dag in simple_dags:
                self._signal_conn.send(simple_dag)

            if not self._async_mode:
                self.log.debug(
                    "Waiting for processors to finish since we're using sqlite")
                # Wait until the running DAG processors are finished before
                # sending a DagParsingStat message back. This means the Agent
                # can tell we've got to the end of this iteration when it sees
                # this type of message
                self.wait_until_finished()

                # Collect anything else that has finished, but don't kick off any more processors
                simple_dags = self.collect_results()
                for simple_dag in simple_dags:
                    self._signal_conn.send(simple_dag)

            self._print_stat()

            all_files_processed = all(self.get_last_finish_time(x) is not None for x in self.file_paths)
            max_runs_reached = self.max_runs_reached()

            dag_parsing_stat = DagParsingStat(self._file_paths,
                                              max_runs_reached,
                                              all_files_processed,
                                              )
            self._signal_conn.send(dag_parsing_stat)
            self._cleanup_stale_dags()

            if max_runs_reached:
                self.log.info("Exiting dag parsing loop as all files "
                              "have been processed %s times", self._max_runs)
                break

            if self._async_mode:
                loop_duration = time.time() - loop_start_time
                if loop_duration < 1:
                    poll_time = 1 - loop_duration
                else:
                    poll_time = 0.0

    def _add_callback_to_queue(self, request: FailureCallbackRequest):
        self._callback_to_execute[request.full_filepath].append(request)
        # Callback has a higher priority over DAG Run scheduling
        if request.full_filepath in self._file_path_queue:
            self._file_path_queue.remove(request.full_filepath)
        self._file_path_queue.insert(0, request.full_filepath)

    def _refresh_dag_dir(self):
        """
        Refresh file paths from dag dir if we haven't done it for too long.
        """
        now = timezone.utcnow()
        elapsed_time_since_refresh = (now - self.last_dag_dir_refresh_time).total_seconds()
        if elapsed_time_since_refresh > self.dag_dir_list_interval:
            # Build up a list of Python files that could contain DAGs
            self.log.info("Searching for files in %s", self._dag_directory)
            self._file_paths = list_py_file_paths(self._dag_directory)
            self.last_dag_dir_refresh_time = now
            self.log.info("There are %s files in %s", len(self._file_paths), self._dag_directory)
            self.set_file_paths(self._file_paths)

            # noinspection PyBroadException
            try:
                self.log.debug("Removing old import errors")
                self.clear_nonexistent_import_errors()  # pylint: disable=no-value-for-parameter
            except Exception:  # pylint: disable=broad-except
                self.log.exception("Error removing old import errors")

    def _print_stat(self):
        """
        Occasionally print out stats about how fast the files are getting processed
        """
        if 0 < self.print_stats_interval < (
                timezone.utcnow() - self.last_stat_print_time).total_seconds():
            if self._file_paths:
                self._log_file_processing_stats(self._file_paths)
            self.last_stat_print_time = timezone.utcnow()

    @provide_session
    def clear_nonexistent_import_errors(self, session):
        """
        Clears import errors for files that no longer exist.

        :param session: session for ORM operations
        :type session: sqlalchemy.orm.session.Session
        """
        query = session.query(errors.ImportError)
        if self._file_paths:
            query = query.filter(
                ~errors.ImportError.filename.in_(self._file_paths)
            )
        query.delete(synchronize_session='fetch')
        session.commit()

    def _log_file_processing_stats(self, known_file_paths):
        """
        Print out stats about how files are getting processed.

        :param known_file_paths: a list of file paths that may contain Airflow
            DAG definitions
        :type known_file_paths: list[unicode]
        :return: None
        """

        # File Path: Path to the file containing the DAG definition
        # PID: PID associated with the process that's processing the file. May
        # be empty.
        # Runtime: If the process is currently running, how long it's been
        # running for in seconds.
        # Last Runtime: If the process ran before, how long did it take to
        # finish in seconds
        # Last Run: When the file finished processing in the previous run.
        headers = ["File Path",
                   "PID",
                   "Runtime",
                   "# DAGs",
                   "# Errors",
                   "Last Runtime",
                   "Last Run"]

        rows = []
        now = timezone.utcnow()
        for file_path in known_file_paths:
            last_runtime = self.get_last_runtime(file_path)
            num_dags = self.get_last_dag_count(file_path)
            num_errors = self.get_last_error_count(file_path)
            file_name = os.path.basename(file_path)
            file_name = os.path.splitext(file_name)[0].replace(os.sep, '.')

            processor_pid = self.get_pid(file_path)
            processor_start_time = self.get_start_time(file_path)
            runtime = ((now - processor_start_time) if processor_start_time else None)
            last_run = self.get_last_finish_time(file_path)
            if last_run:
                seconds_ago = (now - last_run).total_seconds()
                Stats.gauge('dag_processing.last_run.seconds_ago.{}'.format(file_name), seconds_ago)
            if runtime:
                Stats.timing('dag_processing.last_duration.{}'.format(file_name), runtime)
                # TODO: Remove before Airflow 2.0
                Stats.timing('dag_processing.last_runtime.{}'.format(file_name), runtime)

            rows.append((file_path,
                         processor_pid,
                         runtime,
                         num_dags,
                         num_errors,
                         last_runtime,
                         last_run))

        # Sort by longest last runtime. (Can't sort None values in python3)
        rows = sorted(rows, key=lambda x: x[3] or 0.0)

        formatted_rows = []
        for file_path, pid, runtime, num_dags, num_errors, last_runtime, last_run in rows:
            formatted_rows.append((file_path,
                                   pid,
                                   "{:.2f}s".format(runtime.total_seconds()) if runtime else None,
                                   num_dags,
                                   num_errors,
                                   "{:.2f}s".format(last_runtime) if last_runtime else None,
                                   last_run.strftime("%Y-%m-%dT%H:%M:%S") if last_run else None
                                   ))
        log_str = ("\n" +
                   "=" * 80 +
                   "\n" +
                   "DAG File Processing Stats\n\n" +
                   tabulate(formatted_rows, headers=headers) +
                   "\n" +
                   "=" * 80)

        self.log.info(log_str)

    def get_pid(self, file_path):
        """
        :param file_path: the path to the file that's being processed
        :type file_path: unicode
        :return: the PID of the process processing the given file or None if
            the specified file is not being processed
        :rtype: int
        """
        if file_path in self._processors:
            return self._processors[file_path].pid
        return None

    def get_all_pids(self):
        """
        :return: a list of the PIDs for the processors that are running
        :rtype: List[int]
        """
        return [x.pid for x in self._processors.values()]

    def get_last_runtime(self, file_path):
        """
        :param file_path: the path to the file that was processed
        :type file_path: unicode
        :return: the runtime (in seconds) of the process of the last run, or
            None if the file was never processed.
        :rtype: float
        """
        stat = self._file_stats.get(file_path)
        return stat.last_duration if stat else None

    def get_last_dag_count(self, file_path):
        """
        :param file_path: the path to the file that was processed
        :type file_path: unicode
        :return: the number of dags loaded from that file, or None if the file
            was never processed.
        :rtype: int
        """
        stat = self._file_stats.get(file_path)
        return stat.num_dags if stat else None

    def get_last_error_count(self, file_path):
        """
        :param file_path: the path to the file that was processed
        :type file_path: unicode
        :return: the number of import errors from processing, or None if the file
            was never processed.
        :rtype: int
        """
        stat = self._file_stats.get(file_path)
        return stat.import_errors if stat else None

    def get_last_finish_time(self, file_path):
        """
        :param file_path: the path to the file that was processed
        :type file_path: unicode
        :return: the finish time of the process of the last run, or None if the
            file was never processed.
        :rtype: datetime
        """
        stat = self._file_stats.get(file_path)
        return stat.last_finish_time if stat else None

    def get_start_time(self, file_path):
        """
        :param file_path: the path to the file that's being processed
        :type file_path: unicode
        :return: the start time of the process that's processing the
            specified file or None if the file is not currently being processed
        :rtype: datetime
        """
        if file_path in self._processors:
            return self._processors[file_path].start_time
        return None

    def get_run_count(self, file_path):
        """
        :param file_path: the path to the file that's being processed
        :type file_path: unicode
        :return: the number of times the given file has been parsed
        :rtype: int
        """
        stat = self._file_stats.get(file_path)
        return stat.run_count if stat else 0

    def set_file_paths(self, new_file_paths):
        """
        Update this with a new set of paths to DAG definition files.

        :param new_file_paths: list of paths to DAG definition files
        :type new_file_paths: list[unicode]
        :return: None
        """
        self._file_paths = new_file_paths
        self._file_path_queue = [x for x in self._file_path_queue
                                 if x in new_file_paths]
        # Stop processors that are working on deleted files
        filtered_processors = {}
        for file_path, processor in self._processors.items():
            if file_path in new_file_paths:
                filtered_processors[file_path] = processor
            else:
                self.log.warning("Stopping processor for %s", file_path)
                Stats.decr('dag_processing.processes')
                processor.terminate()
                self._file_stats.pop(file_path)
        self._processors = filtered_processors

    def wait_until_finished(self):
        """
        Sleeps until all the processors are done.
        """
        for processor in self._processors.values():
            while not processor.done:
                time.sleep(0.1)

    def collect_results(self):
        """
        Collect the result from any finished DAG processors

        :return: a list of SimpleDags that were produced by processors that
            have finished since the last time this was called
        :rtype: list[airflow.utils.dag_processing.SimpleDag]
        """
        finished_processors: Dict[str, AbstractDagFileProcessorProcess] = {}
        running_processors: Dict[str, AbstractDagFileProcessorProcess] = {}

        for file_path, processor in self._processors.items():
            if processor.done:
                self.log.debug("Processor for %s finished", file_path)
                Stats.decr('dag_processing.processes')
                last_finish_time = timezone.utcnow()
                finished_processors[file_path] = processor

                if processor.result is not None:
                    dags, count_import_errors = processor.result
                else:
                    dags, count_import_errors = [], -1

                stat = DagFileStat(
                    num_dags=len(dags),
                    import_errors=count_import_errors,
                    last_finish_time=last_finish_time,
                    last_duration=(last_finish_time - processor.start_time).total_seconds(),
                    run_count=self.get_run_count(file_path) + 1,
                )
                self._file_stats[file_path] = stat
            else:
                running_processors[file_path] = processor
        self._processors = running_processors

        self.log.debug("%s/%s DAG parsing processes running",
                       len(self._processors), self._parallelism)

        self.log.debug("%s file paths queued for processing",
                       len(self._file_path_queue))

        # Collect all the DAGs that were found in the processed files
        simple_dags = []
        for file_path, processor in finished_processors.items():
            if processor.result is None:
                self.log.error(
                    "Processor for %s exited with return code %s.",
                    processor.file_path, processor.exit_code
                )
            else:
                for simple_dag in processor.result[0]:
                    simple_dags.append(simple_dag)

        return simple_dags

    def start_new_processes(self):
        """"
        Start more processors if we have enough slots and files to process
        """
        while self._parallelism - len(self._processors) > 0 and self._file_path_queue:
            file_path = self._file_path_queue.pop(0)
            callback_to_execute_for_file = self._callback_to_execute[file_path]
            processor = self._processor_factory(file_path, callback_to_execute_for_file, self._dag_ids, self._pickle_dags)
            del self._callback_to_execute[file_path]
            Stats.incr('dag_processing.processes')

            processor.start()
            self.log.debug(
                "Started a process (PID: %s) to generate tasks for %s",
                processor.pid, file_path
            )
            self._processors[file_path] = processor

    def prepare_file_path_queue(self):
        """
        Generate more file paths to process. Result are saved in _file_path_queue.
        """
        self._parsing_start_time = timezone.utcnow()
        # If the file path is already being processed, or if a file was
        # processed recently, wait until the next batch
        file_paths_in_progress = self._processors.keys()
        now = timezone.utcnow()
        file_paths_recently_processed = []
        for file_path in self._file_paths:
            last_finish_time = self.get_last_finish_time(file_path)
            if (last_finish_time is not None and
                (now - last_finish_time).total_seconds() <
                    self._file_process_interval):
                file_paths_recently_processed.append(file_path)

        files_paths_at_run_limit = [file_path
                                    for file_path, stat in self._file_stats.items()
                                    if stat.run_count == self._max_runs]

        files_paths_to_queue = list(set(self._file_paths) -
                                    set(file_paths_in_progress) -
                                    set(file_paths_recently_processed) -
                                    set(files_paths_at_run_limit))

        for file_path, processor in self._processors.items():
            self.log.debug(
                "File path %s is still being processed (started: %s)",
                processor.file_path, processor.start_time.isoformat()
            )

        self.log.debug(
            "Queuing the following files for processing:\n\t%s",
            "\n\t".join(files_paths_to_queue)
        )

        for file_path in files_paths_to_queue:
            if file_path not in self._file_stats:
                self._file_stats[file_path] = DagFileStat(
                    num_dags=0,
                    import_errors=0,
                    last_finish_time=None,
                    last_duration=None,
                    run_count=0
                )

        self._file_path_queue.extend(files_paths_to_queue)

    @provide_session
    def _find_zombies(self, session):
        """
        Find zombie task instances, which are tasks haven't heartbeated for too long
        and update the current zombie list.
        """
        now = timezone.utcnow()
        if not self._last_zombie_query_time or \
                (now - self._last_zombie_query_time).total_seconds() > self._zombie_query_interval:
            # to avoid circular imports
            from airflow.jobs.local_task_job import LocalTaskJob as LJ
            self.log.info("Finding 'running' jobs without a recent heartbeat")
            TI = airflow.models.TaskInstance
            DM = airflow.models.DagModel
            limit_dttm = timezone.utcnow() - timedelta(seconds=self._zombie_threshold_secs)
            self.log.info("Failing jobs without heartbeat after %s", limit_dttm)

            zombies = (
                session.query(TI, DM.fileloc)
                .join(LJ, TI.job_id == LJ.id)
                .join(DM, TI.dag_id == DM.dag_id)
                .filter(TI.state == State.RUNNING)
                .filter(
                    or_(
                        LJ.state != State.RUNNING,
                        LJ.latest_heartbeat < limit_dttm,
                    )
                ).all()
            )

            self._last_zombie_query_time = timezone.utcnow()
            for ti, file_loc in zombies:
                request = FailureCallbackRequest(
                    full_filepath=file_loc,
                    simple_task_instance=SimpleTaskInstance(ti),
                    msg="Detected as zombie",
                )
                self.log.info("Detected zombie job: %s", request)
                self._add_callback_to_queue(request)
                Stats.incr('zombies_killed')

    def _cleanup_stale_dags(self):
        """
        Clean up any DAGs that we have not loaded recently.  There are
        two parts to the cleanup:
          1. Mark DAGs that haven't been seen as inactive
          2. Delete any DAG serializations for DAGs that haven't been seen
        """

        if 0 < self._dag_cleanup_interval < (
                timezone.utcnow() - self.last_dag_cleanup_time).total_seconds():
            # In the worst case Every DAG should have been processed within
            # file_process_interval + processor_timeout + min_serialized_dag_update_interval
            max_processing_time = self._processor_timeout + \
                timedelta(seconds=self._file_process_interval) + \
                timedelta(seconds=self._min_serialized_dag_update_interval)
            min_last_seen_date = timezone.utcnow() - max_processing_time

            self.log.info(
                "Deactivating DAGs that haven't been touched since %s",
                min_last_seen_date.isoformat()
            )
            airflow.models.DAG.deactivate_stale_dags(min_last_seen_date)

            if STORE_SERIALIZED_DAGS:
                from airflow.models.serialized_dag import SerializedDagModel
                SerializedDagModel.remove_stale_dags(min_last_seen_date)

            if self.store_dag_code:
                from airflow.models.dagcode import DagCode
                DagCode.remove_unused_code()

            self.last_dag_cleanup_time = timezone.utcnow()

    def _kill_timed_out_processors(self):
        """
        Kill any file processors that timeout to defend against process hangs.
        """
        now = timezone.utcnow()
        for file_path, processor in self._processors.items():
            duration = now - processor.start_time
            if duration > self._processor_timeout:
                self.log.error(
                    "Processor for %s with PID %s started at %s has timed out, "
                    "killing it.",
                    file_path, processor.pid, processor.start_time.isoformat())
                Stats.decr('dag_processing.processes')
                Stats.incr('dag_processing.processor_timeouts')
                # TODO: Remove ater Airflow 2.0
                Stats.incr('dag_file_processor_timeouts')
                processor.kill()

    def max_runs_reached(self):
        """
        :return: whether all file paths have been processed max_runs times
        """
        if self._max_runs == -1:  # Unlimited runs.
            return False
        for stat in self._file_stats.values():
            if stat.run_count < self._max_runs:
                return False
        if self._num_run < self._max_runs:
            return False
        return True

    def terminate(self):
        """
        Stops all running processors
        :return: None
        """
        for processor in self._processors.values():
            Stats.decr('dag_processing.processes')
            processor.terminate()

    def end(self):
        """
        Kill all child processes on exit since we don't want to leave
        them as orphaned.
        """
        pids_to_kill = self.get_all_pids()
        if pids_to_kill:
            kill_child_processes_by_pids(pids_to_kill)

    def emit_metrics(self):
        """
        Emit metrics about dag parsing summary

        This is called once every time around the parsing "loop" - i.e. after
        all files have been parsed.
        """

        parse_time = (timezone.utcnow() - self._parsing_start_time).total_seconds()
        Stats.gauge('dag_processing.total_parse_time', parse_time)
        Stats.gauge('dagbag_size', sum(stat.num_dags for stat in self._file_stats.values()))
        Stats.gauge('dag_processing.import_errors',
                    sum(stat.import_errors for stat in self._file_stats.values()))

        # TODO: Remove before Airflow 2.0
        Stats.gauge('collect_dags', parse_time)
        Stats.gauge('dagbag_import_errors', sum(stat.import_errors for stat in self._file_stats.values()))

    # pylint: disable=missing-docstring
    @property
    def file_paths(self):
        return self._file_paths<|MERGE_RESOLUTION|>--- conflicted
+++ resolved
@@ -573,15 +573,11 @@
     :param processor_timeout: How long to wait before timing out a DAG file processor
     :type processor_timeout: timedelta
     :param signal_conn: connection to communicate signal with processor agent.
-<<<<<<< HEAD
-    :type signal_conn: multiprocessing.connection.Connection
+    :type signal_conn: MultiprocessingConnection
     :param dag_ids: if specified, only schedule tasks with these DAG IDs
     :type dag_ids: list[str]
     :param pickle_dags: whether to pickle DAGs.
     :type pickle_dags: bool
-=======
-    :type signal_conn: MultiprocessingConnection
->>>>>>> 6600e47d
     :param async_mode: whether to start the manager in async mode
     :type async_mode: bool
     """
@@ -594,13 +590,9 @@
                      AbstractDagFileProcessorProcess
                  ],
                  processor_timeout: timedelta,
-<<<<<<< HEAD
-                 signal_conn: multiprocessing.connection.Connection,
+                 signal_conn: MultiprocessingConnection,
                  dag_ids: List[str],
                  pickle_dags: bool,
-=======
-                 signal_conn: MultiprocessingConnection,
->>>>>>> 6600e47d
                  async_mode: bool = True):
         super().__init__()
         self._file_paths: List[str] = []
