#
# Licensed to the Apache Software Foundation (ASF) under one
# or more contributor license agreements.  See the NOTICE file
# distributed with this work for additional information
# regarding copyright ownership.  The ASF licenses this file
# to you under the Apache License, Version 2.0 (the
# "License"); you may not use this file except in compliance
# with the License.  You may obtain a copy of the License at
#
#   http://www.apache.org/licenses/LICENSE-2.0
#
# Unless required by applicable law or agreed to in writing,
# software distributed under the License is distributed on an
# "AS IS" BASIS, WITHOUT WARRANTIES OR CONDITIONS OF ANY
# KIND, either express or implied.  See the License for the
# specific language governing permissions and limitations
# under the License.
<<<<<<< HEAD
#
from __future__ import absolute_import
from __future__ import division
from __future__ import print_function
from __future__ import unicode_literals

import logging
import multiprocessing
import os
import re
=======
"""Processes DAGs."""
import enum
import importlib
import inspect
import logging
import multiprocessing
import os
import random
>>>>>>> d25854dd
import signal
import sys
import time
from abc import ABCMeta, abstractmethod
<<<<<<< HEAD
from datetime import datetime, timedelta
from importlib import import_module
import enum
from typing import NamedTuple, Iterable

import psutil
from setproctitle import setproctitle
import six
from six.moves import reload_module
from sqlalchemy import or_
from tabulate import tabulate

# To avoid circular imports
import airflow.models
from airflow.configuration import conf
from airflow.dag.base_dag import BaseDag, BaseDagBag
from airflow.exceptions import AirflowException
from airflow.settings import Stats
from airflow.models import errors
from airflow.settings import STORE_DAG_CODE, STORE_SERIALIZED_DAGS
from airflow.utils import timezone
from airflow.utils.helpers import reap_process_group
from airflow.utils.db import provide_session
from airflow.utils.log.logging_mixin import LoggingMixin
from airflow.utils.mixins import MultiprocessingStartMethodMixin
from airflow.utils.state import State

if six.PY2:
    ConnectionError = IOError

log = logging.getLogger(__name__)
=======
from collections import defaultdict
from datetime import datetime, timedelta
from importlib import import_module
from multiprocessing.connection import Connection as MultiprocessingConnection
from typing import TYPE_CHECKING, Any, Callable, Dict, List, NamedTuple, Optional, Tuple, Union, cast

from setproctitle import setproctitle
from sqlalchemy import or_
from tabulate import tabulate

import airflow.models
from airflow.configuration import conf
from airflow.models import DagModel, errors
from airflow.models.serialized_dag import SerializedDagModel
from airflow.models.taskinstance import SimpleTaskInstance
from airflow.settings import STORE_DAG_CODE
from airflow.stats import Stats
from airflow.utils import timezone
from airflow.utils.callback_requests import CallbackRequest, SlaCallbackRequest, TaskCallbackRequest
from airflow.utils.file import list_py_file_paths
from airflow.utils.log.logging_mixin import LoggingMixin
from airflow.utils.mixins import MultiprocessingStartMethodMixin
from airflow.utils.net import get_hostname
from airflow.utils.process_utils import kill_child_processes_by_pids, reap_process_group
from airflow.utils.session import provide_session
from airflow.utils.state import State
>>>>>>> d25854dd

if TYPE_CHECKING:
    import pathlib

<<<<<<< HEAD
class SimpleDag(BaseDag):
    """
    A simplified representation of a DAG that contains all attributes
    required for instantiating and scheduling its associated tasks.

    :param dag: the DAG
    :type dag: airflow.models.DAG
    :param pickle_id: ID associated with the pickled version of this DAG.
    :type pickle_id: unicode
    """

    def __init__(self, dag, pickle_id=None):
        self._dag_id = dag.dag_id
        self._task_ids = [task.task_id for task in dag.tasks]
        self._full_filepath = dag.full_filepath
        self._concurrency = dag.concurrency
        self._pickle_id = pickle_id
        self._task_special_args = {}
        for task in dag.tasks:
            special_args = {}
            if task.task_concurrency is not None:
                special_args['task_concurrency'] = task.task_concurrency
            if len(special_args) > 0:
                self._task_special_args[task.task_id] = special_args
=======

class AbstractDagFileProcessorProcess(metaclass=ABCMeta):
    """Processes a DAG file. See SchedulerJob.process_file() for more details."""

    @abstractmethod
    def start(self) -> None:
        """Launch the process to process the file"""
        raise NotImplementedError()

    @abstractmethod
    def terminate(self, sigkill: bool = False):
        """Terminate (and then kill) the process launched to process the file"""
        raise NotImplementedError()

    @abstractmethod
    def kill(self) -> None:
        """Kill the process launched to process the file, and ensure consistent state."""
        raise NotImplementedError()
>>>>>>> d25854dd

    @property
    @abstractmethod
    def pid(self) -> int:
        """:return: the PID of the process launched to process the given file"""
        raise NotImplementedError()

    @property
    @abstractmethod
    def exit_code(self) -> Optional[int]:
        """
        After the process is finished, this can be called to get the return code
        :return: the exit code of the process
        :rtype: int
        """
        raise NotImplementedError()

    @property
    @abstractmethod
    def done(self) -> bool:
        """
        Check if the process launched to process this file is done.
        :return: whether the process is finished running
        :rtype: bool
        """
        raise NotImplementedError()

    @property
    @abstractmethod
    def result(self) -> Optional[Tuple[int, int]]:
        """
        A list of simple dags found, and the number of import errors

        :return: result of running SchedulerJob.process_file() if available. Otherwise, none
        :rtype: Optional[Tuple[int, int]]
        """
        raise NotImplementedError()

    @property
<<<<<<< HEAD
    def pickle_id(self):
=======
    @abstractmethod
    def start_time(self) -> datetime:
        """
        :return: When this started to process the file
        :rtype: datetime
        """
        raise NotImplementedError()

    @property
    @abstractmethod
    def file_path(self) -> str:
>>>>>>> d25854dd
        """
        :return: the path to the file that this is processing
        :rtype: unicode
        """
        raise NotImplementedError()

    @property
    @abstractmethod
    def waitable_handle(self):
        """A "waitable" handle that can be passed to ``multiprocessing.connection.wait()``"""
        raise NotImplementedError()


class DagParsingStat(NamedTuple):
    """Information on processing progress"""

<<<<<<< HEAD
class SimpleTaskInstance(object):
    def __init__(self, ti):
        self._dag_id = ti.dag_id
        self._task_id = ti.task_id
        self._execution_date = ti.execution_date
        self._start_date = ti.start_date
        self._end_date = ti.end_date
        self._try_number = ti.try_number
        self._state = ti.state
        self._executor_config = ti.executor_config
        if hasattr(ti, 'run_as_user'):
            self._run_as_user = ti.run_as_user
        else:
            self._run_as_user = None
        if hasattr(ti, 'pool'):
            self._pool = ti.pool
        else:
            self._pool = None
        if hasattr(ti, 'priority_weight'):
            self._priority_weight = ti.priority_weight
        else:
            self._priority_weight = None
        self._queue = ti.queue
        self._key = ti.key

    @property
    def dag_id(self):
        return self._dag_id

    @property
    def task_id(self):
        return self._task_id

    @property
    def execution_date(self):
        return self._execution_date

    @property
    def start_date(self):
        return self._start_date

    @property
    def end_date(self):
        return self._end_date

    @property
    def try_number(self):
        return self._try_number

    @property
    def state(self):
        return self._state

    @property
    def pool(self):
        return self._pool

    @property
    def priority_weight(self):
        return self._priority_weight

    @property
    def queue(self):
        return self._queue

    @property
    def key(self):
        return self._key

    @property
    def executor_config(self):
        return self._executor_config

    @provide_session
    def construct_task_instance(self, session=None, lock_for_update=False):
        """
        Construct a TaskInstance from the database based on the primary key

        :param session: DB session.
        :param lock_for_update: if True, indicates that the database should
            lock the TaskInstance (issuing a FOR UPDATE clause) until the
            session is committed.
        """
        TI = airflow.models.TaskInstance

        qry = session.query(TI).filter(
            TI.dag_id == self._dag_id,
            TI.task_id == self._task_id,
            TI.execution_date == self._execution_date)

        if lock_for_update:
            ti = qry.with_for_update().first()
        else:
            ti = qry.first()
        return ti


class SimpleDagBag(BaseDagBag):
    """
    A collection of SimpleDag objects with some convenience methods.
    """
=======
    done: bool
    all_files_processed: bool
>>>>>>> d25854dd


<<<<<<< HEAD
        :param simple_dags: SimpleDag objects that should be in this
        :type list(airflow.utils.dag_processing.SimpleDagBag)
        """
        self.simple_dags = simple_dags
        self.dag_id_to_simple_dag = {}
=======
class DagFileStat(NamedTuple):
    """Information about single processing of one file"""
>>>>>>> d25854dd

    num_dags: int
    import_errors: int
    last_finish_time: Optional[datetime]
    last_duration: Optional[float]
    run_count: int


<<<<<<< HEAD
    def get_dag(self, dag_id):
        """
        :param dag_id: DAG ID
        :type dag_id: unicode
        :return: if the given DAG ID exists in the bag, return the BaseDag
        corresponding to that ID. Otherwise, throw an Exception
        :rtype: airflow.utils.dag_processing.SimpleDag
        """
        if dag_id not in self.dag_id_to_simple_dag:
            raise AirflowException("Unknown DAG ID {}".format(dag_id))
        return self.dag_id_to_simple_dag[dag_id]
=======
class DagParsingSignal(enum.Enum):
    """All signals sent to parser."""
>>>>>>> d25854dd

    AGENT_RUN_ONCE = 'agent_run_once'
    TERMINATE_MANAGER = 'terminate_manager'
    END_MANAGER = 'end_manager'

<<<<<<< HEAD
def correct_maybe_zipped(fileloc):
    """
    If the path contains a folder with a .zip suffix, then
    the folder is treated as a zip archive and path to zip is returned.
    """

    _, archive, filename = re.search(
        r'((.*\.zip){})?(.*)'.format(re.escape(os.sep)), fileloc).groups()
    if archive and zipfile.is_zipfile(archive):
        return archive
    else:
        return fileloc


COMMENT_PATTERN = re.compile(r"\s*#.*")


def list_py_file_paths(directory, safe_mode=conf.getboolean('core', 'DAG_DISCOVERY_SAFE_MODE', fallback=True),
                       include_examples=None):
    """
    Traverse a directory and look for Python files.

    :param directory: the directory to traverse
    :type directory: unicode
    :param safe_mode: whether to use a heuristic to determine whether a file
        contains Airflow DAG definitions. If not provided, use the
        core.DAG_DISCOVERY_SAFE_MODE configuration setting. If not set, default
        to safe.
    :type safe_mode: bool
    :param include_examples: include example DAGs
    :type include_examples: bool
    :return: a list of paths to Python files in the specified directory
    :rtype: list[unicode]
    """
    if include_examples is None:
        include_examples = conf.getboolean('core', 'LOAD_EXAMPLES')
    file_paths = []
    if directory is None:
        return []
    elif os.path.isfile(directory):
        return [directory]
    elif os.path.isdir(directory):
        patterns_by_dir = {}
        for root, dirs, files in os.walk(directory, followlinks=True):
            patterns = patterns_by_dir.get(root, [])
            ignore_file = os.path.join(root, '.airflowignore')
            if os.path.isfile(ignore_file):
                with open(ignore_file, 'r') as f:
                    # If we have new patterns create a copy so we don't change
                    # the previous list (which would affect other subdirs)
                    lines_no_comments = [COMMENT_PATTERN.sub("", line) for line in f.read().split("\n")]
                    patterns += [re.compile(line) for line in lines_no_comments if line]

            # If we can ignore any subdirs entirely we should - fewer paths
            # to walk is better. We have to modify the ``dirs`` array in
            # place for this to affect os.walk
            dirs[:] = [
                d
                for d in dirs
                if not any(p.search(os.path.join(root, d)) for p in patterns)
            ]

            # We want patterns defined in a parent folder's .airflowignore to
            # apply to subdirs too
            for d in dirs:
                patterns_by_dir[os.path.join(root, d)] = list(patterns)

            for f in files:
                try:
                    file_path = os.path.join(root, f)
                    if not os.path.isfile(file_path):
                        continue
                    mod_name, file_ext = os.path.splitext(
                        os.path.split(file_path)[-1])
                    if file_ext != '.py' and not zipfile.is_zipfile(file_path):
                        continue
                    if any([re.findall(p, file_path) for p in patterns]):
                        continue

                    # Heuristic that guesses whether a Python file contains an
                    # Airflow DAG definition.
                    might_contain_dag = True
                    if safe_mode and not zipfile.is_zipfile(file_path):
                        with open(file_path, 'rb') as fp:
                            content = fp.read()
                            might_contain_dag = all(
                                [s in content for s in (b'DAG', b'airflow')])

                    if not might_contain_dag:
                        continue

                    file_paths.append(file_path)
                except Exception:
                    log.exception("Error while examining %s", f)
    if include_examples:
        import airflow.example_dags
        example_dag_folder = airflow.example_dags.__path__[0]
        file_paths.extend(list_py_file_paths(example_dag_folder, safe_mode, False))
    return file_paths


class AbstractDagFileProcessor(object):
=======

class DagFileProcessorAgent(LoggingMixin, MultiprocessingStartMethodMixin):
>>>>>>> d25854dd
    """
    Agent for DAG file processing. It is responsible for all DAG parsing
    related jobs in scheduler process. Mainly it can spin up DagFileProcessorManager
    in a subprocess, collect DAG parsing results from it and communicate
    signal/DAG parsing stat with it.

    This class runs in the main `airflow scheduler` process.

    :param dag_directory: Directory where DAG definitions are kept. All
        files in file_paths should be under this directory
    :type dag_directory: str
    :param max_runs: The number of times to parse and schedule each file. -1
        for unlimited.
    :type max_runs: int
    :param processor_factory: function that creates processors for DAG
        definition files. Arguments are (dag_definition_path, log_file_path)
    :type processor_factory: ([str, List[CallbackRequest], Optional[List[str]], bool]) -> (
        AbstractDagFileProcessorProcess
    )
    :param processor_timeout: How long to wait before timing out a DAG file processor
    :type processor_timeout: timedelta
    :param dag_ids: if specified, only schedule tasks with these DAG IDs
    :type dag_ids: list[str]
    :param pickle_dags: whether to pickle DAGs.
    :type: pickle_dags: bool
    :param async_mode: Whether to start agent in async mode
    :type async_mode: bool
    """

    def __init__(
        self,
        dag_directory: str,
        max_runs: int,
        processor_factory: Callable[
            [str, List[CallbackRequest], Optional[List[str]], bool], AbstractDagFileProcessorProcess
        ],
        processor_timeout: timedelta,
        dag_ids: Optional[List[str]],
        pickle_dags: bool,
        async_mode: bool,
    ):
        super().__init__()
        self._file_path_queue: List[str] = []
        self._dag_directory: str = dag_directory
        self._max_runs = max_runs
        self._processor_factory = processor_factory
        self._processor_timeout = processor_timeout
        self._dag_ids = dag_ids
        self._pickle_dags = pickle_dags
        self._async_mode = async_mode
        # Map from file path to the processor
        self._processors: Dict[str, AbstractDagFileProcessorProcess] = {}
        # Pipe for communicating signals
        self._process: Optional[multiprocessing.process.BaseProcess] = None
        self._done: bool = False
        # Initialized as true so we do not deactivate w/o any actual DAG parsing.
        self._all_files_processed = True

        self._parent_signal_conn: Optional[MultiprocessingConnection] = None

        self._last_parsing_stat_received_at: float = time.monotonic()

    def start(self) -> None:
        """Launch DagFileProcessorManager processor and start DAG parsing loop in manager."""
        mp_start_method = self._get_multiprocessing_start_method()
        context = multiprocessing.get_context(mp_start_method)
        self._last_parsing_stat_received_at = time.monotonic()

        self._parent_signal_conn, child_signal_conn = context.Pipe()
        process = context.Process(
            target=type(self)._run_processor_manager,
            args=(
                self._dag_directory,
                self._max_runs,
                # getattr prevents error while pickling an instance method.
                getattr(self, "_processor_factory"),
                self._processor_timeout,
                child_signal_conn,
                self._dag_ids,
                self._pickle_dags,
                self._async_mode,
            ),
        )
        self._process = process

        process.start()

        self.log.info("Launched DagFileProcessorManager with pid: %s", process.pid)

    def run_single_parsing_loop(self) -> None:
        """
        Should only be used when launched DAG file processor manager in sync mode.
        Send agent heartbeat signal to the manager, requesting that it runs one
        processing "loop".

        Call wait_until_finished to ensure that any launched processors have
        finished before continuing
        """
        if not self._parent_signal_conn or not self._process:
            raise ValueError("Process not started.")
        if not self._process.is_alive():
            return

        try:
            self._parent_signal_conn.send(DagParsingSignal.AGENT_RUN_ONCE)
        except ConnectionError:
            # If this died cos of an error then we will noticed and restarted
            # when harvest_serialized_dags calls _heartbeat_manager.
            pass

    def send_callback_to_execute(self, request: CallbackRequest) -> None:
        """
        Sends information about the callback to be executed by DagFileProcessor.

        :param request: Callback request to be executed.
        :type request: CallbackRequest
        """
        if not self._parent_signal_conn:
            raise ValueError("Process not started.")
        try:
            self._parent_signal_conn.send(request)
        except ConnectionError:
            # If this died cos of an error then we will noticed and restarted
            # when harvest_serialized_dags calls _heartbeat_manager.
            pass

    def send_sla_callback_request_to_execute(self, full_filepath: str, dag_id: str) -> None:
        """
        Sends information about the SLA callback to be executed by DagFileProcessor.

        :param full_filepath: DAG File path
        :type full_filepath: str
        :param dag_id: DAG ID
        :type dag_id: str
        """
        if not self._parent_signal_conn:
            raise ValueError("Process not started.")
        try:
            request = SlaCallbackRequest(full_filepath=full_filepath, dag_id=dag_id)
            self._parent_signal_conn.send(request)
        except ConnectionError:
            # If this died cos of an error then we will noticed and restarted
            # when harvest_serialized_dags calls _heartbeat_manager.
            pass

    def wait_until_finished(self) -> None:
        """Waits until DAG parsing is finished."""
        if not self._parent_signal_conn:
            raise ValueError("Process not started.")
        if self._async_mode:
            raise RuntimeError("wait_until_finished should only be called in sync_mode")
        while self._parent_signal_conn.poll(timeout=None):
            try:
                result = self._parent_signal_conn.recv()
            except EOFError:
                return
            self._process_message(result)
            if isinstance(result, DagParsingStat):
                # In sync mode (which is the only time we call this function) we don't send this message from
                # the Manager until all the running processors have finished
                return

    @staticmethod
    def _run_processor_manager(
        dag_directory: str,
        max_runs: int,
        processor_factory: Callable[[str, List[CallbackRequest]], AbstractDagFileProcessorProcess],
        processor_timeout: timedelta,
        signal_conn: MultiprocessingConnection,
        dag_ids: Optional[List[str]],
        pickle_dags: bool,
        async_mode: bool,
    ) -> None:

        # Make this process start as a new process group - that makes it easy
        # to kill all sub-process of this at the OS-level, rather than having
        # to iterate the child processes
        os.setpgid(0, 0)

        setproctitle("airflow scheduler -- DagFileProcessorManager")
        # Reload configurations and settings to avoid collision with parent process.
        # Because this process may need custom configurations that cannot be shared,
        # e.g. RotatingFileHandler. And it can cause connection corruption if we
        # do not recreate the SQLA connection pool.
        os.environ['CONFIG_PROCESSOR_MANAGER_LOGGER'] = 'True'
        os.environ['AIRFLOW__LOGGING__COLORED_CONSOLE_LOG'] = 'False'
        # Replicating the behavior of how logging module was loaded
        # in logging_config.py
        importlib.reload(import_module(airflow.settings.LOGGING_CLASS_PATH.rsplit('.', 1)[0]))  # type: ignore
        importlib.reload(airflow.settings)
        airflow.settings.initialize()
        del os.environ['CONFIG_PROCESSOR_MANAGER_LOGGER']
        processor_manager = DagFileProcessorManager(
            dag_directory,
            max_runs,
            processor_factory,
            processor_timeout,
            signal_conn,
            dag_ids,
            pickle_dags,
            async_mode,
        )

        processor_manager.start()

    def heartbeat(self) -> None:
        """Check if the DagFileProcessorManager process is alive, and process any pending messages"""
        if not self._parent_signal_conn:
            raise ValueError("Process not started.")
        # Receive any pending messages before checking if the process has exited.
        while self._parent_signal_conn.poll(timeout=0.01):
            try:
                result = self._parent_signal_conn.recv()
            except (EOFError, ConnectionError):
                break
            self._process_message(result)

        # If it died unexpectedly restart the manager process
        self._heartbeat_manager()

    def _process_message(self, message):
        self.log.debug("Received message of type %s", type(message).__name__)
        if isinstance(message, DagParsingStat):
            self._sync_metadata(message)
        else:
            raise RuntimeError(f"Unexpected message received of type {type(message).__name__}")

    def _heartbeat_manager(self):
        """Heartbeat DAG file processor and restart it if we are not done."""
        if not self._parent_signal_conn:
            raise ValueError("Process not started.")
        if self._process and not self._process.is_alive():
            self._process.join(timeout=0)
            if not self.done:
                self.log.warning(
                    "DagFileProcessorManager (PID=%d) exited with exit code %d - re-launching",
                    self._process.pid,
                    self._process.exitcode,
                )
                self.start()

        if self.done:
            return

        parsing_stat_age = time.monotonic() - self._last_parsing_stat_received_at
        if parsing_stat_age > self._processor_timeout.total_seconds():
            Stats.incr('dag_processing.manager_stalls')
            self.log.error(
                "DagFileProcessorManager (PID=%d) last sent a heartbeat %.2f seconds ago! Restarting it",
                self._process.pid,
                parsing_stat_age,
            )
            reap_process_group(self._process.pid, logger=self.log)
            self.start()

    def _sync_metadata(self, stat):
        """Sync metadata from stat queue and only keep the latest stat."""
        self._done = stat.done
        self._all_files_processed = stat.all_files_processed
        self._last_parsing_stat_received_at = time.monotonic()

    @property
<<<<<<< HEAD
    @abstractmethod
    def result(self):
        """
        A list of simple dags found, and the number of import errors

        :return: result of running SchedulerJob.process_file()
        :rtype: tuple[list[airflow.utils.dag_processing.SimpleDag], int]
        """
        raise NotImplementedError()
=======
    def done(self) -> bool:
        """Has DagFileProcessorManager ended?"""
        return self._done
>>>>>>> d25854dd

    @property
    def all_files_processed(self):
        """Have all files been processed at least once?"""
        return self._all_files_processed

    def terminate(self):
        """
        Send termination signal to DAG parsing processor manager
        and expect it to terminate all DAG file processors.
        """
        if self._process and self._process.is_alive():
            self.log.info("Sending termination message to manager.")
            try:
                self._parent_signal_conn.send(DagParsingSignal.TERMINATE_MANAGER)
            except ConnectionError:
                pass

    def end(self):
        """
        Terminate (and then kill) the manager process launched.
        :return:
        """
        if not self._process:
            self.log.warning('Ending without manager process.')
            return
        # Give the Manager some time to cleanly shut down, but not too long, as
        # it's better to finish sooner than wait for (non-critical) work to
        # finish
        self._process.join(timeout=1.0)
        reap_process_group(self._process.pid, logger=self.log)
        self._parent_signal_conn.close()


DagParsingStat = NamedTuple('DagParsingStat', [
    ('file_paths', Iterable[str]),
    ('done', bool),
    ('all_files_processed', bool)
])
DagFileStat = NamedTuple('DagFileStat', [
    ('num_dags', int),
    ('import_errors', int),
    ('last_finish_time', datetime),
    ('last_duration', float),
    ('run_count', int),
])


class DagParsingSignal(enum.Enum):
    AGENT_HEARTBEAT = 'agent_heartbeat'
    TERMINATE_MANAGER = 'terminate_manager'
    END_MANAGER = 'end_manager'


class DagFileProcessorAgent(LoggingMixin, MultiprocessingStartMethodMixin):
    """
<<<<<<< HEAD
    Agent for DAG file processing. It is responsible for all DAG parsing
    related jobs in scheduler process. Mainly it can spin up DagFileProcessorManager
    in a subprocess, collect DAG parsing results from it and communicate
    signal/DAG parsing stat with it.

    This class runs in the main `airflow scheduler` process.
    """

    def __init__(self,
                 dag_directory,
                 file_paths,
                 max_runs,
                 processor_factory,
                 processor_timeout,
                 dag_ids,
                 pickle_dags,
                 async_mode):
        """
        :param dag_directory: Directory where DAG definitions are kept. All
            files in file_paths should be under this directory
        :type dag_directory: unicode
        :param file_paths: list of file paths that contain DAG definitions
        :type file_paths: list[unicode]
        :param max_runs: The number of times to parse and schedule each file. -1
            for unlimited.
        :type max_runs: int
        :param processor_factory: function that creates processors for DAG
            definition files. Arguments are (dag_definition_path, log_file_path)
        :type processor_factory: (unicode, unicode, list) -> (AbstractDagFileProcessor)
        :param processor_timeout: How long to wait before timing out a DAG file processor
        :type processor_timeout: timedelta
        :param async_mode: Whether to start agent in async mode
        :type async_mode: bool
        """
        self._file_paths = file_paths
        self._file_path_queue = []
        self._dag_directory = dag_directory
        self._max_runs = max_runs
        self._processor_factory = processor_factory
        self._processor_timeout = processor_timeout
        self._dag_ids = dag_ids
        self._pickle_dags = pickle_dags
        self._async_mode = async_mode
        # Map from file path to the processor
        self._processors = {}
        # Pipe for communicating signals
        self._process = None
        self._done = False
        # Initialized as true so we do not deactivate w/o any actual DAG parsing.
        self._all_files_processed = True

        self._parent_signal_conn = None
        self._collected_dag_buffer = []

    def start(self):
        """
        Launch DagFileProcessorManager processor and start DAG parsing loop in manager.
        """
        if six.PY2:
            context = multiprocessing
        else:
            mp_start_method = self._get_multiprocessing_start_method()
            context = multiprocessing.get_context(mp_start_method)

        self._parent_signal_conn, child_signal_conn = context.Pipe()
        self._process = context.Process(
            target=type(self)._run_processor_manager,
            args=(
                self._dag_directory,
                self._file_paths,
                self._max_runs,
                # getattr prevents error while pickling an instance method.
                getattr(self, "_processor_factory"),
                self._processor_timeout,
                child_signal_conn,
                self._dag_ids,
                self._pickle_dags,
                self._async_mode,
            )
        )
        self._process.start()

        self.log.info("Launched DagFileProcessorManager with pid: %s", self._process.pid)

    def heartbeat(self):
        """
        Should only be used when launched DAG file processor manager in sync mode.
        Send agent heartbeat signal to the manager, requesting that it runs one
        processing "loop".

        Call wait_until_finished to ensure that any launched processors have
        finished before continuing
        """
        if not self._process.is_alive():
            return

        try:
            self._parent_signal_conn.send(DagParsingSignal.AGENT_HEARTBEAT)
        except ConnectionError:
            # If this died cos of an error then we will noticed and restarted
            # when harvest_simple_dags calls _heartbeat_manager.
            pass

    def wait_until_finished(self):
        while self._parent_signal_conn.poll():
            try:
                result = self._parent_signal_conn.recv()
            except EOFError:
                break
            self._process_message(result)
            if isinstance(result, DagParsingStat):
                # In sync mode we don't send this message from the Manager
                # until all the running processors have finished
                return

    @staticmethod
    def _run_processor_manager(dag_directory,
                               file_paths,
                               max_runs,
                               processor_factory,
                               processor_timeout,
                               signal_conn,
                               dag_ids,
                               pickle_dags,
                               async_mode):

        # Make this process start as a new process group - that makes it easy
        # to kill all sub-process of this at the OS-level, rather than having
        # to iterate the child processes
        os.setpgid(0, 0)

        setproctitle("airflow scheduler -- DagFileProcessorManager")
        # Reload configurations and settings to avoid collision with parent process.
        # Because this process may need custom configurations that cannot be shared,
        # e.g. RotatingFileHandler. And it can cause connection corruption if we
        # do not recreate the SQLA connection pool.
        os.environ['CONFIG_PROCESSOR_MANAGER_LOGGER'] = 'True'
        os.environ['AIRFLOW__CORE__COLORED_CONSOLE_LOG'] = 'False'
        # Replicating the behavior of how logging module was loaded
        # in logging_config.py
        reload_module(import_module(airflow.settings.LOGGING_CLASS_PATH.rsplit('.', 1)[0]))
        reload_module(airflow.settings)
        airflow.settings.initialize()
        del os.environ['CONFIG_PROCESSOR_MANAGER_LOGGER']
        processor_manager = DagFileProcessorManager(dag_directory,
                                                    file_paths,
                                                    max_runs,
                                                    processor_factory,
                                                    processor_timeout,
                                                    signal_conn,
                                                    dag_ids,
                                                    pickle_dags,
                                                    async_mode)

        processor_manager.start()

    def harvest_simple_dags(self):
        """
        Harvest DAG parsing results from result queue and sync metadata from stat queue.

        :return: List of parsing result in SimpleDag format.
        """
        # Receive any pending messages before checking if the process has exited.
        while self._parent_signal_conn.poll():
            try:
                result = self._parent_signal_conn.recv()
            except (EOFError, ConnectionError):
                break
            self._process_message(result)
        simple_dags = self._collected_dag_buffer
        self._collected_dag_buffer = []

        # If it died unexpectedly restart the manager process
        self._heartbeat_manager()

        return simple_dags

    def _process_message(self, message):
        self.log.debug("Received message of type %s", type(message).__name__)
        if isinstance(message, DagParsingStat):
            self._sync_metadata(message)
        else:
            self._collected_dag_buffer.append(message)

    def _heartbeat_manager(self):
        """
        Heartbeat DAG file processor and restart it if we are not done.
        """
        if self._process and not self._process.is_alive():
            self._process.join(timeout=0)
            if not self.done:
                self.log.warning(
                    "DagFileProcessorManager (PID=%d) exited with exit code %d - re-launching",
                    self._process.pid, self._process.exitcode
                )
                self.start()

    def _sync_metadata(self, stat):
        """
        Sync metadata from stat queue and only keep the latest stat.
        """
        self._file_paths = stat.file_paths
        self._done = stat.done
        self._all_files_processed = stat.all_files_processed

    @property
    def file_paths(self):
        return self._file_paths

    @property
    def done(self):
        return self._done

    @property
    def all_files_processed(self):
        return self._all_files_processed

    def terminate(self):
        """
        Send termination signal to DAG parsing processor manager
        and expect it to terminate all DAG file processors.
        """
        if self._process and self._process.is_alive():
            self.log.info("Sending termination message to manager.")
            try:
                self._parent_signal_conn.send(DagParsingSignal.TERMINATE_MANAGER)
            except ConnectionError:
                pass

    def end(self):
        """
        Terminate (and then kill) the manager process launched.
        :return:
        """
        if not self._process:
            self.log.warning('Ending without manager process.')
            return
        reap_process_group(self._process.pid, log=self.log)
        self._parent_signal_conn.close()


class DagFileProcessorManager(LoggingMixin):
    """
    Given a list of DAG definition files, this kicks off several processors
    in parallel to process them and put the results to a multiprocessing.Queue
    for DagFileProcessorAgent to harvest. The parallelism is limited and as the
    processors finish, more are launched. The files are processed over and
    over again, but no more often than the specified interval.

    :param dag_directory: Directory where DAG definitions are kept. All
        files in file_paths should be under this directory
    :type dag_directory: unicode
    :param file_paths: list of file paths that contain DAG definitions
    :type file_paths: list[unicode]
    :param max_runs: The number of times to parse and schedule each file. -1
        for unlimited.
    :type max_runs: int
    :param processor_factory: function that creates processors for DAG
        definition files. Arguments are (dag_definition_path)
    :type processor_factory: (unicode, unicode, list) -> (AbstractDagFileProcessor)
    :param processor_timeout: How long to wait before timing out a DAG file processor
    :type processor_timeout: timedelta
    :param signal_conn: connection to communicate signal with processor agent.
    :type signal_conn: airflow.models.connection.Connection
    :param dag_ids: if specified, only schedule tasks with these DAG IDs
    :type dag_ids: list[str]
    :param pickle_dags: whether to pickle DAGs.
    :type pickle_dags: bool
    :param async_mode: whether to start the manager in async mode
    :type async_mode: bool
    """

    def __init__(self,
                 dag_directory,
                 file_paths,
                 max_runs,
                 processor_factory,
                 processor_timeout,
                 signal_conn,
                 dag_ids,
                 pickle_dags,
                 async_mode=True):
        self._file_paths = file_paths
        self._file_path_queue = []
=======
    Given a list of DAG definition files, this kicks off several processors
    in parallel to process them and put the results to a multiprocessing.Queue
    for DagFileProcessorAgent to harvest. The parallelism is limited and as the
    processors finish, more are launched. The files are processed over and
    over again, but no more often than the specified interval.

    :param dag_directory: Directory where DAG definitions are kept. All
        files in file_paths should be under this directory
    :type dag_directory: unicode
    :param max_runs: The number of times to parse and schedule each file. -1
        for unlimited.
    :type max_runs: int
    :param processor_factory: function that creates processors for DAG
        definition files. Arguments are (dag_definition_path)
    :type processor_factory: (unicode, unicode, list) -> (AbstractDagFileProcessorProcess)
    :param processor_timeout: How long to wait before timing out a DAG file processor
    :type processor_timeout: timedelta
    :param signal_conn: connection to communicate signal with processor agent.
    :type signal_conn: MultiprocessingConnection
    :param dag_ids: if specified, only schedule tasks with these DAG IDs
    :type dag_ids: list[str]
    :param pickle_dags: whether to pickle DAGs.
    :type pickle_dags: bool
    :param async_mode: whether to start the manager in async mode
    :type async_mode: bool
    """

    def __init__(
        self,
        dag_directory: Union[str, "pathlib.Path"],
        max_runs: int,
        processor_factory: Callable[[str, List[CallbackRequest]], AbstractDagFileProcessorProcess],
        processor_timeout: timedelta,
        signal_conn: MultiprocessingConnection,
        dag_ids: Optional[List[str]],
        pickle_dags: bool,
        async_mode: bool = True,
    ):
        super().__init__()
        self._file_paths: List[str] = []
        self._file_path_queue: List[str] = []
>>>>>>> d25854dd
        self._dag_directory = dag_directory
        self._max_runs = max_runs
        self._processor_factory = processor_factory
        self._signal_conn = signal_conn
        self._pickle_dags = pickle_dags
        self._dag_ids = dag_ids
        self._async_mode = async_mode
<<<<<<< HEAD

        self._parallelism = conf.getint('scheduler', 'parsing_processes')
        if 'sqlite' in conf.get('core', 'sql_alchemy_conn') and self._parallelism > 1:
            self.log.warning(
                "Because we cannot use more than 1 thread (parsing_processes = {}) "
                "when using sqlite. So we set parallelism to 1.".format(self._parallelism)
=======
        self._parsing_start_time: Optional[int] = None

        # Set the signal conn in to non-blocking mode, so that attempting to
        # send when the buffer is full errors, rather than hangs for-ever
        # attempting to send (this is to avoid deadlocks!)
        #
        # Don't do this in sync_mode, as we _need_ the DagParsingStat sent to
        # continue the scheduler
        if self._async_mode:
            os.set_blocking(self._signal_conn.fileno(), False)

        self._parallelism = conf.getint('scheduler', 'parsing_processes')
        if conf.get('core', 'sql_alchemy_conn').startswith('sqlite') and self._parallelism > 1:
            self.log.warning(
                "Because we cannot use more than 1 thread (parsing_processes = "
                "%d ) when using sqlite. So we set parallelism to 1.",
                self._parallelism,
>>>>>>> d25854dd
            )
            self._parallelism = 1

        # Parse and schedule each file no faster than this interval.
<<<<<<< HEAD
        self._file_process_interval = conf.getint('scheduler',
                                                  'min_file_process_interval')
        # How often to print out DAG file processing stats to the log. Default to
        # 30 seconds.
        self.print_stats_interval = conf.getint('scheduler',
                                                'print_stats_interval')
        # How many seconds do we wait for tasks to heartbeat before mark them as zombies.
        self._zombie_threshold_secs = (
            conf.getint('scheduler', 'scheduler_zombie_task_threshold'))
        # Map from file path to the processor
        self._processors = {}
=======
        self._file_process_interval = conf.getint('scheduler', 'min_file_process_interval')
        # How often to print out DAG file processing stats to the log. Default to
        # 30 seconds.
        self.print_stats_interval = conf.getint('scheduler', 'print_stats_interval')
        # How many seconds do we wait for tasks to heartbeat before mark them as zombies.
        self._zombie_threshold_secs = conf.getint('scheduler', 'scheduler_zombie_task_threshold')

        # Should store dag file source in a database?
        self.store_dag_code = STORE_DAG_CODE
        # Map from file path to the processor
        self._processors: Dict[str, AbstractDagFileProcessorProcess] = {}
>>>>>>> d25854dd

        self._num_run = 0

        # Map from file path to stats about the file
<<<<<<< HEAD
        self._file_stats = {}  # type: dict(str, DagFileStat)

        self._last_zombie_query_time = None
        # Last time that the DAG dir was traversed to look for files
        self.last_dag_dir_refresh_time = timezone.utcnow()
        # Last time stats were printed
        self.last_stat_print_time = timezone.datetime(2000, 1, 1)
        # TODO: Remove magic number
        self._zombie_query_interval = 10
        self._zombies = []
=======
        self._file_stats: Dict[str, DagFileStat] = {}

        self._last_zombie_query_time = None
        # Last time that the DAG dir was traversed to look for files
        self.last_dag_dir_refresh_time = timezone.make_aware(datetime.fromtimestamp(0))
        # Last time stats were printed
        self.last_stat_print_time = 0
        # TODO: Remove magic number
        self._zombie_query_interval = 10
>>>>>>> d25854dd
        # How long to wait before timing out a process to parse a DAG file
        self._processor_timeout = processor_timeout

        # How often to scan the DAGs directory for new files. Default to 5 minutes.
<<<<<<< HEAD
        self.dag_dir_list_interval = conf.getint('scheduler',
                                                 'dag_dir_list_interval')

        self._log = logging.getLogger('airflow.processor_manager')

        signal.signal(signal.SIGINT, self._exit_gracefully)
        signal.signal(signal.SIGTERM, self._exit_gracefully)

    def _exit_gracefully(self, signum, frame):
        """
        Helper method to clean up DAG file processors to avoid leaving orphan processes.
        """
        self.log.info("Exiting gracefully upon receiving signal %s", signum)
=======
        self.dag_dir_list_interval = conf.getint('scheduler', 'dag_dir_list_interval')

        # Mapping file name and callbacks requests
        self._callback_to_execute: Dict[str, List[CallbackRequest]] = defaultdict(list)

        self._log = logging.getLogger('airflow.processor_manager')

        self.waitables: Dict[Any, Union[MultiprocessingConnection, AbstractDagFileProcessorProcess]] = {
            self._signal_conn: self._signal_conn,
        }

    def register_exit_signals(self):
        """Register signals that stop child processes"""
        signal.signal(signal.SIGINT, self._exit_gracefully)
        signal.signal(signal.SIGTERM, self._exit_gracefully)
        # So that we ignore the debug dump signal, making it easier to send
        signal.signal(signal.SIGUSR2, signal.SIG_IGN)

    def _exit_gracefully(self, signum, frame):
        """Helper method to clean up DAG file processors to avoid leaving orphan processes."""
        self.log.info("Exiting gracefully upon receiving signal %s", signum)
        self.log.debug("Current Stacktrace is: %s", '\n'.join(map(str, inspect.stack())))
>>>>>>> d25854dd
        self.terminate()
        self.end()
        self.log.debug("Finished terminating DAG processors.")
        sys.exit(os.EX_OK)
<<<<<<< HEAD

    def start(self):
        """
        Use multiple processes to parse and generate tasks for the
        DAGs in parallel. By processing them in separate processes,
        we can get parallelism and isolation from potentially harmful
        user code.
        """

        # Start a new process group
        os.setpgid(0, 0)

        self.log.info("Processing files using up to %s processes at a time ", self._parallelism)
        self.log.info("Process each file at most once every %s seconds", self._file_process_interval)
        self.log.info(
            "Checking for new files in %s every %s seconds", self._dag_directory, self.dag_dir_list_interval
        )

        # In sync mode we want timeout=None -- wait forever until a message is received
        if self._async_mode:
            poll_time = 0.0
        else:
            poll_time = None

        # Used to track how long it takes us to get once around every file in the DAG folder.
        self._parsing_start_time = timezone.utcnow()
        while True:
            loop_start_time = time.time()

            if self._signal_conn.poll(poll_time):
                agent_signal = self._signal_conn.recv()
                self.log.debug("Received %s signal from DagFileProcessorAgent", agent_signal)
                if agent_signal == DagParsingSignal.TERMINATE_MANAGER:
                    self.terminate()
                    break
                elif agent_signal == DagParsingSignal.END_MANAGER:
                    self.end()
                    sys.exit(os.EX_OK)
                elif agent_signal == DagParsingSignal.AGENT_HEARTBEAT:
                    # continue the loop to parse dags
                    pass
            elif not self._async_mode:
                # In "sync" mode we don't want to parse the DAGs until we
                # are told to (as that would open another connection to the
                # SQLite DB which isn't a good practice
                continue
            # pylint: enable=no-else-break
            self._refresh_dag_dir()
            self._find_zombies()  # pylint: disable=no-value-for-parameter

            self._kill_timed_out_processors()
            simple_dags = self.collect_results()

            # Generate more file paths to process if we processed all the files
            # already.
            if not self._file_path_queue:
                self.emit_metrics()
                self.prepare_file_path_queue()

            self.start_new_processes()

            # Update number of loop iteration.
            self._num_run += 1

            for simple_dag in simple_dags:
                self._signal_conn.send(simple_dag)

            if not self._async_mode:
                self.log.debug(
                    "Waiting for processors to finish since we're using sqlite")
                # Wait until the running DAG processors are finished before
                # sending a DagParsingStat message back. This means the Agent
                # can tell we've got to the end of this iteration when it sees
                # this type of message
                self.wait_until_finished()

                # Collect anything else that has finished, but don't kick off any more processors
                simple_dags = self.collect_results()
                for simple_dag in simple_dags:
                    self._signal_conn.send(simple_dag)

            self._print_stat()

            all_files_processed = all(self.get_last_finish_time(x) is not None for x in self.file_paths)
            max_runs_reached = self.max_runs_reached()

            dag_parsing_stat = DagParsingStat(self._file_paths,
                                              max_runs_reached,
                                              all_files_processed,
                                              )
            self._signal_conn.send(dag_parsing_stat)

            if max_runs_reached:
                self.log.info("Exiting dag parsing loop as all files "
                              "have been processed %s times", self._max_runs)
                break

            if self._async_mode:
                loop_duration = time.time() - loop_start_time
                if loop_duration < 1:
                    poll_time = 1 - loop_duration
                else:
                    poll_time = 0.0

    def _refresh_dag_dir(self):
        """
        Refresh file paths from dag dir if we haven't done it for too long.
        """
        now = timezone.utcnow()
        elapsed_time_since_refresh = (now - self.last_dag_dir_refresh_time).total_seconds()
        if elapsed_time_since_refresh > self.dag_dir_list_interval:
            # Build up a list of Python files that could contain DAGs
            self.log.info("Searching for files in %s", self._dag_directory)
            self._file_paths = list_py_file_paths(self._dag_directory)
            self.last_dag_dir_refresh_time = now
            self.log.info("There are %s files in %s", len(self._file_paths), self._dag_directory)
            self.set_file_paths(self._file_paths)

            try:
                self.log.debug("Removing old import errors")
                self.clear_nonexistent_import_errors()
            except Exception:
                self.log.exception("Error removing old import errors")

            if STORE_SERIALIZED_DAGS:
                from airflow.models.serialized_dag import SerializedDagModel
                from airflow.models.dag import DagModel
                SerializedDagModel.remove_deleted_dags(self._file_paths)
                DagModel.deactivate_deleted_dags(self._file_paths)

            if STORE_DAG_CODE:
                from airflow.models.dagcode import DagCode
                DagCode.remove_deleted_code(self._file_paths)

    def _print_stat(self):
        """
        Occasionally print out stats about how fast the files are getting processed
        """
        if self.print_stats_interval > 0 and (
                timezone.utcnow() -
                self.last_stat_print_time).total_seconds() > self.print_stats_interval:
            if self._file_paths:
                self._log_file_processing_stats(self._file_paths)
            self.last_stat_print_time = timezone.utcnow()

    @provide_session
    def clear_nonexistent_import_errors(self, session):
        """
        Clears import errors for files that no longer exist.

        :param session: session for ORM operations
        :type session: sqlalchemy.orm.session.Session
        """
        query = session.query(errors.ImportError)
        if self._file_paths:
            query = query.filter(
                ~errors.ImportError.filename.in_(self._file_paths)
            )
        query.delete(synchronize_session='fetch')
        session.commit()

    def _log_file_processing_stats(self, known_file_paths):
        """
        Print out stats about how files are getting processed.

        :param known_file_paths: a list of file paths that may contain Airflow
            DAG definitions
        :type known_file_paths: list[unicode]
        :return: None
        """

        # File Path: Path to the file containing the DAG definition
        # PID: PID associated with the process that's processing the file. May
        # be empty.
        # Runtime: If the process is currently running, how long it's been
        # running for in seconds.
        # Last Runtime: If the process ran before, how long did it take to
        # finish in seconds
        # Last Run: When the file finished processing in the previous run.
        headers = ["File Path",
                   "PID",
                   "Runtime",
                   "# DAGs",
                   "# Errors",
                   "Last Runtime",
                   "Last Run"]

        rows = []
        now = timezone.utcnow()
        for file_path in known_file_paths:
            last_runtime = self.get_last_runtime(file_path)
            num_dags = self.get_last_dag_count(file_path)
            num_errors = self.get_last_error_count(file_path)
            file_name = os.path.basename(file_path)
            file_name = os.path.splitext(file_name)[0].replace(os.sep, '.')

            processor_pid = self.get_pid(file_path)
            processor_start_time = self.get_start_time(file_path)
            runtime = ((now - processor_start_time) if processor_start_time else None)
            last_run = self.get_last_finish_time(file_path)
            if last_run:
                seconds_ago = (now - last_run).total_seconds()
                Stats.gauge('dag_processing.last_run.seconds_ago.{}'.format(file_name), seconds_ago)
            if runtime:
                Stats.timing('dag_processing.last_duration.{}'.format(file_name), runtime)
                # TODO: Remove before Airflow 2.0
                Stats.timing('dag_processing.last_runtime.{}'.format(file_name), runtime)

            rows.append((file_path,
                         processor_pid,
                         runtime,
                         num_dags,
                         num_errors,
                         last_runtime,
                         last_run))

        # Sort by longest last runtime. (Can't sort None values in python3)
        rows = sorted(rows, key=lambda x: x[3] or 0.0)

        formatted_rows = []
        for file_path, pid, runtime, num_dags, num_errors, last_runtime, last_run in rows:
            formatted_rows.append((file_path,
                                   pid,
                                   "{:.2f}s".format(runtime.total_seconds()) if runtime else None,
                                   num_dags,
                                   num_errors,
                                   "{:.2f}s".format(last_runtime) if last_runtime else None,
                                   last_run.strftime("%Y-%m-%dT%H:%M:%S") if last_run else None
                                   ))
        log_str = ("\n" +
                   "=" * 80 +
                   "\n" +
                   "DAG File Processing Stats\n\n" +
                   tabulate(formatted_rows, headers=headers) +
                   "\n" +
                   "=" * 80)

        self.log.info(log_str)
=======
>>>>>>> d25854dd

    def start(self):
        """
        Use multiple processes to parse and generate tasks for the
        DAGs in parallel. By processing them in separate processes,
        we can get parallelism and isolation from potentially harmful
        user code.
        """
        self.register_exit_signals()

        # Start a new process group
        os.setpgid(0, 0)

        self.log.info("Processing files using up to %s processes at a time ", self._parallelism)
        self.log.info("Process each file at most once every %s seconds", self._file_process_interval)
        self.log.info(
            "Checking for new files in %s every %s seconds", self._dag_directory, self.dag_dir_list_interval
        )

        return self._run_parsing_loop()

    def _run_parsing_loop(self):

        # In sync mode we want timeout=None -- wait forever until a message is received
        if self._async_mode:
            poll_time = 0.0
        else:
            poll_time = None

        self._refresh_dag_dir()
        self.prepare_file_path_queue()

        if self._async_mode:
            # If we're in async mode, we can start up straight away. If we're
            # in sync mode we need to be told to start a "loop"
            self.start_new_processes()

        while True:
            loop_start_time = time.monotonic()

            ready = multiprocessing.connection.wait(self.waitables.keys(), timeout=poll_time)
            if self._signal_conn in ready:
                agent_signal = self._signal_conn.recv()

                self.log.debug("Received %s signal from DagFileProcessorAgent", agent_signal)
                if agent_signal == DagParsingSignal.TERMINATE_MANAGER:
                    self.terminate()
                    break
                elif agent_signal == DagParsingSignal.END_MANAGER:
                    self.end()
                    sys.exit(os.EX_OK)
                elif agent_signal == DagParsingSignal.AGENT_RUN_ONCE:
                    # continue the loop to parse dags
                    pass
                elif isinstance(agent_signal, CallbackRequest):
                    self._add_callback_to_queue(agent_signal)
                else:
                    raise ValueError(f"Invalid message {type(agent_signal)}")

            if not ready and not self._async_mode:
                # In "sync" mode we don't want to parse the DAGs until we
                # are told to (as that would open another connection to the
                # SQLite DB which isn't a good practice

                # This shouldn't happen, as in sync mode poll should block for
                # ever. Lets be defensive about that.
                self.log.warning(
                    "wait() unexpectedly returned nothing ready after infinite timeout (%r)!", poll_time
                )

                continue

            for sentinel in ready:
                if sentinel is self._signal_conn:
                    continue

                processor = self.waitables.get(sentinel)
                if not processor:
                    continue

                self._collect_results_from_processor(processor)
                self.waitables.pop(sentinel)
                self._processors.pop(processor.file_path)

            self._refresh_dag_dir()
            self._find_zombies()

            self._kill_timed_out_processors()

            # Generate more file paths to process if we processed all the files
            # already.
            if not self._file_path_queue:
                self.emit_metrics()
                self.prepare_file_path_queue()

            self.start_new_processes()

            # Update number of loop iteration.
            self._num_run += 1

            if not self._async_mode:
                self.log.debug("Waiting for processors to finish since we're using sqlite")
                # Wait until the running DAG processors are finished before
                # sending a DagParsingStat message back. This means the Agent
                # can tell we've got to the end of this iteration when it sees
                # this type of message
                self.wait_until_finished()

            # Collect anything else that has finished, but don't kick off any more processors
            self.collect_results()

            self._print_stat()

            all_files_processed = all(self.get_last_finish_time(x) is not None for x in self.file_paths)
            max_runs_reached = self.max_runs_reached()

            try:
                self._signal_conn.send(
                    DagParsingStat(
                        max_runs_reached,
                        all_files_processed,
                    )
                )
            except BlockingIOError:
                # Try again next time around the loop!

                # It is better to fail, than it is deadlock. This should
                # "almost never happen" since the DagParsingStat object is
                # small, and in async mode this stat is not actually _required_
                # for normal operation (It only drives "max runs")
                self.log.debug("BlockingIOError received trying to send DagParsingStat, ignoring")

            if max_runs_reached:
                self.log.info(
                    "Exiting dag parsing loop as all files have been processed %s times", self._max_runs
                )
                break

            if self._async_mode:
                loop_duration = time.monotonic() - loop_start_time
                if loop_duration < 1:
                    poll_time = 1 - loop_duration
                else:
                    poll_time = 0.0

    def _add_callback_to_queue(self, request: CallbackRequest):
        self._callback_to_execute[request.full_filepath].append(request)
        # Callback has a higher priority over DAG Run scheduling
        if request.full_filepath in self._file_path_queue:
            # Remove file paths matching request.full_filepath from self._file_path_queue
            # Since we are already going to use that filepath to run callback,
            # there is no need to have same file path again in the queue
            self._file_path_queue = [
                file_path for file_path in self._file_path_queue if file_path != request.full_filepath
            ]
        self._file_path_queue.insert(0, request.full_filepath)

    def _refresh_dag_dir(self):
        """Refresh file paths from dag dir if we haven't done it for too long."""
        now = timezone.utcnow()
        elapsed_time_since_refresh = (now - self.last_dag_dir_refresh_time).total_seconds()
        if elapsed_time_since_refresh > self.dag_dir_list_interval:
            # Build up a list of Python files that could contain DAGs
            self.log.info("Searching for files in %s", self._dag_directory)
            self._file_paths = list_py_file_paths(self._dag_directory)
            self.last_dag_dir_refresh_time = now
            self.log.info("There are %s files in %s", len(self._file_paths), self._dag_directory)
            self.set_file_paths(self._file_paths)

            try:
                self.log.debug("Removing old import errors")
                self.clear_nonexistent_import_errors()
            except Exception:
                self.log.exception("Error removing old import errors")

            SerializedDagModel.remove_deleted_dags(self._file_paths)
            DagModel.deactivate_deleted_dags(self._file_paths)

            if self.store_dag_code:
                from airflow.models.dagcode import DagCode

                DagCode.remove_deleted_code(self._file_paths)

    def _print_stat(self):
        """Occasionally print out stats about how fast the files are getting processed"""
        if 0 < self.print_stats_interval < time.monotonic() - self.last_stat_print_time:
            if self._file_paths:
                self._log_file_processing_stats(self._file_paths)
            self.last_stat_print_time = time.monotonic()

    @provide_session
    def clear_nonexistent_import_errors(self, session):
        """
        Clears import errors for files that no longer exist.

        :param session: session for ORM operations
        :type session: sqlalchemy.orm.session.Session
        """
        query = session.query(errors.ImportError)
        if self._file_paths:
            query = query.filter(~errors.ImportError.filename.in_(self._file_paths))
        query.delete(synchronize_session='fetch')
        session.commit()

    def _log_file_processing_stats(self, known_file_paths):
        """
        Print out stats about how files are getting processed.

        :param known_file_paths: a list of file paths that may contain Airflow
            DAG definitions
        :type known_file_paths: list[unicode]
        :return: None
        """
        # File Path: Path to the file containing the DAG definition
        # PID: PID associated with the process that's processing the file. May
        # be empty.
        # Runtime: If the process is currently running, how long it's been
        # running for in seconds.
        # Last Runtime: If the process ran before, how long did it take to
        # finish in seconds
        # Last Run: When the file finished processing in the previous run.
        headers = ["File Path", "PID", "Runtime", "# DAGs", "# Errors", "Last Runtime", "Last Run"]

        rows = []
        now = timezone.utcnow()
        for file_path in known_file_paths:
            last_runtime = self.get_last_runtime(file_path)
            num_dags = self.get_last_dag_count(file_path)
            num_errors = self.get_last_error_count(file_path)
            file_name = os.path.basename(file_path)
            file_name = os.path.splitext(file_name)[0].replace(os.sep, '.')

            processor_pid = self.get_pid(file_path)
            processor_start_time = self.get_start_time(file_path)
            runtime = (now - processor_start_time) if processor_start_time else None
            last_run = self.get_last_finish_time(file_path)
            if last_run:
                seconds_ago = (now - last_run).total_seconds()
                Stats.gauge(f'dag_processing.last_run.seconds_ago.{file_name}', seconds_ago)
            if runtime:
                Stats.timing(f'dag_processing.last_duration.{file_name}', runtime)

            rows.append((file_path, processor_pid, runtime, num_dags, num_errors, last_runtime, last_run))

        # Sort by longest last runtime. (Can't sort None values in python3)
        rows = sorted(rows, key=lambda x: x[3] or 0.0)

        formatted_rows = []
        for file_path, pid, runtime, num_dags, num_errors, last_runtime, last_run in rows:
            formatted_rows.append(
                (
                    file_path,
                    pid,
                    f"{runtime.total_seconds():.2f}s" if runtime else None,
                    num_dags,
                    num_errors,
                    f"{last_runtime:.2f}s" if last_runtime else None,
                    last_run.strftime("%Y-%m-%dT%H:%M:%S") if last_run else None,
                )
            )
        log_str = (
            "\n"
            + "=" * 80
            + "\n"
            + "DAG File Processing Stats\n\n"
            + tabulate(formatted_rows, headers=headers)
            + "\n"
            + "=" * 80
        )

        self.log.info(log_str)

    def get_pid(self, file_path):
        """
        :param file_path: the path to the file that's being processed
        :type file_path: unicode
        :return: the PID of the process processing the given file or None if
            the specified file is not being processed
        :rtype: int
        """
        if file_path in self._processors:
            return self._processors[file_path].pid
        return None

    def get_all_pids(self):
        """
        :return: a list of the PIDs for the processors that are running
        :rtype: List[int]
        """
        return [x.pid for x in self._processors.values()]

    def get_last_runtime(self, file_path):
        """
        :param file_path: the path to the file that was processed
        :type file_path: unicode
        :return: the runtime (in seconds) of the process of the last run, or
            None if the file was never processed.
        :rtype: float
        """
        stat = self._file_stats.get(file_path)
        return stat.last_duration if stat else None

    def get_last_dag_count(self, file_path):
        """
        :param file_path: the path to the file that was processed
        :type file_path: unicode
        :return: the number of dags loaded from that file, or None if the file
            was never processed.
        :rtype: int
        """
        stat = self._file_stats.get(file_path)
        return stat.num_dags if stat else None

    def get_last_error_count(self, file_path):
        """
        :param file_path: the path to the file that was processed
        :type file_path: unicode
        :return: the number of import errors from processing, or None if the file
            was never processed.
        :rtype: int
        """
        stat = self._file_stats.get(file_path)
        return stat.import_errors if stat else None

    def get_last_finish_time(self, file_path):
        """
        :param file_path: the path to the file that was processed
        :type file_path: unicode
        :return: the finish time of the process of the last run, or None if the
            file was never processed.
        :rtype: datetime
        """
        stat = self._file_stats.get(file_path)
        return stat.last_finish_time if stat else None

    def get_start_time(self, file_path):
        """
        :param file_path: the path to the file that's being processed
        :type file_path: unicode
        :return: the start time of the process that's processing the
            specified file or None if the file is not currently being processed
        :rtype: datetime
        """
        if file_path in self._processors:
            return self._processors[file_path].start_time
        return None

    def get_run_count(self, file_path):
        """
        :param file_path: the path to the file that's being processed
        :type file_path: unicode
        :return: the number of times the given file has been parsed
        :rtype: int
        """
        stat = self._file_stats.get(file_path)
        return stat.run_count if stat else 0

    def set_file_paths(self, new_file_paths):
        """
        Update this with a new set of paths to DAG definition files.

        :param new_file_paths: list of paths to DAG definition files
        :type new_file_paths: list[unicode]
        :return: None
        """
        self._file_paths = new_file_paths
        self._file_path_queue = [x for x in self._file_path_queue if x in new_file_paths]
        # Stop processors that are working on deleted files
        filtered_processors = {}
        for file_path, processor in self._processors.items():
            if file_path in new_file_paths:
                filtered_processors[file_path] = processor
            else:
                self.log.warning("Stopping processor for %s", file_path)
                Stats.decr('dag_processing.processes')
                processor.terminate()
                self._file_stats.pop(file_path)
        self._processors = filtered_processors

    def wait_until_finished(self):
        """Sleeps until all the processors are done."""
        for processor in self._processors.values():
            while not processor.done:
                time.sleep(0.1)

<<<<<<< HEAD
    def collect_results(self):
        """
        Collect the result from any finished DAG processors

        :return: a list of SimpleDags that were produced by processors that
            have finished since the last time this was called
        :rtype: list[airflow.utils.dag_processing.SimpleDag]
        """
        self._kill_timed_out_processors()

        finished_processors = {}
        """:type : dict[unicode, AbstractDagFileProcessor]"""
        running_processors = {}
        """:type : dict[unicode, AbstractDagFileProcessor]"""

        for file_path, processor in self._processors.items():
            if processor.done:
                self.log.debug("Processor for %s finished", file_path)
                Stats.decr('dag_processing.processes')
                now = timezone.utcnow()
                finished_processors[file_path] = processor

                stat = DagFileStat(
                    len(processor.result[0]) if processor.result is not None else 0,
                    processor.result[1] if processor.result is not None else -1,
                    now,
                    (now - processor.start_time).total_seconds(),
                    self.get_run_count(file_path) + 1,
                )
                self._file_stats[file_path] = stat
            else:
                running_processors[file_path] = processor
        self._processors = running_processors

        self.log.debug("%s/%s DAG parsing processes running",
                       len(self._processors), self._parallelism)
=======
    def _collect_results_from_processor(self, processor) -> None:
        self.log.debug("Processor for %s finished", processor.file_path)
        Stats.decr('dag_processing.processes')
        last_finish_time = timezone.utcnow()

        if processor.result is not None:
            num_dags, count_import_errors = processor.result
        else:
            self.log.error(
                "Processor for %s exited with return code %s.", processor.file_path, processor.exit_code
            )
            count_import_errors = -1
            num_dags = 0

        stat = DagFileStat(
            num_dags=num_dags,
            import_errors=count_import_errors,
            last_finish_time=last_finish_time,
            last_duration=(last_finish_time - processor.start_time).total_seconds(),
            run_count=self.get_run_count(processor.file_path) + 1,
        )
        self._file_stats[processor.file_path] = stat

    def collect_results(self) -> None:
        """Collect the result from any finished DAG processors"""
        ready = multiprocessing.connection.wait(self.waitables.keys() - [self._signal_conn], timeout=0)

        for sentinel in ready:
            if sentinel is self._signal_conn:
                continue
            processor = cast(AbstractDagFileProcessorProcess, self.waitables[sentinel])
            self.waitables.pop(processor.waitable_handle)
            self._processors.pop(processor.file_path)
            self._collect_results_from_processor(processor)

        self.log.debug("%s/%s DAG parsing processes running", len(self._processors), self._parallelism)

        self.log.debug("%s file paths queued for processing", len(self._file_path_queue))

    def start_new_processes(self):
        """Start more processors if we have enough slots and files to process"""
        while self._parallelism - len(self._processors) > 0 and self._file_path_queue:
            file_path = self._file_path_queue.pop(0)
            # Stop creating duplicate processor i.e. processor with the same filepath
            if file_path in self._processors.keys():
                continue

            callback_to_execute_for_file = self._callback_to_execute[file_path]
            processor = self._processor_factory(
                file_path, callback_to_execute_for_file, self._dag_ids, self._pickle_dags
            )

            del self._callback_to_execute[file_path]
            Stats.incr('dag_processing.processes')
>>>>>>> d25854dd

            processor.start()
            self.log.debug("Started a process (PID: %s) to generate tasks for %s", processor.pid, file_path)
            self._processors[file_path] = processor
            self.waitables[processor.waitable_handle] = processor

<<<<<<< HEAD
        # Collect all the DAGs that were found in the processed files
        simple_dags = []
        for file_path, processor in finished_processors.items():
            if processor.result is None:
                self.log.error(
                    "Processor for %s exited with return code %s.",
                    processor.file_path, processor.exit_code
                )
            else:
                for simple_dag in processor.result[0]:
                    simple_dags.append(simple_dag)

        return simple_dags

    def start_new_processes(self):
        """"
        Start more processors if we have enough slots and files to process
        """
        while self._parallelism - len(self._processors) > 0 and self._file_path_queue:
            file_path = self._file_path_queue.pop(0)
            processor = self._processor_factory(file_path, self._zombies,
                                                self._dag_ids, self._pickle_dags)
            Stats.incr('dag_processing.processes')

            processor.start()
            self.log.debug(
                "Started a process (PID: %s) to generate tasks for %s",
                processor.pid, file_path
=======
    def prepare_file_path_queue(self):
        """Generate more file paths to process. Result are saved in _file_path_queue."""
        self._parsing_start_time = time.perf_counter()
        # If the file path is already being processed, or if a file was
        # processed recently, wait until the next batch
        file_paths_in_progress = self._processors.keys()
        now = timezone.utcnow()

        # Sort the file paths by the parsing order mode
        list_mode = conf.get("scheduler", "file_parsing_sort_mode")

        files_with_mtime = {}
        file_paths = []
        is_mtime_mode = list_mode == "modified_time"

        file_paths_recently_processed = []
        for file_path in self._file_paths:

            if is_mtime_mode:
                files_with_mtime[file_path] = os.path.getmtime(file_path)
                file_modified_time = timezone.make_aware(datetime.fromtimestamp(files_with_mtime[file_path]))
            else:
                file_paths.append(file_path)
                file_modified_time = None

            # Find file paths that were recently processed to exclude them
            # from being added to file_path_queue
            # unless they were modified recently and parsing mode is "modified_time"
            # in which case we don't honor "self._file_process_interval" (min_file_process_interval)
            last_finish_time = self.get_last_finish_time(file_path)
            if (
                last_finish_time is not None
                and (now - last_finish_time).total_seconds() < self._file_process_interval
                and not (is_mtime_mode and file_modified_time and (file_modified_time > last_finish_time))
            ):
                file_paths_recently_processed.append(file_path)

        # Sort file paths via last modified time
        if is_mtime_mode:
            file_paths = sorted(files_with_mtime, key=files_with_mtime.get, reverse=True)
        elif list_mode == "alphabetical":
            file_paths = sorted(file_paths)
        elif list_mode == "random_seeded_by_host":
            # Shuffle the list seeded by hostname so multiple schedulers can work on different
            # set of files. Since we set the seed, the sort order will remain same per host
            random.Random(get_hostname()).shuffle(file_paths)

        files_paths_at_run_limit = [
            file_path for file_path, stat in self._file_stats.items() if stat.run_count == self._max_runs
        ]

        file_paths_to_exclude = set(file_paths_in_progress).union(
            file_paths_recently_processed, files_paths_at_run_limit
        )

        # Do not convert the following list to set as set does not preserve the order
        # and we need to maintain the order of file_paths for `[scheduler] file_parsing_sort_mode`
        files_paths_to_queue = [
            file_path for file_path in file_paths if file_path not in file_paths_to_exclude
        ]

        for file_path, processor in self._processors.items():
            self.log.debug(
                "File path %s is still being processed (started: %s)",
                processor.file_path,
                processor.start_time.isoformat(),
            )

        self.log.debug("Queuing the following files for processing:\n\t%s", "\n\t".join(files_paths_to_queue))

        for file_path in files_paths_to_queue:
            if file_path not in self._file_stats:
                self._file_stats[file_path] = DagFileStat(
                    num_dags=0, import_errors=0, last_finish_time=None, last_duration=None, run_count=0
                )

        self._file_path_queue.extend(files_paths_to_queue)

    @provide_session
    def _find_zombies(self, session):
        """
        Find zombie task instances, which are tasks haven't heartbeated for too long
        and update the current zombie list.
        """
        now = timezone.utcnow()
        if (
            not self._last_zombie_query_time
            or (now - self._last_zombie_query_time).total_seconds() > self._zombie_query_interval
        ):
            # to avoid circular imports
            from airflow.jobs.local_task_job import LocalTaskJob as LJ

            self.log.info("Finding 'running' jobs without a recent heartbeat")
            TI = airflow.models.TaskInstance
            DM = airflow.models.DagModel
            limit_dttm = timezone.utcnow() - timedelta(seconds=self._zombie_threshold_secs)
            self.log.info("Failing jobs without heartbeat after %s", limit_dttm)

            zombies = (
                session.query(TI, DM.fileloc)
                .join(LJ, TI.job_id == LJ.id)
                .join(DM, TI.dag_id == DM.dag_id)
                .filter(TI.state == State.RUNNING)
                .filter(
                    or_(
                        LJ.state != State.RUNNING,
                        LJ.latest_heartbeat < limit_dttm,
                    )
                )
                .all()
>>>>>>> d25854dd
            )

<<<<<<< HEAD
    def prepare_file_path_queue(self):
        """
        Generate more file paths to process. Result are saved in _file_path_queue.
        """
        self._parsing_start_time = timezone.utcnow()
        # If the file path is already being processed, or if a file was
        # processed recently, wait until the next batch
        file_paths_in_progress = self._processors.keys()
        now = timezone.utcnow()
        file_paths_recently_processed = []
        for file_path in self._file_paths:
            last_finish_time = self.get_last_finish_time(file_path)
            if (last_finish_time is not None and
                (now - last_finish_time).total_seconds() <
                    self._file_process_interval):
                file_paths_recently_processed.append(file_path)

        files_paths_at_run_limit = [file_path
                                    for file_path, stat in self._file_stats.items()
                                    if stat.run_count == self._max_runs]

        files_paths_to_queue = list(set(self._file_paths) -
                                    set(file_paths_in_progress) -
                                    set(file_paths_recently_processed) -
                                    set(files_paths_at_run_limit))

        for file_path, processor in self._processors.items():
            self.log.debug(
                "File path %s is still being processed (started: %s)",
                processor.file_path, processor.start_time.isoformat()
            )

        self.log.debug(
            "Queuing the following files for processing:\n\t%s",
            "\n\t".join(files_paths_to_queue)
        )

        for file_path in files_paths_to_queue:
            if file_path not in self._file_stats:
                self._file_stats[file_path] = DagFileStat(0, 0, None, None, 0)

        self._file_path_queue.extend(files_paths_to_queue)

    @provide_session
    def _find_zombies(self, session):
        """
        Find zombie task instances, which are tasks haven't heartbeated for too long
        and update the current zombie list.
        """
        now = timezone.utcnow()
        zombies = []
        if not self._last_zombie_query_time or \
                (now - self._last_zombie_query_time).total_seconds() > self._zombie_query_interval:
            # to avoid circular imports
            from airflow.jobs.local_task_job import LocalTaskJob as LJ
            self.log.info("Finding 'running' jobs without a recent heartbeat")
            TI = airflow.models.TaskInstance
            limit_dttm = timezone.utcnow() - timedelta(
                seconds=self._zombie_threshold_secs)
            self.log.info("Failing jobs without heartbeat after %s", limit_dttm)

            tis = (
                session.query(TI)
                .join(LJ, TI.job_id == LJ.id)
                .filter(TI.state == State.RUNNING)
                .filter(
                    or_(
                        LJ.state != State.RUNNING,
                        LJ.latest_heartbeat < limit_dttm,
                    )
                ).all()
            )
            self._last_zombie_query_time = timezone.utcnow()
            for ti in tis:
                sti = SimpleTaskInstance(ti)
                self.log.info(
                    "Detected zombie job with dag_id %s, task_id %s, and execution date %s",
                    sti.dag_id, sti.task_id, sti.execution_date.isoformat())
                zombies.append(sti)

            self._zombies = zombies

    def _kill_timed_out_processors(self):
        """
        Kill any file processors that timeout to defend against process hangs.
        """
=======
            self._last_zombie_query_time = timezone.utcnow()
            for ti, file_loc in zombies:
                request = TaskCallbackRequest(
                    full_filepath=file_loc,
                    simple_task_instance=SimpleTaskInstance(ti),
                    msg="Detected as zombie",
                )
                self.log.info("Detected zombie job: %s", request)
                self._add_callback_to_queue(request)
                Stats.incr('zombies_killed')

    def _kill_timed_out_processors(self):
        """Kill any file processors that timeout to defend against process hangs."""
>>>>>>> d25854dd
        now = timezone.utcnow()
        for file_path, processor in self._processors.items():
            duration = now - processor.start_time
            if duration > self._processor_timeout:
                self.log.error(
<<<<<<< HEAD
                    "Processor for %s with PID %s started at %s has timed out, "
                    "killing it.",
                    processor.file_path, processor.pid, processor.start_time.isoformat())
                Stats.decr('dag_processing.processes')
                Stats.incr('dag_processing.processor_timeouts')
                # TODO: Remove ater Airflow 2.0
=======
                    "Processor for %s with PID %s started at %s has timed out, killing it.",
                    file_path,
                    processor.pid,
                    processor.start_time.isoformat(),
                )
                Stats.decr('dag_processing.processes')
                Stats.incr('dag_processing.processor_timeouts')
                # TODO: Remove after Airflow 2.0
>>>>>>> d25854dd
                Stats.incr('dag_file_processor_timeouts')
                processor.kill()

    def max_runs_reached(self):
        """:return: whether all file paths have been processed max_runs times"""
        if self._max_runs == -1:  # Unlimited runs.
            return False
        for stat in self._file_stats.values():
            if stat.run_count < self._max_runs:
                return False
        if self._num_run < self._max_runs:
            return False
        return True

    def terminate(self):
        """
        Stops all running processors
        :return: None
        """
        for processor in self._processors.values():
            Stats.decr('dag_processing.processes')
            processor.terminate()

    def end(self):
        """
        Kill all child processes on exit since we don't want to leave
        them as orphaned.
        """
        pids_to_kill = self.get_all_pids()
<<<<<<< HEAD
        if len(pids_to_kill) > 0:
            # First try SIGTERM
            this_process = psutil.Process(os.getpid())
            # Only check child processes to ensure that we don't have a case
            # where we kill the wrong process because a child process died
            # but the PID got reused.
            child_processes = [x for x in this_process.children(recursive=True)
                               if x.is_running() and x.pid in pids_to_kill]
            for child in child_processes:
                self.log.info("Terminating child PID: %s", child.pid)
                child.terminate()
            # TODO: Remove magic number
            timeout = 5
            self.log.info("Waiting up to %s seconds for processes to exit...", timeout)
            try:
                psutil.wait_procs(
                    child_processes, timeout=timeout,
                    callback=lambda x: self.log.info('Terminated PID %s', x.pid))
            except psutil.TimeoutExpired:
                self.log.debug("Ran out of time while waiting for processes to exit")

            # Then SIGKILL
            child_processes = [x for x in this_process.children(recursive=True)
                               if x.is_running() and x.pid in pids_to_kill]
            if len(child_processes) > 0:
                self.log.info("SIGKILL processes that did not terminate gracefully")
                for child in child_processes:
                    self.log.info("Killing child PID: %s", child.pid)
                    child.kill()
                    child.wait()

    def emit_metrics(self):
        """
        Emmit metrics about dag parsing summary
=======
        if pids_to_kill:
            kill_child_processes_by_pids(pids_to_kill)

    def emit_metrics(self):
        """
        Emit metrics about dag parsing summary
>>>>>>> d25854dd

        This is called once every time around the parsing "loop" - i.e. after
        all files have been parsed.
        """
<<<<<<< HEAD

        parse_time = (timezone.utcnow() - self._parsing_start_time).total_seconds()
        Stats.gauge('dag_processing.total_parse_time', parse_time)
        Stats.gauge('dagbag_size', sum(stat.num_dags for stat in self._file_stats.values()))
        Stats.gauge('dag_processing.import_errors',
                    sum(stat.import_errors for stat in self._file_stats.values()))

        # TODO: Remove before Airflow 2.0
        Stats.gauge('collect_dags', parse_time)
        Stats.gauge('dagbag_import_errors', sum(stat.import_errors for stat in self._file_stats.values()))
=======
        parse_time = time.perf_counter() - self._parsing_start_time
        Stats.gauge('dag_processing.total_parse_time', parse_time)
        Stats.gauge('dagbag_size', sum(stat.num_dags for stat in self._file_stats.values()))
        Stats.gauge(
            'dag_processing.import_errors', sum(stat.import_errors for stat in self._file_stats.values())
        )

    @property
    def file_paths(self):
        return self._file_paths
>>>>>>> d25854dd
<|MERGE_RESOLUTION|>--- conflicted
+++ resolved
@@ -15,18 +15,6 @@
 # KIND, either express or implied.  See the License for the
 # specific language governing permissions and limitations
 # under the License.
-<<<<<<< HEAD
-#
-from __future__ import absolute_import
-from __future__ import division
-from __future__ import print_function
-from __future__ import unicode_literals
-
-import logging
-import multiprocessing
-import os
-import re
-=======
 """Processes DAGs."""
 import enum
 import importlib
@@ -35,44 +23,10 @@
 import multiprocessing
 import os
 import random
->>>>>>> d25854dd
 import signal
 import sys
 import time
 from abc import ABCMeta, abstractmethod
-<<<<<<< HEAD
-from datetime import datetime, timedelta
-from importlib import import_module
-import enum
-from typing import NamedTuple, Iterable
-
-import psutil
-from setproctitle import setproctitle
-import six
-from six.moves import reload_module
-from sqlalchemy import or_
-from tabulate import tabulate
-
-# To avoid circular imports
-import airflow.models
-from airflow.configuration import conf
-from airflow.dag.base_dag import BaseDag, BaseDagBag
-from airflow.exceptions import AirflowException
-from airflow.settings import Stats
-from airflow.models import errors
-from airflow.settings import STORE_DAG_CODE, STORE_SERIALIZED_DAGS
-from airflow.utils import timezone
-from airflow.utils.helpers import reap_process_group
-from airflow.utils.db import provide_session
-from airflow.utils.log.logging_mixin import LoggingMixin
-from airflow.utils.mixins import MultiprocessingStartMethodMixin
-from airflow.utils.state import State
-
-if six.PY2:
-    ConnectionError = IOError
-
-log = logging.getLogger(__name__)
-=======
 from collections import defaultdict
 from datetime import datetime, timedelta
 from importlib import import_module
@@ -99,37 +53,10 @@
 from airflow.utils.process_utils import kill_child_processes_by_pids, reap_process_group
 from airflow.utils.session import provide_session
 from airflow.utils.state import State
->>>>>>> d25854dd
 
 if TYPE_CHECKING:
     import pathlib
 
-<<<<<<< HEAD
-class SimpleDag(BaseDag):
-    """
-    A simplified representation of a DAG that contains all attributes
-    required for instantiating and scheduling its associated tasks.
-
-    :param dag: the DAG
-    :type dag: airflow.models.DAG
-    :param pickle_id: ID associated with the pickled version of this DAG.
-    :type pickle_id: unicode
-    """
-
-    def __init__(self, dag, pickle_id=None):
-        self._dag_id = dag.dag_id
-        self._task_ids = [task.task_id for task in dag.tasks]
-        self._full_filepath = dag.full_filepath
-        self._concurrency = dag.concurrency
-        self._pickle_id = pickle_id
-        self._task_special_args = {}
-        for task in dag.tasks:
-            special_args = {}
-            if task.task_concurrency is not None:
-                special_args['task_concurrency'] = task.task_concurrency
-            if len(special_args) > 0:
-                self._task_special_args[task.task_id] = special_args
-=======
 
 class AbstractDagFileProcessorProcess(metaclass=ABCMeta):
     """Processes a DAG file. See SchedulerJob.process_file() for more details."""
@@ -148,7 +75,6 @@
     def kill(self) -> None:
         """Kill the process launched to process the file, and ensure consistent state."""
         raise NotImplementedError()
->>>>>>> d25854dd
 
     @property
     @abstractmethod
@@ -188,9 +114,6 @@
         raise NotImplementedError()
 
     @property
-<<<<<<< HEAD
-    def pickle_id(self):
-=======
     @abstractmethod
     def start_time(self) -> datetime:
         """
@@ -202,7 +125,6 @@
     @property
     @abstractmethod
     def file_path(self) -> str:
->>>>>>> d25854dd
         """
         :return: the path to the file that this is processing
         :rtype: unicode
@@ -219,124 +141,12 @@
 class DagParsingStat(NamedTuple):
     """Information on processing progress"""
 
-<<<<<<< HEAD
-class SimpleTaskInstance(object):
-    def __init__(self, ti):
-        self._dag_id = ti.dag_id
-        self._task_id = ti.task_id
-        self._execution_date = ti.execution_date
-        self._start_date = ti.start_date
-        self._end_date = ti.end_date
-        self._try_number = ti.try_number
-        self._state = ti.state
-        self._executor_config = ti.executor_config
-        if hasattr(ti, 'run_as_user'):
-            self._run_as_user = ti.run_as_user
-        else:
-            self._run_as_user = None
-        if hasattr(ti, 'pool'):
-            self._pool = ti.pool
-        else:
-            self._pool = None
-        if hasattr(ti, 'priority_weight'):
-            self._priority_weight = ti.priority_weight
-        else:
-            self._priority_weight = None
-        self._queue = ti.queue
-        self._key = ti.key
-
-    @property
-    def dag_id(self):
-        return self._dag_id
-
-    @property
-    def task_id(self):
-        return self._task_id
-
-    @property
-    def execution_date(self):
-        return self._execution_date
-
-    @property
-    def start_date(self):
-        return self._start_date
-
-    @property
-    def end_date(self):
-        return self._end_date
-
-    @property
-    def try_number(self):
-        return self._try_number
-
-    @property
-    def state(self):
-        return self._state
-
-    @property
-    def pool(self):
-        return self._pool
-
-    @property
-    def priority_weight(self):
-        return self._priority_weight
-
-    @property
-    def queue(self):
-        return self._queue
-
-    @property
-    def key(self):
-        return self._key
-
-    @property
-    def executor_config(self):
-        return self._executor_config
-
-    @provide_session
-    def construct_task_instance(self, session=None, lock_for_update=False):
-        """
-        Construct a TaskInstance from the database based on the primary key
-
-        :param session: DB session.
-        :param lock_for_update: if True, indicates that the database should
-            lock the TaskInstance (issuing a FOR UPDATE clause) until the
-            session is committed.
-        """
-        TI = airflow.models.TaskInstance
-
-        qry = session.query(TI).filter(
-            TI.dag_id == self._dag_id,
-            TI.task_id == self._task_id,
-            TI.execution_date == self._execution_date)
-
-        if lock_for_update:
-            ti = qry.with_for_update().first()
-        else:
-            ti = qry.first()
-        return ti
-
-
-class SimpleDagBag(BaseDagBag):
-    """
-    A collection of SimpleDag objects with some convenience methods.
-    """
-=======
     done: bool
     all_files_processed: bool
->>>>>>> d25854dd
-
-
-<<<<<<< HEAD
-        :param simple_dags: SimpleDag objects that should be in this
-        :type list(airflow.utils.dag_processing.SimpleDagBag)
-        """
-        self.simple_dags = simple_dags
-        self.dag_id_to_simple_dag = {}
-=======
+
+
 class DagFileStat(NamedTuple):
     """Information about single processing of one file"""
->>>>>>> d25854dd
 
     num_dags: int
     import_errors: int
@@ -345,134 +155,15 @@
     run_count: int
 
 
-<<<<<<< HEAD
-    def get_dag(self, dag_id):
-        """
-        :param dag_id: DAG ID
-        :type dag_id: unicode
-        :return: if the given DAG ID exists in the bag, return the BaseDag
-        corresponding to that ID. Otherwise, throw an Exception
-        :rtype: airflow.utils.dag_processing.SimpleDag
-        """
-        if dag_id not in self.dag_id_to_simple_dag:
-            raise AirflowException("Unknown DAG ID {}".format(dag_id))
-        return self.dag_id_to_simple_dag[dag_id]
-=======
 class DagParsingSignal(enum.Enum):
     """All signals sent to parser."""
->>>>>>> d25854dd
 
     AGENT_RUN_ONCE = 'agent_run_once'
     TERMINATE_MANAGER = 'terminate_manager'
     END_MANAGER = 'end_manager'
 
-<<<<<<< HEAD
-def correct_maybe_zipped(fileloc):
-    """
-    If the path contains a folder with a .zip suffix, then
-    the folder is treated as a zip archive and path to zip is returned.
-    """
-
-    _, archive, filename = re.search(
-        r'((.*\.zip){})?(.*)'.format(re.escape(os.sep)), fileloc).groups()
-    if archive and zipfile.is_zipfile(archive):
-        return archive
-    else:
-        return fileloc
-
-
-COMMENT_PATTERN = re.compile(r"\s*#.*")
-
-
-def list_py_file_paths(directory, safe_mode=conf.getboolean('core', 'DAG_DISCOVERY_SAFE_MODE', fallback=True),
-                       include_examples=None):
-    """
-    Traverse a directory and look for Python files.
-
-    :param directory: the directory to traverse
-    :type directory: unicode
-    :param safe_mode: whether to use a heuristic to determine whether a file
-        contains Airflow DAG definitions. If not provided, use the
-        core.DAG_DISCOVERY_SAFE_MODE configuration setting. If not set, default
-        to safe.
-    :type safe_mode: bool
-    :param include_examples: include example DAGs
-    :type include_examples: bool
-    :return: a list of paths to Python files in the specified directory
-    :rtype: list[unicode]
-    """
-    if include_examples is None:
-        include_examples = conf.getboolean('core', 'LOAD_EXAMPLES')
-    file_paths = []
-    if directory is None:
-        return []
-    elif os.path.isfile(directory):
-        return [directory]
-    elif os.path.isdir(directory):
-        patterns_by_dir = {}
-        for root, dirs, files in os.walk(directory, followlinks=True):
-            patterns = patterns_by_dir.get(root, [])
-            ignore_file = os.path.join(root, '.airflowignore')
-            if os.path.isfile(ignore_file):
-                with open(ignore_file, 'r') as f:
-                    # If we have new patterns create a copy so we don't change
-                    # the previous list (which would affect other subdirs)
-                    lines_no_comments = [COMMENT_PATTERN.sub("", line) for line in f.read().split("\n")]
-                    patterns += [re.compile(line) for line in lines_no_comments if line]
-
-            # If we can ignore any subdirs entirely we should - fewer paths
-            # to walk is better. We have to modify the ``dirs`` array in
-            # place for this to affect os.walk
-            dirs[:] = [
-                d
-                for d in dirs
-                if not any(p.search(os.path.join(root, d)) for p in patterns)
-            ]
-
-            # We want patterns defined in a parent folder's .airflowignore to
-            # apply to subdirs too
-            for d in dirs:
-                patterns_by_dir[os.path.join(root, d)] = list(patterns)
-
-            for f in files:
-                try:
-                    file_path = os.path.join(root, f)
-                    if not os.path.isfile(file_path):
-                        continue
-                    mod_name, file_ext = os.path.splitext(
-                        os.path.split(file_path)[-1])
-                    if file_ext != '.py' and not zipfile.is_zipfile(file_path):
-                        continue
-                    if any([re.findall(p, file_path) for p in patterns]):
-                        continue
-
-                    # Heuristic that guesses whether a Python file contains an
-                    # Airflow DAG definition.
-                    might_contain_dag = True
-                    if safe_mode and not zipfile.is_zipfile(file_path):
-                        with open(file_path, 'rb') as fp:
-                            content = fp.read()
-                            might_contain_dag = all(
-                                [s in content for s in (b'DAG', b'airflow')])
-
-                    if not might_contain_dag:
-                        continue
-
-                    file_paths.append(file_path)
-                except Exception:
-                    log.exception("Error while examining %s", f)
-    if include_examples:
-        import airflow.example_dags
-        example_dag_folder = airflow.example_dags.__path__[0]
-        file_paths.extend(list_py_file_paths(example_dag_folder, safe_mode, False))
-    return file_paths
-
-
-class AbstractDagFileProcessor(object):
-=======
 
 class DagFileProcessorAgent(LoggingMixin, MultiprocessingStartMethodMixin):
->>>>>>> d25854dd
     """
     Agent for DAG file processing. It is responsible for all DAG parsing
     related jobs in scheduler process. Mainly it can spin up DagFileProcessorManager
@@ -735,21 +426,9 @@
         self._last_parsing_stat_received_at = time.monotonic()
 
     @property
-<<<<<<< HEAD
-    @abstractmethod
-    def result(self):
-        """
-        A list of simple dags found, and the number of import errors
-
-        :return: result of running SchedulerJob.process_file()
-        :rtype: tuple[list[airflow.utils.dag_processing.SimpleDag], int]
-        """
-        raise NotImplementedError()
-=======
     def done(self) -> bool:
         """Has DagFileProcessorManager ended?"""
         return self._done
->>>>>>> d25854dd
 
     @property
     def all_files_processed(self):
@@ -784,314 +463,8 @@
         self._parent_signal_conn.close()
 
 
-DagParsingStat = NamedTuple('DagParsingStat', [
-    ('file_paths', Iterable[str]),
-    ('done', bool),
-    ('all_files_processed', bool)
-])
-DagFileStat = NamedTuple('DagFileStat', [
-    ('num_dags', int),
-    ('import_errors', int),
-    ('last_finish_time', datetime),
-    ('last_duration', float),
-    ('run_count', int),
-])
-
-
-class DagParsingSignal(enum.Enum):
-    AGENT_HEARTBEAT = 'agent_heartbeat'
-    TERMINATE_MANAGER = 'terminate_manager'
-    END_MANAGER = 'end_manager'
-
-
-class DagFileProcessorAgent(LoggingMixin, MultiprocessingStartMethodMixin):
-    """
-<<<<<<< HEAD
-    Agent for DAG file processing. It is responsible for all DAG parsing
-    related jobs in scheduler process. Mainly it can spin up DagFileProcessorManager
-    in a subprocess, collect DAG parsing results from it and communicate
-    signal/DAG parsing stat with it.
-
-    This class runs in the main `airflow scheduler` process.
-    """
-
-    def __init__(self,
-                 dag_directory,
-                 file_paths,
-                 max_runs,
-                 processor_factory,
-                 processor_timeout,
-                 dag_ids,
-                 pickle_dags,
-                 async_mode):
-        """
-        :param dag_directory: Directory where DAG definitions are kept. All
-            files in file_paths should be under this directory
-        :type dag_directory: unicode
-        :param file_paths: list of file paths that contain DAG definitions
-        :type file_paths: list[unicode]
-        :param max_runs: The number of times to parse and schedule each file. -1
-            for unlimited.
-        :type max_runs: int
-        :param processor_factory: function that creates processors for DAG
-            definition files. Arguments are (dag_definition_path, log_file_path)
-        :type processor_factory: (unicode, unicode, list) -> (AbstractDagFileProcessor)
-        :param processor_timeout: How long to wait before timing out a DAG file processor
-        :type processor_timeout: timedelta
-        :param async_mode: Whether to start agent in async mode
-        :type async_mode: bool
-        """
-        self._file_paths = file_paths
-        self._file_path_queue = []
-        self._dag_directory = dag_directory
-        self._max_runs = max_runs
-        self._processor_factory = processor_factory
-        self._processor_timeout = processor_timeout
-        self._dag_ids = dag_ids
-        self._pickle_dags = pickle_dags
-        self._async_mode = async_mode
-        # Map from file path to the processor
-        self._processors = {}
-        # Pipe for communicating signals
-        self._process = None
-        self._done = False
-        # Initialized as true so we do not deactivate w/o any actual DAG parsing.
-        self._all_files_processed = True
-
-        self._parent_signal_conn = None
-        self._collected_dag_buffer = []
-
-    def start(self):
-        """
-        Launch DagFileProcessorManager processor and start DAG parsing loop in manager.
-        """
-        if six.PY2:
-            context = multiprocessing
-        else:
-            mp_start_method = self._get_multiprocessing_start_method()
-            context = multiprocessing.get_context(mp_start_method)
-
-        self._parent_signal_conn, child_signal_conn = context.Pipe()
-        self._process = context.Process(
-            target=type(self)._run_processor_manager,
-            args=(
-                self._dag_directory,
-                self._file_paths,
-                self._max_runs,
-                # getattr prevents error while pickling an instance method.
-                getattr(self, "_processor_factory"),
-                self._processor_timeout,
-                child_signal_conn,
-                self._dag_ids,
-                self._pickle_dags,
-                self._async_mode,
-            )
-        )
-        self._process.start()
-
-        self.log.info("Launched DagFileProcessorManager with pid: %s", self._process.pid)
-
-    def heartbeat(self):
-        """
-        Should only be used when launched DAG file processor manager in sync mode.
-        Send agent heartbeat signal to the manager, requesting that it runs one
-        processing "loop".
-
-        Call wait_until_finished to ensure that any launched processors have
-        finished before continuing
-        """
-        if not self._process.is_alive():
-            return
-
-        try:
-            self._parent_signal_conn.send(DagParsingSignal.AGENT_HEARTBEAT)
-        except ConnectionError:
-            # If this died cos of an error then we will noticed and restarted
-            # when harvest_simple_dags calls _heartbeat_manager.
-            pass
-
-    def wait_until_finished(self):
-        while self._parent_signal_conn.poll():
-            try:
-                result = self._parent_signal_conn.recv()
-            except EOFError:
-                break
-            self._process_message(result)
-            if isinstance(result, DagParsingStat):
-                # In sync mode we don't send this message from the Manager
-                # until all the running processors have finished
-                return
-
-    @staticmethod
-    def _run_processor_manager(dag_directory,
-                               file_paths,
-                               max_runs,
-                               processor_factory,
-                               processor_timeout,
-                               signal_conn,
-                               dag_ids,
-                               pickle_dags,
-                               async_mode):
-
-        # Make this process start as a new process group - that makes it easy
-        # to kill all sub-process of this at the OS-level, rather than having
-        # to iterate the child processes
-        os.setpgid(0, 0)
-
-        setproctitle("airflow scheduler -- DagFileProcessorManager")
-        # Reload configurations and settings to avoid collision with parent process.
-        # Because this process may need custom configurations that cannot be shared,
-        # e.g. RotatingFileHandler. And it can cause connection corruption if we
-        # do not recreate the SQLA connection pool.
-        os.environ['CONFIG_PROCESSOR_MANAGER_LOGGER'] = 'True'
-        os.environ['AIRFLOW__CORE__COLORED_CONSOLE_LOG'] = 'False'
-        # Replicating the behavior of how logging module was loaded
-        # in logging_config.py
-        reload_module(import_module(airflow.settings.LOGGING_CLASS_PATH.rsplit('.', 1)[0]))
-        reload_module(airflow.settings)
-        airflow.settings.initialize()
-        del os.environ['CONFIG_PROCESSOR_MANAGER_LOGGER']
-        processor_manager = DagFileProcessorManager(dag_directory,
-                                                    file_paths,
-                                                    max_runs,
-                                                    processor_factory,
-                                                    processor_timeout,
-                                                    signal_conn,
-                                                    dag_ids,
-                                                    pickle_dags,
-                                                    async_mode)
-
-        processor_manager.start()
-
-    def harvest_simple_dags(self):
-        """
-        Harvest DAG parsing results from result queue and sync metadata from stat queue.
-
-        :return: List of parsing result in SimpleDag format.
-        """
-        # Receive any pending messages before checking if the process has exited.
-        while self._parent_signal_conn.poll():
-            try:
-                result = self._parent_signal_conn.recv()
-            except (EOFError, ConnectionError):
-                break
-            self._process_message(result)
-        simple_dags = self._collected_dag_buffer
-        self._collected_dag_buffer = []
-
-        # If it died unexpectedly restart the manager process
-        self._heartbeat_manager()
-
-        return simple_dags
-
-    def _process_message(self, message):
-        self.log.debug("Received message of type %s", type(message).__name__)
-        if isinstance(message, DagParsingStat):
-            self._sync_metadata(message)
-        else:
-            self._collected_dag_buffer.append(message)
-
-    def _heartbeat_manager(self):
-        """
-        Heartbeat DAG file processor and restart it if we are not done.
-        """
-        if self._process and not self._process.is_alive():
-            self._process.join(timeout=0)
-            if not self.done:
-                self.log.warning(
-                    "DagFileProcessorManager (PID=%d) exited with exit code %d - re-launching",
-                    self._process.pid, self._process.exitcode
-                )
-                self.start()
-
-    def _sync_metadata(self, stat):
-        """
-        Sync metadata from stat queue and only keep the latest stat.
-        """
-        self._file_paths = stat.file_paths
-        self._done = stat.done
-        self._all_files_processed = stat.all_files_processed
-
-    @property
-    def file_paths(self):
-        return self._file_paths
-
-    @property
-    def done(self):
-        return self._done
-
-    @property
-    def all_files_processed(self):
-        return self._all_files_processed
-
-    def terminate(self):
-        """
-        Send termination signal to DAG parsing processor manager
-        and expect it to terminate all DAG file processors.
-        """
-        if self._process and self._process.is_alive():
-            self.log.info("Sending termination message to manager.")
-            try:
-                self._parent_signal_conn.send(DagParsingSignal.TERMINATE_MANAGER)
-            except ConnectionError:
-                pass
-
-    def end(self):
-        """
-        Terminate (and then kill) the manager process launched.
-        :return:
-        """
-        if not self._process:
-            self.log.warning('Ending without manager process.')
-            return
-        reap_process_group(self._process.pid, log=self.log)
-        self._parent_signal_conn.close()
-
-
 class DagFileProcessorManager(LoggingMixin):
     """
-    Given a list of DAG definition files, this kicks off several processors
-    in parallel to process them and put the results to a multiprocessing.Queue
-    for DagFileProcessorAgent to harvest. The parallelism is limited and as the
-    processors finish, more are launched. The files are processed over and
-    over again, but no more often than the specified interval.
-
-    :param dag_directory: Directory where DAG definitions are kept. All
-        files in file_paths should be under this directory
-    :type dag_directory: unicode
-    :param file_paths: list of file paths that contain DAG definitions
-    :type file_paths: list[unicode]
-    :param max_runs: The number of times to parse and schedule each file. -1
-        for unlimited.
-    :type max_runs: int
-    :param processor_factory: function that creates processors for DAG
-        definition files. Arguments are (dag_definition_path)
-    :type processor_factory: (unicode, unicode, list) -> (AbstractDagFileProcessor)
-    :param processor_timeout: How long to wait before timing out a DAG file processor
-    :type processor_timeout: timedelta
-    :param signal_conn: connection to communicate signal with processor agent.
-    :type signal_conn: airflow.models.connection.Connection
-    :param dag_ids: if specified, only schedule tasks with these DAG IDs
-    :type dag_ids: list[str]
-    :param pickle_dags: whether to pickle DAGs.
-    :type pickle_dags: bool
-    :param async_mode: whether to start the manager in async mode
-    :type async_mode: bool
-    """
-
-    def __init__(self,
-                 dag_directory,
-                 file_paths,
-                 max_runs,
-                 processor_factory,
-                 processor_timeout,
-                 signal_conn,
-                 dag_ids,
-                 pickle_dags,
-                 async_mode=True):
-        self._file_paths = file_paths
-        self._file_path_queue = []
-=======
     Given a list of DAG definition files, this kicks off several processors
     in parallel to process them and put the results to a multiprocessing.Queue
     for DagFileProcessorAgent to harvest. The parallelism is limited and as the
@@ -1133,7 +506,6 @@
         super().__init__()
         self._file_paths: List[str] = []
         self._file_path_queue: List[str] = []
->>>>>>> d25854dd
         self._dag_directory = dag_directory
         self._max_runs = max_runs
         self._processor_factory = processor_factory
@@ -1141,14 +513,6 @@
         self._pickle_dags = pickle_dags
         self._dag_ids = dag_ids
         self._async_mode = async_mode
-<<<<<<< HEAD
-
-        self._parallelism = conf.getint('scheduler', 'parsing_processes')
-        if 'sqlite' in conf.get('core', 'sql_alchemy_conn') and self._parallelism > 1:
-            self.log.warning(
-                "Because we cannot use more than 1 thread (parsing_processes = {}) "
-                "when using sqlite. So we set parallelism to 1.".format(self._parallelism)
-=======
         self._parsing_start_time: Optional[int] = None
 
         # Set the signal conn in to non-blocking mode, so that attempting to
@@ -1166,24 +530,10 @@
                 "Because we cannot use more than 1 thread (parsing_processes = "
                 "%d ) when using sqlite. So we set parallelism to 1.",
                 self._parallelism,
->>>>>>> d25854dd
             )
             self._parallelism = 1
 
         # Parse and schedule each file no faster than this interval.
-<<<<<<< HEAD
-        self._file_process_interval = conf.getint('scheduler',
-                                                  'min_file_process_interval')
-        # How often to print out DAG file processing stats to the log. Default to
-        # 30 seconds.
-        self.print_stats_interval = conf.getint('scheduler',
-                                                'print_stats_interval')
-        # How many seconds do we wait for tasks to heartbeat before mark them as zombies.
-        self._zombie_threshold_secs = (
-            conf.getint('scheduler', 'scheduler_zombie_task_threshold'))
-        # Map from file path to the processor
-        self._processors = {}
-=======
         self._file_process_interval = conf.getint('scheduler', 'min_file_process_interval')
         # How often to print out DAG file processing stats to the log. Default to
         # 30 seconds.
@@ -1195,23 +545,10 @@
         self.store_dag_code = STORE_DAG_CODE
         # Map from file path to the processor
         self._processors: Dict[str, AbstractDagFileProcessorProcess] = {}
->>>>>>> d25854dd
 
         self._num_run = 0
 
         # Map from file path to stats about the file
-<<<<<<< HEAD
-        self._file_stats = {}  # type: dict(str, DagFileStat)
-
-        self._last_zombie_query_time = None
-        # Last time that the DAG dir was traversed to look for files
-        self.last_dag_dir_refresh_time = timezone.utcnow()
-        # Last time stats were printed
-        self.last_stat_print_time = timezone.datetime(2000, 1, 1)
-        # TODO: Remove magic number
-        self._zombie_query_interval = 10
-        self._zombies = []
-=======
         self._file_stats: Dict[str, DagFileStat] = {}
 
         self._last_zombie_query_time = None
@@ -1221,26 +558,10 @@
         self.last_stat_print_time = 0
         # TODO: Remove magic number
         self._zombie_query_interval = 10
->>>>>>> d25854dd
         # How long to wait before timing out a process to parse a DAG file
         self._processor_timeout = processor_timeout
 
         # How often to scan the DAGs directory for new files. Default to 5 minutes.
-<<<<<<< HEAD
-        self.dag_dir_list_interval = conf.getint('scheduler',
-                                                 'dag_dir_list_interval')
-
-        self._log = logging.getLogger('airflow.processor_manager')
-
-        signal.signal(signal.SIGINT, self._exit_gracefully)
-        signal.signal(signal.SIGTERM, self._exit_gracefully)
-
-    def _exit_gracefully(self, signum, frame):
-        """
-        Helper method to clean up DAG file processors to avoid leaving orphan processes.
-        """
-        self.log.info("Exiting gracefully upon receiving signal %s", signum)
-=======
         self.dag_dir_list_interval = conf.getint('scheduler', 'dag_dir_list_interval')
 
         # Mapping file name and callbacks requests
@@ -1263,252 +584,10 @@
         """Helper method to clean up DAG file processors to avoid leaving orphan processes."""
         self.log.info("Exiting gracefully upon receiving signal %s", signum)
         self.log.debug("Current Stacktrace is: %s", '\n'.join(map(str, inspect.stack())))
->>>>>>> d25854dd
         self.terminate()
         self.end()
         self.log.debug("Finished terminating DAG processors.")
         sys.exit(os.EX_OK)
-<<<<<<< HEAD
-
-    def start(self):
-        """
-        Use multiple processes to parse and generate tasks for the
-        DAGs in parallel. By processing them in separate processes,
-        we can get parallelism and isolation from potentially harmful
-        user code.
-        """
-
-        # Start a new process group
-        os.setpgid(0, 0)
-
-        self.log.info("Processing files using up to %s processes at a time ", self._parallelism)
-        self.log.info("Process each file at most once every %s seconds", self._file_process_interval)
-        self.log.info(
-            "Checking for new files in %s every %s seconds", self._dag_directory, self.dag_dir_list_interval
-        )
-
-        # In sync mode we want timeout=None -- wait forever until a message is received
-        if self._async_mode:
-            poll_time = 0.0
-        else:
-            poll_time = None
-
-        # Used to track how long it takes us to get once around every file in the DAG folder.
-        self._parsing_start_time = timezone.utcnow()
-        while True:
-            loop_start_time = time.time()
-
-            if self._signal_conn.poll(poll_time):
-                agent_signal = self._signal_conn.recv()
-                self.log.debug("Received %s signal from DagFileProcessorAgent", agent_signal)
-                if agent_signal == DagParsingSignal.TERMINATE_MANAGER:
-                    self.terminate()
-                    break
-                elif agent_signal == DagParsingSignal.END_MANAGER:
-                    self.end()
-                    sys.exit(os.EX_OK)
-                elif agent_signal == DagParsingSignal.AGENT_HEARTBEAT:
-                    # continue the loop to parse dags
-                    pass
-            elif not self._async_mode:
-                # In "sync" mode we don't want to parse the DAGs until we
-                # are told to (as that would open another connection to the
-                # SQLite DB which isn't a good practice
-                continue
-            # pylint: enable=no-else-break
-            self._refresh_dag_dir()
-            self._find_zombies()  # pylint: disable=no-value-for-parameter
-
-            self._kill_timed_out_processors()
-            simple_dags = self.collect_results()
-
-            # Generate more file paths to process if we processed all the files
-            # already.
-            if not self._file_path_queue:
-                self.emit_metrics()
-                self.prepare_file_path_queue()
-
-            self.start_new_processes()
-
-            # Update number of loop iteration.
-            self._num_run += 1
-
-            for simple_dag in simple_dags:
-                self._signal_conn.send(simple_dag)
-
-            if not self._async_mode:
-                self.log.debug(
-                    "Waiting for processors to finish since we're using sqlite")
-                # Wait until the running DAG processors are finished before
-                # sending a DagParsingStat message back. This means the Agent
-                # can tell we've got to the end of this iteration when it sees
-                # this type of message
-                self.wait_until_finished()
-
-                # Collect anything else that has finished, but don't kick off any more processors
-                simple_dags = self.collect_results()
-                for simple_dag in simple_dags:
-                    self._signal_conn.send(simple_dag)
-
-            self._print_stat()
-
-            all_files_processed = all(self.get_last_finish_time(x) is not None for x in self.file_paths)
-            max_runs_reached = self.max_runs_reached()
-
-            dag_parsing_stat = DagParsingStat(self._file_paths,
-                                              max_runs_reached,
-                                              all_files_processed,
-                                              )
-            self._signal_conn.send(dag_parsing_stat)
-
-            if max_runs_reached:
-                self.log.info("Exiting dag parsing loop as all files "
-                              "have been processed %s times", self._max_runs)
-                break
-
-            if self._async_mode:
-                loop_duration = time.time() - loop_start_time
-                if loop_duration < 1:
-                    poll_time = 1 - loop_duration
-                else:
-                    poll_time = 0.0
-
-    def _refresh_dag_dir(self):
-        """
-        Refresh file paths from dag dir if we haven't done it for too long.
-        """
-        now = timezone.utcnow()
-        elapsed_time_since_refresh = (now - self.last_dag_dir_refresh_time).total_seconds()
-        if elapsed_time_since_refresh > self.dag_dir_list_interval:
-            # Build up a list of Python files that could contain DAGs
-            self.log.info("Searching for files in %s", self._dag_directory)
-            self._file_paths = list_py_file_paths(self._dag_directory)
-            self.last_dag_dir_refresh_time = now
-            self.log.info("There are %s files in %s", len(self._file_paths), self._dag_directory)
-            self.set_file_paths(self._file_paths)
-
-            try:
-                self.log.debug("Removing old import errors")
-                self.clear_nonexistent_import_errors()
-            except Exception:
-                self.log.exception("Error removing old import errors")
-
-            if STORE_SERIALIZED_DAGS:
-                from airflow.models.serialized_dag import SerializedDagModel
-                from airflow.models.dag import DagModel
-                SerializedDagModel.remove_deleted_dags(self._file_paths)
-                DagModel.deactivate_deleted_dags(self._file_paths)
-
-            if STORE_DAG_CODE:
-                from airflow.models.dagcode import DagCode
-                DagCode.remove_deleted_code(self._file_paths)
-
-    def _print_stat(self):
-        """
-        Occasionally print out stats about how fast the files are getting processed
-        """
-        if self.print_stats_interval > 0 and (
-                timezone.utcnow() -
-                self.last_stat_print_time).total_seconds() > self.print_stats_interval:
-            if self._file_paths:
-                self._log_file_processing_stats(self._file_paths)
-            self.last_stat_print_time = timezone.utcnow()
-
-    @provide_session
-    def clear_nonexistent_import_errors(self, session):
-        """
-        Clears import errors for files that no longer exist.
-
-        :param session: session for ORM operations
-        :type session: sqlalchemy.orm.session.Session
-        """
-        query = session.query(errors.ImportError)
-        if self._file_paths:
-            query = query.filter(
-                ~errors.ImportError.filename.in_(self._file_paths)
-            )
-        query.delete(synchronize_session='fetch')
-        session.commit()
-
-    def _log_file_processing_stats(self, known_file_paths):
-        """
-        Print out stats about how files are getting processed.
-
-        :param known_file_paths: a list of file paths that may contain Airflow
-            DAG definitions
-        :type known_file_paths: list[unicode]
-        :return: None
-        """
-
-        # File Path: Path to the file containing the DAG definition
-        # PID: PID associated with the process that's processing the file. May
-        # be empty.
-        # Runtime: If the process is currently running, how long it's been
-        # running for in seconds.
-        # Last Runtime: If the process ran before, how long did it take to
-        # finish in seconds
-        # Last Run: When the file finished processing in the previous run.
-        headers = ["File Path",
-                   "PID",
-                   "Runtime",
-                   "# DAGs",
-                   "# Errors",
-                   "Last Runtime",
-                   "Last Run"]
-
-        rows = []
-        now = timezone.utcnow()
-        for file_path in known_file_paths:
-            last_runtime = self.get_last_runtime(file_path)
-            num_dags = self.get_last_dag_count(file_path)
-            num_errors = self.get_last_error_count(file_path)
-            file_name = os.path.basename(file_path)
-            file_name = os.path.splitext(file_name)[0].replace(os.sep, '.')
-
-            processor_pid = self.get_pid(file_path)
-            processor_start_time = self.get_start_time(file_path)
-            runtime = ((now - processor_start_time) if processor_start_time else None)
-            last_run = self.get_last_finish_time(file_path)
-            if last_run:
-                seconds_ago = (now - last_run).total_seconds()
-                Stats.gauge('dag_processing.last_run.seconds_ago.{}'.format(file_name), seconds_ago)
-            if runtime:
-                Stats.timing('dag_processing.last_duration.{}'.format(file_name), runtime)
-                # TODO: Remove before Airflow 2.0
-                Stats.timing('dag_processing.last_runtime.{}'.format(file_name), runtime)
-
-            rows.append((file_path,
-                         processor_pid,
-                         runtime,
-                         num_dags,
-                         num_errors,
-                         last_runtime,
-                         last_run))
-
-        # Sort by longest last runtime. (Can't sort None values in python3)
-        rows = sorted(rows, key=lambda x: x[3] or 0.0)
-
-        formatted_rows = []
-        for file_path, pid, runtime, num_dags, num_errors, last_runtime, last_run in rows:
-            formatted_rows.append((file_path,
-                                   pid,
-                                   "{:.2f}s".format(runtime.total_seconds()) if runtime else None,
-                                   num_dags,
-                                   num_errors,
-                                   "{:.2f}s".format(last_runtime) if last_runtime else None,
-                                   last_run.strftime("%Y-%m-%dT%H:%M:%S") if last_run else None
-                                   ))
-        log_str = ("\n" +
-                   "=" * 80 +
-                   "\n" +
-                   "DAG File Processing Stats\n\n" +
-                   tabulate(formatted_rows, headers=headers) +
-                   "\n" +
-                   "=" * 80)
-
-        self.log.info(log_str)
-=======
->>>>>>> d25854dd
 
     def start(self):
         """
@@ -1894,44 +973,6 @@
             while not processor.done:
                 time.sleep(0.1)
 
-<<<<<<< HEAD
-    def collect_results(self):
-        """
-        Collect the result from any finished DAG processors
-
-        :return: a list of SimpleDags that were produced by processors that
-            have finished since the last time this was called
-        :rtype: list[airflow.utils.dag_processing.SimpleDag]
-        """
-        self._kill_timed_out_processors()
-
-        finished_processors = {}
-        """:type : dict[unicode, AbstractDagFileProcessor]"""
-        running_processors = {}
-        """:type : dict[unicode, AbstractDagFileProcessor]"""
-
-        for file_path, processor in self._processors.items():
-            if processor.done:
-                self.log.debug("Processor for %s finished", file_path)
-                Stats.decr('dag_processing.processes')
-                now = timezone.utcnow()
-                finished_processors[file_path] = processor
-
-                stat = DagFileStat(
-                    len(processor.result[0]) if processor.result is not None else 0,
-                    processor.result[1] if processor.result is not None else -1,
-                    now,
-                    (now - processor.start_time).total_seconds(),
-                    self.get_run_count(file_path) + 1,
-                )
-                self._file_stats[file_path] = stat
-            else:
-                running_processors[file_path] = processor
-        self._processors = running_processors
-
-        self.log.debug("%s/%s DAG parsing processes running",
-                       len(self._processors), self._parallelism)
-=======
     def _collect_results_from_processor(self, processor) -> None:
         self.log.debug("Processor for %s finished", processor.file_path)
         Stats.decr('dag_processing.processes')
@@ -1986,43 +1027,12 @@
 
             del self._callback_to_execute[file_path]
             Stats.incr('dag_processing.processes')
->>>>>>> d25854dd
 
             processor.start()
             self.log.debug("Started a process (PID: %s) to generate tasks for %s", processor.pid, file_path)
             self._processors[file_path] = processor
             self.waitables[processor.waitable_handle] = processor
 
-<<<<<<< HEAD
-        # Collect all the DAGs that were found in the processed files
-        simple_dags = []
-        for file_path, processor in finished_processors.items():
-            if processor.result is None:
-                self.log.error(
-                    "Processor for %s exited with return code %s.",
-                    processor.file_path, processor.exit_code
-                )
-            else:
-                for simple_dag in processor.result[0]:
-                    simple_dags.append(simple_dag)
-
-        return simple_dags
-
-    def start_new_processes(self):
-        """"
-        Start more processors if we have enough slots and files to process
-        """
-        while self._parallelism - len(self._processors) > 0 and self._file_path_queue:
-            file_path = self._file_path_queue.pop(0)
-            processor = self._processor_factory(file_path, self._zombies,
-                                                self._dag_ids, self._pickle_dags)
-            Stats.incr('dag_processing.processes')
-
-            processor.start()
-            self.log.debug(
-                "Started a process (PID: %s) to generate tasks for %s",
-                processor.pid, file_path
-=======
     def prepare_file_path_queue(self):
         """Generate more file paths to process. Result are saved in _file_path_queue."""
         self._parsing_start_time = time.perf_counter()
@@ -2133,97 +1143,8 @@
                     )
                 )
                 .all()
->>>>>>> d25854dd
             )
 
-<<<<<<< HEAD
-    def prepare_file_path_queue(self):
-        """
-        Generate more file paths to process. Result are saved in _file_path_queue.
-        """
-        self._parsing_start_time = timezone.utcnow()
-        # If the file path is already being processed, or if a file was
-        # processed recently, wait until the next batch
-        file_paths_in_progress = self._processors.keys()
-        now = timezone.utcnow()
-        file_paths_recently_processed = []
-        for file_path in self._file_paths:
-            last_finish_time = self.get_last_finish_time(file_path)
-            if (last_finish_time is not None and
-                (now - last_finish_time).total_seconds() <
-                    self._file_process_interval):
-                file_paths_recently_processed.append(file_path)
-
-        files_paths_at_run_limit = [file_path
-                                    for file_path, stat in self._file_stats.items()
-                                    if stat.run_count == self._max_runs]
-
-        files_paths_to_queue = list(set(self._file_paths) -
-                                    set(file_paths_in_progress) -
-                                    set(file_paths_recently_processed) -
-                                    set(files_paths_at_run_limit))
-
-        for file_path, processor in self._processors.items():
-            self.log.debug(
-                "File path %s is still being processed (started: %s)",
-                processor.file_path, processor.start_time.isoformat()
-            )
-
-        self.log.debug(
-            "Queuing the following files for processing:\n\t%s",
-            "\n\t".join(files_paths_to_queue)
-        )
-
-        for file_path in files_paths_to_queue:
-            if file_path not in self._file_stats:
-                self._file_stats[file_path] = DagFileStat(0, 0, None, None, 0)
-
-        self._file_path_queue.extend(files_paths_to_queue)
-
-    @provide_session
-    def _find_zombies(self, session):
-        """
-        Find zombie task instances, which are tasks haven't heartbeated for too long
-        and update the current zombie list.
-        """
-        now = timezone.utcnow()
-        zombies = []
-        if not self._last_zombie_query_time or \
-                (now - self._last_zombie_query_time).total_seconds() > self._zombie_query_interval:
-            # to avoid circular imports
-            from airflow.jobs.local_task_job import LocalTaskJob as LJ
-            self.log.info("Finding 'running' jobs without a recent heartbeat")
-            TI = airflow.models.TaskInstance
-            limit_dttm = timezone.utcnow() - timedelta(
-                seconds=self._zombie_threshold_secs)
-            self.log.info("Failing jobs without heartbeat after %s", limit_dttm)
-
-            tis = (
-                session.query(TI)
-                .join(LJ, TI.job_id == LJ.id)
-                .filter(TI.state == State.RUNNING)
-                .filter(
-                    or_(
-                        LJ.state != State.RUNNING,
-                        LJ.latest_heartbeat < limit_dttm,
-                    )
-                ).all()
-            )
-            self._last_zombie_query_time = timezone.utcnow()
-            for ti in tis:
-                sti = SimpleTaskInstance(ti)
-                self.log.info(
-                    "Detected zombie job with dag_id %s, task_id %s, and execution date %s",
-                    sti.dag_id, sti.task_id, sti.execution_date.isoformat())
-                zombies.append(sti)
-
-            self._zombies = zombies
-
-    def _kill_timed_out_processors(self):
-        """
-        Kill any file processors that timeout to defend against process hangs.
-        """
-=======
             self._last_zombie_query_time = timezone.utcnow()
             for ti, file_loc in zombies:
                 request = TaskCallbackRequest(
@@ -2237,20 +1158,11 @@
 
     def _kill_timed_out_processors(self):
         """Kill any file processors that timeout to defend against process hangs."""
->>>>>>> d25854dd
         now = timezone.utcnow()
         for file_path, processor in self._processors.items():
             duration = now - processor.start_time
             if duration > self._processor_timeout:
                 self.log.error(
-<<<<<<< HEAD
-                    "Processor for %s with PID %s started at %s has timed out, "
-                    "killing it.",
-                    processor.file_path, processor.pid, processor.start_time.isoformat())
-                Stats.decr('dag_processing.processes')
-                Stats.incr('dag_processing.processor_timeouts')
-                # TODO: Remove ater Airflow 2.0
-=======
                     "Processor for %s with PID %s started at %s has timed out, killing it.",
                     file_path,
                     processor.pid,
@@ -2259,7 +1171,6 @@
                 Stats.decr('dag_processing.processes')
                 Stats.incr('dag_processing.processor_timeouts')
                 # TODO: Remove after Airflow 2.0
->>>>>>> d25854dd
                 Stats.incr('dag_file_processor_timeouts')
                 processor.kill()
 
@@ -2289,65 +1200,16 @@
         them as orphaned.
         """
         pids_to_kill = self.get_all_pids()
-<<<<<<< HEAD
-        if len(pids_to_kill) > 0:
-            # First try SIGTERM
-            this_process = psutil.Process(os.getpid())
-            # Only check child processes to ensure that we don't have a case
-            # where we kill the wrong process because a child process died
-            # but the PID got reused.
-            child_processes = [x for x in this_process.children(recursive=True)
-                               if x.is_running() and x.pid in pids_to_kill]
-            for child in child_processes:
-                self.log.info("Terminating child PID: %s", child.pid)
-                child.terminate()
-            # TODO: Remove magic number
-            timeout = 5
-            self.log.info("Waiting up to %s seconds for processes to exit...", timeout)
-            try:
-                psutil.wait_procs(
-                    child_processes, timeout=timeout,
-                    callback=lambda x: self.log.info('Terminated PID %s', x.pid))
-            except psutil.TimeoutExpired:
-                self.log.debug("Ran out of time while waiting for processes to exit")
-
-            # Then SIGKILL
-            child_processes = [x for x in this_process.children(recursive=True)
-                               if x.is_running() and x.pid in pids_to_kill]
-            if len(child_processes) > 0:
-                self.log.info("SIGKILL processes that did not terminate gracefully")
-                for child in child_processes:
-                    self.log.info("Killing child PID: %s", child.pid)
-                    child.kill()
-                    child.wait()
-
-    def emit_metrics(self):
-        """
-        Emmit metrics about dag parsing summary
-=======
         if pids_to_kill:
             kill_child_processes_by_pids(pids_to_kill)
 
     def emit_metrics(self):
         """
         Emit metrics about dag parsing summary
->>>>>>> d25854dd
 
         This is called once every time around the parsing "loop" - i.e. after
         all files have been parsed.
         """
-<<<<<<< HEAD
-
-        parse_time = (timezone.utcnow() - self._parsing_start_time).total_seconds()
-        Stats.gauge('dag_processing.total_parse_time', parse_time)
-        Stats.gauge('dagbag_size', sum(stat.num_dags for stat in self._file_stats.values()))
-        Stats.gauge('dag_processing.import_errors',
-                    sum(stat.import_errors for stat in self._file_stats.values()))
-
-        # TODO: Remove before Airflow 2.0
-        Stats.gauge('collect_dags', parse_time)
-        Stats.gauge('dagbag_import_errors', sum(stat.import_errors for stat in self._file_stats.values()))
-=======
         parse_time = time.perf_counter() - self._parsing_start_time
         Stats.gauge('dag_processing.total_parse_time', parse_time)
         Stats.gauge('dagbag_size', sum(stat.num_dags for stat in self._file_stats.values()))
@@ -2357,5 +1219,4 @@
 
     @property
     def file_paths(self):
-        return self._file_paths
->>>>>>> d25854dd
+        return self._file_paths