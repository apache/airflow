# -*- coding: utf-8 -*-
#
# Licensed to the Apache Software Foundation (ASF) under one
# or more contributor license agreements.  See the NOTICE file
# distributed with this work for additional information
# regarding copyright ownership.  The ASF licenses this file
# to you under the Apache License, Version 2.0 (the
# "License"); you may not use this file except in compliance
# with the License.  You may obtain a copy of the License at
#
#   http://www.apache.org/licenses/LICENSE-2.0
#
# Unless required by applicable law or agreed to in writing,
# software distributed under the License is distributed on an
# "AS IS" BASIS, WITHOUT WARRANTIES OR CONDITIONS OF ANY
# KIND, either express or implied.  See the License for the
# specific language governing permissions and limitations
# under the License.
#
import datetime as dt
import pendulum

from airflow.settings import TIMEZONE


# UTC time zone as a tzinfo instance.
utc = pendulum.timezone('UTC')


def is_localized(value):
    """
    Determine if a given datetime.datetime is aware.
    The concept is defined in Python's docs:
    http://docs.python.org/library/datetime.html#datetime.tzinfo
    Assuming value.tzinfo is either None or a proper datetime.tzinfo,
    value.utcoffset() implements the appropriate logic.
    """
    return value.utcoffset() is not None


def is_naive(value):
    """
    Determine if a given datetime.datetime is naive.
    The concept is defined in Python's docs:
    http://docs.python.org/library/datetime.html#datetime.tzinfo
    Assuming value.tzinfo is either None or a proper datetime.tzinfo,
    value.utcoffset() implements the appropriate logic.
    """
    return value.utcoffset() is None


def utcnow():
    """
    Get the current date and time in UTC
    :return:
    """

    # pendulum utcnow() is not used as that sets a TimezoneInfo object
    # instead of a Timezone. This is not pickable and also creates issues
    # when using replace()
    d = dt.datetime.utcnow()
    d = d.replace(tzinfo=utc)

    return d


def utc_epoch():
    """
    Gets the epoch in the users timezone
    :return:
    """

    # pendulum utcnow() is not used as that sets a TimezoneInfo object
    # instead of a Timezone. This is not pickable and also creates issues
    # when using replace()
    d = dt.datetime(1970, 1, 1)
    d = d.replace(tzinfo=utc)

    return d


def convert_to_utc(value):
    """
    Returns the datetime with the default timezone added if timezone
    information was not associated
    :param value: datetime
    :return: datetime with tzinfo
    """
    if not value:
        return value

    if not is_localized(value):
        value = pendulum.instance(value, TIMEZONE)

    return value.astimezone(utc)


def make_aware(value, timezone=None):
    """
    Make a naive datetime.datetime in a given time zone aware.

    :param value: datetime
    :param timezone: timezone
    :return: localized datetime in settings.TIMEZONE or timezone

    """
    if timezone is None:
        timezone = TIMEZONE

    # Check that we won't overwrite the timezone of an aware datetime.
    if is_localized(value):
        raise ValueError(
            "make_aware expects a naive datetime, got %s" % value)

    if hasattr(timezone, 'localize'):
        # This method is available for pytz time zones.
        return timezone.localize(value)
    elif hasattr(timezone, 'convert'):
        # For pendulum
        return timezone.convert(value)
    else:
        # This may be wrong around DST changes!
        return value.replace(tzinfo=timezone)


def make_naive(value, timezone=None):
    """
    Make an aware datetime.datetime naive in a given time zone.

    :param value: datetime
    :param timezone: timezone
    :return: naive datetime
    """
    if timezone is None:
        timezone = TIMEZONE

    # Emulate the behavior of astimezone() on Python < 3.6.
    if is_naive(value):
        raise ValueError("make_naive() cannot be applied to a naive datetime")

    o = value.astimezone(timezone)

    # cross library compatibility
    naive = dt.datetime(o.year,
                        o.month,
                        o.day,
                        o.hour,
                        o.minute,
                        o.second,
                        o.microsecond)

    return naive


def datetime(*args, **kwargs):
    """
    Wrapper around datetime.datetime that adds settings.TIMEZONE if tzinfo not specified

    :return: datetime.datetime
    """
    if 'tzinfo' not in kwargs:
        kwargs['tzinfo'] = TIMEZONE

    return dt.datetime(*args, **kwargs)


def parse(string, timezone=None):
    """
    Parse a time string and return an aware datetime
    :param string: time string
    """
<<<<<<< HEAD
    return pendulum.parse(string, strict=False, tz=TIMEZONE)
=======
    return pendulum.parse(string, tz=timezone or TIMEZONE)
>>>>>>> d1d612e5
<|MERGE_RESOLUTION|>--- conflicted
+++ resolved
@@ -169,8 +169,4 @@
     Parse a time string and return an aware datetime
     :param string: time string
     """
-<<<<<<< HEAD
-    return pendulum.parse(string, strict=False, tz=TIMEZONE)
-=======
-    return pendulum.parse(string, tz=timezone or TIMEZONE)
->>>>>>> d1d612e5
+    return pendulum.parse(string, strict=False, tz=timezone or TIMEZONE)