--- conflicted
+++ resolved
@@ -251,7 +251,10 @@
             '''))
     merge_conn(
         models.Connection(
-<<<<<<< HEAD
+            conn_id='databricks_default', conn_type='databricks',
+            host='localhost'))
+    merge_conn(
+        models.Connection(
             conn_id='jdbc_default', conn_type='jdbc',
             host='jdbc:mysql://localhost:3306/airflow', port=3306,
             login='airflow', password='airflow', schema='airflow',
@@ -261,10 +264,6 @@
                 "extra__jdbc__drv_clsname": "com.mysql.jdbc.Driver"
             }
             '''))
-=======
-            conn_id='databricks_default', conn_type='databricks',
-            host='localhost'))
->>>>>>> 53ca5084
 
     # Known event types
     KET = models.KnownEventType
