#
# Licensed to the Apache Software Foundation (ASF) under one
# or more contributor license agreements.  See the NOTICE file
# distributed with this work for additional information
# regarding copyright ownership.  The ASF licenses this file
# to you under the Apache License, Version 2.0 (the
# "License"); you may not use this file except in compliance
# with the License.  You may obtain a copy of the License at
#
#   http://www.apache.org/licenses/LICENSE-2.0
#
# Unless required by applicable law or agreed to in writing,
# software distributed under the License is distributed on an
# "AS IS" BASIS, WITHOUT WARRANTIES OR CONDITIONS OF ANY
# KIND, either express or implied.  See the License for the
# specific language governing permissions and limitations
# under the License.
<<<<<<< HEAD
#
from __future__ import absolute_import
from __future__ import division
from __future__ import print_function
from __future__ import unicode_literals

from functools import wraps

import logging
import os
import contextlib
import json
from distutils.util import strtobool
from sqlalchemy import text

from airflow import settings
from airflow.configuration import conf

log = logging.getLogger(__name__)

ENV_TIMESCALE_ENABLE = strtobool(os.environ.get('ENV_TIMESCALE_ENABLE', 'false'))


@contextlib.contextmanager
def create_session():
    """
    Contextmanager that will create and teardown a session.
    """
    session = settings.Session()
    try:
        yield session
        session.commit()
    except Exception:
        session.rollback()
        raise
    finally:
        session.close()


def provide_session(func):
    """
    Function decorator that provides a session if it isn't provided.
    If you want to reuse a session or run the function as part of a
    database transaction, you pass it to the function, if not this wrapper
    will create one and close it for you.
    """

    @wraps(func)
    def wrapper(*args, **kwargs):
        arg_session = 'session'

        func_params = func.__code__.co_varnames
        session_in_args = arg_session in func_params and \
            func_params.index(arg_session) < len(args)
        session_in_kwargs = arg_session in kwargs

        if session_in_kwargs or session_in_args:
            return func(*args, **kwargs)
        else:
            with create_session() as session:
                kwargs[arg_session] = session
                return func(*args, **kwargs)

    return wrapper
=======
import logging
import os
import time

from sqlalchemy import Table, exc, func

from airflow import settings
from airflow.configuration import conf
from airflow.jobs.base_job import BaseJob  # noqa: F401
from airflow.models import (  # noqa: F401
    DAG,
    XCOM_RETURN_KEY,
    BaseOperator,
    BaseOperatorLink,
    Connection,
    DagBag,
    DagModel,
    DagPickle,
    DagRun,
    DagTag,
    Log,
    Pool,
    SkipMixin,
    SlaMiss,
    TaskFail,
    TaskInstance,
    TaskReschedule,
    Variable,
    XCom,
)

# We need to add this model manually to get reset working well
from airflow.models.serialized_dag import SerializedDagModel  # noqa: F401

# TODO: remove create_session once we decide to break backward compatibility
from airflow.utils.session import create_session, provide_session  # noqa: F401

log = logging.getLogger(__name__)
>>>>>>> d25854dd


@provide_session
def merge_conn(conn, session=None):
<<<<<<< HEAD
    from airflow.models import Connection
=======
    """Add new Connection."""
>>>>>>> d25854dd
    if not session.query(Connection).filter(Connection.conn_id == conn.conn_id).first():
        session.add(conn)
        session.commit()


@provide_session
def add_default_pool_if_not_exists(session=None):
<<<<<<< HEAD
    from airflow.models.pool import Pool
    if not Pool.get_pool(Pool.DEFAULT_POOL_NAME, session=session):
        default_pool = Pool(
            pool=Pool.DEFAULT_POOL_NAME,
            slots=conf.getint(section='core', key='non_pooled_task_slot_count',
                              fallback=128),
=======
    """Add default pool if it does not exist."""
    if not Pool.get_pool(Pool.DEFAULT_POOL_NAME, session=session):
        default_pool = Pool(
            pool=Pool.DEFAULT_POOL_NAME,
            slots=conf.getint(section='core', key='non_pooled_task_slot_count', fallback=128),
>>>>>>> d25854dd
            description="Default pool",
        )
        session.add(default_pool)
        session.commit()

<<<<<<< HEAD

@provide_session
def create_default_connections(session=None):
    from airflow.models import Connection

    merge_conn(
        Connection(
            conn_id='airflow_db', conn_type='mysql',
            host='mysql', login='root', password='',
            schema='airflow'), session)
    merge_conn(
        Connection(
            conn_id='beeline_default', conn_type='beeline', port=10000,
            host='localhost', extra="{\"use_beeline\": true, \"auth\": \"\"}",
            schema='default'), session)
    merge_conn(
        Connection(
            conn_id='bigquery_default', conn_type='google_cloud_platform',
            schema='default'), session)
    merge_conn(
        Connection(
            conn_id='local_mysql', conn_type='mysql',
            host='localhost', login='airflow', password='airflow',
            schema='airflow'), session)
    merge_conn(
        Connection(
            conn_id='presto_default', conn_type='presto',
            host='localhost',
            schema='hive', port=3400), session)
    merge_conn(
        Connection(
            conn_id='google_cloud_default', conn_type='google_cloud_platform',
            schema='default', ), session)
    merge_conn(
        Connection(
            conn_id='hive_cli_default', conn_type='hive_cli',
            schema='default', ), session)
    merge_conn(
        Connection(
            conn_id='pig_cli_default', conn_type='pig_cli',
            schema='default', ), session)
    merge_conn(
        Connection(
            conn_id='hiveserver2_default', conn_type='hiveserver2',
            host='localhost',
            schema='default', port=10000))
    merge_conn(
        Connection(
            conn_id='metastore_default', conn_type='hive_metastore',
            host='localhost', extra="{\"authMechanism\": \"PLAIN\"}",
            port=9083), session)
    merge_conn(
        Connection(
            conn_id='mongo_default', conn_type='mongo',
            host='mongo', port=27017), session)
    merge_conn(
        Connection(
            conn_id='mysql_default', conn_type='mysql',
            login='root',
            schema='airflow',
            host='mysql'), session)
    merge_conn(
        Connection(
            conn_id='postgres_default', conn_type='postgres',
            login='postgres',
            password='airflow',
            schema='airflow',
            host='postgres'), session)
    merge_conn(
        Connection(
            conn_id='sqlite_default', conn_type='sqlite',
            host='/tmp/sqlite_default.db'), session)
    merge_conn(
        Connection(
            conn_id='http_default', conn_type='http',
            host='https://www.httpbin.org/'), session)
    merge_conn(
        Connection(
            conn_id='mssql_default', conn_type='mssql',
            host='localhost', port=1433), session)
    merge_conn(
        Connection(
            conn_id='vertica_default', conn_type='vertica',
            host='localhost', port=5433), session)
    merge_conn(
        Connection(
            conn_id='wasb_default', conn_type='wasb',
            extra='{"sas_token": null}'), session)
    merge_conn(
        Connection(
            conn_id='webhdfs_default', conn_type='hdfs',
            host='localhost', port=50070), session)
    merge_conn(
        Connection(
            conn_id='ssh_default', conn_type='ssh',
            host='localhost'), session)
    merge_conn(
        Connection(
            conn_id='sftp_default', conn_type='sftp',
            host='localhost', port=22, login='airflow',
            extra='''
                    {"key_file": "~/.ssh/id_rsa", "no_host_key_check": true}
                '''), session)
    merge_conn(
        Connection(
            conn_id='fs_default', conn_type='fs',
            extra='{"path": "/"}'), session)
    merge_conn(
        Connection(
            conn_id='aws_default', conn_type='aws'), session)
    merge_conn(
        Connection(
            conn_id='spark_default', conn_type='spark',
            host='yarn', extra='{"queue": "root.default"}'), session)
    merge_conn(
        Connection(
            conn_id='druid_broker_default', conn_type='druid',
            host='druid-broker', port=8082, extra='{"endpoint": "druid/v2/sql"}'), session)
    merge_conn(
        Connection(
            conn_id='druid_ingest_default', conn_type='druid',
            host='druid-overlord', port=8081,
            extra='{"endpoint": "druid/indexer/v1/task"}'), session)
    merge_conn(
        Connection(
            conn_id='redis_default', conn_type='redis',
            host='redis', port=6379,
            extra='{"db": 0}'), session)
    merge_conn(
        Connection(
            conn_id='sqoop_default', conn_type='sqoop',
            host='rmdbs', extra=''), session)
    merge_conn(
        Connection(
            conn_id='emr_default', conn_type='emr',
            extra='''
                    {   "Name": "default_job_flow_name",
                        "LogUri": "s3://my-emr-log-bucket/default_job_flow_location",
                        "ReleaseLabel": "emr-4.6.0",
                        "Instances": {
                            "Ec2KeyName": "mykey",
                            "Ec2SubnetId": "somesubnet",
                            "InstanceGroups": [
                                {
                                    "Name": "Master nodes",
                                    "Market": "ON_DEMAND",
                                    "InstanceRole": "MASTER",
                                    "InstanceType": "r3.2xlarge",
                                    "InstanceCount": 1
                                },
                                {
                                    "Name": "Slave nodes",
                                    "Market": "ON_DEMAND",
                                    "InstanceRole": "CORE",
                                    "InstanceType": "r3.2xlarge",
                                    "InstanceCount": 1
                                }
                            ],
                            "TerminationProtected": false,
                            "KeepJobFlowAliveWhenNoSteps": false
                        },
                        "Applications":[
                            { "Name": "Spark" }
                        ],
                        "VisibleToAllUsers": true,
                        "JobFlowRole": "EMR_EC2_DefaultRole",
                        "ServiceRole": "EMR_DefaultRole",
                        "Tags": [
=======

@provide_session
def create_default_connections(session=None):
    """Create default Airflow connections."""
    merge_conn(
        Connection(
            conn_id="airflow_db",
            conn_type="mysql",
            host="mysql",
            login="root",
            password="",
            schema="airflow",
        ),
        session,
    )
    merge_conn(
        Connection(
            conn_id="aws_default",
            conn_type="aws",
        ),
        session,
    )
    merge_conn(
        Connection(
            conn_id="azure_batch_default",
            conn_type="azure_batch",
            login="<ACCOUNT_NAME>",
            password="",
            extra='''{"account_url": "<ACCOUNT_URL>"}''',
        )
    )
    merge_conn(
        Connection(
            conn_id="azure_cosmos_default",
            conn_type="azure_cosmos",
            extra='{"database_name": "<DATABASE_NAME>", "collection_name": "<COLLECTION_NAME>" }',
        ),
        session,
    )
    merge_conn(
        Connection(
            conn_id='azure_data_explorer_default',
            conn_type='azure_data_explorer',
            host='https://<CLUSTER>.kusto.windows.net',
            extra='''{"auth_method": "<AAD_APP | AAD_APP_CERT | AAD_CREDS | AAD_DEVICE>",
                    "tenant": "<TENANT ID>", "certificate": "<APPLICATION PEM CERTIFICATE>",
                    "thumbprint": "<APPLICATION CERTIFICATE THUMBPRINT>"}''',
        ),
        session,
    )
    merge_conn(
        Connection(
            conn_id="azure_data_lake_default",
            conn_type="azure_data_lake",
            extra='{"tenant": "<TENANT>", "account_name": "<ACCOUNTNAME>" }',
        ),
        session,
    )
    merge_conn(
        Connection(
            conn_id="azure_default",
            conn_type="azure",
        ),
        session,
    )
    merge_conn(
        Connection(
            conn_id="cassandra_default",
            conn_type="cassandra",
            host="cassandra",
            port=9042,
        ),
        session,
    )
    merge_conn(
        Connection(
            conn_id="databricks_default",
            conn_type="databricks",
            host="localhost",
        ),
        session,
    )
    merge_conn(
        Connection(
            conn_id="dingding_default",
            conn_type="http",
            host="",
            password="",
        ),
        session,
    )
    merge_conn(
        Connection(
            conn_id="druid_broker_default",
            conn_type="druid",
            host="druid-broker",
            port=8082,
            extra='{"endpoint": "druid/v2/sql"}',
        ),
        session,
    )
    merge_conn(
        Connection(
            conn_id="druid_ingest_default",
            conn_type="druid",
            host="druid-overlord",
            port=8081,
            extra='{"endpoint": "druid/indexer/v1/task"}',
        ),
        session,
    )
    merge_conn(
        Connection(
            conn_id="elasticsearch_default",
            conn_type="elasticsearch",
            host="localhost",
            schema="http",
            port=9200,
        ),
        session,
    )
    merge_conn(
        Connection(
            conn_id="emr_default",
            conn_type="emr",
            extra="""
                {   "Name": "default_job_flow_name",
                    "LogUri": "s3://my-emr-log-bucket/default_job_flow_location",
                    "ReleaseLabel": "emr-4.6.0",
                    "Instances": {
                        "Ec2KeyName": "mykey",
                        "Ec2SubnetId": "somesubnet",
                        "InstanceGroups": [
>>>>>>> d25854dd
                            {
                                "Key": "app",
                                "Value": "analytics"
                            },
                            {
                                "Key": "environment",
                                "Value": "development"
                            }
<<<<<<< HEAD
                        ]
                    }
                '''), session)
    merge_conn(
        Connection(
            conn_id='databricks_default', conn_type='databricks',
            host='localhost'), session)
    merge_conn(
        Connection(
            conn_id='qubole_default', conn_type='qubole',
            host='localhost'), session)
    merge_conn(
        Connection(
            conn_id='segment_default', conn_type='segment',
            extra='{"write_key": "my-segment-write-key"}'), session),
    merge_conn(
        Connection(
            conn_id='azure_data_lake_default', conn_type='azure_data_lake',
            extra='{"tenant": "<TENANT>", "account_name": "<ACCOUNTNAME>" }'), session)
    merge_conn(
        Connection(
            conn_id='azure_cosmos_default', conn_type='azure_cosmos',
            extra='{"database_name": "<DATABASE_NAME>", "collection_name": "<COLLECTION_NAME>" }'),
        session
    )
    merge_conn(
        Connection(
            conn_id='azure_container_instances_default', conn_type='azure_container_instances',
            extra='{"tenantId": "<TENANT>", "subscriptionId": "<SUBSCRIPTION ID>" }'), session)
    merge_conn(
        Connection(
            conn_id='cassandra_default', conn_type='cassandra',
            host='cassandra', port=9042), session)
    merge_conn(
        Connection(
            conn_id='dingding_default', conn_type='http',
            host='', password=''), session)
    merge_conn(
        Connection(
            conn_id='opsgenie_default', conn_type='http',
            host='', password=''), session)


def get_connection(conn_id):
    from airflow.models import Connection
    with create_session() as session:
        conn = session.query(Connection).filter(
            Connection.conn_id == conn_id).first()
        return conn


def initdb(rbac=False):
    upgradedb()
    from airflow.models import Connection
    from airflow import models
    session = settings.Session()
    if conf.getboolean('core', 'LOAD_DEFAULT_CONNECTIONS', fallback=True):
        create_default_connections()

    if ENV_TIMESCALE_ENABLE:
        session.execute(text('CREATE EXTENSION IF NOT EXISTS timescaledb;'))
        session.commit()

    merge_conn(
        Connection(
            conn_id='qcos_rabbitmq', conn_type='rabbitmq',
            login='admin',
            password='admin',
            schema='amqp',
            extra=json.dumps({
                'vhost': '/',
                'heartbeat': '0',
                'exchange': ''
            }),
            host='172.17.0.1', port=5672), session)

    merge_conn(
        Connection(
            conn_id='qcos_kafka', conn_type='kafka',
            login='admin',
            password='admin',
            schema= 'qcos_{}'.format(os.environ.get('FACTORY_CODE', '')), # topic
            host='localhost:9092', # bootstrap_servers, 服务器或者服务器列表(cluster)
            extra=json.dumps({
                # 为空会创建失败
                'group_id': 'qcos_{}'.format(os.environ.get('FACTORY_CODE', '')),
                'security_protocol': 'SSL_PLAINTEXT',
                'auth_type': 'SCRAM-SHA-256',
            })
        ), session)

    merge_conn(
        Connection(
            conn_id='qcos_redis', conn_type='redis',
            host='172.17.0.1', port=6379,
            extra='{"db": 0}'), session)

    merge_conn(
        Connection(
            conn_id='qcos_influxdb', conn_type='http',
            host='172.17.0.1', port=9999, password=""
        ), session)

    merge_conn(
        Connection(
            conn_id='qcos_minio', conn_type='http',
            host='172.17.0.1', port=9000
        ), session)

    merge_conn(
        Connection(
            conn_id='qcos_report', conn_type='http',
            host='172.17.0.1', port=8686
        ), session)
    from plugins.utils.create_default_user import create_default_users
    create_default_users()

    # Known event types
    KET = models.KnownEventType
    if not session.query(KET).filter(KET.know_event_type == 'Holiday').first():
        session.add(KET(know_event_type='Holiday'))
    if not session.query(KET).filter(KET.know_event_type == 'Outage').first():
        session.add(KET(know_event_type='Outage'))
    if not session.query(KET).filter(
            KET.know_event_type == 'Natural Disaster').first():
        session.add(KET(know_event_type='Natural Disaster'))
    if not session.query(KET).filter(
            KET.know_event_type == 'Marketing Campaign').first():
        session.add(KET(know_event_type='Marketing Campaign'))
    session.commit()

    dagbag = models.DagBag()
    # Save individual DAGs in the ORM
    for dag in dagbag.dags.values():
        dag.sync_to_db()
=======
                        ],
                        "TerminationProtected": false,
                        "KeepJobFlowAliveWhenNoSteps": false
                    },
                    "Applications":[
                        { "Name": "Spark" }
                    ],
                    "VisibleToAllUsers": true,
                    "JobFlowRole": "EMR_EC2_DefaultRole",
                    "ServiceRole": "EMR_DefaultRole",
                    "Tags": [
                        {
                            "Key": "app",
                            "Value": "analytics"
                        },
                        {
                            "Key": "environment",
                            "Value": "development"
                        }
                    ]
                }
            """,
        ),
        session,
    )
    merge_conn(
        Connection(
            conn_id="facebook_default",
            conn_type="facebook_social",
            extra="""
                {   "account_id": "<AD_ACCOUNT_ID>",
                    "app_id": "<FACEBOOK_APP_ID>",
                    "app_secret": "<FACEBOOK_APP_SECRET>",
                    "access_token": "<FACEBOOK_AD_ACCESS_TOKEN>"
                }
            """,
        ),
        session,
    )
    merge_conn(
        Connection(
            conn_id="fs_default",
            conn_type="fs",
            extra='{"path": "/"}',
        ),
        session,
    )
    merge_conn(
        Connection(
            conn_id="google_cloud_default",
            conn_type="google_cloud_platform",
            schema="default",
        ),
        session,
    )
    merge_conn(
        Connection(
            conn_id="hive_cli_default",
            conn_type="hive_cli",
            port=10000,
            host="localhost",
            extra='{"use_beeline": true, "auth": ""}',
            schema="default",
        ),
        session,
    )
    merge_conn(
        Connection(
            conn_id="hiveserver2_default",
            conn_type="hiveserver2",
            host="localhost",
            schema="default",
            port=10000,
        ),
        session,
    )
    merge_conn(
        Connection(
            conn_id="http_default",
            conn_type="http",
            host="https://www.httpbin.org/",
        ),
        session,
    )
    merge_conn(
        Connection(
            conn_id='kubernetes_default',
            conn_type='kubernetes',
        ),
        session,
    )
    merge_conn(
        Connection(
            conn_id='kylin_default',
            conn_type='kylin',
            host='localhost',
            port=7070,
            login="ADMIN",
            password="KYLIN",
        ),
        session,
    )
    merge_conn(
        Connection(
            conn_id="leveldb_default",
            conn_type="leveldb",
            host="localhost",
        ),
        session,
    )
    merge_conn(Connection(conn_id="livy_default", conn_type="livy", host="livy", port=8998), session)
    merge_conn(
        Connection(
            conn_id="local_mysql",
            conn_type="mysql",
            host="localhost",
            login="airflow",
            password="airflow",
            schema="airflow",
        ),
        session,
    )
    merge_conn(
        Connection(
            conn_id="metastore_default",
            conn_type="hive_metastore",
            host="localhost",
            extra='{"authMechanism": "PLAIN"}',
            port=9083,
        ),
        session,
    )
    merge_conn(Connection(conn_id="mongo_default", conn_type="mongo", host="mongo", port=27017), session)
    merge_conn(
        Connection(
            conn_id="mssql_default",
            conn_type="mssql",
            host="localhost",
            port=1433,
        ),
        session,
    )
    merge_conn(
        Connection(
            conn_id="mysql_default",
            conn_type="mysql",
            login="root",
            schema="airflow",
            host="mysql",
        ),
        session,
    )
    merge_conn(
        Connection(
            conn_id="opsgenie_default",
            conn_type="http",
            host="",
            password="",
        ),
        session,
    )
    merge_conn(
        Connection(
            conn_id="pig_cli_default",
            conn_type="pig_cli",
            schema="default",
        ),
        session,
    )
    merge_conn(
        Connection(
            conn_id="pinot_admin_default",
            conn_type="pinot",
            host="localhost",
            port=9000,
        ),
        session,
    )
    merge_conn(
        Connection(
            conn_id="pinot_broker_default",
            conn_type="pinot",
            host="localhost",
            port=9000,
            extra='{"endpoint": "/query", "schema": "http"}',
        ),
        session,
    )
    merge_conn(
        Connection(
            conn_id="postgres_default",
            conn_type="postgres",
            login="postgres",
            password="airflow",
            schema="airflow",
            host="postgres",
        ),
        session,
    )
    merge_conn(
        Connection(
            conn_id="presto_default",
            conn_type="presto",
            host="localhost",
            schema="hive",
            port=3400,
        ),
        session,
    )
    merge_conn(
        Connection(
            conn_id="qubole_default",
            conn_type="qubole",
            host="localhost",
        ),
        session,
    )
    merge_conn(
        Connection(
            conn_id="redis_default",
            conn_type="redis",
            host="redis",
            port=6379,
            extra='{"db": 0}',
        ),
        session,
    )
    merge_conn(
        Connection(
            conn_id="segment_default",
            conn_type="segment",
            extra='{"write_key": "my-segment-write-key"}',
        ),
        session,
    )
    merge_conn(
        Connection(
            conn_id="sftp_default",
            conn_type="sftp",
            host="localhost",
            port=22,
            login="airflow",
            extra='{"key_file": "~/.ssh/id_rsa", "no_host_key_check": true}',
        ),
        session,
    )
    merge_conn(
        Connection(
            conn_id="spark_default",
            conn_type="spark",
            host="yarn",
            extra='{"queue": "root.default"}',
        ),
        session,
    )
    merge_conn(
        Connection(
            conn_id="sqlite_default",
            conn_type="sqlite",
            host="/tmp/sqlite_default.db",
        ),
        session,
    )
    merge_conn(
        Connection(
            conn_id="sqoop_default",
            conn_type="sqoop",
            host="rdbms",
        ),
        session,
    )
    merge_conn(
        Connection(
            conn_id="ssh_default",
            conn_type="ssh",
            host="localhost",
        ),
        session,
    )
    merge_conn(
        Connection(
            conn_id="tableau_default",
            conn_type="tableau",
            host="https://tableau.server.url",
            login="user",
            password="password",
            extra='{"site_id": "my_site"}',
        ),
        session,
    )
    merge_conn(
        Connection(
            conn_id="trino_default",
            conn_type="trino",
            host="localhost",
            schema="hive",
            port=3400,
        ),
        session,
    )
    merge_conn(
        Connection(
            conn_id="vertica_default",
            conn_type="vertica",
            host="localhost",
            port=5433,
        ),
        session,
    )
    merge_conn(
        Connection(
            conn_id="wasb_default",
            conn_type="wasb",
            extra='{"sas_token": null}',
        ),
        session,
    )
    merge_conn(
        Connection(
            conn_id="webhdfs_default",
            conn_type="hdfs",
            host="localhost",
            port=50070,
        ),
        session,
    )
    merge_conn(
        Connection(
            conn_id='yandexcloud_default',
            conn_type='yandexcloud',
            schema='default',
        ),
        session,
    )


def initdb():
    """Initialize Airflow database."""
    upgradedb()

    if conf.getboolean('core', 'LOAD_DEFAULT_CONNECTIONS'):
        create_default_connections()

    dagbag = DagBag()
    # Save DAGs in the ORM
    dagbag.sync_to_db()

>>>>>>> d25854dd
    # Deactivate the unknown ones
    DAG.deactivate_unknown_dags(dagbag.dags.keys())

    from flask_appbuilder.models.sqla import Base

    Base.metadata.create_all(settings.engine)


def _get_alembic_config():
    from alembic.config import Config

    current_dir = os.path.dirname(os.path.abspath(__file__))
    package_dir = os.path.normpath(os.path.join(current_dir, '..'))
    directory = os.path.join(package_dir, 'migrations')
    config = Config(os.path.join(package_dir, 'alembic.ini'))
    config.set_main_option('script_location', directory.replace('%', '%%'))
<<<<<<< HEAD
    config.set_main_option(
        'sqlalchemy.url', settings.SQL_ALCHEMY_CONN.replace('%', '%%'))
    command.upgrade(config, 'heads')
    add_default_pool_if_not_exists()
=======
    config.set_main_option('sqlalchemy.url', settings.SQL_ALCHEMY_CONN.replace('%', '%%'))
    return config
>>>>>>> d25854dd


def check_migrations(timeout):
    """
    Function to wait for all airflow migrations to complete.

    :param timeout: Timeout for the migration in seconds
    :return: None
    """
    from alembic.runtime.migration import MigrationContext
    from alembic.script import ScriptDirectory

    config = _get_alembic_config()
    script_ = ScriptDirectory.from_config(config)
    with settings.engine.connect() as connection:
        context = MigrationContext.configure(connection)
        ticker = 0
        while True:
            source_heads = set(script_.get_heads())
            db_heads = set(context.get_current_heads())
            if source_heads == db_heads:
                break
            if ticker >= timeout:
                raise TimeoutError(
                    f"There are still unapplied migrations after {ticker} seconds. "
                    f"Migration Head(s) in DB: {db_heads} | Migration Head(s) in Source Code: {source_heads}"
                )
            ticker += 1
            time.sleep(1)
            log.info('Waiting for migrations... %s second(s)', ticker)


def check_conn_id_duplicates(session=None) -> str:
    """
    Check unique conn_id in connection table

    :param session:  session of the sqlalchemy
    :rtype: str
    """
<<<<<<< HEAD
    from airflow import models
    # We need to add this model manually to get reset working well
    # noinspection PyUnresolvedReferences
    from airflow.models.serialized_dag import SerializedDagModel  # noqa: F401
    # noinspection PyUnresolvedReferences
    from airflow.jobs.base_job import BaseJob  # noqa: F401
=======
    dups = []
    try:
        dups = session.query(Connection.conn_id).group_by(Connection.conn_id).having(func.count() > 1).all()
    except (exc.OperationalError, exc.ProgrammingError):
        # fallback if tables hasn't been created yet
        pass
    if dups:
        return (
            'Seems you have non unique conn_id in connection table.\n'
            'You have to manage those duplicate connections '
            'before upgrading the database.\n'
            f'Duplicated conn_id: {[dup.conn_id for dup in dups]}'
        )

    return ''
>>>>>>> d25854dd


def check_conn_type_null(session=None) -> str:
    """
    Check nullable conn_type column in Connection table

    :param session:  session of the sqlalchemy
    :rtype: str
    """
    n_nulls = []
    try:
        n_nulls = session.query(Connection).filter(Connection.conn_type.is_(None)).all()
    except (exc.OperationalError, exc.ProgrammingError, exc.InternalError):
        # fallback if tables hasn't been created yet
        pass

    if n_nulls:
        return (
            'The conn_type column in the connection '
            'table must contain content.\n'
            'Make sure you don\'t have null '
            'in the conn_type column.\n'
            f'Null conn_type conn_id: {list(n_nulls)}'
        )
    return ''


@provide_session
def auto_migrations_available(session=None):
    """
    :session: session of the sqlalchemy
    :rtype: list[str]
    """
    errors_ = []

    for check_fn in (check_conn_id_duplicates, check_conn_type_null):
        err = check_fn(session)
        if err:
            errors_.append(err)

    return errors_


def upgradedb():
    """Upgrade the database."""
    # alembic adds significant import time, so we import it lazily
    from alembic import command

    log.info("Creating tables")
    config = _get_alembic_config()

    config.set_main_option('sqlalchemy.url', settings.SQL_ALCHEMY_CONN.replace('%', '%%'))
    # check automatic migration is available
    errs = auto_migrations_available()
    if errs:
        for err in errs:
            log.error("Automatic migration is not available\n%s", err)
        return
    command.upgrade(config, 'heads')
    add_default_pool_if_not_exists()


def resetdb():
    """Clear out the database"""
    log.info("Dropping tables that exist")

    connection = settings.engine.connect()
<<<<<<< HEAD
    models.base.Base.metadata.drop_all(connection)
    mc = MigrationContext.configure(connection)
    if mc._version.exists(connection):
        mc._version.drop(connection)

    if rbac:
        # drop rbac security tables
        from flask_appbuilder.security.sqla import models
        from flask_appbuilder.models.sqla import Base
        Base.metadata.drop_all(connection)
    from flask_appbuilder.models.sqla import Base
    Base.metadata.drop_all(connection)

    initdb(rbac)


@provide_session
def checkdb(session=None):
    """
    Checks if the database works.
=======

    drop_airflow_models(connection)
    drop_flask_models(connection)

    initdb()


def drop_airflow_models(connection):
    """
    Drops all airflow models.

    :param connection: SQLAlchemy Connection
    :return: None
    """
    from airflow.models.base import Base

    # Drop connection and chart - those tables have been deleted and in case you
    # run resetdb on schema with chart or users table will fail
    chart = Table('chart', Base.metadata)
    chart.drop(settings.engine, checkfirst=True)
    user = Table('user', Base.metadata)
    user.drop(settings.engine, checkfirst=True)
    users = Table('users', Base.metadata)
    users.drop(settings.engine, checkfirst=True)
    dag_stats = Table('dag_stats', Base.metadata)
    dag_stats.drop(settings.engine, checkfirst=True)

    Base.metadata.drop_all(connection)
    # we remove the Tables here so that if resetdb is run metadata does not keep the old tables.
    Base.metadata.remove(dag_stats)
    Base.metadata.remove(users)
    Base.metadata.remove(user)
    Base.metadata.remove(chart)
    # alembic adds significant import time, so we import it lazily
    from alembic.migration import MigrationContext

    migration_ctx = MigrationContext.configure(connection)
    version = migration_ctx._version
    if version.exists(connection):
        version.drop(connection)


def drop_flask_models(connection):
    """
    Drops all Flask models.

    :param connection: SQLAlchemy Connection
    :return: None
    """
    from flask_appbuilder.models.sqla import Base

    Base.metadata.drop_all(connection)


@provide_session
def check(session=None):
    """
    Checks if the database works.

>>>>>>> d25854dd
    :param session: session of the sqlalchemy
    """
    session.execute('select 1 as is_alive;')
    log.info("Connection successful.")<|MERGE_RESOLUTION|>--- conflicted
+++ resolved
@@ -15,76 +15,13 @@
 # KIND, either express or implied.  See the License for the
 # specific language governing permissions and limitations
 # under the License.
-<<<<<<< HEAD
-#
-from __future__ import absolute_import
-from __future__ import division
-from __future__ import print_function
-from __future__ import unicode_literals
-
-from functools import wraps
-
 import logging
 import os
-import contextlib
+import time
+
 import json
 from distutils.util import strtobool
 from sqlalchemy import text
-
-from airflow import settings
-from airflow.configuration import conf
-
-log = logging.getLogger(__name__)
-
-ENV_TIMESCALE_ENABLE = strtobool(os.environ.get('ENV_TIMESCALE_ENABLE', 'false'))
-
-
-@contextlib.contextmanager
-def create_session():
-    """
-    Contextmanager that will create and teardown a session.
-    """
-    session = settings.Session()
-    try:
-        yield session
-        session.commit()
-    except Exception:
-        session.rollback()
-        raise
-    finally:
-        session.close()
-
-
-def provide_session(func):
-    """
-    Function decorator that provides a session if it isn't provided.
-    If you want to reuse a session or run the function as part of a
-    database transaction, you pass it to the function, if not this wrapper
-    will create one and close it for you.
-    """
-
-    @wraps(func)
-    def wrapper(*args, **kwargs):
-        arg_session = 'session'
-
-        func_params = func.__code__.co_varnames
-        session_in_args = arg_session in func_params and \
-            func_params.index(arg_session) < len(args)
-        session_in_kwargs = arg_session in kwargs
-
-        if session_in_kwargs or session_in_args:
-            return func(*args, **kwargs)
-        else:
-            with create_session() as session:
-                kwargs[arg_session] = session
-                return func(*args, **kwargs)
-
-    return wrapper
-=======
-import logging
-import os
-import time
-
 from sqlalchemy import Table, exc, func
 
 from airflow import settings
@@ -119,16 +56,14 @@
 from airflow.utils.session import create_session, provide_session  # noqa: F401
 
 log = logging.getLogger(__name__)
->>>>>>> d25854dd
+
+ENV_TIMESCALE_ENABLE = strtobool(os.environ.get('ENV_TIMESCALE_ENABLE', 'false'))
+
 
 
 @provide_session
 def merge_conn(conn, session=None):
-<<<<<<< HEAD
-    from airflow.models import Connection
-=======
     """Add new Connection."""
->>>>>>> d25854dd
     if not session.query(Connection).filter(Connection.conn_id == conn.conn_id).first():
         session.add(conn)
         session.commit()
@@ -136,195 +71,16 @@
 
 @provide_session
 def add_default_pool_if_not_exists(session=None):
-<<<<<<< HEAD
-    from airflow.models.pool import Pool
-    if not Pool.get_pool(Pool.DEFAULT_POOL_NAME, session=session):
-        default_pool = Pool(
-            pool=Pool.DEFAULT_POOL_NAME,
-            slots=conf.getint(section='core', key='non_pooled_task_slot_count',
-                              fallback=128),
-=======
     """Add default pool if it does not exist."""
     if not Pool.get_pool(Pool.DEFAULT_POOL_NAME, session=session):
         default_pool = Pool(
             pool=Pool.DEFAULT_POOL_NAME,
             slots=conf.getint(section='core', key='non_pooled_task_slot_count', fallback=128),
->>>>>>> d25854dd
             description="Default pool",
         )
         session.add(default_pool)
         session.commit()
 
-<<<<<<< HEAD
-
-@provide_session
-def create_default_connections(session=None):
-    from airflow.models import Connection
-
-    merge_conn(
-        Connection(
-            conn_id='airflow_db', conn_type='mysql',
-            host='mysql', login='root', password='',
-            schema='airflow'), session)
-    merge_conn(
-        Connection(
-            conn_id='beeline_default', conn_type='beeline', port=10000,
-            host='localhost', extra="{\"use_beeline\": true, \"auth\": \"\"}",
-            schema='default'), session)
-    merge_conn(
-        Connection(
-            conn_id='bigquery_default', conn_type='google_cloud_platform',
-            schema='default'), session)
-    merge_conn(
-        Connection(
-            conn_id='local_mysql', conn_type='mysql',
-            host='localhost', login='airflow', password='airflow',
-            schema='airflow'), session)
-    merge_conn(
-        Connection(
-            conn_id='presto_default', conn_type='presto',
-            host='localhost',
-            schema='hive', port=3400), session)
-    merge_conn(
-        Connection(
-            conn_id='google_cloud_default', conn_type='google_cloud_platform',
-            schema='default', ), session)
-    merge_conn(
-        Connection(
-            conn_id='hive_cli_default', conn_type='hive_cli',
-            schema='default', ), session)
-    merge_conn(
-        Connection(
-            conn_id='pig_cli_default', conn_type='pig_cli',
-            schema='default', ), session)
-    merge_conn(
-        Connection(
-            conn_id='hiveserver2_default', conn_type='hiveserver2',
-            host='localhost',
-            schema='default', port=10000))
-    merge_conn(
-        Connection(
-            conn_id='metastore_default', conn_type='hive_metastore',
-            host='localhost', extra="{\"authMechanism\": \"PLAIN\"}",
-            port=9083), session)
-    merge_conn(
-        Connection(
-            conn_id='mongo_default', conn_type='mongo',
-            host='mongo', port=27017), session)
-    merge_conn(
-        Connection(
-            conn_id='mysql_default', conn_type='mysql',
-            login='root',
-            schema='airflow',
-            host='mysql'), session)
-    merge_conn(
-        Connection(
-            conn_id='postgres_default', conn_type='postgres',
-            login='postgres',
-            password='airflow',
-            schema='airflow',
-            host='postgres'), session)
-    merge_conn(
-        Connection(
-            conn_id='sqlite_default', conn_type='sqlite',
-            host='/tmp/sqlite_default.db'), session)
-    merge_conn(
-        Connection(
-            conn_id='http_default', conn_type='http',
-            host='https://www.httpbin.org/'), session)
-    merge_conn(
-        Connection(
-            conn_id='mssql_default', conn_type='mssql',
-            host='localhost', port=1433), session)
-    merge_conn(
-        Connection(
-            conn_id='vertica_default', conn_type='vertica',
-            host='localhost', port=5433), session)
-    merge_conn(
-        Connection(
-            conn_id='wasb_default', conn_type='wasb',
-            extra='{"sas_token": null}'), session)
-    merge_conn(
-        Connection(
-            conn_id='webhdfs_default', conn_type='hdfs',
-            host='localhost', port=50070), session)
-    merge_conn(
-        Connection(
-            conn_id='ssh_default', conn_type='ssh',
-            host='localhost'), session)
-    merge_conn(
-        Connection(
-            conn_id='sftp_default', conn_type='sftp',
-            host='localhost', port=22, login='airflow',
-            extra='''
-                    {"key_file": "~/.ssh/id_rsa", "no_host_key_check": true}
-                '''), session)
-    merge_conn(
-        Connection(
-            conn_id='fs_default', conn_type='fs',
-            extra='{"path": "/"}'), session)
-    merge_conn(
-        Connection(
-            conn_id='aws_default', conn_type='aws'), session)
-    merge_conn(
-        Connection(
-            conn_id='spark_default', conn_type='spark',
-            host='yarn', extra='{"queue": "root.default"}'), session)
-    merge_conn(
-        Connection(
-            conn_id='druid_broker_default', conn_type='druid',
-            host='druid-broker', port=8082, extra='{"endpoint": "druid/v2/sql"}'), session)
-    merge_conn(
-        Connection(
-            conn_id='druid_ingest_default', conn_type='druid',
-            host='druid-overlord', port=8081,
-            extra='{"endpoint": "druid/indexer/v1/task"}'), session)
-    merge_conn(
-        Connection(
-            conn_id='redis_default', conn_type='redis',
-            host='redis', port=6379,
-            extra='{"db": 0}'), session)
-    merge_conn(
-        Connection(
-            conn_id='sqoop_default', conn_type='sqoop',
-            host='rmdbs', extra=''), session)
-    merge_conn(
-        Connection(
-            conn_id='emr_default', conn_type='emr',
-            extra='''
-                    {   "Name": "default_job_flow_name",
-                        "LogUri": "s3://my-emr-log-bucket/default_job_flow_location",
-                        "ReleaseLabel": "emr-4.6.0",
-                        "Instances": {
-                            "Ec2KeyName": "mykey",
-                            "Ec2SubnetId": "somesubnet",
-                            "InstanceGroups": [
-                                {
-                                    "Name": "Master nodes",
-                                    "Market": "ON_DEMAND",
-                                    "InstanceRole": "MASTER",
-                                    "InstanceType": "r3.2xlarge",
-                                    "InstanceCount": 1
-                                },
-                                {
-                                    "Name": "Slave nodes",
-                                    "Market": "ON_DEMAND",
-                                    "InstanceRole": "CORE",
-                                    "InstanceType": "r3.2xlarge",
-                                    "InstanceCount": 1
-                                }
-                            ],
-                            "TerminationProtected": false,
-                            "KeepJobFlowAliveWhenNoSteps": false
-                        },
-                        "Applications":[
-                            { "Name": "Spark" }
-                        ],
-                        "VisibleToAllUsers": true,
-                        "JobFlowRole": "EMR_EC2_DefaultRole",
-                        "ServiceRole": "EMR_DefaultRole",
-                        "Tags": [
-=======
 
 @provide_session
 def create_default_connections(session=None):
@@ -458,152 +214,20 @@
                         "Ec2KeyName": "mykey",
                         "Ec2SubnetId": "somesubnet",
                         "InstanceGroups": [
->>>>>>> d25854dd
                             {
-                                "Key": "app",
-                                "Value": "analytics"
+                                "Name": "Master nodes",
+                                "Market": "ON_DEMAND",
+                                "InstanceRole": "MASTER",
+                                "InstanceType": "r3.2xlarge",
+                                "InstanceCount": 1
                             },
                             {
-                                "Key": "environment",
-                                "Value": "development"
+                                "Name": "Slave nodes",
+                                "Market": "ON_DEMAND",
+                                "InstanceRole": "CORE",
+                                "InstanceType": "r3.2xlarge",
+                                "InstanceCount": 1
                             }
-<<<<<<< HEAD
-                        ]
-                    }
-                '''), session)
-    merge_conn(
-        Connection(
-            conn_id='databricks_default', conn_type='databricks',
-            host='localhost'), session)
-    merge_conn(
-        Connection(
-            conn_id='qubole_default', conn_type='qubole',
-            host='localhost'), session)
-    merge_conn(
-        Connection(
-            conn_id='segment_default', conn_type='segment',
-            extra='{"write_key": "my-segment-write-key"}'), session),
-    merge_conn(
-        Connection(
-            conn_id='azure_data_lake_default', conn_type='azure_data_lake',
-            extra='{"tenant": "<TENANT>", "account_name": "<ACCOUNTNAME>" }'), session)
-    merge_conn(
-        Connection(
-            conn_id='azure_cosmos_default', conn_type='azure_cosmos',
-            extra='{"database_name": "<DATABASE_NAME>", "collection_name": "<COLLECTION_NAME>" }'),
-        session
-    )
-    merge_conn(
-        Connection(
-            conn_id='azure_container_instances_default', conn_type='azure_container_instances',
-            extra='{"tenantId": "<TENANT>", "subscriptionId": "<SUBSCRIPTION ID>" }'), session)
-    merge_conn(
-        Connection(
-            conn_id='cassandra_default', conn_type='cassandra',
-            host='cassandra', port=9042), session)
-    merge_conn(
-        Connection(
-            conn_id='dingding_default', conn_type='http',
-            host='', password=''), session)
-    merge_conn(
-        Connection(
-            conn_id='opsgenie_default', conn_type='http',
-            host='', password=''), session)
-
-
-def get_connection(conn_id):
-    from airflow.models import Connection
-    with create_session() as session:
-        conn = session.query(Connection).filter(
-            Connection.conn_id == conn_id).first()
-        return conn
-
-
-def initdb(rbac=False):
-    upgradedb()
-    from airflow.models import Connection
-    from airflow import models
-    session = settings.Session()
-    if conf.getboolean('core', 'LOAD_DEFAULT_CONNECTIONS', fallback=True):
-        create_default_connections()
-
-    if ENV_TIMESCALE_ENABLE:
-        session.execute(text('CREATE EXTENSION IF NOT EXISTS timescaledb;'))
-        session.commit()
-
-    merge_conn(
-        Connection(
-            conn_id='qcos_rabbitmq', conn_type='rabbitmq',
-            login='admin',
-            password='admin',
-            schema='amqp',
-            extra=json.dumps({
-                'vhost': '/',
-                'heartbeat': '0',
-                'exchange': ''
-            }),
-            host='172.17.0.1', port=5672), session)
-
-    merge_conn(
-        Connection(
-            conn_id='qcos_kafka', conn_type='kafka',
-            login='admin',
-            password='admin',
-            schema= 'qcos_{}'.format(os.environ.get('FACTORY_CODE', '')), # topic
-            host='localhost:9092', # bootstrap_servers, 服务器或者服务器列表(cluster)
-            extra=json.dumps({
-                # 为空会创建失败
-                'group_id': 'qcos_{}'.format(os.environ.get('FACTORY_CODE', '')),
-                'security_protocol': 'SSL_PLAINTEXT',
-                'auth_type': 'SCRAM-SHA-256',
-            })
-        ), session)
-
-    merge_conn(
-        Connection(
-            conn_id='qcos_redis', conn_type='redis',
-            host='172.17.0.1', port=6379,
-            extra='{"db": 0}'), session)
-
-    merge_conn(
-        Connection(
-            conn_id='qcos_influxdb', conn_type='http',
-            host='172.17.0.1', port=9999, password=""
-        ), session)
-
-    merge_conn(
-        Connection(
-            conn_id='qcos_minio', conn_type='http',
-            host='172.17.0.1', port=9000
-        ), session)
-
-    merge_conn(
-        Connection(
-            conn_id='qcos_report', conn_type='http',
-            host='172.17.0.1', port=8686
-        ), session)
-    from plugins.utils.create_default_user import create_default_users
-    create_default_users()
-
-    # Known event types
-    KET = models.KnownEventType
-    if not session.query(KET).filter(KET.know_event_type == 'Holiday').first():
-        session.add(KET(know_event_type='Holiday'))
-    if not session.query(KET).filter(KET.know_event_type == 'Outage').first():
-        session.add(KET(know_event_type='Outage'))
-    if not session.query(KET).filter(
-            KET.know_event_type == 'Natural Disaster').first():
-        session.add(KET(know_event_type='Natural Disaster'))
-    if not session.query(KET).filter(
-            KET.know_event_type == 'Marketing Campaign').first():
-        session.add(KET(know_event_type='Marketing Campaign'))
-    session.commit()
-
-    dagbag = models.DagBag()
-    # Save individual DAGs in the ORM
-    for dag in dagbag.dags.values():
-        dag.sync_to_db()
-=======
                         ],
                         "TerminationProtected": false,
                         "KeepJobFlowAliveWhenNoSteps": false
@@ -943,15 +567,46 @@
 def initdb():
     """Initialize Airflow database."""
     upgradedb()
-
+    session = settings.Session()
     if conf.getboolean('core', 'LOAD_DEFAULT_CONNECTIONS'):
         create_default_connections()
+
+    if ENV_TIMESCALE_ENABLE:
+        session.execute(text('CREATE EXTENSION IF NOT EXISTS timescaledb;'))
+        session.commit()
+
+    merge_conn(
+        Connection(
+            conn_id='qcos_rabbitmq', conn_type='rabbitmq',
+            login='admin',
+            password='admin',
+            schema='amqp',
+            extra=json.dumps({
+                'vhost': '/',
+                'heartbeat': '0',
+                'exchange': ''
+            }),
+            host='172.17.0.1', port=5672), session)
+
+    merge_conn(
+        Connection(
+            conn_id='qcos_kafka', conn_type='kafka',
+            login='admin',
+            password='admin',
+            schema= 'qcos_{}'.format(os.environ.get('FACTORY_CODE', '')), # topic
+            host='localhost:9092', # bootstrap_servers, 服务器或者服务器列表(cluster)
+            extra=json.dumps({
+                # 为空会创建失败
+                'group_id': 'qcos_{}'.format(os.environ.get('FACTORY_CODE', '')),
+                'security_protocol': 'SSL_PLAINTEXT',
+                'auth_type': 'SCRAM-SHA-256',
+            })
+        ), session)
 
     dagbag = DagBag()
     # Save DAGs in the ORM
     dagbag.sync_to_db()
 
->>>>>>> d25854dd
     # Deactivate the unknown ones
     DAG.deactivate_unknown_dags(dagbag.dags.keys())
 
@@ -968,15 +623,8 @@
     directory = os.path.join(package_dir, 'migrations')
     config = Config(os.path.join(package_dir, 'alembic.ini'))
     config.set_main_option('script_location', directory.replace('%', '%%'))
-<<<<<<< HEAD
-    config.set_main_option(
-        'sqlalchemy.url', settings.SQL_ALCHEMY_CONN.replace('%', '%%'))
-    command.upgrade(config, 'heads')
-    add_default_pool_if_not_exists()
-=======
     config.set_main_option('sqlalchemy.url', settings.SQL_ALCHEMY_CONN.replace('%', '%%'))
     return config
->>>>>>> d25854dd
 
 
 def check_migrations(timeout):
@@ -1016,14 +664,6 @@
     :param session:  session of the sqlalchemy
     :rtype: str
     """
-<<<<<<< HEAD
-    from airflow import models
-    # We need to add this model manually to get reset working well
-    # noinspection PyUnresolvedReferences
-    from airflow.models.serialized_dag import SerializedDagModel  # noqa: F401
-    # noinspection PyUnresolvedReferences
-    from airflow.jobs.base_job import BaseJob  # noqa: F401
-=======
     dups = []
     try:
         dups = session.query(Connection.conn_id).group_by(Connection.conn_id).having(func.count() > 1).all()
@@ -1039,7 +679,6 @@
         )
 
     return ''
->>>>>>> d25854dd
 
 
 def check_conn_type_null(session=None) -> str:
@@ -1107,28 +746,6 @@
     log.info("Dropping tables that exist")
 
     connection = settings.engine.connect()
-<<<<<<< HEAD
-    models.base.Base.metadata.drop_all(connection)
-    mc = MigrationContext.configure(connection)
-    if mc._version.exists(connection):
-        mc._version.drop(connection)
-
-    if rbac:
-        # drop rbac security tables
-        from flask_appbuilder.security.sqla import models
-        from flask_appbuilder.models.sqla import Base
-        Base.metadata.drop_all(connection)
-    from flask_appbuilder.models.sqla import Base
-    Base.metadata.drop_all(connection)
-
-    initdb(rbac)
-
-
-@provide_session
-def checkdb(session=None):
-    """
-    Checks if the database works.
-=======
 
     drop_airflow_models(connection)
     drop_flask_models(connection)
@@ -1188,7 +805,6 @@
     """
     Checks if the database works.
 
->>>>>>> d25854dd
     :param session: session of the sqlalchemy
     """
     session.execute('select 1 as is_alive;')
