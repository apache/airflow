--- conflicted
+++ resolved
@@ -362,15 +362,11 @@
         executor_messages: list[str] = []
         executor_logs: list[str] = []
         served_logs: list[str] = []
-<<<<<<< HEAD
-        is_in_running_or_deferred = ti.state in (TaskInstanceState.RUNNING, TaskInstanceState.DEFERRED)
-=======
         is_in_running_or_deferred = ti.state in (
             TaskInstanceState.RUNNING,
             TaskInstanceState.DEFERRED,
         )
         is_up_for_retry = ti.state == TaskInstanceState.UP_FOR_RETRY
->>>>>>> 17b792d8
         with suppress(NotImplementedError):
             remote_messages, remote_logs = self._read_remote_logs(ti, try_number, metadata)
             messages_list.extend(remote_messages)
@@ -385,11 +381,7 @@
             worker_log_full_path = Path(self.local_base, worker_log_rel_path)
             local_messages, local_logs = self._read_from_local(worker_log_full_path)
             messages_list.extend(local_messages)
-<<<<<<< HEAD
-        if is_in_running_or_deferred and not executor_messages and not remote_logs:
-=======
         if (is_in_running_or_deferred or is_up_for_retry) and not executor_messages and not remote_logs:
->>>>>>> 17b792d8
             # While task instance is still running and we don't have either executor nor remote logs, look for served logs
             # This is for cases when users have not setup remote logging nor shared drive for logs
             served_messages, served_logs = self._read_from_logs_server(ti, worker_log_rel_path)
