#
# Licensed to the Apache Software Foundation (ASF) under one
# or more contributor license agreements.  See the NOTICE file
# distributed with this work for additional information
# regarding copyright ownership.  The ASF licenses this file
# to you under the Apache License, Version 2.0 (the
# "License"); you may not use this file except in compliance
# with the License.  You may obtain a copy of the License at
#
#   http://www.apache.org/licenses/LICENSE-2.0
#
# Unless required by applicable law or agreed to in writing,
# software distributed under the License is distributed on an
# "AS IS" BASIS, WITHOUT WARRANTIES OR CONDITIONS OF ANY
# KIND, either express or implied.  See the License for the
# specific language governing permissions and limitations
# under the License.
"""File logging handler for tasks."""
from __future__ import annotations

import logging
import os
import warnings
from pathlib import Path
from typing import TYPE_CHECKING, Any
from urllib.parse import urljoin

from airflow.configuration import conf
from airflow.exceptions import AirflowConfigException, RemovedInAirflow3Warning
from airflow.executors.executor_loader import ExecutorLoader
from airflow.utils.context import Context
from airflow.utils.helpers import parse_template_string, render_template_to_string
from airflow.utils.log.non_caching_file_handler import NonCachingFileHandler
from airflow.utils.session import create_session
from airflow.utils.state import State

if TYPE_CHECKING:
    from airflow.models import TaskInstance
    from airflow.utils.log.logging_mixin import SetContextPropagate


class FileTaskHandler(logging.Handler):
    """
    FileTaskHandler is a python log handler that handles and reads
    task instance logs. It creates and delegates log handling
    to `logging.FileHandler` after receiving task instance context.
    It reads logs from task instance's host machine.

    :param base_log_folder: Base log folder to place logs.
    :param filename_template: template filename string
    """

    def __init__(self, base_log_folder: str, filename_template: str | None = None):
        super().__init__()
        self.handler: logging.FileHandler | None = None
        self.local_base = base_log_folder
        if filename_template is not None:
            warnings.warn(
                "Passing filename_template to a log handler is deprecated and has no effect",
                RemovedInAirflow3Warning,
                # We want to reference the stack that actually instantiates the
                # handler, not the one that calls super()__init__.
                stacklevel=(2 if type(self) == FileTaskHandler else 3),
            )

    def set_context(self, ti: TaskInstance) -> None | SetContextPropagate:
        """
        Provide task_instance context to airflow task handler.

        :param ti: task instance object
        """
        local_loc = self._init_file(ti)
        self.handler = NonCachingFileHandler(local_loc, encoding="utf-8")
        if self.formatter:
            self.handler.setFormatter(self.formatter)
        self.handler.setLevel(self.level)
        return None

    def emit(self, record):
        if self.handler:
            self.handler.emit(record)

    def flush(self):
        if self.handler:
            self.handler.flush()

    def close(self):
        if self.handler:
            self.handler.close()

    def _render_filename(self, ti: TaskInstance, try_number: int) -> str:
        with create_session() as session:
            dag_run = ti.get_dagrun(session=session)
            template = dag_run.get_log_template(session=session).filename
        str_tpl, jinja_tpl = parse_template_string(template)

        if jinja_tpl:
            if hasattr(ti, "task"):
                context = ti.get_template_context()
            else:
                context = Context(ti=ti, ts=dag_run.logical_date.isoformat())
            context["try_number"] = try_number
            return render_template_to_string(jinja_tpl, context)
        elif str_tpl:
            try:
                dag = ti.task.dag
            except AttributeError:  # ti.task is not always set.
                data_interval = (dag_run.data_interval_start, dag_run.data_interval_end)
            else:
                if TYPE_CHECKING:
                    assert dag is not None
                data_interval = dag.get_run_data_interval(dag_run)
            if data_interval[0]:
                data_interval_start = data_interval[0].isoformat()
            else:
                data_interval_start = ""
            if data_interval[1]:
                data_interval_end = data_interval[1].isoformat()
            else:
                data_interval_end = ""
            return str_tpl.format(
                dag_id=ti.dag_id,
                task_id=ti.task_id,
                run_id=ti.run_id,
                data_interval_start=data_interval_start,
                data_interval_end=data_interval_end,
                execution_date=ti.get_dagrun().logical_date.isoformat(),
                try_number=try_number,
            )
        else:
            raise RuntimeError(f"Unable to render log filename for {ti}. This should never happen")

    def _read_grouped_logs(self):
        return False

    @staticmethod
<<<<<<< HEAD
    def _get_log_retrieval_url(ti: TaskInstance, log_relative_path: str) -> str:
        url = urljoin(
            f"http://{ti.hostname}:{conf.get('logging', 'WORKER_LOG_SERVER_PORT')}/log/",
            log_relative_path,
        )
        return url

    def _get_task_log_from_worker(
        self, ti: TaskInstance, log_relative_path: str
    ) -> str | tuple[str, dict[str, bool]]:
        import httpx

        from airflow.utils.jwt_signer import JWTSigner

        url = self._get_log_retrieval_url(ti, log_relative_path)
        log = f"*** Fetching from: {url}\n"

        try:
            timeout = None  # No timeout
            try:
                timeout = conf.getint("webserver", "log_fetch_timeout_sec")
            except (AirflowConfigException, ValueError):
                pass

            signer = JWTSigner(
                secret_key=conf.get("webserver", "secret_key"),
                expiration_time_in_seconds=conf.getint("webserver", "log_request_clock_grace", fallback=30),
                audience="task-instance-logs",
            )
            response = httpx.get(
                url,
                timeout=timeout,
                headers={"Authorization": signer.generate_signed_token({"filename": log_relative_path})},
            )
            response.encoding = "utf-8"

            if response.status_code == 403:
                log += (
                    "*** !!!! Please make sure that all your Airflow components (e.g. "
                    "schedulers, webservers and workers) have "
                    "the same 'secret_key' configured in 'webserver' section and "
                    "time is synchronized on all your machines (for example with ntpd) !!!!!\n***"
                )
                log += (
                    "*** See more at https://airflow.apache.org/docs/apache-airflow/"
                    "stable/configurations-ref.html#secret-key\n***"
                )
            # Check if the resource was properly fetched
            response.raise_for_status()

            log += "\n" + response.text
            return log
        except Exception as e:
            log += f"*** Failed to fetch log file from worker. {str(e)}\n"
            return log, {"end_of_log": True}
=======
    def _should_check_k8s(queue):
        """
        If the task is running through kubernetes executor, return True.

        When logs aren't available locally, in this case we read from k8s pod logs.
        """
        executor = conf.get("core", "executor")
        if executor == "KubernetesExecutor":
            return True
        elif executor == "LocalKubernetesExecutor":
            if queue == conf.get("local_kubernetes_executor", "kubernetes_queue"):
                return True
        elif executor == "CeleryKubernetesExecutor":
            if queue == conf.get("celery_kubernetes_executor", "kubernetes_queue"):
                return True
        return False
>>>>>>> d8a06581

    def _read(self, ti: TaskInstance, try_number: int, metadata: dict[str, Any] | None = None):
        """
        Template method that contains custom logic of reading
        logs given the try_number.

        :param ti: task instance record
        :param try_number: current try_number to read log from
        :param metadata: log metadata,
                         can be used for steaming log reading and auto-tailing.
                         Following attributes are used:
                         log_pos: (absolute) Char position to which the log
                                  which was retrieved in previous calls, this
                                  part will be skipped and only following test
                                  returned to be added to tail.

        :return: log message as a string and metadata.
                 Following attributes are used in metadata:
                 end_of_log: Boolean, True if end of log is reached or False
                             if further calls might get more log text.
                             This is determined by the status of the TaskInstance
                 log_pos: (absolute) Char position to which the log is retrieved
        """
        # Task instance here might be different from task instance when
        # initializing the handler. Thus explicitly getting log location
        # is needed to get correct log path.
        log_relative_path = self._render_filename(ti, try_number)
        location = os.path.join(self.local_base, log_relative_path)

        log = ""
        if os.path.exists(location):
            try:
                with open(location, encoding="utf-8", errors="surrogateescape") as file:
                    log += f"*** Reading local file: {location}\n"
                    log += "".join(file.readlines())
            except Exception as e:
                log = f"*** Failed to load local log file: {location}\n"
                log += f"*** {str(e)}\n"
                return log, {"end_of_log": True}
<<<<<<< HEAD
        else:
=======
        elif self._should_check_k8s(ti.queue):
            try:
                from airflow.kubernetes.kube_client import get_kube_client

                kube_client = get_kube_client()

                log += f"*** Trying to get logs (last 100 lines) from worker pod {ti.hostname} ***\n\n"

                res = kube_client.read_namespaced_pod_log(
                    name=ti.hostname,
                    namespace=conf.get("kubernetes_executor", "namespace"),
                    container="base",
                    follow=False,
                    tail_lines=100,
                    _preload_content=False,
                )
>>>>>>> d8a06581

            executor = ExecutorLoader.get_default_executor()
            task_log = executor.get_task_log(ti, log_relative_path=log_relative_path)

            if isinstance(task_log, tuple):
                return task_log

            if task_log is None:
                task_log = self._get_task_log_from_worker(ti, log_relative_path=log_relative_path)

            if isinstance(task_log, tuple):
                return task_log

            log = str(task_log)

        # Process tailing if log is not at it's end
        end_of_log = ti.try_number != try_number or ti.state not in State.running
        log_pos = len(log)
        if metadata and "log_pos" in metadata:
            previous_chars = metadata["log_pos"]
            log = log[previous_chars:]  # Cut off previously passed log test as new tail

        return log, {"end_of_log": end_of_log, "log_pos": log_pos}

    def read(self, task_instance, try_number=None, metadata=None):
        """
        Read logs of given task instance from local machine.

        :param task_instance: task instance object
        :param try_number: task instance try_number to read logs from. If None
                           it returns all logs separated by try_number
        :param metadata: log metadata,
                         can be used for steaming log reading and auto-tailing.
        :return: a list of listed tuples which order log string by host
        """
        # Task instance increments its try number when it starts to run.
        # So the log for a particular task try will only show up when
        # try number gets incremented in DB, i.e logs produced the time
        # after cli run and before try_number + 1 in DB will not be displayed.

        if try_number is None:
            next_try = task_instance.next_try_number
            try_numbers = list(range(1, next_try))
        elif try_number < 1:
            logs = [
                [("default_host", f"Error fetching the logs. Try number {try_number} is invalid.")],
            ]
            return logs, [{"end_of_log": True}]
        else:
            try_numbers = [try_number]

        logs = [""] * len(try_numbers)
        metadata_array = [{}] * len(try_numbers)
        for i, try_number_element in enumerate(try_numbers):
            log, out_metadata = self._read(task_instance, try_number_element, metadata)
            # es_task_handler return logs grouped by host. wrap other handler returning log string
            # with default/ empty host so that UI can render the response in the same way
            logs[i] = log if self._read_grouped_logs() else [(task_instance.hostname, log)]
            metadata_array[i] = out_metadata

        return logs, metadata_array

    def _init_file(self, ti):
        """
        Create log directory and give it correct permissions.

        :param ti: task instance object
        :return: relative log path of the given task instance
        """
        # To handle log writing when tasks are impersonated, the log files need to
        # be writable by the user that runs the Airflow command and the user
        # that is impersonated. This is mainly to handle corner cases with the
        # SubDagOperator. When the SubDagOperator is run, all of the operators
        # run under the impersonated user and create appropriate log files
        # as the impersonated user. However, if the user manually runs tasks
        # of the SubDagOperator through the UI, then the log files are created
        # by the user that runs the Airflow command. For example, the Airflow
        # run command may be run by the `airflow_sudoable` user, but the Airflow
        # tasks may be run by the `airflow` user. If the log files are not
        # writable by both users, then it's possible that re-running a task
        # via the UI (or vice versa) results in a permission error as the task
        # tries to write to a log file created by the other user.
        relative_path = self._render_filename(ti, ti.try_number)
        full_path = os.path.join(self.local_base, relative_path)
        directory = os.path.dirname(full_path)
        # Create the log file and give it group writable permissions
        # TODO(aoen): Make log dirs and logs globally readable for now since the SubDag
        # operator is not compatible with impersonation (e.g. if a Celery executor is used
        # for a SubDag operator and the SubDag operator has a different owner than the
        # parent DAG)
        Path(directory).mkdir(mode=0o777, parents=True, exist_ok=True)

        if not os.path.exists(full_path):
            open(full_path, "a").close()
            # TODO: Investigate using 444 instead of 666.
            try:
                os.chmod(full_path, 0o666)
            except OSError:
                logging.warning("OSError while change ownership of the log file")

        return full_path<|MERGE_RESOLUTION|>--- conflicted
+++ resolved
@@ -134,7 +134,6 @@
         return False
 
     @staticmethod
-<<<<<<< HEAD
     def _get_log_retrieval_url(ti: TaskInstance, log_relative_path: str) -> str:
         url = urljoin(
             f"http://{ti.hostname}:{conf.get('logging', 'WORKER_LOG_SERVER_PORT')}/log/",
@@ -190,24 +189,6 @@
         except Exception as e:
             log += f"*** Failed to fetch log file from worker. {str(e)}\n"
             return log, {"end_of_log": True}
-=======
-    def _should_check_k8s(queue):
-        """
-        If the task is running through kubernetes executor, return True.
-
-        When logs aren't available locally, in this case we read from k8s pod logs.
-        """
-        executor = conf.get("core", "executor")
-        if executor == "KubernetesExecutor":
-            return True
-        elif executor == "LocalKubernetesExecutor":
-            if queue == conf.get("local_kubernetes_executor", "kubernetes_queue"):
-                return True
-        elif executor == "CeleryKubernetesExecutor":
-            if queue == conf.get("celery_kubernetes_executor", "kubernetes_queue"):
-                return True
-        return False
->>>>>>> d8a06581
 
     def _read(self, ti: TaskInstance, try_number: int, metadata: dict[str, Any] | None = None):
         """
@@ -247,29 +228,10 @@
                 log = f"*** Failed to load local log file: {location}\n"
                 log += f"*** {str(e)}\n"
                 return log, {"end_of_log": True}
-<<<<<<< HEAD
         else:
-=======
-        elif self._should_check_k8s(ti.queue):
-            try:
-                from airflow.kubernetes.kube_client import get_kube_client
-
-                kube_client = get_kube_client()
-
-                log += f"*** Trying to get logs (last 100 lines) from worker pod {ti.hostname} ***\n\n"
-
-                res = kube_client.read_namespaced_pod_log(
-                    name=ti.hostname,
-                    namespace=conf.get("kubernetes_executor", "namespace"),
-                    container="base",
-                    follow=False,
-                    tail_lines=100,
-                    _preload_content=False,
-                )
->>>>>>> d8a06581
 
             executor = ExecutorLoader.get_default_executor()
-            task_log = executor.get_task_log(ti, log_relative_path=log_relative_path)
+            task_log = executor.get_task_log(ti)
 
             if isinstance(task_log, tuple):
                 return task_log
