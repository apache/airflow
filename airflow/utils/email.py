--- conflicted
+++ resolved
@@ -16,22 +16,7 @@
 # specific language governing permissions and limitations
 # under the License.
 
-<<<<<<< HEAD
-from __future__ import absolute_import
-from __future__ import division
-from __future__ import print_function
-from __future__ import unicode_literals
-
-from past.builtins import basestring
-try:
-    from collections.abc import Iterable as CollectionIterable
-except ImportError:
-    from collections import Iterable as CollectionIterable
-
-import importlib
-=======
 import collections.abc
->>>>>>> d25854dd
 import logging
 import os
 import smtplib
@@ -40,44 +25,14 @@
 from email.mime.multipart import MIMEMultipart
 from email.mime.text import MIMEText
 from email.utils import formatdate
-<<<<<<< HEAD
-from typing import Iterable, List, Union
-
-from airflow.configuration import conf
-from airflow.exceptions import AirflowConfigException
-=======
 from typing import Any, Dict, Iterable, List, Optional, Tuple, Union
 
 from airflow.configuration import conf
 from airflow.exceptions import AirflowConfigException, AirflowException
->>>>>>> d25854dd
 
 log = logging.getLogger(__name__)
 
 
-<<<<<<< HEAD
-def send_email(to, subject, html_content,
-               files=None, dryrun=False, cc=None, bcc=None,
-               mime_subtype='mixed', mime_charset='us-ascii', **kwargs):
-    """
-    Send email using backend specified in EMAIL_BACKEND.
-    """
-    path, attr = conf.get('email', 'EMAIL_BACKEND').rsplit('.', 1)
-    module = importlib.import_module(path)
-    backend = getattr(module, attr)
-    to = get_email_address_list(to)
-    to = ", ".join(to)
-
-    return backend(to, subject, html_content, files=files,
-                   dryrun=dryrun, cc=cc, bcc=bcc,
-                   mime_subtype=mime_subtype, mime_charset=mime_charset, **kwargs)
-
-
-def send_email_smtp(to, subject, html_content, files=None,
-                    dryrun=False, cc=None, bcc=None,
-                    mime_subtype='mixed', mime_charset='us-ascii',
-                    **kwargs):
-=======
 def send_email(
     to: Union[List[str], Iterable[str]],
     subject: str,
@@ -125,7 +80,6 @@
     conn_id: str = "smtp_default",
     **kwargs,
 ):
->>>>>>> d25854dd
     """
     Send an email with html content
 
@@ -133,8 +87,6 @@
     """
     smtp_mail_from = conf.get('smtp', 'SMTP_MAIL_FROM')
 
-<<<<<<< HEAD
-=======
     msg, recipients = build_mime_message(
         mail_from=smtp_mail_from,
         to=to,
@@ -179,16 +131,11 @@
         No validations are run on these values and they should be able to be encoded.
     :return: Email as MIMEMultipart and list of recipients' addresses.
     """
->>>>>>> d25854dd
     to = get_email_address_list(to)
 
     msg = MIMEMultipart(mime_subtype)
     msg['Subject'] = subject
-<<<<<<< HEAD
-    msg['From'] = smtp_mail_from
-=======
     msg['From'] = mail_from
->>>>>>> d25854dd
     msg['To'] = ", ".join(to)
     recipients = to
     if cc:
@@ -213,43 +160,6 @@
             part['Content-ID'] = f'<{basename}>'
             msg.attach(part)
 
-<<<<<<< HEAD
-    send_MIME_email(smtp_mail_from, recipients, msg, dryrun)
-
-
-def send_MIME_email(e_from, e_to, mime_msg, dryrun=False):
-
-    SMTP_HOST = conf.get('smtp', 'SMTP_HOST')
-    SMTP_PORT = conf.getint('smtp', 'SMTP_PORT')
-    SMTP_STARTTLS = conf.getboolean('smtp', 'SMTP_STARTTLS')
-    SMTP_SSL = conf.getboolean('smtp', 'SMTP_SSL')
-    SMTP_USER = None
-    SMTP_PASSWORD = None
-
-    try:
-        SMTP_USER = conf.get('smtp', 'SMTP_USER')
-        SMTP_PASSWORD = conf.get('smtp', 'SMTP_PASSWORD')
-    except AirflowConfigException:
-        log.debug("No user/password found for SMTP, so logging in with no authentication.")
-
-    if not dryrun:
-        s = smtplib.SMTP_SSL(SMTP_HOST, SMTP_PORT) if SMTP_SSL else smtplib.SMTP(SMTP_HOST, SMTP_PORT)
-        if SMTP_STARTTLS:
-            s.starttls()
-        if SMTP_USER and SMTP_PASSWORD:
-            s.login(SMTP_USER, SMTP_PASSWORD)
-        log.info("Sent an alert email to %s", e_to)
-        s.sendmail(e_from, e_to, mime_msg.as_string())
-        s.quit()
-
-
-def get_email_address_list(addresses):  # type: (Union[str, Iterable[str]]) -> List[str]
-    if isinstance(addresses, basestring):
-        return _get_email_list_from_str(addresses)
-
-    elif isinstance(addresses, CollectionIterable):
-        if not all(isinstance(item, basestring) for item in addresses):
-=======
     if custom_headers:
         for header_key, header_value in custom_headers.items():
             msg[header_key] = header_value
@@ -320,17 +230,10 @@
 
     elif isinstance(addresses, collections.abc.Iterable):
         if not all(isinstance(item, str) for item in addresses):
->>>>>>> d25854dd
             raise TypeError("The items in your iterable must be strings.")
         return list(addresses)
 
     received_type = type(addresses).__name__
-<<<<<<< HEAD
-    raise TypeError("Unexpected argument type: Received '{}'.".format(received_type))
-
-
-def _get_email_list_from_str(addresses):  # type: (str) -> List[str]
-=======
     raise TypeError(f"Unexpected argument type: Received '{received_type}'.")
 
 
@@ -343,7 +246,6 @@
 
 
 def _get_email_list_from_str(addresses: str) -> List[str]:
->>>>>>> d25854dd
     delimiters = [",", ";"]
     for delimiter in delimiters:
         if delimiter in addresses:
