--- conflicted
+++ resolved
@@ -35,16 +35,6 @@
     Tuple,
     TypeVar,
 )
-<<<<<<< HEAD
-from urllib import parse
-
-import flask
-import jinja2
-import jinja2.nativetypes
-import unicodedata
-from werkzeug.urls import url_quote
-=======
->>>>>>> 78490f86
 
 from airflow.configuration import conf
 from airflow.exceptions import AirflowException
