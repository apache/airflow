#
# Licensed to the Apache Software Foundation (ASF) under one
# or more contributor license agreements.  See the NOTICE file
# distributed with this work for additional information
# regarding copyright ownership.  The ASF licenses this file
# to you under the Apache License, Version 2.0 (the
# "License"); you may not use this file except in compliance
# with the License.  You may obtain a copy of the License at
#
#   http://www.apache.org/licenses/LICENSE-2.0
#
# Unless required by applicable law or agreed to in writing,
# software distributed under the License is distributed on an
# "AS IS" BASIS, WITHOUT WARRANTIES OR CONDITIONS OF ANY
# KIND, either express or implied.  See the License for the
# specific language governing permissions and limitations
# under the License.

<<<<<<< HEAD
import errno
import imp
import sys
import warnings

import psutil

from builtins import input
from past.builtins import basestring
from datetime import datetime
from functools import reduce
try:
    from collections.abc import Iterable
except ImportError:
    from collections import Iterable
import os
import re
import signal
import subprocess
=======
import re
import warnings
from datetime import datetime
from functools import reduce
from itertools import filterfalse, tee
from typing import Any, Callable, Dict, Generator, Iterable, List, Optional, TypeVar
from urllib import parse
>>>>>>> d25854dd

from flask import url_for
from jinja2 import Template

from airflow.configuration import conf
from airflow.exceptions import AirflowException
from airflow.utils.module_loading import import_string

<<<<<<< HEAD
# When killing processes, time to wait after issuing a SIGTERM before issuing a
# SIGKILL.
DEFAULT_TIME_TO_WAIT_AFTER_SIGTERM = conf.getint(
    'core', 'KILLED_TASK_CLEANUP_TIME'
)
=======
KEY_REGEX = re.compile(r'^[\w.-]+$')
>>>>>>> d25854dd

KEY_REGEX = re.compile(r'^[\w.-]+$')


def validate_key(k, max_length=250):
    """Validates value used as a key."""
    if not isinstance(k, str):
        raise TypeError("The key has to be a string")
    elif len(k) > max_length:
<<<<<<< HEAD
        raise AirflowException(
            "The key has to be less than {0} characters".format(max_length))
    elif not KEY_REGEX.match(k):
        raise AirflowException(
            "The key ({k}) has to be made of alphanumeric characters, dashes, "
            "dots and underscores exclusively".format(k=k))
=======
        raise AirflowException(f"The key has to be less than {max_length} characters")
    elif not KEY_REGEX.match(k):
        raise AirflowException(
            "The key ({k}) has to be made of alphanumeric characters, dashes, "
            "dots and underscores exclusively".format(k=k)
        )
>>>>>>> d25854dd
    else:
        return True


def alchemy_to_dict(obj: Any) -> Optional[Dict]:
    """Transforms a SQLAlchemy model instance into a dictionary"""
    if not obj:
        return None
    output = {}
    for col in obj.__table__.columns:
        value = getattr(obj, col.name)
        if isinstance(value, datetime):
            value = value.isoformat()
        output[col.name] = value
    return output


def ask_yesno(question):
<<<<<<< HEAD
=======
    """Helper to get yes / no answer from user."""
>>>>>>> d25854dd
    yes = {'yes', 'y'}
    no = {'no', 'n'}

    done = False
    print(question)
    while not done:
        choice = input().lower()
        if choice in yes:
            return True
        elif choice in no:
            return False
        else:
            print("Please respond by yes or no.")


def is_container(obj):
    """Test if an object is a container (iterable) but not a string"""
    return hasattr(obj, '__iter__') and not isinstance(obj, str)


def as_tuple(obj):
    """
    If obj is a container, returns obj as a tuple.
    Otherwise, returns a tuple containing obj.
    """
    if is_container(obj):
        return tuple(obj)
    else:
        return tuple([obj])


<<<<<<< HEAD
def chunks(items, chunk_size):
    """
    Yield successive chunks of a given size from a list of items
    """
=======
T = TypeVar('T')
S = TypeVar('S')


def chunks(items: List[T], chunk_size: int) -> Generator[List[T], None, None]:
    """Yield successive chunks of a given size from a list of items"""
>>>>>>> d25854dd
    if chunk_size <= 0:
        raise ValueError('Chunk size must be a positive integer')
    for i in range(0, len(items), chunk_size):
        yield items[i : i + chunk_size]


def reduce_in_chunks(fn: Callable[[S, List[T]], S], iterable: List[T], initializer: S, chunk_size: int = 0):
    """
    Reduce the given list of items by splitting it into chunks
    of the given size and passing each chunk through the reducer
    """
    if len(iterable) == 0:
        return initializer
    if chunk_size == 0:
        chunk_size = len(iterable)
    return reduce(fn, chunks(iterable, chunk_size), initializer)


def as_flattened_list(iterable: Iterable[Iterable[T]]) -> List[T]:
    """
    Return an iterable with one level flattened

    >>> as_flattened_list((('blue', 'red'), ('green', 'yellow', 'pink')))
    ['blue', 'red', 'green', 'yellow', 'pink']
    """
    return [e for i in iterable for e in i]


<<<<<<< HEAD
def chain(*tasks):
    r"""
    Given a number of tasks, builds a dependency chain.
    Support mix airflow.models.BaseOperator and List[airflow.models.BaseOperator].
    If you want to chain between two List[airflow.models.BaseOperator], have to
    make sure they have same length.

    chain(t1, [t2, t3], [t4, t5], t6)
=======
def parse_template_string(template_string):
    """Parses Jinja template string."""
    if "{{" in template_string:  # jinja mode
        return None, Template(template_string)
    else:
        return template_string, None
>>>>>>> d25854dd


<<<<<<< HEAD
      / -> t2 -> t4 \
    t1               -> t6
      \ -> t3 -> t5 /

    t1.set_downstream(t2)
    t1.set_downstream(t3)
    t2.set_downstream(t4)
    t3.set_downstream(t5)
    t4.set_downstream(t6)
    t5.set_downstream(t6)

    :param tasks: List of tasks or List[airflow.models.BaseOperator] to set dependencies
    :type tasks: List[airflow.models.BaseOperator] or airflow.models.BaseOperator
    """
    from airflow.models import BaseOperator

    for index, up_task in enumerate(tasks[:-1]):
        down_task = tasks[index + 1]
        if isinstance(up_task, BaseOperator):
            up_task.set_downstream(down_task)
        elif isinstance(down_task, BaseOperator):
            down_task.set_upstream(up_task)
        else:
            if not isinstance(up_task, Iterable) or not isinstance(down_task, Iterable):
                raise TypeError(
                    'Chain not supported between instances of {up_type} and {down_type}'.format(
                        up_type=type(up_task), down_type=type(down_task)))
            elif len(up_task) != len(down_task):
                raise AirflowException(
                    'Chain not supported different length Iterable but get {up_len} and {down_len}'.format(
                        up_len=len(up_task), down_len=len(down_task)))
            else:
                for up, down in zip(up_task, down_task):
                    up.set_downstream(down)


def cross_downstream(from_tasks, to_tasks):
    r"""
    Set downstream dependencies for all tasks in from_tasks to all tasks in to_tasks.
    E.g.: cross_downstream(from_tasks=[t1, t2, t3], to_tasks=[t4, t5, t6])
    Is equivalent to:

    t1 --> t4
       \ /
    t2 -X> t5
       / \
    t3 --> t6

    t1.set_downstream(t4)
    t1.set_downstream(t5)
    t1.set_downstream(t6)
    t2.set_downstream(t4)
    t2.set_downstream(t5)
    t2.set_downstream(t6)
    t3.set_downstream(t4)
    t3.set_downstream(t5)
    t3.set_downstream(t6)

    :param from_tasks: List of tasks to start from.
    :type from_tasks: List[airflow.models.BaseOperator]
    :param to_tasks: List of tasks to set as downstream dependencies.
    :type to_tasks: List[airflow.models.BaseOperator]
    """
    for task in from_tasks:
        task.set_downstream(to_tasks)


def pprinttable(rows):
    """Returns a pretty ascii table from tuples

    If namedtuple are used, the table will have headers
    """
    if not rows:
        return
    if hasattr(rows[0], '_fields'):  # if namedtuple
        headers = rows[0]._fields
    else:
        headers = ["col{}".format(i) for i in range(len(rows[0]))]
    lens = [len(s) for s in headers]

    for row in rows:
        for i in range(len(rows[0])):
            slenght = len("{}".format(row[i]))
            if slenght > lens[i]:
                lens[i] = slenght
    formats = []
    hformats = []
    for i in range(len(rows[0])):
        if isinstance(rows[0][i], int):
            formats.append("%%%dd" % lens[i])
        else:
            formats.append("%%-%ds" % lens[i])
        hformats.append("%%-%ds" % lens[i])
    pattern = " | ".join(formats)
    hpattern = " | ".join(hformats)
    separator = "-+-".join(['-' * n for n in lens])
    s = ""
    s += separator + '\n'
    s += (hpattern % tuple(headers)) + '\n'
    s += separator + '\n'

    def f(t):
        return "{}".format(t) if isinstance(t, basestring) else t

    for line in rows:
        s += pattern % tuple(f(t) for t in line) + '\n'
    s += separator + '\n'
    return s


def reap_process_group(pgid, log, sig=signal.SIGTERM,
                       timeout=DEFAULT_TIME_TO_WAIT_AFTER_SIGTERM):
    """
    Tries really hard to terminate all processes in the group (including grandchildren). Will send
    sig (SIGTERM) to the process group of pid. If any process is alive after timeout
    a SIGKILL will be send.

    :param log: log handler
    :param pgid: process group id to kill
    :param sig: signal type
    :param timeout: how much time a process has to terminate
    """

    returncodes = {}

    def on_terminate(p):
        log.info("Process %s (%s) terminated with exit code %s", p, p.pid, p.returncode)
        returncodes[p.pid] = p.returncode

    def signal_procs(sig):
        try:
            os.killpg(pgid, sig)
        except OSError as err:
            # If operation not permitted error is thrown due to run_as_user,
            # use sudo -n(--non-interactive) to kill the process
            if err.errno == errno.EPERM:
                subprocess.check_call(
                    ["sudo", "-n", "kill", "-" + str(int(sig))] + [str(p.pid) for p in children]
                )
            else:
                raise

    if pgid == os.getpgid(0):
        raise RuntimeError("I refuse to kill myself")

    try:
        parent = psutil.Process(pgid)

        children = parent.children(recursive=True)
        children.append(parent)
    except psutil.NoSuchProcess:
        # The process already exited, but maybe it's children haven't.
        children = []
        for p in psutil.process_iter():
            try:
                if os.getpgid(p.pid) == pgid and p.pid != 0:
                    children.append(p)
            except OSError:
                pass

    log.info("Sending %s to GPID %s", sig, pgid)
    try:
        signal_procs(sig)
    except OSError as err:
        # No such process, which means there is no such process group - our job
        # is done
        if err.errno == errno.ESRCH:
            return returncodes
=======
def render_log_filename(ti, try_number, filename_template):
    """
    Given task instance, try_number, filename_template, return the rendered log
    filename

    :param ti: task instance
    :param try_number: try_number of the task
    :param filename_template: filename template, which can be jinja template or
        python string template
    """
    filename_template, filename_jinja_template = parse_template_string(filename_template)
    if filename_jinja_template:
        jinja_context = ti.get_template_context()
        jinja_context['try_number'] = try_number
        return filename_jinja_template.render(**jinja_context)

    return filename_template.format(
        dag_id=ti.dag_id,
        task_id=ti.task_id,
        execution_date=ti.execution_date.isoformat(),
        try_number=try_number,
    )


def convert_camel_to_snake(camel_str):
    """Converts CamelCase to snake_case."""
    return re.sub('(?!^)([A-Z]+)', r'_\1', camel_str).lower()
>>>>>>> d25854dd


<<<<<<< HEAD
    if alive:
        for p in alive:
            log.warning("process %s did not respond to SIGTERM. Trying SIGKILL", p)

        try:
            signal_procs(signal.SIGKILL)
        except OSError as err:
            if err.errno != errno.ESRCH:
                raise

        _, alive = psutil.wait_procs(alive, timeout=timeout, callback=on_terminate)
        if alive:
            for p in alive:
                log.error("Process %s (%s) could not be killed. Giving up.", p, p.pid)
    return returncodes
=======
def merge_dicts(dict1, dict2):
    """
    Merge two dicts recursively, returning new dict (input dict is not mutated).

    Lists are not concatenated. Items in dict2 overwrite those also found in dict1.
    """
    merged = dict1.copy()
    for k, v in dict2.items():
        if k in merged and isinstance(v, dict):
            merged[k] = merge_dicts(merged.get(k, {}), v)
        else:
            merged[k] = v
    return merged

>>>>>>> d25854dd

def partition(pred: Callable, iterable: Iterable):
    """Use a predicate to partition entries into false entries and true entries"""
    iter_1, iter_2 = tee(iterable)
    return filterfalse(pred, iter_1), filter(pred, iter_2)


def chain(*args, **kwargs):
    """This function is deprecated. Please use `airflow.models.baseoperator.chain`."""
    warnings.warn(
        "This function is deprecated. Please use `airflow.models.baseoperator.chain`.",
        DeprecationWarning,
        stacklevel=2,
    )
    return import_string('airflow.models.baseoperator.chain')(*args, **kwargs)


def cross_downstream(*args, **kwargs):
    """This function is deprecated. Please use `airflow.models.baseoperator.cross_downstream`."""
    warnings.warn(
        "This function is deprecated. Please use `airflow.models.baseoperator.cross_downstream`.",
        DeprecationWarning,
        stacklevel=2,
    )
    return import_string('airflow.models.baseoperator.cross_downstream')(*args, **kwargs)


def build_airflow_url_with_query(query: Dict[str, Any]) -> str:
    """
<<<<<<< HEAD

    def __init__(self, parent_module, module_attributes):
        """
        :param parent_module: The string package name of the parent module. For
            example, 'airflow.operators'
        :type parent_module: str
        :param module_attributes: The file to class mappings for all importable
            classes.
        :type module_attributes: str
        """
        self._parent_module = parent_module
        self._attribute_modules = self._build_attribute_modules(module_attributes)
        self._loaded_modules = {}

        # Wrap the module so we can take over __getattr__.
        sys.modules[parent_module.__name__] = self

    @staticmethod
    def _build_attribute_modules(module_attributes):
        """
        Flips and flattens the module_attributes dictionary from:

            module => [Attribute, ...]

        To:

            Attribute => module

        This is useful so that we can find the module to use, given an
        attribute.
        """
        attribute_modules = {}

        for module, attributes in list(module_attributes.items()):
            for attribute in attributes:
                attribute_modules[attribute] = module

        return attribute_modules

    def _load_attribute(self, attribute):
        """
        Load the class attribute if it hasn't been loaded yet, and return it.
        """
        module = self._attribute_modules.get(attribute, False)

        if not module:
            # This shouldn't happen. The check happens in find_modules, too.
            raise ImportError(attribute)
        elif module not in self._loaded_modules:
            # Note that it's very important to only load a given modules once.
            # If they are loaded more than once, the memory reference to the
            # class objects changes, and Python thinks that an object of type
            # Foo that was declared before Foo's module was reloaded is no
            # longer the same type as Foo after it's reloaded.
            path = os.path.realpath(self._parent_module.__file__)
            folder = os.path.dirname(path)
            f, filename, description = imp.find_module(module, [folder])
            self._loaded_modules[module] = imp.load_module(module, f, filename, description)

            # This functionality is deprecated, and AirflowImporter should be
            # removed in 2.0.
            warnings.warn(
                "Importing '{i}' directly from '{m}' has been "
                "deprecated. Please import from "
                "'{m}.[operator_module]' instead. Support for direct "
                "imports will be dropped entirely in Airflow 2.0.".format(
                    i=attribute, m=self._parent_module.__name__),
                DeprecationWarning)

        loaded_module = self._loaded_modules[module]

        return getattr(loaded_module, attribute)

    def __getattr__(self, attribute):
        """
        Get an attribute from the wrapped module. If the attribute doesn't
        exist, try and import it as a class from a submodule.

        This is a Python trick that allows the class to pretend it's a module,
        so that attribute-based usage works:

            from airflow import operators
            operators.BashOperator(...)

        It also allows normal from imports to work:

            from airflow.operators.bash_operator import BashOperator
        """
        if hasattr(self._parent_module, attribute):
            # Always default to the parent module if the attribute exists.
            return getattr(self._parent_module, attribute)
        elif attribute in self._attribute_modules:
            # Try and import the attribute if it's got a module defined.
            loaded_attribute = self._load_attribute(attribute)
            setattr(self, attribute, loaded_attribute)
            return loaded_attribute

        raise AttributeError


def render_log_filename(ti, try_number, filename_template):
    """
    Given task instance, try_number, filename_template, return the rendered log filename

    :param ti: task instance
    :param try_number: try_number of the task
    :param filename_template: filename template, which can be jinja template or python string template
    """
    filename_template, filename_jinja_template = parse_template_string(filename_template)
    if filename_jinja_template:
        jinja_context = ti.get_template_context()
        jinja_context['try_number'] = try_number
        return filename_jinja_template.render(**jinja_context)

    return filename_template.format(dag_id=ti.dag_id,
                                    task_id=ti.task_id,
                                    execution_date=ti.execution_date.isoformat(),
                                    try_number=try_number)


def convert_camel_to_snake(camel_str):
    return re.sub('(?!^)([A-Z]+)', r'_\1', camel_str).lower()
=======
    Build airflow url using base_url and default_view and provided query
    For example:
    'http://0.0.0.0:8000/base/graph?dag_id=my-task&root=&execution_date=2020-10-27T10%3A59%3A25.615587
    """
    view = conf.get('webserver', 'dag_default_view').lower()
    url = url_for(f"Airflow.{view}")
    return f"{url}?{parse.urlencode(query)}"
>>>>>>> d25854dd
<|MERGE_RESOLUTION|>--- conflicted
+++ resolved
@@ -16,27 +16,6 @@
 # specific language governing permissions and limitations
 # under the License.
 
-<<<<<<< HEAD
-import errno
-import imp
-import sys
-import warnings
-
-import psutil
-
-from builtins import input
-from past.builtins import basestring
-from datetime import datetime
-from functools import reduce
-try:
-    from collections.abc import Iterable
-except ImportError:
-    from collections import Iterable
-import os
-import re
-import signal
-import subprocess
-=======
 import re
 import warnings
 from datetime import datetime
@@ -44,7 +23,6 @@
 from itertools import filterfalse, tee
 from typing import Any, Callable, Dict, Generator, Iterable, List, Optional, TypeVar
 from urllib import parse
->>>>>>> d25854dd
 
 from flask import url_for
 from jinja2 import Template
@@ -52,16 +30,6 @@
 from airflow.configuration import conf
 from airflow.exceptions import AirflowException
 from airflow.utils.module_loading import import_string
-
-<<<<<<< HEAD
-# When killing processes, time to wait after issuing a SIGTERM before issuing a
-# SIGKILL.
-DEFAULT_TIME_TO_WAIT_AFTER_SIGTERM = conf.getint(
-    'core', 'KILLED_TASK_CLEANUP_TIME'
-)
-=======
-KEY_REGEX = re.compile(r'^[\w.-]+$')
->>>>>>> d25854dd
 
 KEY_REGEX = re.compile(r'^[\w.-]+$')
 
@@ -71,21 +39,12 @@
     if not isinstance(k, str):
         raise TypeError("The key has to be a string")
     elif len(k) > max_length:
-<<<<<<< HEAD
-        raise AirflowException(
-            "The key has to be less than {0} characters".format(max_length))
-    elif not KEY_REGEX.match(k):
-        raise AirflowException(
-            "The key ({k}) has to be made of alphanumeric characters, dashes, "
-            "dots and underscores exclusively".format(k=k))
-=======
         raise AirflowException(f"The key has to be less than {max_length} characters")
     elif not KEY_REGEX.match(k):
         raise AirflowException(
             "The key ({k}) has to be made of alphanumeric characters, dashes, "
             "dots and underscores exclusively".format(k=k)
         )
->>>>>>> d25854dd
     else:
         return True
 
@@ -104,10 +63,7 @@
 
 
 def ask_yesno(question):
-<<<<<<< HEAD
-=======
     """Helper to get yes / no answer from user."""
->>>>>>> d25854dd
     yes = {'yes', 'y'}
     no = {'no', 'n'}
 
@@ -139,19 +95,12 @@
         return tuple([obj])
 
 
-<<<<<<< HEAD
-def chunks(items, chunk_size):
-    """
-    Yield successive chunks of a given size from a list of items
-    """
-=======
 T = TypeVar('T')
 S = TypeVar('S')
 
 
 def chunks(items: List[T], chunk_size: int) -> Generator[List[T], None, None]:
     """Yield successive chunks of a given size from a list of items"""
->>>>>>> d25854dd
     if chunk_size <= 0:
         raise ValueError('Chunk size must be a positive integer')
     for i in range(0, len(items), chunk_size):
@@ -180,195 +129,14 @@
     return [e for i in iterable for e in i]
 
 
-<<<<<<< HEAD
-def chain(*tasks):
-    r"""
-    Given a number of tasks, builds a dependency chain.
-    Support mix airflow.models.BaseOperator and List[airflow.models.BaseOperator].
-    If you want to chain between two List[airflow.models.BaseOperator], have to
-    make sure they have same length.
-
-    chain(t1, [t2, t3], [t4, t5], t6)
-=======
 def parse_template_string(template_string):
     """Parses Jinja template string."""
     if "{{" in template_string:  # jinja mode
         return None, Template(template_string)
     else:
         return template_string, None
->>>>>>> d25854dd
-
-
-<<<<<<< HEAD
-      / -> t2 -> t4 \
-    t1               -> t6
-      \ -> t3 -> t5 /
-
-    t1.set_downstream(t2)
-    t1.set_downstream(t3)
-    t2.set_downstream(t4)
-    t3.set_downstream(t5)
-    t4.set_downstream(t6)
-    t5.set_downstream(t6)
-
-    :param tasks: List of tasks or List[airflow.models.BaseOperator] to set dependencies
-    :type tasks: List[airflow.models.BaseOperator] or airflow.models.BaseOperator
-    """
-    from airflow.models import BaseOperator
-
-    for index, up_task in enumerate(tasks[:-1]):
-        down_task = tasks[index + 1]
-        if isinstance(up_task, BaseOperator):
-            up_task.set_downstream(down_task)
-        elif isinstance(down_task, BaseOperator):
-            down_task.set_upstream(up_task)
-        else:
-            if not isinstance(up_task, Iterable) or not isinstance(down_task, Iterable):
-                raise TypeError(
-                    'Chain not supported between instances of {up_type} and {down_type}'.format(
-                        up_type=type(up_task), down_type=type(down_task)))
-            elif len(up_task) != len(down_task):
-                raise AirflowException(
-                    'Chain not supported different length Iterable but get {up_len} and {down_len}'.format(
-                        up_len=len(up_task), down_len=len(down_task)))
-            else:
-                for up, down in zip(up_task, down_task):
-                    up.set_downstream(down)
-
-
-def cross_downstream(from_tasks, to_tasks):
-    r"""
-    Set downstream dependencies for all tasks in from_tasks to all tasks in to_tasks.
-    E.g.: cross_downstream(from_tasks=[t1, t2, t3], to_tasks=[t4, t5, t6])
-    Is equivalent to:
-
-    t1 --> t4
-       \ /
-    t2 -X> t5
-       / \
-    t3 --> t6
-
-    t1.set_downstream(t4)
-    t1.set_downstream(t5)
-    t1.set_downstream(t6)
-    t2.set_downstream(t4)
-    t2.set_downstream(t5)
-    t2.set_downstream(t6)
-    t3.set_downstream(t4)
-    t3.set_downstream(t5)
-    t3.set_downstream(t6)
-
-    :param from_tasks: List of tasks to start from.
-    :type from_tasks: List[airflow.models.BaseOperator]
-    :param to_tasks: List of tasks to set as downstream dependencies.
-    :type to_tasks: List[airflow.models.BaseOperator]
-    """
-    for task in from_tasks:
-        task.set_downstream(to_tasks)
-
-
-def pprinttable(rows):
-    """Returns a pretty ascii table from tuples
-
-    If namedtuple are used, the table will have headers
-    """
-    if not rows:
-        return
-    if hasattr(rows[0], '_fields'):  # if namedtuple
-        headers = rows[0]._fields
-    else:
-        headers = ["col{}".format(i) for i in range(len(rows[0]))]
-    lens = [len(s) for s in headers]
-
-    for row in rows:
-        for i in range(len(rows[0])):
-            slenght = len("{}".format(row[i]))
-            if slenght > lens[i]:
-                lens[i] = slenght
-    formats = []
-    hformats = []
-    for i in range(len(rows[0])):
-        if isinstance(rows[0][i], int):
-            formats.append("%%%dd" % lens[i])
-        else:
-            formats.append("%%-%ds" % lens[i])
-        hformats.append("%%-%ds" % lens[i])
-    pattern = " | ".join(formats)
-    hpattern = " | ".join(hformats)
-    separator = "-+-".join(['-' * n for n in lens])
-    s = ""
-    s += separator + '\n'
-    s += (hpattern % tuple(headers)) + '\n'
-    s += separator + '\n'
-
-    def f(t):
-        return "{}".format(t) if isinstance(t, basestring) else t
-
-    for line in rows:
-        s += pattern % tuple(f(t) for t in line) + '\n'
-    s += separator + '\n'
-    return s
-
-
-def reap_process_group(pgid, log, sig=signal.SIGTERM,
-                       timeout=DEFAULT_TIME_TO_WAIT_AFTER_SIGTERM):
-    """
-    Tries really hard to terminate all processes in the group (including grandchildren). Will send
-    sig (SIGTERM) to the process group of pid. If any process is alive after timeout
-    a SIGKILL will be send.
-
-    :param log: log handler
-    :param pgid: process group id to kill
-    :param sig: signal type
-    :param timeout: how much time a process has to terminate
-    """
-
-    returncodes = {}
-
-    def on_terminate(p):
-        log.info("Process %s (%s) terminated with exit code %s", p, p.pid, p.returncode)
-        returncodes[p.pid] = p.returncode
-
-    def signal_procs(sig):
-        try:
-            os.killpg(pgid, sig)
-        except OSError as err:
-            # If operation not permitted error is thrown due to run_as_user,
-            # use sudo -n(--non-interactive) to kill the process
-            if err.errno == errno.EPERM:
-                subprocess.check_call(
-                    ["sudo", "-n", "kill", "-" + str(int(sig))] + [str(p.pid) for p in children]
-                )
-            else:
-                raise
-
-    if pgid == os.getpgid(0):
-        raise RuntimeError("I refuse to kill myself")
-
-    try:
-        parent = psutil.Process(pgid)
-
-        children = parent.children(recursive=True)
-        children.append(parent)
-    except psutil.NoSuchProcess:
-        # The process already exited, but maybe it's children haven't.
-        children = []
-        for p in psutil.process_iter():
-            try:
-                if os.getpgid(p.pid) == pgid and p.pid != 0:
-                    children.append(p)
-            except OSError:
-                pass
-
-    log.info("Sending %s to GPID %s", sig, pgid)
-    try:
-        signal_procs(sig)
-    except OSError as err:
-        # No such process, which means there is no such process group - our job
-        # is done
-        if err.errno == errno.ESRCH:
-            return returncodes
-=======
+
+
 def render_log_filename(ti, try_number, filename_template):
     """
     Given task instance, try_number, filename_template, return the rendered log
@@ -396,26 +164,8 @@
 def convert_camel_to_snake(camel_str):
     """Converts CamelCase to snake_case."""
     return re.sub('(?!^)([A-Z]+)', r'_\1', camel_str).lower()
->>>>>>> d25854dd
-
-
-<<<<<<< HEAD
-    if alive:
-        for p in alive:
-            log.warning("process %s did not respond to SIGTERM. Trying SIGKILL", p)
-
-        try:
-            signal_procs(signal.SIGKILL)
-        except OSError as err:
-            if err.errno != errno.ESRCH:
-                raise
-
-        _, alive = psutil.wait_procs(alive, timeout=timeout, callback=on_terminate)
-        if alive:
-            for p in alive:
-                log.error("Process %s (%s) could not be killed. Giving up.", p, p.pid)
-    return returncodes
-=======
+
+
 def merge_dicts(dict1, dict2):
     """
     Merge two dicts recursively, returning new dict (input dict is not mutated).
@@ -430,7 +180,6 @@
             merged[k] = v
     return merged
 
->>>>>>> d25854dd
 
 def partition(pred: Callable, iterable: Iterable):
     """Use a predicate to partition entries into false entries and true entries"""
@@ -460,135 +209,10 @@
 
 def build_airflow_url_with_query(query: Dict[str, Any]) -> str:
     """
-<<<<<<< HEAD
-
-    def __init__(self, parent_module, module_attributes):
-        """
-        :param parent_module: The string package name of the parent module. For
-            example, 'airflow.operators'
-        :type parent_module: str
-        :param module_attributes: The file to class mappings for all importable
-            classes.
-        :type module_attributes: str
-        """
-        self._parent_module = parent_module
-        self._attribute_modules = self._build_attribute_modules(module_attributes)
-        self._loaded_modules = {}
-
-        # Wrap the module so we can take over __getattr__.
-        sys.modules[parent_module.__name__] = self
-
-    @staticmethod
-    def _build_attribute_modules(module_attributes):
-        """
-        Flips and flattens the module_attributes dictionary from:
-
-            module => [Attribute, ...]
-
-        To:
-
-            Attribute => module
-
-        This is useful so that we can find the module to use, given an
-        attribute.
-        """
-        attribute_modules = {}
-
-        for module, attributes in list(module_attributes.items()):
-            for attribute in attributes:
-                attribute_modules[attribute] = module
-
-        return attribute_modules
-
-    def _load_attribute(self, attribute):
-        """
-        Load the class attribute if it hasn't been loaded yet, and return it.
-        """
-        module = self._attribute_modules.get(attribute, False)
-
-        if not module:
-            # This shouldn't happen. The check happens in find_modules, too.
-            raise ImportError(attribute)
-        elif module not in self._loaded_modules:
-            # Note that it's very important to only load a given modules once.
-            # If they are loaded more than once, the memory reference to the
-            # class objects changes, and Python thinks that an object of type
-            # Foo that was declared before Foo's module was reloaded is no
-            # longer the same type as Foo after it's reloaded.
-            path = os.path.realpath(self._parent_module.__file__)
-            folder = os.path.dirname(path)
-            f, filename, description = imp.find_module(module, [folder])
-            self._loaded_modules[module] = imp.load_module(module, f, filename, description)
-
-            # This functionality is deprecated, and AirflowImporter should be
-            # removed in 2.0.
-            warnings.warn(
-                "Importing '{i}' directly from '{m}' has been "
-                "deprecated. Please import from "
-                "'{m}.[operator_module]' instead. Support for direct "
-                "imports will be dropped entirely in Airflow 2.0.".format(
-                    i=attribute, m=self._parent_module.__name__),
-                DeprecationWarning)
-
-        loaded_module = self._loaded_modules[module]
-
-        return getattr(loaded_module, attribute)
-
-    def __getattr__(self, attribute):
-        """
-        Get an attribute from the wrapped module. If the attribute doesn't
-        exist, try and import it as a class from a submodule.
-
-        This is a Python trick that allows the class to pretend it's a module,
-        so that attribute-based usage works:
-
-            from airflow import operators
-            operators.BashOperator(...)
-
-        It also allows normal from imports to work:
-
-            from airflow.operators.bash_operator import BashOperator
-        """
-        if hasattr(self._parent_module, attribute):
-            # Always default to the parent module if the attribute exists.
-            return getattr(self._parent_module, attribute)
-        elif attribute in self._attribute_modules:
-            # Try and import the attribute if it's got a module defined.
-            loaded_attribute = self._load_attribute(attribute)
-            setattr(self, attribute, loaded_attribute)
-            return loaded_attribute
-
-        raise AttributeError
-
-
-def render_log_filename(ti, try_number, filename_template):
-    """
-    Given task instance, try_number, filename_template, return the rendered log filename
-
-    :param ti: task instance
-    :param try_number: try_number of the task
-    :param filename_template: filename template, which can be jinja template or python string template
-    """
-    filename_template, filename_jinja_template = parse_template_string(filename_template)
-    if filename_jinja_template:
-        jinja_context = ti.get_template_context()
-        jinja_context['try_number'] = try_number
-        return filename_jinja_template.render(**jinja_context)
-
-    return filename_template.format(dag_id=ti.dag_id,
-                                    task_id=ti.task_id,
-                                    execution_date=ti.execution_date.isoformat(),
-                                    try_number=try_number)
-
-
-def convert_camel_to_snake(camel_str):
-    return re.sub('(?!^)([A-Z]+)', r'_\1', camel_str).lower()
-=======
     Build airflow url using base_url and default_view and provided query
     For example:
     'http://0.0.0.0:8000/base/graph?dag_id=my-task&root=&execution_date=2020-10-27T10%3A59%3A25.615587
     """
     view = conf.get('webserver', 'dag_default_view').lower()
     url = url_for(f"Airflow.{view}")
-    return f"{url}?{parse.urlencode(query)}"
->>>>>>> d25854dd
+    return f"{url}?{parse.urlencode(query)}"