# Licensed to the Apache Software Foundation (ASF) under one
# or more contributor license agreements.  See the NOTICE file
# distributed with this work for additional information
# regarding copyright ownership.  The ASF licenses this file
# to you under the Apache License, Version 2.0 (the
# "License"); you may not use this file except in compliance
# with the License.  You may obtain a copy of the License at
#
#   http://www.apache.org/licenses/LICENSE-2.0
#
# Unless required by applicable law or agreed to in writing,
# software distributed under the License is distributed on an
# "AS IS" BASIS, WITHOUT WARRANTIES OR CONDITIONS OF ANY
# KIND, either express or implied.  See the License for the
# specific language governing permissions and limitations
# under the License.

from __future__ import annotations

from typing import TYPE_CHECKING, cast

from airflow.exceptions import AirflowException

if TYPE_CHECKING:
    from airflow.models.abstractoperator import AbstractOperator
    from airflow.models.taskmixin import DependencyMixin
    from airflow.models.xcom_arg import PlainXComArg


class BaseSetupTeardownContext:
    """Context manager for setup/teardown tasks.

    :meta private:
    """

    active: bool = False
    context_map: dict[AbstractOperator | tuple[AbstractOperator], list[AbstractOperator]] = {}
    _context_managed_setup_task: AbstractOperator | list[AbstractOperator] = []
    _previous_context_managed_setup_task: list[AbstractOperator | list[AbstractOperator]] = []
    _context_managed_teardown_task: AbstractOperator | list[AbstractOperator] = []
    _previous_context_managed_teardown_task: list[AbstractOperator | list[AbstractOperator]] = []
    _teardown_downstream_of_setup: AbstractOperator | list[AbstractOperator] = []
    _previous_teardown_downstream_of_setup: list[AbstractOperator | list[AbstractOperator]] = []
    _setup_upstream_of_teardown: AbstractOperator | list[AbstractOperator] = []
    _previous_setup_upstream_of_teardown: list[AbstractOperator | list[AbstractOperator]] = []

    @classmethod
    def push_context_managed_setup_task(cls, task: AbstractOperator | list[AbstractOperator]):
        setup_task = cls._context_managed_setup_task
        if setup_task and setup_task != task:
            cls._previous_context_managed_setup_task.append(cls._context_managed_setup_task)
        cls._context_managed_setup_task = task

    @classmethod
    def push_context_managed_teardown_task(cls, task: AbstractOperator | list[AbstractOperator]):
        teardown_task = cls._context_managed_teardown_task
        if teardown_task and teardown_task != task:
            cls._previous_context_managed_teardown_task.append(cls._context_managed_teardown_task)
        cls._context_managed_teardown_task = task

    @classmethod
    def pop_context_managed_setup_task(cls) -> AbstractOperator | list[AbstractOperator]:
        old_setup_task = cls._context_managed_setup_task
        if cls._previous_context_managed_setup_task:
            cls._context_managed_setup_task = cls._previous_context_managed_setup_task.pop()
            setup_task = cls._context_managed_setup_task
            if setup_task and old_setup_task:
                cls.set_dependency(old_setup_task, setup_task, upstream=False)
        else:
            cls._context_managed_setup_task = []
        return old_setup_task

    @classmethod
    def pop_context_managed_teardown_task(cls) -> AbstractOperator | list[AbstractOperator]:
        old_teardown_task = cls._context_managed_teardown_task
        if cls._previous_context_managed_teardown_task:
            cls._context_managed_teardown_task = cls._previous_context_managed_teardown_task.pop()
            teardown_task = cls._context_managed_teardown_task
            if teardown_task and old_teardown_task:
                cls.set_dependency(old_teardown_task, teardown_task)
        else:
            cls._context_managed_teardown_task = []
        return old_teardown_task

    @classmethod
    def pop_teardown_downstream_of_setup(cls) -> AbstractOperator | list[AbstractOperator]:
        old_teardown_task = cls._teardown_downstream_of_setup
        if cls._previous_teardown_downstream_of_setup:
            cls._teardown_downstream_of_setup = cls._previous_teardown_downstream_of_setup.pop()
            teardown_task = cls._teardown_downstream_of_setup
            if teardown_task and old_teardown_task:
                cls.set_dependency(old_teardown_task, teardown_task)
        else:
            cls._teardown_downstream_of_setup = []
        return old_teardown_task

    @classmethod
    def pop_setup_upstream_of_teardown(cls) -> AbstractOperator | list[AbstractOperator]:
        old_setup_task = cls._setup_upstream_of_teardown
        if cls._previous_setup_upstream_of_teardown:
            cls._setup_upstream_of_teardown = cls._previous_setup_upstream_of_teardown.pop()
            setup_task = cls._setup_upstream_of_teardown
            if setup_task and old_setup_task:
                cls.set_dependency(old_setup_task, setup_task, upstream=False)
        else:
            cls._setup_upstream_of_teardown = []
        return old_setup_task

    @classmethod
    def set_dependency(
        cls,
        receiving_task: AbstractOperator | list[AbstractOperator],
        new_task: AbstractOperator | list[AbstractOperator],
        upstream=True,
    ):
        if isinstance(new_task, (list, tuple)):
            for task in new_task:
                cls._set_dependency(task, receiving_task, upstream)
        else:
            cls._set_dependency(new_task, receiving_task, upstream)

    @staticmethod
    def _set_dependency(task, receiving_task, upstream):
        if upstream:
            task.set_upstream(receiving_task)
        else:
            task.set_downstream(receiving_task)

    @classmethod
    def update_context_map(cls, task: DependencyMixin):
        from airflow.models.abstractoperator import AbstractOperator

        task_ = cast(AbstractOperator, task)
        if task_.is_setup or task_.is_teardown:
            return
        ctx = cls.context_map

        def _append_or_set_item(item):
            if ctx.get(item) is None:
                ctx[item] = [task_]
            else:
                ctx[item].append(task_)

        if setup_task := cls._context_managed_setup_task:
            if isinstance(setup_task, list):
                _append_or_set_item(tuple(setup_task))
            else:
                _append_or_set_item(setup_task)
        if teardown_task := cls._context_managed_teardown_task:
            if isinstance(teardown_task, list):
                _append_or_set_item(tuple(teardown_task))
            else:
                _append_or_set_item(teardown_task)

    @classmethod
    def push_setup_teardown_task(cls, operator: AbstractOperator | list[AbstractOperator]):
        if isinstance(operator, list):
            if operator[0].is_teardown:
                cls._push_tasks(operator)
            elif operator[0].is_setup:
                cls._push_tasks(operator, setup=True)
        elif operator.is_teardown:
            cls._push_tasks(operator)
        elif operator.is_setup:
            cls._push_tasks(operator, setup=True)
        cls.active = True

    @classmethod
    def _push_tasks(cls, operator: AbstractOperator | list[AbstractOperator], setup: bool = False):
        if isinstance(operator, list):
            if not all(task.is_setup == operator[0].is_setup for task in operator):
                cls.error("All tasks in the list must be either setup or teardown tasks")
        if setup:
            cls.push_context_managed_setup_task(operator)
            # workout the teardown
            cls._update_teardown_downstream(operator)
        else:
            cls.push_context_managed_teardown_task(operator)
            # workout the setups
            cls._update_setup_upstream(operator)

    @classmethod
    def _update_teardown_downstream(cls, operator: AbstractOperator | list[AbstractOperator]):
        """
<<<<<<< HEAD
        Update _teardown_downstream_of_setup.

        This recursively goes through the tasks downstream of the setup in the context manager,
        if found, updates the _teardown_downstream_of_setup accordingly.
=======
        Recursively go through the tasks downstream of the setup in the context manager.

        If found, update the _teardown_downstream_of_setup accordingly.
>>>>>>> b8cdd284
        """
        operator = operator[0] if isinstance(operator, list) else operator

        def _get_teardowns(tasks):
            teardowns = [i for i in tasks if i.is_teardown]
            if not teardowns:
                all_lists = [task.downstream_list + task.upstream_list for task in tasks]
                new_list = [
                    x
                    for sublist in all_lists
                    for x in sublist
                    if (isinstance(operator, list) and x in operator) or x != operator
                ]
                if not new_list:
                    return []
                return _get_teardowns(new_list)
            return teardowns

        teardowns = _get_teardowns(operator.downstream_list)
        teardown_task = cls._teardown_downstream_of_setup
        if teardown_task and teardown_task != teardowns:
            cls._previous_teardown_downstream_of_setup.append(cls._teardown_downstream_of_setup)
        cls._teardown_downstream_of_setup = teardowns

    @classmethod
    def _update_setup_upstream(cls, operator: AbstractOperator | list[AbstractOperator]):
        """
<<<<<<< HEAD
        Updates _setup_upstream_of_teardown.

        This recursively goes through the tasks upstream of the teardown task in the context manager,
        if found, updates the _setup_upstream_of_teardown accordingly.
=======
        Recursively go through the tasks upstream of the teardown task in the context manager.

        If found, updates the _setup_upstream_of_teardown accordingly.
>>>>>>> b8cdd284
        """
        operator = operator[0] if isinstance(operator, list) else operator

        def _get_setups(tasks):
            setups = [i for i in tasks if i.is_setup]
            if not setups:
                all_lists = [task.downstream_list + task.upstream_list for task in tasks]
                new_list = [
                    x
                    for sublist in all_lists
                    for x in sublist
                    if (isinstance(operator, list) and x in operator) or x != operator
                ]
                if not new_list:
                    return []
                return _get_setups(new_list)
            return setups

        setups = _get_setups(operator.upstream_list)
        setup_task = cls._setup_upstream_of_teardown
        if setup_task and setup_task != setups:
            cls._previous_setup_upstream_of_teardown.append(cls._setup_upstream_of_teardown)
        cls._setup_upstream_of_teardown = setups

    @classmethod
    def set_teardown_task_as_leaves(cls, leaves):
        teardown_task = cls._teardown_downstream_of_setup
        if cls._context_managed_teardown_task:
            cls.set_dependency(cls._context_managed_teardown_task, teardown_task)
        else:
            cls.set_dependency(leaves, teardown_task)

    @classmethod
    def set_setup_task_as_roots(cls, roots):
        setup_task = cls._setup_upstream_of_teardown
        if cls._context_managed_setup_task:
            cls.set_dependency(cls._context_managed_setup_task, setup_task, upstream=False)
        else:
            cls.set_dependency(roots, setup_task, upstream=False)

    @classmethod
    def set_work_task_roots_and_leaves(cls):
        """Set the work task roots and leaves."""
        if setup_task := cls._context_managed_setup_task:
            if isinstance(setup_task, list):
                setup_task = tuple(setup_task)
            tasks_in_context = [
                x for x in cls.context_map.get(setup_task, []) if not x.is_teardown and not x.is_setup
            ]
            if tasks_in_context:
                roots = [task for task in tasks_in_context if not task.upstream_list]
                if not roots:
                    setup_task >> tasks_in_context[0]
                else:
                    cls.set_dependency(roots, setup_task, upstream=False)
                leaves = [task for task in tasks_in_context if not task.downstream_list]
                if not leaves:
                    leaves = tasks_in_context[-1]
                cls.set_teardown_task_as_leaves(leaves)

        if teardown_task := cls._context_managed_teardown_task:
            if isinstance(teardown_task, list):
                teardown_task = tuple(teardown_task)
            tasks_in_context = [
                x for x in cls.context_map.get(teardown_task, []) if not x.is_teardown and not x.is_setup
            ]
            if tasks_in_context:
                leaves = [task for task in tasks_in_context if not task.downstream_list]
                if not leaves:
                    teardown_task << tasks_in_context[-1]
                else:
                    cls.set_dependency(leaves, teardown_task)
                roots = [task for task in tasks_in_context if not task.upstream_list]
                if not roots:
                    roots = tasks_in_context[0]
                cls.set_setup_task_as_roots(roots)
        cls.set_setup_teardown_relationships()
        cls.active = False

    @classmethod
    def set_setup_teardown_relationships(cls):
        """
<<<<<<< HEAD
        Here we set relationship between setup to setup and teardown to teardown.
=======
        Set relationship between setup to setup and teardown to teardown.
>>>>>>> b8cdd284

        code:: python
            with setuptask >> teardowntask:
                with setuptask2 >> teardowntask2:
                    ...

        We set setuptask >> setuptask2, teardowntask >> teardowntask2
        """
        setup_task = cls.pop_context_managed_setup_task()
        teardown_task = cls.pop_context_managed_teardown_task()
        if isinstance(setup_task, list):
            setup_task = tuple(setup_task)
        if isinstance(teardown_task, list):
            teardown_task = tuple(teardown_task)
        cls.pop_teardown_downstream_of_setup()
        cls.pop_setup_upstream_of_teardown()
        cls.context_map.pop(setup_task, None)
        cls.context_map.pop(teardown_task, None)

    @classmethod
    def error(cls, message: str):
        cls.active = False
        cls.context_map.clear()
        cls._context_managed_setup_task = []
        cls._context_managed_teardown_task = []
        cls._previous_context_managed_setup_task = []
        cls._previous_context_managed_teardown_task = []
        raise ValueError(message)


class SetupTeardownContext(BaseSetupTeardownContext):
    """Context manager for setup and teardown tasks."""

    @staticmethod
    def add_task(task: AbstractOperator | PlainXComArg):
        """Add task to context manager."""
        from airflow.models.xcom_arg import PlainXComArg

        if not SetupTeardownContext.active:
            raise AirflowException("Cannot add task to context outside the context manager.")
        if isinstance(task, PlainXComArg):
            task = task.operator
        SetupTeardownContext.update_context_map(task)<|MERGE_RESOLUTION|>--- conflicted
+++ resolved
@@ -182,16 +182,9 @@
     @classmethod
     def _update_teardown_downstream(cls, operator: AbstractOperator | list[AbstractOperator]):
         """
-<<<<<<< HEAD
-        Update _teardown_downstream_of_setup.
-
-        This recursively goes through the tasks downstream of the setup in the context manager,
-        if found, updates the _teardown_downstream_of_setup accordingly.
-=======
         Recursively go through the tasks downstream of the setup in the context manager.
 
         If found, update the _teardown_downstream_of_setup accordingly.
->>>>>>> b8cdd284
         """
         operator = operator[0] if isinstance(operator, list) else operator
 
@@ -219,16 +212,9 @@
     @classmethod
     def _update_setup_upstream(cls, operator: AbstractOperator | list[AbstractOperator]):
         """
-<<<<<<< HEAD
-        Updates _setup_upstream_of_teardown.
-
-        This recursively goes through the tasks upstream of the teardown task in the context manager,
-        if found, updates the _setup_upstream_of_teardown accordingly.
-=======
         Recursively go through the tasks upstream of the teardown task in the context manager.
 
         If found, updates the _setup_upstream_of_teardown accordingly.
->>>>>>> b8cdd284
         """
         operator = operator[0] if isinstance(operator, list) else operator
 
@@ -311,11 +297,7 @@
     @classmethod
     def set_setup_teardown_relationships(cls):
         """
-<<<<<<< HEAD
-        Here we set relationship between setup to setup and teardown to teardown.
-=======
         Set relationship between setup to setup and teardown to teardown.
->>>>>>> b8cdd284
 
         code:: python
             with setuptask >> teardowntask:
