#
# Licensed to the Apache Software Foundation (ASF) under one
# or more contributor license agreements.  See the NOTICE file
# distributed with this work for additional information
# regarding copyright ownership.  The ASF licenses this file
# to you under the Apache License, Version 2.0 (the
# "License"); you may not use this file except in compliance
# with the License.  You may obtain a copy of the License at
#
#   http://www.apache.org/licenses/LICENSE-2.0
#
# Unless required by applicable law or agreed to in writing,
# software distributed under the License is distributed on an
# "AS IS" BASIS, WITHOUT WARRANTIES OR CONDITIONS OF ANY
# KIND, either express or implied.  See the License for the
# specific language governing permissions and limitations
# under the License.
"""Jinja2 template rendering context helper."""

from __future__ import annotations

import contextlib
import copy
import functools
import warnings
from typing import (
    TYPE_CHECKING,
    Any,
    Container,
    ItemsView,
    Iterator,
    KeysView,
    Mapping,
    MutableMapping,
    SupportsIndex,
    ValuesView, Type,
)

import attrs
import lazy_object_proxy

from airflow.datasets import Dataset, coerce_to_uri
from airflow.exceptions import RemovedInAirflow3Warning
from airflow.utils.types import NOTSET

if TYPE_CHECKING:
    from airflow.models.baseoperator import BaseOperator

# NOTE: Please keep this in sync with the following:
# * Context in airflow/utils/context.pyi.
# * Table in docs/apache-airflow/templates-ref.rst
KNOWN_CONTEXT_KEYS: set[str] = {
    "conf",
    "conn",
    "dag",
    "dag_run",
    "data_interval_end",
    "data_interval_start",
    "dataset_events",
    "ds",
    "ds_nodash",
    "execution_date",
    "expanded_ti_count",
    "exception",
    "inlets",
    "logical_date",
    "macros",
    "map_index_template",
    "next_ds",
    "next_ds_nodash",
    "next_execution_date",
    "outlets",
    "params",
    "prev_data_interval_start_success",
    "prev_data_interval_end_success",
    "prev_ds",
    "prev_ds_nodash",
    "prev_execution_date",
    "prev_execution_date_success",
    "prev_start_date_success",
    "prev_end_date_success",
    "reason",
    "run_id",
    "task",
    "task_instance",
    "task_instance_key_str",
    "test_mode",
    "templates_dict",
    "ti",
    "tomorrow_ds",
    "tomorrow_ds_nodash",
    "triggering_dataset_events",
    "ts",
    "ts_nodash",
    "ts_nodash_with_tz",
    "try_number",
    "var",
    "yesterday_ds",
    "yesterday_ds_nodash",
}


class VariableAccessor:
    """Wrapper to access Variable values in template."""

    def __init__(self, *, deserialize_json: bool) -> None:
        self._deserialize_json = deserialize_json
        self.var: Any = None

    def __getattr__(self, key: str) -> Any:
        from airflow.models.variable import Variable

        self.var = Variable.get(key, deserialize_json=self._deserialize_json)
        return self.var

    def __repr__(self) -> str:
        return str(self.var)

    def get(self, key, default: Any = NOTSET) -> Any:
        from airflow.models.variable import Variable

        if default is NOTSET:
            return Variable.get(key, deserialize_json=self._deserialize_json)
        return Variable.get(key, default, deserialize_json=self._deserialize_json)


class ConnectionAccessor:
    """Wrapper to access Connection entries in template."""

    def __init__(self) -> None:
        self.var: Any = None

    def __getattr__(self, key: str) -> Any:
        from airflow.models.connection import Connection

        self.var = Connection.get_connection_from_secrets(key)
        return self.var

    def __repr__(self) -> str:
        return str(self.var)

    def get(self, key: str, default_conn: Any = None) -> Any:
        from airflow.exceptions import AirflowNotFoundException
        from airflow.models.connection import Connection

        try:
            return Connection.get_connection_from_secrets(key)
        except AirflowNotFoundException:
            return default_conn


@attrs.define()
class DatasetEventAccessor:
    """Wrapper to access a DatasetEvent instance in template."""

    extra: dict[str, Any]


class DatasetEventAccessors(Mapping[str, DatasetEventAccessor]):
    """Lazy mapping of dataset event accessors."""

    def __init__(self) -> None:
        self._dict: dict[str, DatasetEventAccessor] = {}

    def __iter__(self) -> Iterator[str]:
        return iter(self._dict)

    def __len__(self) -> int:
        return len(self._dict)

    def __getitem__(self, key: str | Dataset) -> DatasetEventAccessor:
        if (uri := coerce_to_uri(key)) not in self._dict:
            self._dict[uri] = DatasetEventAccessor({})
        return self._dict[uri]


class AirflowContextDeprecationWarning(RemovedInAirflow3Warning):
    """Warn for usage of deprecated context variables in a task."""


def _create_deprecation_warning(key: str, replacements: list[str]) -> RemovedInAirflow3Warning:
    message = f"Accessing {key!r} from the template is deprecated and will be removed in a future version."
    if not replacements:
        return AirflowContextDeprecationWarning(message)
    display_except_last = ", ".join(repr(r) for r in replacements[:-1])
    if display_except_last:
        message += f" Please use {display_except_last} or {replacements[-1]!r} instead."
    else:
        message += f" Please use {replacements[-1]!r} instead."
    return AirflowContextDeprecationWarning(message)


class Context(MutableMapping[str, Any]):
    """Jinja2 template context for task rendering.

    This is a mapping (dict-like) class that can lazily emit warnings when
    (and only when) deprecated context keys are accessed.
    """

    _DEPRECATION_REPLACEMENTS: dict[str, list[str]] = {
        "execution_date": ["data_interval_start", "logical_date"],
        "next_ds": ["{{ data_interval_end | ds }}"],
        "next_ds_nodash": ["{{ data_interval_end | ds_nodash }}"],
        "next_execution_date": ["data_interval_end"],
        "prev_ds": [],
        "prev_ds_nodash": [],
        "prev_execution_date": [],
        "prev_execution_date_success": ["prev_data_interval_start_success"],
        "tomorrow_ds": [],
        "tomorrow_ds_nodash": [],
        "yesterday_ds": [],
        "yesterday_ds_nodash": [],
    }

    def __init__(self, context: MutableMapping[str, Any] | None = None, **kwargs: Any) -> None:
        self._context: MutableMapping[str, Any] = context or {}
        if kwargs:
            self._context.update(kwargs)
        self._deprecation_replacements = self._DEPRECATION_REPLACEMENTS.copy()

    def __repr__(self) -> str:
        return repr(self._context)

    def __reduce_ex__(self, protocol: SupportsIndex) -> tuple[Any, ...]:
        """Pickle the context as a dict.

        We are intentionally going through ``__getitem__`` in this function,
        instead of using ``items()``, to trigger deprecation warnings.
        """
        items = [(key, self[key]) for key in self._context]
        return dict, (items,)

    def __copy__(self) -> Context:
        new = type(self)(copy.copy(self._context))
        new._deprecation_replacements = self._deprecation_replacements.copy()
        return new

    def __getitem__(self, key: str) -> Any:
        with contextlib.suppress(KeyError):
            warnings.warn(_create_deprecation_warning(key, self._deprecation_replacements[key]))
        with contextlib.suppress(KeyError):
            return self._context[key]
        raise KeyError(key)

    def __setitem__(self, key: str, value: Any) -> None:
        self._deprecation_replacements.pop(key, None)
        self._context[key] = value

    def __delitem__(self, key: str) -> None:
        self._deprecation_replacements.pop(key, None)
        del self._context[key]

    def __contains__(self, key: object) -> bool:
        return key in self._context

    def __iter__(self) -> Iterator[str]:
        return iter(self._context)

    def __len__(self) -> int:
        return len(self._context)

    def __eq__(self, other: Any) -> bool:
        if not isinstance(other, Context):
            return NotImplemented
        return self._context == other._context

    def __ne__(self, other: Any) -> bool:
        if not isinstance(other, Context):
            return NotImplemented
        return self._context != other._context

    def keys(self) -> KeysView[str]:
        return self._context.keys()

    def items(self):
        return ItemsView(self._context)

    def values(self):
        return ValuesView(self._context)


def context_merge(context: Context, *args: Any, **kwargs: Any) -> None:
    """Merge parameters into an existing context.

    Like ``dict.update()`` , this take the same parameters, and updates
    ``context`` in-place.

    This is implemented as a free function because the ``Context`` type is
    "faked" as a ``TypedDict`` in ``context.pyi``, which cannot have custom
    functions.

    :meta private:
    """
    context.update(*args, **kwargs)


def context_update_for_unmapped(context: Context, task: BaseOperator) -> None:
    """Update context after task unmapping.

    Since ``get_template_context()`` is called before unmapping, the context
    contains information about the mapped task. We need to do some in-place
    updates to ensure the template context reflects the unmapped task instead.

    :meta private:
    """
    from airflow.models.param import process_params

    context["task"] = context["ti"].task = task
    context["params"] = process_params(context["dag"], task, context["dag_run"], suppress_exception=False)


def context_copy_partial(source: Context, keys: Container[str]) -> Context:
    """Create a context by copying items under selected keys in ``source``.

    This is implemented as a free function because the ``Context`` type is
    "faked" as a ``TypedDict`` in ``context.pyi``, which cannot have custom
    functions.

    :meta private:
    """
    new = Context({k: v for k, v in source._context.items() if k in keys})
    new._deprecation_replacements = source._deprecation_replacements.copy()
    return new


def lazy_mapping_from_context(source: Context) -> Mapping[str, Any]:
    """Create a mapping that wraps deprecated entries in a lazy object proxy.

    This further delays deprecation warning to until when the entry is actually
    used, instead of when it's accessed in the context. The result is useful for
    passing into a callable with ``**kwargs``, which would unpack the mapping
    too eagerly otherwise.

    This is implemented as a free function because the ``Context`` type is
    "faked" as a ``TypedDict`` in ``context.pyi``, which cannot have custom
    functions.

    :meta private:
    """
    if not isinstance(source, Context):
        # Sometimes we are passed a plain dict (usually in tests, or in User's
        # custom operators) -- be lienent about what we accept so we don't
        # break anything for users.
        return source

    def _deprecated_proxy_factory(k: str, v: Any) -> Any:
        replacements = source._deprecation_replacements[k]
        warnings.warn(_create_deprecation_warning(k, replacements))
        return v

    def _create_value(k: str, v: Any) -> Any:
        if k not in source._deprecation_replacements:
            return v
        factory = functools.partial(_deprecated_proxy_factory, k, v)
        return lazy_object_proxy.Proxy(factory)

    return {k: _create_value(k, v) for k, v in source._context.items()}


<<<<<<< HEAD
@contextlib.contextmanager
def suppress_and_warn(*exceptions: Type[BaseException]):
    """Context manager that suppresses the given exceptions and logs a warning message."""
    try:
        yield
    except exceptions as e:
        warnings.warn(f"Exception suppressed: {e}")
=======
def context_get_dataset_events(context: Context) -> DatasetEventAccessors:
    try:
        return context["dataset_events"]
    except KeyError:
        return DatasetEventAccessors()
>>>>>>> a92c47b6
<|MERGE_RESOLUTION|>--- conflicted
+++ resolved
@@ -357,18 +357,16 @@
     return {k: _create_value(k, v) for k, v in source._context.items()}
 
 
-<<<<<<< HEAD
-@contextlib.contextmanager
 def suppress_and_warn(*exceptions: Type[BaseException]):
     """Context manager that suppresses the given exceptions and logs a warning message."""
     try:
         yield
     except exceptions as e:
         warnings.warn(f"Exception suppressed: {e}")
-=======
+
+
 def context_get_dataset_events(context: Context) -> DatasetEventAccessors:
     try:
         return context["dataset_events"]
     except KeyError:
-        return DatasetEventAccessors()
->>>>>>> a92c47b6
+        return DatasetEventAccessors()