#
# Licensed to the Apache Software Foundation (ASF) under one
# or more contributor license agreements.  See the NOTICE file
# distributed with this work for additional information
# regarding copyright ownership.  The ASF licenses this file
# to you under the Apache License, Version 2.0 (the
# "License"); you may not use this file except in compliance
# with the License.  You may obtain a copy of the License at
#
#   http://www.apache.org/licenses/LICENSE-2.0
#
# Unless required by applicable law or agreed to in writing,
# software distributed under the License is distributed on an
# "AS IS" BASIS, WITHOUT WARRANTIES OR CONDITIONS OF ANY
# KIND, either express or implied.  See the License for the
# specific language governing permissions and limitations
# under the License.

"""
Example DAG demonstrating the usage of BranchPythonOperator with depends_on_past=True, where tasks may be run
or skipped on alternating runs.
"""

<<<<<<< HEAD
from airflow.models import DAG
from airflow.operators.dummy_operator import DummyOperator
from airflow.operators.python_operator import BranchPythonOperator
from airflow.utils.dates import days_ago

args = {
    'owner': 'Airflow',
    'start_date': days_ago(2),
    'depends_on_past': True,
}

# BranchPython operator that depends on past
# and where tasks may run or be skipped on
# alternating runs
dag = DAG(
    dag_id='example_branch_dop_operator_v3',
    schedule_interval='*/1 * * * *',
    default_args=args,
    tags=['example']
)


def should_run(**kwargs):
    print('------------- exec dttm = {} and minute = {}'.
          format(kwargs['execution_date'], kwargs['execution_date'].minute))
=======
from airflow import DAG
from airflow.operators.dummy import DummyOperator
from airflow.operators.python import BranchPythonOperator
from airflow.utils.dates import days_ago

args = {
    'owner': 'airflow',
    'depends_on_past': True,
}


def should_run(**kwargs):
    """
    Determine which dummy_task should be run based on if the execution date minute is even or odd.

    :param dict kwargs: Context
    :return: Id of the task to run
    :rtype: str
    """
    print(
        '------------- exec dttm = {} and minute = {}'.format(
            kwargs['execution_date'], kwargs['execution_date'].minute
        )
    )
>>>>>>> d25854dd
    if kwargs['execution_date'].minute % 2 == 0:
        return "dummy_task_1"
    else:
        return "dummy_task_2"


<<<<<<< HEAD
cond = BranchPythonOperator(
    task_id='condition',
    provide_context=True,
    python_callable=should_run,
    dag=dag,
)

dummy_task_1 = DummyOperator(task_id='dummy_task_1', dag=dag)
dummy_task_2 = DummyOperator(task_id='dummy_task_2', dag=dag)
cond >> [dummy_task_1, dummy_task_2]
=======
with DAG(
    dag_id='example_branch_dop_operator_v3',
    schedule_interval='*/1 * * * *',
    start_date=days_ago(2),
    default_args=args,
    tags=['example'],
) as dag:

    cond = BranchPythonOperator(
        task_id='condition',
        python_callable=should_run,
    )

    dummy_task_1 = DummyOperator(task_id='dummy_task_1')
    dummy_task_2 = DummyOperator(task_id='dummy_task_2')
    cond >> [dummy_task_1, dummy_task_2]
>>>>>>> d25854dd
<|MERGE_RESOLUTION|>--- conflicted
+++ resolved
@@ -21,33 +21,6 @@
 or skipped on alternating runs.
 """
 
-<<<<<<< HEAD
-from airflow.models import DAG
-from airflow.operators.dummy_operator import DummyOperator
-from airflow.operators.python_operator import BranchPythonOperator
-from airflow.utils.dates import days_ago
-
-args = {
-    'owner': 'Airflow',
-    'start_date': days_ago(2),
-    'depends_on_past': True,
-}
-
-# BranchPython operator that depends on past
-# and where tasks may run or be skipped on
-# alternating runs
-dag = DAG(
-    dag_id='example_branch_dop_operator_v3',
-    schedule_interval='*/1 * * * *',
-    default_args=args,
-    tags=['example']
-)
-
-
-def should_run(**kwargs):
-    print('------------- exec dttm = {} and minute = {}'.
-          format(kwargs['execution_date'], kwargs['execution_date'].minute))
-=======
 from airflow import DAG
 from airflow.operators.dummy import DummyOperator
 from airflow.operators.python import BranchPythonOperator
@@ -72,25 +45,12 @@
             kwargs['execution_date'], kwargs['execution_date'].minute
         )
     )
->>>>>>> d25854dd
     if kwargs['execution_date'].minute % 2 == 0:
         return "dummy_task_1"
     else:
         return "dummy_task_2"
 
 
-<<<<<<< HEAD
-cond = BranchPythonOperator(
-    task_id='condition',
-    provide_context=True,
-    python_callable=should_run,
-    dag=dag,
-)
-
-dummy_task_1 = DummyOperator(task_id='dummy_task_1', dag=dag)
-dummy_task_2 = DummyOperator(task_id='dummy_task_2', dag=dag)
-cond >> [dummy_task_1, dummy_task_2]
-=======
 with DAG(
     dag_id='example_branch_dop_operator_v3',
     schedule_interval='*/1 * * * *',
@@ -106,5 +66,4 @@
 
     dummy_task_1 = DummyOperator(task_id='dummy_task_1')
     dummy_task_2 = DummyOperator(task_id='dummy_task_2')
-    cond >> [dummy_task_1, dummy_task_2]
->>>>>>> d25854dd
+    cond >> [dummy_task_1, dummy_task_2]