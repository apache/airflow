--- conflicted
+++ resolved
@@ -35,12 +35,8 @@
     schedule_interval='0 0 * * *',
     start_date=days_ago(2),
     dagrun_timeout=timedelta(minutes=60),
-<<<<<<< HEAD
-    tags=['example', 'example2']
-=======
     tags=['example', 'example2'],
     params={"example_key": "example_value"}
->>>>>>> 782b8b37
 )
 
 run_this_last = DummyOperator(
