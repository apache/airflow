--- conflicted
+++ resolved
@@ -16,34 +16,10 @@
 # specific language governing permissions and limitations
 # under the License.
 
-<<<<<<< HEAD
-from __future__ import print_function
-
-=======
 """Example DAG demonstrating the usage of the PythonOperator."""
->>>>>>> d25854dd
 import time
-from builtins import range
 from pprint import pprint
 
-<<<<<<< HEAD
-from airflow.utils.dates import days_ago
-
-from airflow.models import DAG
-from airflow.operators.python_operator import PythonOperator
-
-args = {
-    'owner': 'Airflow',
-    'start_date': days_ago(2),
-}
-
-dag = DAG(
-    dag_id='example_python_operator',
-    default_args=args,
-    schedule_interval=None,
-    tags=['example']
-)
-=======
 from airflow import DAG
 from airflow.operators.python import PythonOperator, PythonVirtualenvOperator
 from airflow.utils.dates import days_ago
@@ -85,57 +61,20 @@
             python_callable=my_sleeping_function,
             op_kwargs={'random_base': float(i) / 10},
         )
->>>>>>> d25854dd
 
         run_this >> task
     # [END howto_operator_python_kwargs]
 
-<<<<<<< HEAD
-# [START howto_operator_python]
-def print_context(ds, **kwargs):
-    pprint(kwargs)
-    print(ds)
-    return 'Whatever you return gets printed in the logs'
-=======
     # [START howto_operator_python_venv]
     def callable_virtualenv():
         """
         Example function that will be performed in a virtual environment.
->>>>>>> d25854dd
 
         Importing at the module level ensures that it will not attempt to import the
         library before it is installed.
         """
         from time import sleep
 
-<<<<<<< HEAD
-run_this = PythonOperator(
-    task_id='print_the_context',
-    provide_context=True,
-    python_callable=print_context,
-    dag=dag,
-)
-# [END howto_operator_python]
-
-
-# [START howto_operator_python_kwargs]
-def my_sleeping_function(random_base):
-    """This is a function that will run within the DAG execution"""
-    time.sleep(random_base)
-
-
-# Generate 5 sleeping tasks, sleeping from 0.0 to 0.4 seconds respectively
-for i in range(5):
-    task = PythonOperator(
-        task_id='sleep_for_' + str(i),
-        python_callable=my_sleeping_function,
-        op_kwargs={'random_base': float(i) / 10},
-        dag=dag,
-    )
-
-    run_this >> task
-# [END howto_operator_python_kwargs]
-=======
         from colorama import Back, Fore, Style
 
         print(Fore.RED + 'some red text')
@@ -153,5 +92,4 @@
         requirements=["colorama==0.4.0"],
         system_site_packages=False,
     )
-    # [END howto_operator_python_venv]
->>>>>>> d25854dd
+    # [END howto_operator_python_venv]