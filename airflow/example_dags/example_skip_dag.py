--- conflicted
+++ resolved
@@ -18,16 +18,6 @@
 
 """Example DAG demonstrating the DummyOperator and a custom DummySkipOperator which skips by default."""
 
-<<<<<<< HEAD
-from airflow.exceptions import AirflowSkipException
-from airflow.models import DAG
-from airflow.operators.dummy_operator import DummyOperator
-from airflow.utils.dates import days_ago
-
-args = {
-    'owner': 'Airflow',
-    'start_date': days_ago(2),
-=======
 from airflow import DAG
 from airflow.exceptions import AirflowSkipException
 from airflow.operators.dummy import DummyOperator
@@ -35,7 +25,6 @@
 
 args = {
     'owner': 'airflow',
->>>>>>> d25854dd
 }
 
 
@@ -49,13 +38,6 @@
         raise AirflowSkipException
 
 
-<<<<<<< HEAD
-def create_test_pipeline(suffix, trigger_rule, dag):
-    skip_operator = DummySkipOperator(task_id='skip_operator_{}'.format(suffix), dag=dag)
-    always_true = DummyOperator(task_id='always_true_{}'.format(suffix), dag=dag)
-    join = DummyOperator(task_id=trigger_rule, dag=dag, trigger_rule=trigger_rule)
-    final = DummyOperator(task_id='final_{}'.format(suffix), dag=dag)
-=======
 def create_test_pipeline(suffix, trigger_rule, dag_):
     """
     Instantiate a number of operators for the given DAG.
@@ -68,19 +50,12 @@
     always_true = DummyOperator(task_id=f'always_true_{suffix}', dag=dag_)
     join = DummyOperator(task_id=trigger_rule, dag=dag_, trigger_rule=trigger_rule)
     final = DummyOperator(task_id=f'final_{suffix}', dag=dag_)
->>>>>>> d25854dd
 
     skip_operator >> join
     always_true >> join
     join >> final
 
 
-<<<<<<< HEAD
-dag = DAG(dag_id='example_skip_dag', default_args=args, tags=['example'])
-create_test_pipeline('1', 'all_success', dag)
-create_test_pipeline('2', 'one_success', dag)
-=======
 with DAG(dag_id='example_skip_dag', default_args=args, start_date=days_ago(2), tags=['example']) as dag:
     create_test_pipeline('1', 'all_success', dag)
-    create_test_pipeline('2', 'one_success', dag)
->>>>>>> d25854dd
+    create_test_pipeline('2', 'one_success', dag)