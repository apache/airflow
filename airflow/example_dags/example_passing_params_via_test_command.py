--- conflicted
+++ resolved
@@ -16,25 +16,6 @@
 # specific language governing permissions and limitations
 # under the License.
 
-<<<<<<< HEAD
-from datetime import timedelta
-
-from airflow import DAG
-from airflow.operators.bash_operator import BashOperator
-from airflow.operators.python_operator import PythonOperator
-from airflow.utils.dates import days_ago
-
-dag = DAG(
-    "example_passing_params_via_test_command",
-    default_args={
-        "owner": "airflow",
-        "start_date": days_ago(1),
-    },
-    schedule_interval='*/1 * * * *',
-    dagrun_timeout=timedelta(minutes=4),
-    tags=['example']
-)
-=======
 """Example DAG demonstrating the usage of the params arguments in templated arguments."""
 
 import os
@@ -45,7 +26,6 @@
 from airflow.operators.bash import BashOperator
 from airflow.operators.python import PythonOperator
 from airflow.utils.dates import days_ago
->>>>>>> d25854dd
 
 
 def my_py_command(test_mode, params):
@@ -101,24 +81,6 @@
         params={"miff": "agg"},
     )
 
-<<<<<<< HEAD
-run_this = PythonOperator(
-    task_id='run_this',
-    provide_context=True,
-    python_callable=my_py_command,
-    params={"miff": "agg"},
-    dag=dag,
-)
-
-also_run_this = BashOperator(
-    task_id='also_run_this',
-    bash_command=my_templated_command,
-    params={"miff": "agg"},
-    dag=dag,
-)
-
-run_this >> also_run_this
-=======
     also_run_this = BashOperator(
         task_id='also_run_this',
         bash_command=my_templated_command,
@@ -127,5 +89,4 @@
 
     env_var_test_task = PythonOperator(task_id='env_var_test_task', python_callable=print_env_vars)
 
-    run_this >> also_run_this
->>>>>>> d25854dd
+    run_this >> also_run_this