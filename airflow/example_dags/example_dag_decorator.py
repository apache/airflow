#
# Licensed to the Apache Software Foundation (ASF) under one
# or more contributor license agreements.  See the NOTICE file
# distributed with this work for additional information
# regarding copyright ownership.  The ASF licenses this file
# to you under the Apache License, Version 2.0 (the
# "License"); you may not use this file except in compliance
# with the License.  You may obtain a copy of the License at
#
#   http://www.apache.org/licenses/LICENSE-2.0
#
# Unless required by applicable law or agreed to in writing,
# software distributed under the License is distributed on an
# "AS IS" BASIS, WITHOUT WARRANTIES OR CONDITIONS OF ANY
# KIND, either express or implied.  See the License for the
# specific language governing permissions and limitations
# under the License.
from __future__ import annotations

from typing import TYPE_CHECKING, Any

import httpx
import pendulum

from airflow.decorators import dag, task
from airflow.models.baseoperator import BaseOperator
<<<<<<< HEAD
from airflow.providers.smtp.operators.smtp import EmailOperator
=======
from airflow.providers.standard.operators.bash import BashOperator
>>>>>>> 42db67b5

if TYPE_CHECKING:
    from airflow.sdk.definitions.context import Context


class GetRequestOperator(BaseOperator):
    """Custom operator to send GET request to provided url"""

    def __init__(self, *, url: str, **kwargs):
        super().__init__(**kwargs)
        self.url = url

    def execute(self, context: Context):
        return httpx.get(self.url).json()


# [START dag_decorator_usage]
@dag(
    schedule=None,
    start_date=pendulum.datetime(2021, 1, 1, tz="UTC"),
    catchup=False,
    tags=["example"],
)
<<<<<<< HEAD
def example_dag_decorator(to_email: str = "example1@example.com", from_email: str = "example2@example.com"):
=======
def example_dag_decorator(url: str = "http://httpbin.org/get"):
>>>>>>> 42db67b5
    """
    DAG to get IP address and echo it via BashOperator.

<<<<<<< HEAD
    :param to_email: Email to send IP to. Defaults to exampl1e@example.com.
    :param from_email: Email to send IP from. Defaults to example2@example.com
=======
    :param url: URL to get IP address from. Defaults to "http://httpbin.org/get".
>>>>>>> 42db67b5
    """
    get_ip = GetRequestOperator(task_id="get_ip", url=url)

    @task(multiple_outputs=True)
    def prepare_command(raw_json: dict[str, Any]) -> dict[str, str]:
        external_ip = raw_json["origin"]
        return {
            "command": f"echo 'Seems like today your server executing Airflow is connected from IP {external_ip}'",
        }

    command_info = prepare_command(get_ip.output)

<<<<<<< HEAD
    EmailOperator(
        task_id="send_email",
        to=to_email,
        from_email=from_email,
        subject=email_info["subject"],
        html_content=email_info["body"],
    )
=======
    BashOperator(task_id="echo_ip_info", bash_command=command_info["command"])
>>>>>>> 42db67b5


example_dag = example_dag_decorator()
# [END dag_decorator_usage]<|MERGE_RESOLUTION|>--- conflicted
+++ resolved
@@ -24,11 +24,7 @@
 
 from airflow.decorators import dag, task
 from airflow.models.baseoperator import BaseOperator
-<<<<<<< HEAD
-from airflow.providers.smtp.operators.smtp import EmailOperator
-=======
 from airflow.providers.standard.operators.bash import BashOperator
->>>>>>> 42db67b5
 
 if TYPE_CHECKING:
     from airflow.sdk.definitions.context import Context
@@ -52,20 +48,11 @@
     catchup=False,
     tags=["example"],
 )
-<<<<<<< HEAD
-def example_dag_decorator(to_email: str = "example1@example.com", from_email: str = "example2@example.com"):
-=======
 def example_dag_decorator(url: str = "http://httpbin.org/get"):
->>>>>>> 42db67b5
     """
     DAG to get IP address and echo it via BashOperator.
 
-<<<<<<< HEAD
-    :param to_email: Email to send IP to. Defaults to exampl1e@example.com.
-    :param from_email: Email to send IP from. Defaults to example2@example.com
-=======
     :param url: URL to get IP address from. Defaults to "http://httpbin.org/get".
->>>>>>> 42db67b5
     """
     get_ip = GetRequestOperator(task_id="get_ip", url=url)
 
@@ -78,17 +65,7 @@
 
     command_info = prepare_command(get_ip.output)
 
-<<<<<<< HEAD
-    EmailOperator(
-        task_id="send_email",
-        to=to_email,
-        from_email=from_email,
-        subject=email_info["subject"],
-        html_content=email_info["body"],
-    )
-=======
     BashOperator(task_id="echo_ip_info", bash_command=command_info["command"])
->>>>>>> 42db67b5
 
 
 example_dag = example_dag_decorator()
