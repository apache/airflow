--- conflicted
+++ resolved
@@ -1138,11 +1138,8 @@
                 v = cls.deserialize(v)
             elif k == "params":
                 v = cls._deserialize_params_dict(v)
-<<<<<<< HEAD
-=======
             elif k == "dataset_triggers":
                 v = cls.deserialize(v)
->>>>>>> a901ad93
             # else use v as it is
 
             setattr(dag, k, v)
