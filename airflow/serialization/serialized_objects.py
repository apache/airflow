--- conflicted
+++ resolved
@@ -1607,7 +1607,6 @@
         try:
             serialized_dag = cls.serialize_to_json(dag, cls._decorated_fields)
             serialized_dag["_processor_dags_folder"] = DAGS_FOLDER
-<<<<<<< HEAD
 
             if dag.call_on_kill_on_dagrun_timeout:
                 serialized_dag["call_on_kill_on_dagrun_timeout"] = dag.call_on_kill_on_dagrun_timeout
@@ -1619,8 +1618,6 @@
             else:
                 del serialized_dag["timetable"]
 
-=======
->>>>>>> 45740b19
             serialized_dag["tasks"] = [cls.serialize(task) for _, task in dag.task_dict.items()]
 
             dag_deps = [
