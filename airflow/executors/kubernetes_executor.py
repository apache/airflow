--- conflicted
+++ resolved
@@ -95,14 +95,10 @@
         self.kube_config = kube_config
 
     def run(self) -> None:
-<<<<<<< HEAD
-        """Performs watching."""
-=======
         """Performs watching"""
         if TYPE_CHECKING:
             assert self.scheduler_job_id
 
->>>>>>> f02a7e9a
         kube_client: client.CoreV1Api = get_kube_client()
         while True:
             try:
@@ -557,14 +553,10 @@
         queue: str | None = None,
         executor_config: Any | None = None,
     ) -> None:
-<<<<<<< HEAD
-        """Executes task asynchronously."""
-=======
         """Executes task asynchronously"""
         if TYPE_CHECKING:
             assert self.task_queue
 
->>>>>>> f02a7e9a
         if self.log.isEnabledFor(logging.DEBUG):
             self.log.debug("Add task %s with command %s, executor_config %s", key, command, executor_config)
         else:
@@ -674,16 +666,10 @@
         self.log.debug("Next timed event is in %f", next_event)
 
     def _check_worker_pods_pending_timeout(self):
-<<<<<<< HEAD
-        """Check if any pending worker pods have timed out."""
-        if not self.scheduler_job_id:
-            raise AirflowException(NOT_STARTED_MESSAGE)
-=======
         """Check if any pending worker pods have timed out"""
         if TYPE_CHECKING:
             assert self.scheduler_job_id
 
->>>>>>> f02a7e9a
         timeout = self.kube_config.worker_pods_pending_timeout
         self.log.debug("Looking for pending worker pods older than %d seconds", timeout)
 
@@ -847,22 +833,12 @@
                 break
 
     def end(self) -> None:
-<<<<<<< HEAD
-        """Called when the executor shuts down."""
-        if not self.task_queue:
-            raise AirflowException(NOT_STARTED_MESSAGE)
-        if not self.result_queue:
-            raise AirflowException(NOT_STARTED_MESSAGE)
-        if not self.kube_scheduler:
-            raise AirflowException(NOT_STARTED_MESSAGE)
-=======
         """Called when the executor shuts down"""
         if TYPE_CHECKING:
             assert self.task_queue
             assert self.result_queue
             assert self.kube_scheduler
 
->>>>>>> f02a7e9a
         self.log.info("Shutting down Kubernetes executor")
         self.log.debug("Flushing task_queue...")
         self._flush_task_queue()
