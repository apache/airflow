# -*- coding: utf-8 -*-
#
# Licensed to the Apache Software Foundation (ASF) under one
# or more contributor license agreements.  See the NOTICE file
# distributed with this work for additional information
# regarding copyright ownership.  The ASF licenses this file
# to you under the Apache License, Version 2.0 (the
# "License"); you may not use this file except in compliance
# with the License.  You may obtain a copy of the License at
#
#   http://www.apache.org/licenses/LICENSE-2.0
#
# Unless required by applicable law or agreed to in writing,
# software distributed under the License is distributed on an
# "AS IS" BASIS, WITHOUT WARRANTIES OR CONDITIONS OF ANY
# KIND, either express or implied.  See the License for the
# specific language governing permissions and limitations
# under the License.
#
import logging
import socket
import os
from datetime import timedelta
from typing import Any
<<<<<<< HEAD
=======

import flask
>>>>>>> 5786dcdc
import flask_login
import six
import datetime
import pendulum
import flask
from flask import Flask, session as flask_session
from flask_appbuilder import AppBuilder, SQLA
from flask_caching import Cache
from flask_wtf.csrf import CSRFProtect
from six.moves.urllib.parse import urlparse
from werkzeug.middleware.proxy_fix import ProxyFix
from werkzeug.middleware.dispatcher import DispatcherMiddleware
from flask_babel import gettext

from airflow import settings, version
from airflow.configuration import conf
from airflow.logging_config import configure_logging
from airflow.settings import STATE_COLORS
from airflow.www_rbac.static_config import configure_manifest_files

app = None  # type: Any
appbuilder = None
csrf = CSRFProtect()

log = logging.getLogger(__name__)


def create_app(config=None, session=None, testing=False, app_name="Airflow"):
    global app, appbuilder
    app = Flask(__name__)
    if conf.getboolean('webserver', 'ENABLE_PROXY_FIX'):
        app.wsgi_app = ProxyFix(
            app.wsgi_app,
            num_proxies=conf.get("webserver", "PROXY_FIX_NUM_PROXIES", fallback=None),
            x_for=conf.getint("webserver", "PROXY_FIX_X_FOR", fallback=1),
            x_proto=conf.getint("webserver", "PROXY_FIX_X_PROTO", fallback=1),
            x_host=conf.getint("webserver", "PROXY_FIX_X_HOST", fallback=1),
            x_port=conf.getint("webserver", "PROXY_FIX_X_PORT", fallback=1),
            x_prefix=conf.getint("webserver", "PROXY_FIX_X_PREFIX", fallback=1)
        )
    app.config['PERMANENT_SESSION_LIFETIME'] = timedelta(minutes=settings.get_session_lifetime_config())

    app.secret_key = conf.get('webserver', 'SECRET_KEY')

    app.config.from_pyfile(settings.WEBSERVER_CONFIG, silent=True)
    app.config['SQLALCHEMY_TRACK_MODIFICATIONS'] = False
    app.config['APP_NAME'] = app_name
    app.config['TESTING'] = testing

    app.config['SESSION_COOKIE_HTTPONLY'] = True
    app.config['SESSION_COOKIE_SECURE'] = conf.getboolean('webserver', 'COOKIE_SECURE')
    app.config['SESSION_COOKIE_SAMESITE'] = conf.get('webserver', 'COOKIE_SAMESITE')

    # for i18n
    app.config['BABEL_DEFAULT_LOCALE'] = "zh"
    app.config['BABEL_DEFAULT_FOLDER'] = "translations"
    app.config['LANGUAGES'] = {
        "en": {"flag": "gb", "name": "English"},
        "pt": {"flag": "pt", "name": "Portuguese"},
        "pt_BR": {"flag": "br", "name": "Pt Brazil"},
        "es": {"flag": "es", "name": "Spanish"},
        "de": {"flag": "de", "name": "German"},
        "zh": {"flag": "cn", "name": "Chinese"},
        "ru": {"flag": "ru", "name": "Russian"},
    }

    if config:
        app.config.from_mapping(config)

    if 'SQLALCHEMY_ENGINE_OPTIONS' not in app.config:
        app.config['SQLALCHEMY_ENGINE_OPTIONS'] = settings.prepare_engine_args()

    csrf.init_app(app)

    db = SQLA(app)
    from airflow.utils.sqlalchemy import setup_event_handlers
    setup_event_handlers(db.session.get_bind())

    from airflow import api
    api.load_auth()
    api.API_AUTH.api_auth.init_app(app)

    # flake8: noqa: F841
    cache = Cache(app=app, config={'CACHE_TYPE': 'filesystem', 'CACHE_DIR': '/tmp'})

    from airflow.www_rbac.blueprints import routes
    app.register_blueprint(routes)

    configure_logging()
    configure_manifest_files(app)

    with app.app_context():
        from airflow.www_rbac.security import AirflowSecurityManager
        security_manager_class = app.config.get('SECURITY_MANAGER_CLASS') or \
                                 AirflowSecurityManager

        if not issubclass(security_manager_class, AirflowSecurityManager):
            raise Exception(
                """Your CUSTOM_SECURITY_MANAGER must now extend AirflowSecurityManager,
                 not FAB's security manager.""")

        appbuilder = AppBuilder(
            app,
            db.session if not session else session,
            security_manager_class=security_manager_class,
            base_template='airflow/master.html',
            update_perms=conf.getboolean('webserver', 'UPDATE_FAB_PERMS'))

        @appbuilder.sm.oauth_user_info_getter
        def suc_user_info_getter(sm, provider, response=None):
            if provider == 'SUC' or provider == 'suc':
                me = sm.oauth_remotes[provider].get('userinfo')
                data = me.data
                return {'username': data.get('preferred_username') or data.get('name'),
                        'email': data.get('email')
                        }
            else:
                return {}

        def init_views(appbuilder):
            from airflow.www_rbac import views
            # Remove the session from scoped_session registry to avoid
            # reusing a session with a disconnected connection
            appbuilder.session.remove()
            appbuilder.add_view_no_menu(views.Airflow())
            appbuilder.add_view_no_menu(views.DagModelView())
            appbuilder.add_view(views.DagRunModelView,
                                gettext("DAG Runs"),
                                category=gettext("Browse"),
                                category_icon="fa-globe")
            appbuilder.add_view(views.JobModelView,
                                gettext("Jobs"),
                                category=gettext("Browse"))
            appbuilder.add_view(views.LogModelView,
                                gettext("Logs"),
                                category=gettext("Browse"))
            appbuilder.add_view(views.SlaMissModelView,
                                gettext("SLA Misses"),
                                category=gettext("Browse"))
            appbuilder.add_view(views.TaskInstanceModelView,
<<<<<<< HEAD
                                gettext("Task Instances"),
                                category=gettext("Browse"))
=======
                                "Task Instances",
                                category="Browse")
            appbuilder.add_view(views.TaskRescheduleModelView,
                                "Task Reschedules",
                                category="Browse")
>>>>>>> 5786dcdc
            appbuilder.add_view(views.ConfigurationView,
                                gettext("Configurations"),
                                category=gettext("Admin"),
                                category_icon="fa-user")
            appbuilder.add_view(views.ConnectionModelView,
                                gettext("Connections"),
                                category=gettext("Admin"))
            appbuilder.add_view(views.PoolModelView,
                                gettext("Pools"),
                                category=gettext("Admin"))
            appbuilder.add_view(views.VariableModelView,
                                gettext("Variables"),
                                category=gettext("Admin"))
            appbuilder.add_view(views.XComModelView,
                                gettext("XComs"),
                                category=gettext("Admin"))

            if "dev" in version.version:
                airflow_doc_site = "https://s.apache.org/airflow-docs"
            else:
                airflow_doc_site = 'https://airflow.apache.org/docs/apache-airflow/{}'.format(version.version)

            # appbuilder.add_link("Documentation",
            #                     href=airflow_doc_site,
            #                     category="Docs",
            #                     category_icon="fa-cube")
            # appbuilder.add_link("GitHub",
            #                     href='https://github.com/apache/airflow',
            #                     category="Docs")
            appbuilder.add_view(views.VersionView,
                                gettext('Version'),
                                category=gettext('About'),
                                category_icon='fa-th')

            def integrate_plugins():
                """Integrate plugins to the context"""
                from airflow.plugins_manager import (
                    flask_appbuilder_views, flask_appbuilder_menu_links
                )

                # v2使用该方式实现，临时修改以使用add_view_no_menu加载view
                for view in flask_appbuilder_views:
                    name = view.get('name')
                    if name:
                        log.debug("Adding view %s with menu", name)
                        appbuilder.add_view(view["view"], name, category=view["category"])
                    else:
                        # if 'name' key is missing, intent is to add view without menu
                        log.debug("Adding view %s without menu", str(type(view["view"])))
                        appbuilder.add_view_no_menu(view["view"])

                for ml in sorted(flask_appbuilder_menu_links, key=lambda x: x["name"]):
                    log.debug("Adding menu link %s", ml["name"])
                    appbuilder.add_link(ml["name"],
                                        href=ml["href"],
                                        category=ml["category"],
                                        category_icon=ml["category_icon"])

            integrate_plugins()
            # Garbage collect old permissions/views after they have been modified.
            # Otherwise, when the name of a view or menu is changed, the framework
            # will add the new Views and Menus names to the backend, but will not
            # delete the old ones.

        def init_plugin_blueprints(app):
            from airflow.plugins_manager import flask_blueprints

            for bp in flask_blueprints:
                log.debug("Adding blueprint %s:%s", bp["name"], bp["blueprint"].import_name)
                app.register_blueprint(bp["blueprint"])

        init_views(appbuilder)
        init_plugin_blueprints(app)

        if conf.getboolean('webserver', 'UPDATE_FAB_PERMS'):
            security_manager = appbuilder.sm
            security_manager.sync_roles()

        from airflow.www_rbac.api.experimental import endpoints as e
        # required for testing purposes otherwise the module retains
        # a link to the default_auth
        if app.config['TESTING']:
            if six.PY2:
                reload(e)  # noqa
            else:
                import importlib
                importlib.reload(e)

        app.register_blueprint(e.api_experimental, url_prefix='/api/experimental')

        server_timezone = conf.get('core', 'default_timezone')
        if server_timezone == "system":
            server_timezone = pendulum.local_timezone().name
        elif server_timezone == "utc":
            server_timezone = "UTC"

        default_ui_timezone = conf.get('webserver', 'default_ui_timezone')
        if default_ui_timezone == "system":
            default_ui_timezone = pendulum.local_timezone().name
        elif default_ui_timezone == "utc":
            default_ui_timezone = "UTC"
        if not default_ui_timezone:
            default_ui_timezone = server_timezone

        @app.context_processor
        def jinja_globals():  # pylint: disable=unused-variable

            globals = {
                'server_timezone': server_timezone,
                'default_ui_timezone': default_ui_timezone,
                'hostname': socket.getfqdn() if conf.getboolean(
                    'webserver', 'EXPOSE_HOSTNAME', fallback=True) else 'redact',
                'navbar_color': conf.get('webserver', 'NAVBAR_COLOR'),
                'log_fetch_delay_sec': conf.getint(
                    'webserver', 'log_fetch_delay_sec', fallback=2),
                'log_auto_tailing_offset': conf.getint(
                    'webserver', 'log_auto_tailing_offset', fallback=30),
                'log_animation_speed': conf.getint(
                    'webserver', 'log_animation_speed', fallback=1000),
                'state_color_mapping': STATE_COLORS
            }

            if 'analytics_tool' in conf.getsection('webserver'):
                globals.update({
                    'analytics_tool': conf.get('webserver', 'ANALYTICS_TOOL'),
                    'analytics_id': conf.get('webserver', 'ANALYTICS_ID')
                })

            return globals

        @app.teardown_appcontext
        def shutdown_session(exception=None):
            settings.Session.remove()

        @app.after_request
        def apply_caching(response):
            _x_frame_enabled = conf.getboolean('webserver', 'X_FRAME_ENABLED', fallback=True)
            if not _x_frame_enabled:
                response.headers["X-Frame-Options"] = "DENY"
            return response

        @app.before_request
        def make_session_permanent():
            flask_session.permanent = True

    return app, appbuilder


def root_app(env, resp):
    resp('404 Not Found', [('Content-Type', 'text/plain')])
    return [b'Apache Airflow is not at this location']


def cached_app(config=None, session=None, testing=False):
    global app, appbuilder
    if not app or not appbuilder:
        base_url = urlparse(conf.get('webserver', 'base_url'))[2]
        if not base_url or base_url == '/':
            base_url = ""

        app, _ = create_app(config, session, testing)
        app = DispatcherMiddleware(root_app, {base_url: app})
    return app


def cached_appbuilder(config=None, testing=False):
    global appbuilder
    cached_app(config=config, testing=testing)
    return appbuilder<|MERGE_RESOLUTION|>--- conflicted
+++ resolved
@@ -22,11 +22,8 @@
 import os
 from datetime import timedelta
 from typing import Any
-<<<<<<< HEAD
-=======
 
 import flask
->>>>>>> 5786dcdc
 import flask_login
 import six
 import datetime
@@ -167,16 +164,11 @@
                                 gettext("SLA Misses"),
                                 category=gettext("Browse"))
             appbuilder.add_view(views.TaskInstanceModelView,
-<<<<<<< HEAD
                                 gettext("Task Instances"),
                                 category=gettext("Browse"))
-=======
-                                "Task Instances",
-                                category="Browse")
             appbuilder.add_view(views.TaskRescheduleModelView,
                                 "Task Reschedules",
                                 category="Browse")
->>>>>>> 5786dcdc
             appbuilder.add_view(views.ConfigurationView,
                                 gettext("Configurations"),
                                 category=gettext("Admin"),
