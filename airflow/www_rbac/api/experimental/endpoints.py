--- conflicted
+++ resolved
@@ -16,13 +16,10 @@
 # KIND, either express or implied.  See the License for the
 # specific language governing permissions and limitations
 # under the License.
-<<<<<<< HEAD
 
 import base64
 
-=======
 import logging
->>>>>>> c743b95a
 import airflow.api
 
 from airflow.api.common.experimental import pool as pool_api
@@ -121,12 +118,9 @@
         response.status_code = err.status_code
         return response
 
-<<<<<<< HEAD
     _log.info("User {} created {}".format(_get_user_from_header(), dr))
-=======
     if getattr(g, 'user', None):
         log.info("User {} created {}".format(g.user, dr))
->>>>>>> c743b95a
 
     response = jsonify(
         message="Created {}".format(dr),
