# -*- coding: utf-8 -*-
#
# Licensed to the Apache Software Foundation (ASF) under one
# or more contributor license agreements.  See the NOTICE file
# distributed with this work for additional information
# regarding copyright ownership.  The ASF licenses this file
# to you under the Apache License, Version 2.0 (the
# "License"); you may not use this file except in compliance
# with the License.  You may obtain a copy of the License at
#
#   http://www.apache.org/licenses/LICENSE-2.0
#
# Unless required by applicable law or agreed to in writing,
# software distributed under the License is distributed on an
# "AS IS" BASIS, WITHOUT WARRANTIES OR CONDITIONS OF ANY
# KIND, either express or implied.  See the License for the
# specific language governing permissions and limitations
# under the License.
#

import uuid
import copy
import itertools
import json
import logging
import math
import os
import socket
import traceback
from collections import defaultdict
from datetime import timedelta
from urllib.parse import unquote

import six
from six.moves.urllib.parse import quote

import markdown
import pendulum
import sqlalchemy as sqla
from flask import (
    Markup, Response, escape, flash, jsonify, make_response, redirect, render_template, request,
    session as flask_session, url_for,
)
from flask._compat import PY2
from flask_appbuilder import BaseView, ModelView, expose, has_access, permission_name
from flask_appbuilder.actions import action
from flask_appbuilder.models.sqla.filters import BaseFilter
from flask_babel import lazy_gettext
import lazy_object_proxy
from jinja2.utils import htmlsafe_json_dumps  # type: ignore
from pygments import highlight, lexers
from pygments.formatters import HtmlFormatter
from sqlalchemy import and_, desc, func, or_, union_all
from sqlalchemy.orm import joinedload
from wtforms import SelectField, validators

import airflow
from airflow import models, jobs
from airflow import settings, configuration
from airflow.configuration import conf
from airflow.api.common.experimental.mark_tasks import (set_dag_run_state_to_success,
                                                        set_dag_run_state_to_failed)
from airflow.models import Variable, Connection, DagModel, DagRun, DagTag, Log, SlaMiss, TaskFail, XCom, errors
from airflow.exceptions import AirflowException
from airflow.models.dagcode import DagCode
from airflow.models.error_tag import ErrorTag
from airflow.models.tightening_controller import TighteningController
from airflow.settings import STORE_SERIALIZED_DAGS
from airflow.ti_deps.dep_context import RUNNING_DEPS, SCHEDULER_QUEUED_DEPS, DepContext
from airflow.utils import timezone
from airflow.utils.dates import infer_time_unit, scale_time_units
from airflow.utils.db import provide_session
from airflow.utils.helpers import alchemy_to_dict, render_log_filename
from airflow.utils.state import State
from airflow._vendor import nvd3
from airflow.www_rbac import utils as wwwutils
from airflow.www_rbac.app import app, appbuilder
from airflow.www_rbac.decorators import action_logging, gzipped, has_dag_access
from airflow.www_rbac.forms import (DateTimeForm, DateTimeWithNumRunsForm,
                                    DateTimeWithNumRunsWithDagRunsForm, VariableForm,
                                    DagRunForm, ConnectionForm, ErrorTagForm, TighteningControllerForm)
from airflow.www_rbac.widgets import AirflowModelListWidget,AirflowControllerListWidget
from flask_wtf.csrf import CSRFProtect
from airflow.www_rbac.api.experimental.utils import get_curve_entity_ids, get_curve, get_result
from airflow.api.common.experimental.get_task_instance import get_task_instance

csrf = CSRFProtect()

PAGE_SIZE = conf.getint('webserver', 'page_size')
FILTER_TAGS_COOKIE = 'tags_filter'
if os.environ.get('SKIP_DAGS_PARSING') != 'True':
    dagbag = models.DagBag(settings.DAGS_FOLDER, store_serialized_dags=STORE_SERIALIZED_DAGS)
else:
    dagbag = models.DagBag(os.devnull, include_examples=False)


def get_date_time_num_runs_dag_runs_form_data(request, session, dag):
    dttm = request.args.get('execution_date')
    if dttm:
        dttm = pendulum.parse(dttm)
    else:
        dttm = dag.latest_execution_date or timezone.utcnow()

    base_date = request.args.get('base_date')
    if base_date:
        base_date = timezone.parse(base_date)
    else:
        # The DateTimeField widget truncates milliseconds and would loose
        # the first dag run. Round to next second.
        base_date = (dttm + timedelta(seconds=1)).replace(microsecond=0)

    default_dag_run = conf.getint('webserver', 'default_dag_run_display_number')
    num_runs = request.args.get('num_runs')
    num_runs = int(num_runs) if num_runs else default_dag_run

    DR = models.DagRun
    drs = (
        session.query(DR)
            .filter(
            DR.dag_id == dag.dag_id,
            DR.execution_date <= base_date)
            .order_by(desc(DR.execution_date))
            .limit(num_runs)
            .all()
    )
    dr_choices = []
    dr_state = None
    for dr in drs:
        dr_choices.append((dr.execution_date.isoformat(), dr.run_id))
        if dttm == dr.execution_date:
            dr_state = dr.state

    # Happens if base_date was changed and the selected dag run is not in result
    if not dr_state and drs:
        dr = drs[0]
        dttm = dr.execution_date
        dr_state = dr.state

    return {
        'dttm': dttm,
        'base_date': base_date,
        'num_runs': num_runs,
        'execution_date': dttm.isoformat(),
        'dr_choices': dr_choices,
        'dr_state': dr_state,
    }


######################################################################################
#                                    BaseViews
######################################################################################
@app.errorhandler(404)
def circles(error):
    return render_template(
        'airflow/circles.html', hostname=socket.getfqdn() if conf.getboolean(
            'webserver',
            'EXPOSE_HOSTNAME',
            fallback=True) else 'redact'), 404


@app.errorhandler(500)
def show_traceback(error):
    from airflow.utils import asciiart as ascii_
    return render_template(
        'airflow/traceback.html',
        hostname=socket.getfqdn() if conf.getboolean(
            'webserver',
            'EXPOSE_HOSTNAME',
            fallback=True) else 'redact',
        nukular=ascii_.nukular,
        info=traceback.format_exc() if conf.getboolean(
            'webserver',
            'EXPOSE_STACKTRACE',
            fallback=True) else 'Error! Please contact server admin'), 500


class AirflowBaseView(BaseView):
    route_base = ''

    # Make our macros available to our UI templates too.
    extra_args = {
        'macros': airflow.macros,
    }

    def render_template(self, *args, **kwargs):
        return super(AirflowBaseView, self).render_template(
            *args,
            # Cache this at most once per request, not for the lifetime of the view instanc
            scheduler_job=lazy_object_proxy.Proxy(jobs.SchedulerJob.most_recent_job),
            **kwargs
        )


class Airflow(AirflowBaseView):
    @expose('/health')
    def health(self):
        """
        An endpoint helping check the health status of the Airflow instance,
        including metadatabase and scheduler.
        """

        payload = {
            'metadatabase': {'status': 'unhealthy'}
        }
        latest_scheduler_heartbeat = None
        scheduler_status = 'unhealthy'
        payload['metadatabase'] = {'status': 'healthy'}
        try:
            scheduler_job = jobs.SchedulerJob.most_recent_job()

            if scheduler_job:
                latest_scheduler_heartbeat = scheduler_job.latest_heartbeat.isoformat()
                if scheduler_job.is_alive():
                    scheduler_status = 'healthy'
        except Exception:
            payload['metadatabase']['status'] = 'unhealthy'

        payload['scheduler'] = {'status': scheduler_status,
                                'latest_scheduler_heartbeat': latest_scheduler_heartbeat}

        return wwwutils.json_response(payload)

    @expose('/home')
    @has_access
    @provide_session
    def index(self, session=None):
        DM = models.DagModel

        hide_paused_dags_by_default = conf.getboolean('webserver',
                                                      'hide_paused_dags_by_default')
        show_paused_arg = request.args.get('showPaused', 'None')

        default_dag_run = conf.getint('webserver', 'default_dag_run_display_number')
        num_runs = request.args.get('num_runs')
        num_runs = int(num_runs) if num_runs else default_dag_run

        def get_int_arg(value, default=0):
            try:
                return int(value)
            except ValueError:
                return default

        arg_current_page = request.args.get('page', '0')
        arg_search_query = request.args.get('search', None)
        arg_tags_filter = request.args.getlist('tags', None)

        if request.args.get('reset_tags') is not None:
            flask_session[FILTER_TAGS_COOKIE] = None
            arg_tags_filter = None
        else:
            cookie_val = flask_session.get(FILTER_TAGS_COOKIE)
            if arg_tags_filter:
                flask_session[FILTER_TAGS_COOKIE] = ','.join(arg_tags_filter)
            elif cookie_val:
                arg_tags_filter = cookie_val.split(',')

        dags_per_page = PAGE_SIZE
        current_page = get_int_arg(arg_current_page, default=0)

        if show_paused_arg.strip().lower() == 'false':
            hide_paused = True
        elif show_paused_arg.strip().lower() == 'true':
            hide_paused = False
        else:
            hide_paused = hide_paused_dags_by_default

        # read orm_dags from the db
        query = session.query(DM).filter(
            ~DM.is_subdag, DM.is_active
        )

        # optionally filter out "paused" dags
        if hide_paused:
            query = query.filter(~DM.is_paused)

        if arg_search_query:
            query = query.filter(
                DagModel.dag_id.ilike('%' + arg_search_query + '%') |
                DagModel.owners.ilike('%' + arg_search_query + '%')
            )

        import_errors = session.query(errors.ImportError).all()
        for ie in import_errors:
            flash(
                "Broken DAG: [{ie.filename}] {ie.stacktrace}".format(ie=ie),
                "dag_import_error")

        from airflow.plugins_manager import import_errors as plugin_import_errors
        for filename, stacktrace in plugin_import_errors.items():
            flash(
                "Broken plugin: [{filename}] {stacktrace}".format(
                    stacktrace=stacktrace,
                    filename=filename),
                "error")

        # Get all the dag id the user could access
        filter_dag_ids = appbuilder.sm.get_accessible_dag_ids()

        if arg_tags_filter:
            query = query.filter(DagModel.tags.any(DagTag.name.in_(arg_tags_filter)))

        if 'all_dags' not in filter_dag_ids:
            query = query.filter(DM.dag_id.in_(filter_dag_ids))

        start = current_page * dags_per_page
        end = start + dags_per_page

        dags = query.order_by(DagModel.dag_id).options(
            joinedload(DagModel.tags)).offset(start).limit(dags_per_page).all()
        tags = []

        dagtags = session.query(DagTag.name).distinct(DagTag.name).all()
        tags = [
            {"name": name, "selected": bool(arg_tags_filter and name in arg_tags_filter)}
            for name, in dagtags
        ]

        num_of_all_dags = query.count()
        num_of_pages = int(math.ceil(num_of_all_dags / float(dags_per_page)))

        return self.render_template(
            'airflow/dags.html',
            dags=dags,
            hide_paused=hide_paused,
            current_page=current_page,
            search_query=arg_search_query if arg_search_query else '',
            page_size=dags_per_page,
            num_of_pages=num_of_pages,
            num_dag_from=min(start + 1, num_of_all_dags),
            num_dag_to=min(end, num_of_all_dags),
            num_of_all_dags=num_of_all_dags,
            paging=wwwutils.generate_pages(current_page, num_of_pages,
                                           search=arg_search_query,
                                           showPaused=not hide_paused),
            num_runs=num_runs,
            tags=tags)

    @expose('/dag_stats', methods=['POST'])
    @has_access
    @provide_session
    def dag_stats(self, session=None):
        dr = models.DagRun

        allowed_dag_ids = appbuilder.sm.get_accessible_dag_ids()

        if 'all_dags' in allowed_dag_ids:
            allowed_dag_ids = [dag_id for dag_id, in session.query(models.DagModel.dag_id)]

        dag_state_stats = session.query(dr.dag_id, dr.state, sqla.func.count(dr.state)) \
            .group_by(dr.dag_id, dr.state)

        # Filter by post parameters
        selected_dag_ids = {
            unquote(dag_id) for dag_id in request.form.getlist('dag_ids') if dag_id
        }

        if selected_dag_ids:
            filter_dag_ids = selected_dag_ids.intersection(allowed_dag_ids)
        else:
            filter_dag_ids = allowed_dag_ids

        if not filter_dag_ids:
            return wwwutils.json_response({})

        payload = {}
        dag_state_stats = dag_state_stats.filter(dr.dag_id.in_(filter_dag_ids))
        data = {}

        for dag_id, state, count in dag_state_stats:
            if dag_id not in data:
                data[dag_id] = {}
            data[dag_id][state] = count

        for dag_id in filter_dag_ids:
            payload[dag_id] = []
            for state in State.dag_states:
                count = data.get(dag_id, {}).get(state, 0)
                payload[dag_id].append({
                    'state': state,
                    'count': count,
                    'dag_id': dag_id,
                    'color': State.color(state)
                })

        return wwwutils.json_response(payload)

    # /view_curve/curve_anay/dag_runs/2020-04-07 10:04:48.786247 +00:00/tasks/trigger_anay_task
    @expose('/view_curve/<string:dag_id>/dag_runs/<string:execution_date>/tasks/<string:task_id>')
    @has_access
    def view_curve_page(self, dag_id, execution_date, task_id):
        _has_access = self.appbuilder.sm.has_access
        execution_date = timezone.parse(execution_date)
        ti = get_task_instance(dag_id, task_id, execution_date)
        if not ti.entity_id:
            return self.render_template('airflow/curve.html', task_instance=ti)
        try:
            result = get_result(ti.entity_id)
        except Exception as e:
            logging.error(e)
            result = {}
        try:
            curve = get_curve(ti.entity_id)
        except Exception as e:
            logging.error(e)
            curve = {}

        analysis_error_message_mapping = Variable.get('analysis_error_message_mapping', deserialize_json=True,
                                                      default_var={})

        verify_error_map = Variable.get('verify_error_map', deserialize_json=True,
                                        default_var={})

        result_error_message_mapping = Variable.get('result_error_message_mapping', deserialize_json=True,
                                                    default_var={})
        result_keys_translation_mapping = Variable.get('result_keys_translation_mapping', deserialize_json=True,
                                                       default_var={})
        controller_name = ti.controller_name.split('@')[0] if ti.controller_name else ''
        controller = TighteningController.find_controller(controller_name)
        error_tags = ErrorTag.get_all()
        can_verify = _has_access('set_final_state_ok', 'TaskInstanceModelView') \
                     and _has_access('set_final_state_nok', 'TaskInstanceModelView')
        return self.render_template('airflow/curve.html', task_instance=ti, result=result,
                                    curve=curve, analysisErrorMessageMapping=analysis_error_message_mapping,
                                    resultErrorMessageMapping=result_error_message_mapping,
                                    resultKeysTranslationMapping=result_keys_translation_mapping,
                                    verify_error_map=verify_error_map,
                                    can_verify=can_verify,
                                    controller=controller,
                                    errorTags=error_tags)

    @expose('/curves/<string:bolt_no>/<string:craft_type>')
    @has_access
    def view_curves(self, bolt_no, craft_type):
        entity_ids = get_curve_entity_ids(bolt_number=bolt_no, craft_type=craft_type)
        return self.render_template('airflow/curves.html', entity_ids=entity_ids)

    @expose('/curve_template/<string:bolt_no>/<string:craft_type>')
    @has_access
    def view_curve_template(self, bolt_no, craft_type):
        curve_template = Variable.get_fuzzy_active('{}/{}'.format(bolt_no, craft_type),
                                                   deserialize_json=True,
                                                   default_var=None
                                                   )[1]
        if curve_template is None:
            return None
        return self.render_template('airflow/curve_template.html', curve_template=curve_template, bolt_no=bolt_no,
                                    craft_type=craft_type)

    @expose('/task_stats', methods=['POST'])
    @has_access
    @provide_session
    def task_stats(self, session=None):
        TI = models.TaskInstance
        DagRun = models.DagRun
        Dag = models.DagModel
        allowed_dag_ids = set(appbuilder.sm.get_accessible_dag_ids())

        if not allowed_dag_ids:
            return wwwutils.json_response({})

        if 'all_dags' in allowed_dag_ids:
            allowed_dag_ids = {dag_id for dag_id, in session.query(models.DagModel.dag_id)}

        # Filter by post parameters
        selected_dag_ids = {
            unquote(dag_id) for dag_id in request.form.getlist('dag_ids') if dag_id
        }

        if selected_dag_ids:
            filter_dag_ids = selected_dag_ids.intersection(allowed_dag_ids)
        else:
            filter_dag_ids = allowed_dag_ids

        LastDagRun = (
            session.query(
                DagRun.dag_id,
                sqla.func.max(DagRun.execution_date).label('execution_date'))
                .join(Dag, Dag.dag_id == DagRun.dag_id)
                .filter(DagRun.state != State.RUNNING)
                .filter(Dag.is_active == True)  # noqa
                .group_by(DagRun.dag_id)
        )

        RunningDagRun = (
            session.query(DagRun.dag_id, DagRun.execution_date)
                .join(Dag, Dag.dag_id == DagRun.dag_id)
                .filter(DagRun.state == State.RUNNING)
                .filter(Dag.is_active == True)  # noqa
        )

        if selected_dag_ids:
            LastDagRun = LastDagRun.filter(DagRun.dag_id.in_(filter_dag_ids))
            RunningDagRun = RunningDagRun.filter(DagRun.dag_id.in_(filter_dag_ids))

        LastDagRun = LastDagRun.subquery('last_dag_run')
        RunningDagRun = RunningDagRun.subquery('running_dag_run')

        # Select all task_instances from active dag_runs.
        # If no dag_run is active, return task instances from most recent dag_run.
        LastTI = (
            session.query(TI.dag_id.label('dag_id'), TI.state.label('state'))
                .join(LastDagRun,
                      and_(LastDagRun.c.dag_id == TI.dag_id,
                           LastDagRun.c.execution_date == TI.execution_date))
        )
        RunningTI = (
            session.query(TI.dag_id.label('dag_id'), TI.state.label('state'))
                .join(RunningDagRun,
                      and_(RunningDagRun.c.dag_id == TI.dag_id,
                           RunningDagRun.c.execution_date == TI.execution_date))
        )

        if selected_dag_ids:
            LastTI = LastTI.filter(TI.dag_id.in_(filter_dag_ids))
            RunningTI = RunningTI.filter(TI.dag_id.in_(filter_dag_ids))

        UnionTI = union_all(LastTI, RunningTI).alias('union_ti')

        qry = (
            session.query(UnionTI.c.dag_id, UnionTI.c.state, sqla.func.count())
                .group_by(UnionTI.c.dag_id, UnionTI.c.state)
        )

        data = {}
        for dag_id, state, count in qry:
            if dag_id not in data:
                data[dag_id] = {}
            data[dag_id][state] = count

        payload = {}
        for dag_id in filter_dag_ids:
            payload[dag_id] = []
            for state in State.task_states:
                count = data.get(dag_id, {}).get(state, 0)
                payload[dag_id].append({
                    'state': state,
                    'count': count,
                    'dag_id': dag_id,
                    'color': State.color(state)
                })
        return wwwutils.json_response(payload)

    @expose('/last_dagruns', methods=['POST'])
    @has_access
    @provide_session
    def last_dagruns(self, session=None):
        DagRun = models.DagRun

        allowed_dag_ids = appbuilder.sm.get_accessible_dag_ids()

        if 'all_dags' in allowed_dag_ids:
            allowed_dag_ids = [dag_id for dag_id, in session.query(models.DagModel.dag_id)]

        # Filter by post parameters
        selected_dag_ids = {
            unquote(dag_id) for dag_id in request.form.getlist('dag_ids') if dag_id
        }

        if selected_dag_ids:
            filter_dag_ids = selected_dag_ids.intersection(allowed_dag_ids)
        else:
            filter_dag_ids = allowed_dag_ids

        if not filter_dag_ids:
            return wwwutils.json_response({})

        query = session.query(
            DagRun.dag_id, sqla.func.max(DagRun.execution_date).label('last_run')
        ).group_by(DagRun.dag_id)

        # Filter to only ask for accessible and selected dags
        query = query.filter(DagRun.dag_id.in_(filter_dag_ids))

        resp = {
            r.dag_id.replace('.', '__dot__'): {
                'dag_id': r.dag_id,
                'last_run': r.last_run.isoformat(),
            } for r in query
        }
        return wwwutils.json_response(resp)

    @expose('/code')
    @has_dag_access(can_dag_read=True)
    @has_access
    @provide_session
    def code(self, session=None):
        all_errors = ""

        try:
            dag_id = request.args.get('dag_id')
            dag_orm = DagModel.get_dagmodel(dag_id, session=session)
            code = DagCode.get_code_by_fileloc(dag_orm.fileloc)
            html_code = highlight(
                code, lexers.PythonLexer(), HtmlFormatter(linenos=True))

        except Exception as e:
            all_errors += (
                "Exception encountered during " +
                "dag_id retrieval/dag retrieval fallback/code highlighting:\n\n{}\n".format(e)
            )
            html_code = '<p>Failed to load file.</p><p>Details: {}</p>'.format(
                escape(all_errors))

        return self.render_template(
            'airflow/dag_code.html', html_code=html_code, dag=dag_orm, title=dag_id,
            root=request.args.get('root'),
            demo_mode=conf.getboolean('webserver', 'demo_mode'),
            wrapped=conf.getboolean('webserver', 'default_wrap'))

    @expose('/dag_details')
    @has_dag_access(can_dag_read=True)
    @has_access
    @provide_session
    def dag_details(self, session=None):
        dag_id = request.args.get('dag_id')
        dag_orm = DagModel.get_dagmodel(dag_id, session=session)
        # FIXME: items needed for this view should move to the database
        dag = dag_orm.get_dag(STORE_SERIALIZED_DAGS)
        title = "DAG details"
        root = request.args.get('root', '')

        TI = models.TaskInstance
        states = (
            session.query(TI.state, sqla.func.count(TI.dag_id))
                .filter(TI.dag_id == dag_id)
                .group_by(TI.state)
                .all()
        )

        active_runs = models.DagRun.find(
            dag_id=dag_id,
            state=State.RUNNING,
            external_trigger=False
        )

        return self.render_template(
            'airflow/dag_details.html',
            dag=dag, title=title, root=root, states=states, State=State, active_runs=active_runs)

    @expose('/pickle_info')
    @has_access
    def pickle_info(self):
        d = {}
        filter_dag_ids = appbuilder.sm.get_accessible_dag_ids()
        if not filter_dag_ids:
            return wwwutils.json_response({})
        dag_id = request.args.get('dag_id')
        dags = [dagbag.dags.get(dag_id)] if dag_id else dagbag.dags.values()
        for dag in dags:
            if 'all_dags' in filter_dag_ids or dag.dag_id in filter_dag_ids:
                if not dag.is_subdag:
                    d[dag.dag_id] = dag.pickle_info()
        return wwwutils.json_response(d)

    @expose('/rendered')
    @has_dag_access(can_dag_read=True)
    @has_access
    @action_logging
    @provide_session
    def rendered(self, session=None):
        dag_id = request.args.get('dag_id')
        task_id = request.args.get('task_id')
        execution_date = request.args.get('execution_date')
        dttm = pendulum.parse(execution_date)
        form = DateTimeForm(data={'execution_date': dttm})
        root = request.args.get('root', '')

        logging.info("Retrieving rendered templates.")
        dag = dagbag.get_dag(dag_id)

        task = copy.copy(dag.get_task(task_id))
        ti = models.TaskInstance(task=task, execution_date=dttm)
        try:
            ti.get_rendered_template_fields()
        except AirflowException as e:
            msg = "Error rendering template: " + escape(e)
            if not PY2:
                if e.__cause__:
                    msg += Markup("<br/><br/>OriginalError: ") + escape(e.__cause__)
            flash(msg, "error")
        except Exception as e:
            flash("Error rendering template: " + str(e), "error")
        title = "Rendered Template"
        html_dict = {}
        for template_field in task.template_fields:
            content = getattr(task, template_field)
            if template_field in wwwutils.get_attr_renderer():
                html_dict[template_field] = \
                    wwwutils.get_attr_renderer()[template_field](content)
            else:
                html_dict[template_field] = (
                    "<pre><code>" + str(content) + "</pre></code>")

        return self.render_template(
            'airflow/ti_code.html',
            html_dict=html_dict,
            dag=dag,
            task_id=task_id,
            execution_date=execution_date,
            form=form,
            root=root,
            title=title)

    @expose('/get_logs_with_metadata')
    @has_dag_access(can_dag_read=True)
    @has_access
    @action_logging
    @provide_session
    def get_logs_with_metadata(self, session=None):
        dag_id = request.args.get('dag_id')
        task_id = request.args.get('task_id')
        execution_date = request.args.get('execution_date')
        dttm = pendulum.parse(execution_date)
        if request.args.get('try_number') is not None:
            try_number = int(request.args.get('try_number'))
        else:
            try_number = None
        metadata = request.args.get('metadata')
        metadata = json.loads(metadata)
        response_format = request.args.get('format', 'json')

        # metadata may be null
        if not metadata:
            metadata = {}

        # Convert string datetime into actual datetime
        try:
            execution_date = timezone.parse(execution_date)
        except ValueError:
            error_message = (
                'Given execution date, {}, could not be identified '
                'as a date. Example date format: 2015-11-16T14:34:15+00:00'.format(
                    execution_date))
            response = jsonify({'error': error_message})
            response.status_code = 400

            return response

        logger = logging.getLogger('airflow.task')
        task_log_reader = conf.get('core', 'task_log_reader')
        handler = next((handler for handler in logger.handlers
                        if handler.name == task_log_reader), None)

        ti = session.query(models.TaskInstance).filter(
            models.TaskInstance.dag_id == dag_id,
            models.TaskInstance.task_id == task_id,
            models.TaskInstance.execution_date == dttm).first()

        def _get_logs_with_metadata(try_number, metadata):
            if ti is None:
                logs = ["*** Task instance did not exist in the DB\n"]
                metadata['end_of_log'] = True
            else:
                logs, metadatas = handler.read(ti, try_number, metadata=metadata)
                metadata = metadatas[0]
            return logs, metadata

        try:
            if ti is not None:
                dag = dagbag.get_dag(dag_id)
                ti.task = dag.get_task(ti.task_id)
            if response_format == 'json':
                logs, metadata = _get_logs_with_metadata(try_number, metadata)
                message = logs[0] if try_number is not None else logs
                return jsonify(message=message, metadata=metadata)

            filename_template = conf.get('core', 'LOG_FILENAME_TEMPLATE')
            attachment_filename = render_log_filename(
                ti=ti,
                try_number="all" if try_number is None else try_number,
                filename_template=filename_template)
            metadata['download_logs'] = True

            def _generate_log_stream(try_number, metadata):
                if try_number is None and ti is not None:
                    next_try = ti.next_try_number
                    try_numbers = list(range(1, next_try))
                else:
                    try_numbers = [try_number]
                for try_number in try_numbers:
                    metadata.pop('end_of_log', None)
                    metadata.pop('max_offset', None)
                    metadata.pop('offset', None)
                    while 'end_of_log' not in metadata or not metadata['end_of_log']:
                        logs, metadata = _get_logs_with_metadata(try_number, metadata)
                        yield "\n".join(logs) + "\n"

            return Response(_generate_log_stream(try_number, metadata),
                            mimetype="text/plain",
                            headers={"Content-Disposition": "attachment; filename={}".format(
                                attachment_filename)})
        except AttributeError as e:
            error_message = ["Task log handler {} does not support read logs.\n{}\n"
                                 .format(task_log_reader, str(e))]
            metadata['end_of_log'] = True
            return jsonify(message=error_message, error=True, metadata=metadata)

    @expose('/log')
    @has_dag_access(can_dag_read=True)
    @has_access
    @action_logging
    @provide_session
    def log(self, session=None):
        dag_id = request.args.get('dag_id')
        task_id = request.args.get('task_id')
        execution_date = request.args.get('execution_date')
        dttm = pendulum.parse(execution_date)
        form = DateTimeForm(data={'execution_date': dttm})
        dag = dagbag.get_dag(dag_id)

        ti = session.query(models.TaskInstance).filter(
            models.TaskInstance.dag_id == dag_id,
            models.TaskInstance.task_id == task_id,
            models.TaskInstance.execution_date == dttm).first()

        num_logs = 0
        if ti is not None:
            num_logs = ti.next_try_number - 1
            if ti.state == State.UP_FOR_RESCHEDULE:
                # Tasks in reschedule state decremented the try number
                num_logs += 1
        logs = [''] * num_logs
        root = request.args.get('root', '')
        return self.render_template(
            'airflow/ti_log.html',
            logs=logs, dag=dag, title="Log by attempts",
            dag_id=dag.dag_id, task_id=task_id,
            execution_date=execution_date, form=form,
            root=root, wrapped=conf.getboolean('webserver', 'default_wrap'))

    @expose('/elasticsearch')
    @has_dag_access(can_dag_read=True)
    @has_access
    @action_logging
    @provide_session
    def elasticsearch(self, session=None):
        dag_id = request.args.get('dag_id')
        task_id = request.args.get('task_id')
        execution_date = request.args.get('execution_date')
        try_number = request.args.get('try_number', 1)
        elasticsearch_frontend = conf.get('elasticsearch', 'frontend')
        log_id_template = conf.get('elasticsearch', 'log_id_template')
        log_id = log_id_template.format(
            dag_id=dag_id, task_id=task_id,
            execution_date=execution_date, try_number=try_number)
        url = 'https://' + elasticsearch_frontend.format(log_id=quote(log_id))
        return redirect(url)

    @expose('/task')
    @has_dag_access(can_dag_read=True)
    @has_access
    @action_logging
    def task(self):
        TI = models.TaskInstance

        dag_id = request.args.get('dag_id')
        task_id = request.args.get('task_id')
        # Carrying execution_date through, even though it's irrelevant for
        # this context
        execution_date = request.args.get('execution_date')
        dttm = pendulum.parse(execution_date)
        form = DateTimeForm(data={'execution_date': dttm})
        root = request.args.get('root', '')
        dag = dagbag.get_dag(dag_id)

        if not dag or task_id not in dag.task_ids:
            flash(
                "Task [{}.{}] doesn't seem to exist"
                " at the moment".format(dag_id, task_id),
                "error")
            return redirect(url_for('Airflow.index'))
        task = copy.copy(dag.get_task(task_id))
        task.resolve_template_files()
        ti = TI(task=task, execution_date=dttm)
        ti.refresh_from_db()

        ti_attrs = []
        for attr_name in dir(ti):
            if not attr_name.startswith('_'):
                attr = getattr(ti, attr_name)
                if type(attr) != type(self.task):  # noqa
                    ti_attrs.append((attr_name, str(attr)))

        task_attrs = []
        for attr_name in dir(task):
            if not attr_name.startswith('_'):
                attr = getattr(task, attr_name)
                if type(attr) != type(self.task) and \
                    attr_name not in wwwutils.get_attr_renderer():  # noqa
                    task_attrs.append((attr_name, str(attr)))

        # Color coding the special attributes that are code
        special_attrs_rendered = {}
        for attr_name in wwwutils.get_attr_renderer():
            if hasattr(task, attr_name):
                source = getattr(task, attr_name)
                special_attrs_rendered[attr_name] = \
                    wwwutils.get_attr_renderer()[attr_name](source)

        no_failed_deps_result = [(
            "Unknown",
            "All dependencies are met but the task instance is not running. In most "
            "cases this just means that the task will probably be scheduled soon "
            "unless:<br/>\n- The scheduler is down or under heavy load<br/>\n{}\n"
            "<br/>\nIf this task instance does not start soon please contact your "
            "Airflow administrator for assistance.".format(
                "- This task instance already ran and had it's state changed manually "
                "(e.g. cleared in the UI)<br/>" if ti.state == State.NONE else ""))]

        # Use the scheduler's context to figure out which dependencies are not met
        dep_context = DepContext(SCHEDULER_QUEUED_DEPS)
        failed_dep_reasons = [(dep.dep_name, dep.reason) for dep in
                              ti.get_failed_dep_statuses(
                                  dep_context=dep_context)]

        title = "Task Instance Details"
        return self.render_template(
            'airflow/task.html',
            task_attrs=task_attrs,
            ti_attrs=ti_attrs,
            failed_dep_reasons=failed_dep_reasons or no_failed_deps_result,
            task_id=task_id,
            execution_date=execution_date,
            special_attrs_rendered=special_attrs_rendered,
            form=form,
            root=root,
            dag=dag, title=title)

    @expose('/xcom')
    @has_dag_access(can_dag_read=True)
    @has_access
    @action_logging
    @provide_session
    def xcom(self, session=None):
        dag_id = request.args.get('dag_id')
        task_id = request.args.get('task_id')
        # Carrying execution_date through, even though it's irrelevant for
        # this context
        execution_date = request.args.get('execution_date')
        dttm = pendulum.parse(execution_date)
        form = DateTimeForm(data={'execution_date': dttm})
        root = request.args.get('root', '')
        dm_db = models.DagModel
        ti_db = models.TaskInstance
        dag = session.query(dm_db).filter(dm_db.dag_id == dag_id).first()
        ti = session.query(ti_db).filter(ti_db.dag_id == dag_id and ti_db.task_id == task_id).first()

        if not ti:
            flash(
                "Task [{}.{}] doesn't seem to exist"
                " at the moment".format(dag_id, task_id),
                "error")
            return redirect(url_for('Airflow.index'))

        xcomlist = session.query(XCom).filter(
            XCom.dag_id == dag_id, XCom.task_id == task_id,
            XCom.execution_date == dttm).all()

        attributes = []
        for xcom in xcomlist:
            if not xcom.key.startswith('_'):
                attributes.append((xcom.key, xcom.value))

        title = "XCom"
        return self.render_template(
            'airflow/xcom.html',
            attributes=attributes,
            task_id=task_id,
            execution_date=execution_date,
            form=form,
            root=root,
            dag=dag, title=title)

    @expose('/run', methods=['POST'])
    @has_dag_access(can_dag_edit=True)
    @has_access
    @action_logging
    def run(self):
        dag_id = request.form.get('dag_id')
        task_id = request.form.get('task_id')
        origin = request.form.get('origin')
        dag = dagbag.get_dag(dag_id)
        task = dag.get_task(task_id)

        execution_date = request.form.get('execution_date')
        execution_date = pendulum.parse(execution_date)
        ignore_all_deps = request.form.get('ignore_all_deps') == "true"
        ignore_task_deps = request.form.get('ignore_task_deps') == "true"
        ignore_ti_state = request.form.get('ignore_ti_state') == "true"

        from airflow.executors import get_default_executor
        executor = get_default_executor()
        valid_celery_config = False
        valid_kubernetes_config = False

        try:
            from airflow.executors.celery_executor import CeleryExecutor
            valid_celery_config = isinstance(executor, CeleryExecutor)
        except ImportError:
            pass

        try:
            from airflow.contrib.executors.kubernetes_executor import KubernetesExecutor
            valid_kubernetes_config = isinstance(executor, KubernetesExecutor)
        except ImportError:
            pass

        if not valid_celery_config and not valid_kubernetes_config:
            flash("Only works with the Celery or Kubernetes executors, sorry", "error")
            return redirect(origin)

        ti = models.TaskInstance(task=task, execution_date=execution_date)
        ti.refresh_from_db()

        # Make sure the task instance can be run
        dep_context = DepContext(
            deps=RUNNING_DEPS,
            ignore_all_deps=ignore_all_deps,
            ignore_task_deps=ignore_task_deps,
            ignore_ti_state=ignore_ti_state)
        failed_deps = list(ti.get_failed_dep_statuses(dep_context=dep_context))
        if failed_deps:
            failed_deps_str = ", ".join(
                ["{}: {}".format(dep.dep_name, dep.reason) for dep in failed_deps])
            flash("Could not queue task instance for execution, dependencies not met: "
                  "{}".format(failed_deps_str),
                  "error")
            return redirect(origin)

        executor.start()
        executor.queue_task_instance(
            ti,
            ignore_all_deps=ignore_all_deps,
            ignore_task_deps=ignore_task_deps,
            ignore_ti_state=ignore_ti_state)
        executor.heartbeat()
        flash(
            "Sent {} to the message queue, "
            "it should start any moment now.".format(ti))
        return redirect(origin)

    @expose('/delete', methods=['POST'])
    @has_dag_access(can_dag_edit=True)
    @has_access
    @action_logging
    def delete(self):
        from airflow.api.common.experimental import delete_dag
        from airflow.exceptions import DagNotFound, DagFileExists

        dag_id = request.values.get('dag_id')
        origin = request.values.get('origin') or url_for('Airflow.index')

        try:
            delete_dag.delete_dag(dag_id)
        except DagNotFound:
            flash("DAG with id {} not found. Cannot delete".format(dag_id), 'error')
            return redirect(request.referrer)
        except DagFileExists:
            flash("Dag id {} is still in DagBag. "
                  "Remove the DAG file first.".format(dag_id),
                  'error')
            return redirect(request.referrer)

        flash("Deleting DAG with id {}. May take a couple minutes to fully"
              " disappear.".format(dag_id))

        # Upon success return to origin.
        return redirect(origin)

    @expose('/trigger', methods=['POST', 'GET'])
    @has_dag_access(can_dag_edit=True)
    @has_access
    @action_logging
    @provide_session
    def trigger(self, session=None):

        dag_id = request.values.get('dag_id')
        origin = request.values.get('origin') or url_for('Airflow.index')

        if request.method == 'GET':
            return self.render_template(
                'airflow/trigger.html',
                dag_id=dag_id,
                origin=origin,
                conf=''
            )

        dag = session.query(models.DagModel).filter(models.DagModel.dag_id == dag_id).first()
        if not dag:
            flash("Cannot find dag {}".format(dag_id))
            return redirect(origin)

        execution_date = timezone.utcnow()
        run_id = "manual__{0}".format(execution_date.isoformat())

        dr = DagRun.find(dag_id=dag_id, run_id=run_id)
        if dr:
            flash("This run_id {} already exists".format(run_id))
            return redirect(origin)

        run_conf = {}
        conf = request.values.get('conf')
        if conf:
            try:
                run_conf = json.loads(conf)
            except ValueError:
                flash("Invalid JSON configuration", "error")
                return self.render_template(
                    'airflow/trigger.html',
                    dag_id=dag_id,
                    origin=origin,
                    conf=conf
                )

        dag.create_dagrun(
            run_id=run_id,
            execution_date=execution_date,
            state=State.RUNNING,
            conf=run_conf,
            external_trigger=True
        )

        flash(
            "Triggered {}, "
            "it should start any moment now.".format(dag_id))
        return redirect(origin)

    def _clear_dag_tis(self, dag, start_date, end_date, origin,
                       recursive=False, confirmed=False, only_failed=False):
        from airflow.exceptions import AirflowException

        if confirmed:
            count = dag.clear(
                start_date=start_date,
                end_date=end_date,
                include_subdags=recursive,
                include_parentdag=recursive,
                only_failed=only_failed,
            )

            flash("{0} task instances have been cleared".format(count))
            return redirect(origin)

        try:
            tis = dag.clear(
                start_date=start_date,
                end_date=end_date,
                include_subdags=recursive,
                include_parentdag=recursive,
                only_failed=only_failed,
                dry_run=True,
            )
        except AirflowException as ex:
            flash(str(ex), 'error')
            return redirect(origin)

        if not tis:
            flash("No task instances to clear", 'error')
            response = redirect(origin)
        else:
            details = "\n".join([str(t) for t in tis])

            response = self.render_template(
                'airflow/confirm.html',
                message=("Here's the list of task instances you are about "
                         "to clear:"),
                details=details)

        return response

    @expose('/clear', methods=['POST'])
    @has_dag_access(can_dag_edit=True)
    @has_access
    @action_logging
    def clear(self):
        dag_id = request.form.get('dag_id')
        task_id = request.form.get('task_id')
        origin = request.form.get('origin')
        dag = dagbag.get_dag(dag_id)

        execution_date = request.form.get('execution_date')
        execution_date = pendulum.parse(execution_date)
        confirmed = request.form.get('confirmed') == "true"
        upstream = request.form.get('upstream') == "true"
        downstream = request.form.get('downstream') == "true"
        future = request.form.get('future') == "true"
        past = request.form.get('past') == "true"
        recursive = request.form.get('recursive') == "true"
        only_failed = request.form.get('only_failed') == "true"

        dag = dag.sub_dag(
            task_regex=r"^{0}$".format(task_id),
            include_downstream=downstream,
            include_upstream=upstream)

        end_date = execution_date if not future else None
        start_date = execution_date if not past else None

        return self._clear_dag_tis(dag, start_date, end_date, origin,
                                   recursive=recursive, confirmed=confirmed, only_failed=only_failed)

    @expose('/dagrun_clear', methods=['POST'])
    @has_dag_access(can_dag_edit=True)
    @has_access
    @action_logging
    def dagrun_clear(self):
        dag_id = request.form.get('dag_id')
        origin = request.form.get('origin')
        execution_date = request.form.get('execution_date')
        confirmed = request.form.get('confirmed') == "true"

        dag = dagbag.get_dag(dag_id)
        execution_date = pendulum.parse(execution_date)
        start_date = execution_date
        end_date = execution_date

        return self._clear_dag_tis(dag, start_date, end_date, origin,
                                   recursive=True, confirmed=confirmed)

    @expose('/blocked', methods=['POST'])
    @has_access
    @provide_session
    def blocked(self, session=None):
        allowed_dag_ids = appbuilder.sm.get_accessible_dag_ids()

        if 'all_dags' in allowed_dag_ids:
            allowed_dag_ids = [dag_id for dag_id, in session.query(models.DagModel.dag_id)]

        # Filter by post parameters
        selected_dag_ids = {
            unquote(dag_id) for dag_id in request.form.getlist('dag_ids') if dag_id
        }

        if selected_dag_ids:
            filter_dag_ids = selected_dag_ids.intersection(allowed_dag_ids)
        else:
            filter_dag_ids = allowed_dag_ids

        if not filter_dag_ids:
            return wwwutils.json_response([])

        DR = models.DagRun

        dags = (
            session.query(DR.dag_id, sqla.func.count(DR.id))
                .filter(DR.state == State.RUNNING)
                .filter(DR.dag_id.in_(filter_dag_ids))
                .group_by(DR.dag_id)
        )

        payload = []
        for dag_id, active_dag_runs in dags:
            max_active_runs = 0
            dag = dagbag.get_dag(dag_id)
            if dag:
                # TODO: Make max_active_runs a column so we can query for it directly
                max_active_runs = dag.max_active_runs
            payload.append({
                'dag_id': dag_id,
                'active_dag_run': active_dag_runs,
                'max_active_runs': max_active_runs,
            })
        return wwwutils.json_response(payload)

    def _mark_dagrun_state_as_failed(self, dag_id, execution_date, confirmed, origin):
        if not execution_date:
            flash('Invalid execution date', 'error')
            return redirect(origin)

        execution_date = pendulum.parse(execution_date)
        dag = dagbag.get_dag(dag_id)

        if not dag:
            flash('Cannot find DAG: {}'.format(dag_id), 'error')
            return redirect(origin)

        new_dag_state = set_dag_run_state_to_failed(dag, execution_date, commit=confirmed)

        if confirmed:
            flash('Marked failed on {} task instances'.format(len(new_dag_state)))
            return redirect(origin)

        else:
            details = '\n'.join([str(t) for t in new_dag_state])

            response = self.render_template(
                'airflow/confirm.html',
                message=("Here's the list of task instances you are about to mark as failed"),
                details=details)

            return response

    def _mark_dagrun_state_as_success(self, dag_id, execution_date, confirmed, origin):
        if not execution_date:
            flash('Invalid execution date', 'error')
            return redirect(origin)

        execution_date = pendulum.parse(execution_date)
        dag = dagbag.get_dag(dag_id)

        if not dag:
            flash('Cannot find DAG: {}'.format(dag_id), 'error')
            return redirect(origin)

        new_dag_state = set_dag_run_state_to_success(dag, execution_date,
                                                     commit=confirmed)

        if confirmed:
            flash('Marked success on {} task instances'.format(len(new_dag_state)))
            return redirect(origin)

        else:
            details = '\n'.join([str(t) for t in new_dag_state])

            response = self.render_template(
                'airflow/confirm.html',
                message=("Here's the list of task instances you are about to mark as success"),
                details=details)

            return response

    @expose('/dagrun_failed', methods=['POST'])
    @has_dag_access(can_dag_edit=True)
    @has_access
    @action_logging
    def dagrun_failed(self):
        dag_id = request.form.get('dag_id')
        execution_date = request.form.get('execution_date')
        confirmed = request.form.get('confirmed') == 'true'
        origin = request.form.get('origin')
        return self._mark_dagrun_state_as_failed(dag_id, execution_date,
                                                 confirmed, origin)

    @expose('/dagrun_success', methods=['POST'])
    @has_dag_access(can_dag_edit=True)
    @has_access
    @action_logging
    def dagrun_success(self):
        dag_id = request.form.get('dag_id')
        execution_date = request.form.get('execution_date')
        confirmed = request.form.get('confirmed') == 'true'
        origin = request.form.get('origin')
        return self._mark_dagrun_state_as_success(dag_id, execution_date,
                                                  confirmed, origin)

    def _mark_task_instance_state(self, dag_id, task_id, origin, execution_date,
                                  confirmed, upstream, downstream,
                                  future, past, state):
        dag = dagbag.get_dag(dag_id)
        task = dag.get_task(task_id)
        task.dag = dag

        execution_date = pendulum.parse(execution_date)

        if not dag:
            flash("Cannot find DAG: {}".format(dag_id))
            return redirect(origin)

        if not task:
            flash("Cannot find task {} in DAG {}".format(task_id, dag.dag_id))
            return redirect(origin)

        from airflow.api.common.experimental.mark_tasks import set_state

        if confirmed:
            altered = set_state(tasks=[task], execution_date=execution_date,
                                upstream=upstream, downstream=downstream,
                                future=future, past=past, state=state,
                                commit=True)

            flash("Marked {} on {} task instances".format(state, len(altered)))
            return redirect(origin)

        to_be_altered = set_state(tasks=[task], execution_date=execution_date,
                                  upstream=upstream, downstream=downstream,
                                  future=future, past=past, state=state,
                                  commit=False)

        details = "\n".join([str(t) for t in to_be_altered])

        response = self.render_template(
            "airflow/confirm.html",
            message=("Here's the list of task instances you are about to mark as {}:".format(state)),
            details=details)

        return response

    @expose('/failed', methods=['POST'])
    @has_dag_access(can_dag_edit=True)
    @has_access
    @action_logging
    def failed(self):
        dag_id = request.form.get('dag_id')
        task_id = request.form.get('task_id')
        origin = request.form.get('origin')
        execution_date = request.form.get('execution_date')

        confirmed = request.form.get('confirmed') == "true"
        upstream = request.form.get('failed_upstream') == "true"
        downstream = request.form.get('failed_downstream') == "true"
        future = request.form.get('failed_future') == "true"
        past = request.form.get('failed_past') == "true"

        return self._mark_task_instance_state(dag_id, task_id, origin, execution_date,
                                              confirmed, upstream, downstream,
                                              future, past, State.FAILED)

    @expose('/success', methods=['POST'])
    @has_dag_access(can_dag_edit=True)
    @has_access
    @action_logging
    def success(self):
        dag_id = request.form.get('dag_id')
        task_id = request.form.get('task_id')
        origin = request.form.get('origin')
        execution_date = request.form.get('execution_date')

        confirmed = request.form.get('confirmed') == "true"
        upstream = request.form.get('success_upstream') == "true"
        downstream = request.form.get('success_downstream') == "true"
        future = request.form.get('success_future') == "true"
        past = request.form.get('success_past') == "true"

        return self._mark_task_instance_state(dag_id, task_id, origin, execution_date,
                                              confirmed, upstream, downstream,
                                              future, past, State.SUCCESS)

    @expose('/tree')
    @has_dag_access(can_dag_read=True)
    @has_access
    @gzipped
    @action_logging
    @provide_session
    def tree(self, session=None):
        dag_id = request.args.get('dag_id')
        blur = conf.getboolean('webserver', 'demo_mode')
        dag = dagbag.get_dag(dag_id)
        if not dag:
            flash('DAG "{0}" seems to be missing.'.format(dag_id), "error")
            return redirect(url_for('Airflow.index'))

        root = request.args.get('root')
        if root:
            dag = dag.sub_dag(
                task_regex=root,
                include_downstream=False,
                include_upstream=True)

        base_date = request.args.get('base_date')
        num_runs = request.args.get('num_runs')
        if num_runs:
            num_runs = int(num_runs)
        else:
            num_runs = conf.getint('webserver', 'default_dag_run_display_number')

        if base_date:
            base_date = timezone.parse(base_date)
        else:
            base_date = dag.latest_execution_date or timezone.utcnow()

        DR = models.DagRun
        dag_runs = (
            session.query(DR)
                .filter(
                DR.dag_id == dag.dag_id,
                DR.execution_date <= base_date)
                .order_by(DR.execution_date.desc())
                .limit(num_runs)
                .all()
        )
        dag_runs = {
            dr.execution_date: alchemy_to_dict(dr) for dr in dag_runs
        }

        dates = sorted(list(dag_runs.keys()))
        max_date = max(dates) if dates else None
        min_date = min(dates) if dates else None

        tis = dag.get_task_instances(
            start_date=min_date, end_date=base_date, session=session)
        task_instances = {}
        for ti in tis:
            task_instances[(ti.task_id, ti.execution_date)] = ti

        expanded = set()
        # The default recursion traces every path so that tree view has full
        # expand/collapse functionality. After 5,000 nodes we stop and fall
        # back on a quick DFS search for performance. See PR #320.
        node_count = [0]
        node_limit = 5000 / max(1, len(dag.leaves))

        def encode_ti(ti):
            if not ti:
                return None

            # NOTE: order of entry is important here because client JS relies on it for
            # tree node reconstruction. Remember to change JS code in tree.html
            # whenever order is altered.
            data = [
                ti.state,
                ti.try_number,
                None,  # start_ts
                None,  # duration
            ]

            if ti.start_date:
                # round to seconds to reduce payload size
                if six.PY2:
                    data[2] = int(pendulum.instance(ti.start_date).timestamp())
                else:
                    data[2] = int(ti.start_date.timestamp())
                if ti.duration is not None:
                    data[3] = int(ti.duration)

            return data

        def recurse_nodes(task, visited):
            node_count[0] += 1
            visited.add(task)
            task_id = task.task_id

            node = {
                'name': task.task_id,
                'instances': [
                    encode_ti(task_instances.get((task_id, d)))
                    for d in dates
                ],
                'num_dep': len(task.downstream_list),
                'operator': task.task_type,
                'retries': task.retries,
                'owner': task.owner,
                'ui_color': task.ui_color,
            }

            if task.downstream_list:
                children = [
                    recurse_nodes(t, visited) for t in task.downstream_list
                    if node_count[0] < node_limit or t not in visited]

                # D3 tree uses children vs _children to define what is
                # expanded or not. The following block makes it such that
                # repeated nodes are collapsed by default.
                if task.task_id not in expanded:
                    children_key = 'children'
                    expanded.add(task.task_id)
                else:
                    children_key = "_children"
                node[children_key] = children

            if task.depends_on_past:
                node['depends_on_past'] = task.depends_on_past
            if task.start_date:
                # round to seconds to reduce payload size
                if six.PY2:
                    node['start_ts'] = int(pendulum.instance(task.start_date).timestamp())
                else:
                    node['start_ts'] = int(task.start_date.timestamp())
                if task.end_date:
                    # round to seconds to reduce payload size
                    if six.PY2:
                        node['end_ts'] = int(pendulum.instance(task.end_date).timestamp())
                    else:
                        node['end_ts'] = int(task.end_date.timestamp())
            if task.extra_links:
                node['extra_links'] = task.extra_links
            return node

        data = {
            'name': '[DAG]',
            'children': [recurse_nodes(t, set()) for t in dag.roots],
            'instances': [
                dag_runs.get(d) or {'execution_date': d.isoformat()}
                for d in dates
            ],
        }

        form = DateTimeWithNumRunsForm(data={'base_date': max_date,
                                             'num_runs': num_runs})
        external_logs = conf.get('elasticsearch', 'frontend')

        return self.render_template(
            'airflow/tree.html',
            operators=sorted({op.task_type: op for op in dag.tasks}.values(),
                             key=lambda x: x.task_type),
            root=root,
            form=form,
            dag=dag,
            # avoid spaces to reduce payload size
            data=htmlsafe_json_dumps(data, separators=(',', ':')),
            blur=blur, num_runs=num_runs,
            show_external_logs=bool(external_logs))

    @expose('/graph')
    @has_dag_access(can_dag_read=True)
    @has_access
    @gzipped
    @action_logging
    @provide_session
    def graph(self, session=None):
        dag_id = request.args.get('dag_id')
        blur = conf.getboolean('webserver', 'demo_mode')
        dag = dagbag.get_dag(dag_id)
        if not dag:
            flash('DAG "{0}" seems to be missing.'.format(dag_id), "error")
            return redirect(url_for('Airflow.index'))

        root = request.args.get('root')
        if root:
            dag = dag.sub_dag(
                task_regex=root,
                include_upstream=True,
                include_downstream=False)

        arrange = request.args.get('arrange', dag.orientation)

        nodes = []
        edges = []
        for task in dag.tasks:
            nodes.append({
                'id': task.task_id,
                'value': {
                    'label': task.task_id,
                    'labelStyle': "fill:{0};".format(task.ui_fgcolor),
                    'style': "fill:{0};".format(task.ui_color),
                    'rx': 5,
                    'ry': 5,
                }
            })

        def get_downstream(task):
            for t in task.downstream_list:
                edge = {
                    'source_id': task.task_id,
                    'target_id': t.task_id,
                }
                if edge not in edges:
                    edges.append(edge)
                    get_downstream(t)

        for t in dag.roots:
            get_downstream(t)

        dt_nr_dr_data = get_date_time_num_runs_dag_runs_form_data(request, session, dag)
        dt_nr_dr_data['arrange'] = arrange
        dttm = dt_nr_dr_data['dttm']

        class GraphForm(DateTimeWithNumRunsWithDagRunsForm):
            arrange = SelectField("Layout", choices=(
                ('LR', "Left->Right"),
                ('RL', "Right->Left"),
                ('TB', "Top->Bottom"),
                ('BT', "Bottom->Top"),
            ))

        form = GraphForm(data=dt_nr_dr_data)
        form.execution_date.choices = dt_nr_dr_data['dr_choices']

        task_instances = {
            ti.task_id: alchemy_to_dict(ti)
            for ti in dag.get_task_instances(dttm, dttm, session=session)}
        tasks = {
            t.task_id: {
                'dag_id': t.dag_id,
                'task_type': t.task_type,
                'extra_links': t.extra_links,
            }
            for t in dag.tasks}
        if not tasks:
            flash("No tasks found", "error")
        session.commit()
        doc_md = markdown.markdown(dag.doc_md) \
            if hasattr(dag, 'doc_md') and dag.doc_md else ''

        external_logs = conf.get('elasticsearch', 'frontend')
        return self.render_template(
            'airflow/graph.html',
            dag=dag,
            form=form,
            width=request.args.get('width', "100%"),
            height=request.args.get('height', "800"),
            execution_date=dttm.isoformat(),
            state_token=wwwutils.state_token(dt_nr_dr_data['dr_state']),
            doc_md=doc_md,
            arrange=arrange,
            operators=sorted({op.task_type: op for op in dag.tasks}.values(),
                             key=lambda x: x.task_type),
            blur=blur,
            root=root or '',
            task_instances=task_instances,
            tasks=tasks,
            nodes=nodes,
            edges=edges,
            show_external_logs=bool(external_logs))

    @expose('/duration')
    @has_dag_access(can_dag_read=True)
    @has_access
    @action_logging
    @provide_session
    def duration(self, session=None):
        default_dag_run = conf.getint('webserver', 'default_dag_run_display_number')
        dag_id = request.args.get('dag_id')
        dag = dagbag.get_dag(dag_id)
        base_date = request.args.get('base_date')
        num_runs = request.args.get('num_runs')
        num_runs = int(num_runs) if num_runs else default_dag_run

        if dag is None:
            flash('DAG "{0}" seems to be missing.'.format(dag_id), "error")
            return redirect(url_for('Airflow.index'))

        if base_date:
            base_date = pendulum.parse(base_date)
        else:
            base_date = dag.latest_execution_date or timezone.utcnow()

        dates = dag.date_range(base_date, num=-abs(num_runs))
        min_date = dates[0] if dates else timezone.utc_epoch()

        root = request.args.get('root')
        if root:
            dag = dag.sub_dag(
                task_regex=root,
                include_upstream=True,
                include_downstream=False)

        chart_height = wwwutils.get_chart_height(dag)
        chart = nvd3.lineChart(
            name="lineChart", x_is_date=True, height=chart_height, width="1200")
        cum_chart = nvd3.lineChart(
            name="cumLineChart", x_is_date=True, height=chart_height, width="1200")

        y = defaultdict(list)
        x = defaultdict(list)
        cum_y = defaultdict(list)

        tis = dag.get_task_instances(
            start_date=min_date, end_date=base_date, session=session)
        TF = TaskFail
        ti_fails = (
            session.query(TF)
                .filter(TF.dag_id == dag.dag_id,  # noqa
                        TF.execution_date >= min_date,
                        TF.execution_date <= base_date,
                        TF.task_id.in_([t.task_id for t in dag.tasks]))
                .all()  # noqa
        )

        fails_totals = defaultdict(int)
        for tf in ti_fails:
            dict_key = (tf.dag_id, tf.task_id, tf.execution_date)
            if tf.duration:
                fails_totals[dict_key] += tf.duration

        for ti in tis:
            if ti.duration:
                dttm = wwwutils.epoch(ti.execution_date)
                x[ti.task_id].append(dttm)
                y[ti.task_id].append(float(ti.duration))
                fails_dict_key = (ti.dag_id, ti.task_id, ti.execution_date)
                fails_total = fails_totals[fails_dict_key]
                cum_y[ti.task_id].append(float(ti.duration + fails_total))

        # determine the most relevant time unit for the set of task instance
        # durations for the DAG
        y_unit = infer_time_unit([d for t in y.values() for d in t])
        cum_y_unit = infer_time_unit([d for t in cum_y.values() for d in t])
        # update the y Axis on both charts to have the correct time units
        chart.create_y_axis('yAxis', format='.02f', custom_format=False,
                            label='Duration ({})'.format(y_unit))
        chart.axislist['yAxis']['axisLabelDistance'] = '40'
        cum_chart.create_y_axis('yAxis', format='.02f', custom_format=False,
                                label='Duration ({})'.format(cum_y_unit))
        cum_chart.axislist['yAxis']['axisLabelDistance'] = '40'

        for task in dag.tasks:
            if x[task.task_id]:
                chart.add_serie(name=task.task_id, x=x[task.task_id],
                                y=scale_time_units(y[task.task_id], y_unit))
                cum_chart.add_serie(name=task.task_id, x=x[task.task_id],
                                    y=scale_time_units(cum_y[task.task_id],
                                                       cum_y_unit))

        dates = sorted(list({ti.execution_date for ti in tis}))
        max_date = max([ti.execution_date for ti in tis]) if dates else None

        session.commit()

        form = DateTimeWithNumRunsForm(data={'base_date': max_date,
                                             'num_runs': num_runs})
        chart.buildcontent()
        cum_chart.buildcontent()
        s_index = cum_chart.htmlcontent.rfind('});')
        cum_chart.htmlcontent = (cum_chart.htmlcontent[:s_index] +
                                 "$( document ).trigger('chartload')" +
                                 cum_chart.htmlcontent[s_index:])

        return self.render_template(
            'airflow/duration_chart.html',
            dag=dag,
            demo_mode=conf.getboolean('webserver', 'demo_mode'),
            root=root,
            form=form,
            chart=chart.htmlcontent,
            cum_chart=cum_chart.htmlcontent
        )

    @expose('/tries')
    @has_dag_access(can_dag_read=True)
    @has_access
    @action_logging
    @provide_session
    def tries(self, session=None):
        default_dag_run = conf.getint('webserver', 'default_dag_run_display_number')
        dag_id = request.args.get('dag_id')
        dag = dagbag.get_dag(dag_id)
        base_date = request.args.get('base_date')
        num_runs = request.args.get('num_runs')
        num_runs = int(num_runs) if num_runs else default_dag_run

        if base_date:
            base_date = pendulum.parse(base_date)
        else:
            base_date = dag.latest_execution_date or timezone.utcnow()

        dates = dag.date_range(base_date, num=-abs(num_runs))
        min_date = dates[0] if dates else timezone.utc_epoch()

        root = request.args.get('root')
        if root:
            dag = dag.sub_dag(
                task_regex=root,
                include_upstream=True,
                include_downstream=False)

        chart_height = wwwutils.get_chart_height(dag)
        chart = nvd3.lineChart(
            name="lineChart", x_is_date=True, y_axis_format='d', height=chart_height,
            width="1200")

        for task in dag.tasks:
            y = []
            x = []
            for ti in task.get_task_instances(start_date=min_date,
                                              end_date=base_date,
                                              session=session):
                dttm = wwwutils.epoch(ti.execution_date)
                x.append(dttm)
                # y value should reflect completed tries to have a 0 baseline.
                y.append(ti.prev_attempted_tries)
            if x:
                chart.add_serie(name=task.task_id, x=x, y=y)

        tis = dag.get_task_instances(
            start_date=min_date, end_date=base_date, session=session)
        tries = sorted(list({ti.try_number for ti in tis}))
        max_date = max([ti.execution_date for ti in tis]) if tries else None

        session.commit()

        form = DateTimeWithNumRunsForm(data={'base_date': max_date,
                                             'num_runs': num_runs})

        chart.buildcontent()

        return self.render_template(
            'airflow/chart.html',
            dag=dag,
            demo_mode=conf.getboolean('webserver', 'demo_mode'),
            root=root,
            form=form,
            chart=chart.htmlcontent
        )

    @expose('/landing_times')
    @has_dag_access(can_dag_read=True)
    @has_access
    @action_logging
    @provide_session
    def landing_times(self, session=None):
        default_dag_run = conf.getint('webserver', 'default_dag_run_display_number')
        dag_id = request.args.get('dag_id')
        dag = dagbag.get_dag(dag_id)
        base_date = request.args.get('base_date')
        num_runs = request.args.get('num_runs')
        num_runs = int(num_runs) if num_runs else default_dag_run

        if base_date:
            base_date = pendulum.parse(base_date)
        else:
            base_date = dag.latest_execution_date or timezone.utcnow()

        dates = dag.date_range(base_date, num=-abs(num_runs))
        min_date = dates[0] if dates else timezone.utc_epoch()

        root = request.args.get('root')
        if root:
            dag = dag.sub_dag(
                task_regex=root,
                include_upstream=True,
                include_downstream=False)

        chart_height = wwwutils.get_chart_height(dag)
        chart = nvd3.lineChart(
            name="lineChart", x_is_date=True, height=chart_height, width="1200")
        y = {}
        x = {}
        for task in dag.tasks:
            task_id = task.task_id
            y[task_id] = []
            x[task_id] = []
            for ti in task.get_task_instances(start_date=min_date, end_date=base_date):
                ts = ti.execution_date
                if dag.schedule_interval and dag.following_schedule(ts):
                    ts = dag.following_schedule(ts)
                if ti.end_date:
                    dttm = wwwutils.epoch(ti.execution_date)
                    secs = (ti.end_date - ts).total_seconds()
                    x[task_id].append(dttm)
                    y[task_id].append(secs)

        # determine the most relevant time unit for the set of landing times
        # for the DAG
        y_unit = infer_time_unit([d for t in y.values() for d in t])
        # update the y Axis to have the correct time units
        chart.create_y_axis('yAxis', format='.02f', custom_format=False,
                            label='Landing Time ({})'.format(y_unit))
        chart.axislist['yAxis']['axisLabelDistance'] = '40'
        for task in dag.tasks:
            if x[task.task_id]:
                chart.add_serie(name=task.task_id, x=x[task.task_id],
                                y=scale_time_units(y[task.task_id], y_unit))

        tis = dag.get_task_instances(
            start_date=min_date, end_date=base_date, session=session)
        dates = sorted(list({ti.execution_date for ti in tis}))
        max_date = max([ti.execution_date for ti in tis]) if dates else None

        session.commit()

        form = DateTimeWithNumRunsForm(data={'base_date': max_date,
                                             'num_runs': num_runs})
        chart.buildcontent()
        return self.render_template(
            'airflow/chart.html',
            dag=dag,
            chart=chart.htmlcontent,
            height=str(chart_height + 100) + "px",
            demo_mode=conf.getboolean('webserver', 'demo_mode'),
            root=root,
            form=form,
        )

    @expose('/paused', methods=['POST'])
    @has_dag_access(can_dag_edit=True)
    @has_access
    @action_logging
    @provide_session
    def paused(self, session=None):
        dag_id = request.args.get('dag_id')
        is_paused = True if request.args.get('is_paused') == 'false' else False
        models.DagModel.get_dagmodel(dag_id).set_is_paused(
            is_paused=is_paused,
            store_serialized_dags=STORE_SERIALIZED_DAGS)
        return "OK"

    @expose('/refresh', methods=['POST'])
    @has_dag_access(can_dag_edit=True)
    @has_access
    @action_logging
    @provide_session
    def refresh(self, session=None):
        DagModel = models.DagModel
        dag_id = request.values.get('dag_id')
        orm_dag = session.query(
            DagModel).filter(DagModel.dag_id == dag_id).first()

        if orm_dag:
            orm_dag.last_expired = timezone.utcnow()
            session.merge(orm_dag)
        session.commit()

        dag = dagbag.get_dag(dag_id)
        # sync dag permission
        appbuilder.sm.sync_perm_for_dag(dag_id, dag.access_control)

        flash("DAG [{}] is now fresh as a daisy".format(dag_id))
        return redirect(request.referrer)

    @expose('/gantt')
    @has_dag_access(can_dag_read=True)
    @has_access
    @action_logging
    @provide_session
    def gantt(self, session=None):
        dag_id = request.args.get('dag_id')
        dag = dagbag.get_dag(dag_id)
        demo_mode = conf.getboolean('webserver', 'demo_mode')

        root = request.args.get('root')
        if root:
            dag = dag.sub_dag(
                task_regex=root,
                include_upstream=True,
                include_downstream=False)

        dt_nr_dr_data = get_date_time_num_runs_dag_runs_form_data(request, session, dag)
        dttm = dt_nr_dr_data['dttm']

        form = DateTimeWithNumRunsWithDagRunsForm(data=dt_nr_dr_data)
        form.execution_date.choices = dt_nr_dr_data['dr_choices']

        tis = [
            ti for ti in dag.get_task_instances(dttm, dttm, session=session)
            if ti.start_date and ti.state]
        tis = sorted(tis, key=lambda ti: ti.start_date)
        TF = TaskFail
        ti_fails = list(itertools.chain(*[(
            session
                .query(TF)
                .filter(TF.dag_id == ti.dag_id,
                        TF.task_id == ti.task_id,
                        TF.execution_date == ti.execution_date)
                .all()
        ) for ti in tis]))

        # determine bars to show in the gantt chart
        # all reschedules of one attempt are combinded into one bar
        gantt_bar_items = []
        for ti in tis:
            end_date = ti.end_date or timezone.utcnow()
            # prev_attempted_tries will reflect the currently running try_number
            # or the try_number of the last complete run
            # https://issues.apache.org/jira/browse/AIRFLOW-2143
            try_count = ti.prev_attempted_tries
            gantt_bar_items.append((ti.task_id, ti.start_date, end_date, ti.state, try_count))

        tf_count = 0
        try_count = 1
        prev_task_id = ""
        for tf in ti_fails:
            end_date = tf.end_date or timezone.utcnow()
            start_date = tf.start_date or end_date
            if tf_count != 0 and tf.task_id == prev_task_id:
                try_count = try_count + 1
            else:
                try_count = 1
            prev_task_id = tf.task_id
            gantt_bar_items.append((tf.task_id, start_date, end_date, State.FAILED, try_count))
            tf_count = tf_count + 1

        task_types = {}
        extra_links = {}
        for t in dag.tasks:
            task_types[t.task_id] = t.task_type
            extra_links[t.task_id] = t.extra_links

        tasks = []
        for gantt_bar_item in gantt_bar_items:
            task_id = gantt_bar_item[0]
            start_date = gantt_bar_item[1]
            end_date = gantt_bar_item[2]
            state = gantt_bar_item[3]
            try_count = gantt_bar_item[4]
            tasks.append({
                'startDate': wwwutils.epoch(start_date),
                'endDate': wwwutils.epoch(end_date),
                'isoStart': start_date.isoformat()[:-4],
                'isoEnd': end_date.isoformat()[:-4],
                'taskName': task_id,
                'taskType': task_types[ti.task_id],
                'duration': (end_date - start_date).total_seconds(),
                'status': state,
                'executionDate': dttm.isoformat(),
                'try_number': try_count,
                'extraLinks': extra_links[ti.task_id],
            })

        states = {task['status']: task['status'] for task in tasks}
        data = {
            'taskNames': [ti.task_id for ti in tis],
            'tasks': tasks,
            'taskStatus': states,
            'height': len(tis) * 25 + 25,
        }

        session.commit()

        return self.render_template(
            'airflow/gantt.html',
            dag=dag,
            execution_date=dttm.isoformat(),
            form=form,
            data=data,
            base_date='',
            demo_mode=demo_mode,
            root=root,
        )

    @expose('/extra_links')
    @has_dag_access(can_dag_read=True)
    @has_access
    @action_logging
    def extra_links(self):
        """
        A restful endpoint that returns external links for a given Operator

        It queries the operator that sent the request for the links it wishes
        to provide for a given external link name.

        API: GET
        Args: dag_id: The id of the dag containing the task in question
              task_id: The id of the task in question
              execution_date: The date of execution of the task
              link_name: The name of the link reference to find the actual URL for

        Returns:
            200: {url: <url of link>, error: None} - returned when there was no problem
                finding the URL
            404: {url: None, error: <error message>} - returned when the operator does
                not return a URL
        """
        dag_id = request.args.get('dag_id')
        task_id = request.args.get('task_id')
        execution_date = request.args.get('execution_date')
        link_name = request.args.get('link_name')
        dttm = airflow.utils.timezone.parse(execution_date)
        dag = dagbag.get_dag(dag_id)

        if not dag or task_id not in dag.task_ids:
            response = jsonify(
                {'url': None,
                 'error': "can't find dag {dag} or task_id {task_id}".format(
                     dag=dag,
                     task_id=task_id
                 )}
            )
            response.status_code = 404
            return response

        task = dag.get_task(task_id)

        try:
            url = task.get_extra_links(dttm, link_name)
        except ValueError as err:
            response = jsonify({'url': None, 'error': str(err)})
            response.status_code = 404
            return response
        if url:
            response = jsonify({'error': None, 'url': url})
            response.status_code = 200
            return response
        else:
            response = jsonify(
                {'url': None, 'error': 'No URL found for {dest}'.format(dest=link_name)})
            response.status_code = 404
            return response

    @expose('/object/task_instances')
    @has_dag_access(can_dag_read=True)
    @has_access
    @action_logging
    @provide_session
    def task_instances(self, session=None):
        dag_id = request.args.get('dag_id')
        dag = dagbag.get_dag(dag_id)

        dttm = request.args.get('execution_date')
        if dttm:
            dttm = pendulum.parse(dttm)
        else:
            return "Error: Invalid execution_date"

        task_instances = {
            ti.task_id: alchemy_to_dict(ti)
            for ti in dag.get_task_instances(dttm, dttm, session=session)}

        return json.dumps(task_instances)


class VersionView(AirflowBaseView):
    default_view = 'version'

    @expose('/version')
    @has_access
    def version(self):
        try:
            airflow_version = airflow.__version__
        except Exception as e:
            airflow_version = None
            logging.error(e)

        # Get the Git repo and git hash
        git_version = None
        try:
            with open(os.path.join(*[settings.AIRFLOW_HOME,
                                     'airflow', 'git_version'])) as f:
                git_version = f.readline()
        except Exception as e:
            logging.error(e)

        # Render information
        title = "Version Info"
        return self.render_template(
            'airflow/version.html',
            title=title,
            airflow_version=airflow_version,
            git_version=git_version)


class ConfigurationView(AirflowBaseView):
    default_view = 'conf'

    @expose('/configuration')
    @has_access
    def conf(self):
        raw = request.args.get('raw') == "true"
        title = "Airflow Configuration"
        subtitle = configuration.AIRFLOW_CONFIG
        # Don't show config when expose_config variable is False in airflow config
        if conf.getboolean("webserver", "expose_config"):
            with open(configuration.AIRFLOW_CONFIG, 'r') as f:
                config = f.read()
            table = [(section, key, value, source)
                     for section, parameters in conf.as_dict(True, True).items()
                     for key, (value, source) in parameters.items()]
        else:
            config = (
                "# Your Airflow administrator chose not to expose the "
                "configuration, most likely for security reasons.")
            table = None

        if raw:
            return Response(
                response=config,
                status=200,
                mimetype="application/text")
        else:
            code_html = Markup(highlight(
                config,
                lexers.IniLexer(),  # Lexer call
                HtmlFormatter(noclasses=True))
            )
            return self.render_template(
                'airflow/config.html',
                pre_subtitle=settings.HEADER + "  v" + airflow.__version__,
                code_html=code_html, title=title, subtitle=subtitle,
                table=table)


######################################################################################
#                                    ModelViews
######################################################################################

class DagFilter(BaseFilter):
    def apply(self, query, func):  # noqa
        if appbuilder.sm.has_all_dags_access():
            return query
        filter_dag_ids = appbuilder.sm.get_accessible_dag_ids()
        return query.filter(self.model.dag_id.in_(filter_dag_ids))


class AirflowModelView(ModelView):
    list_widget = AirflowModelListWidget
    page_size = PAGE_SIZE

    CustomSQLAInterface = wwwutils.CustomSQLAInterface


class SlaMissModelView(AirflowModelView):
    route_base = '/slamiss'

    datamodel = AirflowModelView.CustomSQLAInterface(SlaMiss)

    base_permissions = ['can_list']

    list_columns = ['dag_id', 'task_id', 'execution_date', 'email_sent', 'timestamp']
    add_columns = ['dag_id', 'task_id', 'execution_date', 'email_sent', 'timestamp']
    edit_columns = ['dag_id', 'task_id', 'execution_date', 'email_sent', 'timestamp']
    search_columns = ['dag_id', 'task_id', 'email_sent', 'timestamp', 'execution_date']
    base_order = ('execution_date', 'desc')
    base_filters = [['dag_id', DagFilter, lambda: []]]

    formatters_columns = {
        'task_id': wwwutils.task_instance_link,
        'execution_date': wwwutils.datetime_f('execution_date'),
        'timestamp': wwwutils.datetime_f('timestamp'),
        'dag_id': wwwutils.dag_link,
    }


class XComModelView(AirflowModelView):
    route_base = '/xcom'

    datamodel = AirflowModelView.CustomSQLAInterface(XCom)

    base_permissions = ['can_add', 'can_list', 'can_edit', 'can_delete']

    search_columns = ['key', 'value', 'timestamp', 'execution_date', 'task_id', 'dag_id']
    list_columns = ['key', 'value', 'timestamp', 'execution_date', 'task_id', 'dag_id']
    add_columns = ['key', 'value', 'execution_date', 'task_id', 'dag_id']
    edit_columns = ['key', 'value', 'execution_date', 'task_id', 'dag_id']
    base_order = ('execution_date', 'desc')

    base_filters = [['dag_id', DagFilter, lambda: []]]

    formatters_columns = {
        'task_id': wwwutils.task_instance_link,
        'execution_date': wwwutils.datetime_f('execution_date'),
        'timestamp': wwwutils.datetime_f('timestamp'),
        'dag_id': wwwutils.dag_link,
    }

    @action('muldelete', 'Delete', "Are you sure you want to delete selected records?",
            single=False)
    def action_muldelete(self, items):
        self.datamodel.delete_all(items)
        self.update_redirect()
        return redirect(self.get_redirect())

    def pre_add(self, item):
        item.execution_date = timezone.make_aware(item.execution_date)
        item.value = XCom.serialize_value(item.value)

    def pre_update(self, item):
        item.execution_date = timezone.make_aware(item.execution_date)
        item.value = XCom.serialize_value(item.value)


class ConnectionModelView(AirflowModelView):
    route_base = '/connection'

    datamodel = AirflowModelView.CustomSQLAInterface(Connection)

    base_permissions = ['can_add', 'can_list', 'can_edit', 'can_delete']

    extra_fields = ['extra__jdbc__drv_path', 'extra__jdbc__drv_clsname',
                    'extra__google_cloud_platform__project',
                    'extra__google_cloud_platform__key_path',
                    'extra__google_cloud_platform__keyfile_dict',
                    'extra__google_cloud_platform__scope',
                    'extra__google_cloud_platform__num_retries',
                    'extra__grpc__auth_type',
                    'extra__grpc__credential_pem_file',
                    'extra__grpc__scopes']
    list_columns = ['conn_id', 'conn_type', 'host', 'port', 'is_encrypted',
                    'is_extra_encrypted']
    add_columns = edit_columns = ['conn_id', 'conn_type', 'host', 'schema',
                                  'login', 'password', 'port', 'extra'] + extra_fields
    add_form = edit_form = ConnectionForm
    add_template = 'airflow/conn_create.html'
    edit_template = 'airflow/conn_edit.html'

    base_order = ('conn_id', 'asc')

    @action('muldelete', 'Delete', 'Are you sure you want to delete selected records?',
            single=False)
    @has_dag_access(can_dag_edit=True)
    def action_muldelete(self, items):
        self.datamodel.delete_all(items)
        self.update_redirect()
        return redirect(self.get_redirect())

    def process_form(self, form, is_created):
        formdata = form.data
        if formdata['conn_type'] in ['jdbc', 'google_cloud_platform', 'grpc']:
            extra = {
                key: formdata[key]
                for key in self.extra_fields if key in formdata}
            form.extra.data = json.dumps(extra)

    def prefill_form(self, form, pk):
        try:
            d = json.loads(form.data.get('extra', '{}'))
        except Exception:
            d = {}

        if not hasattr(d, 'get'):
            logging.warning('extra field for {} is not iterable'.format(
                form.data.get('conn_id', '<unknown>')))
            return

        for field in self.extra_fields:
            value = d.get(field, '')
            if value:
                field = getattr(form, field)
                field.data = value


class ErrorTagModelView(AirflowModelView):
    route_base = '/error_tag'

    datamodel = AirflowModelView.CustomSQLAInterface(ErrorTag)

    base_permissions = ['can_add', 'can_list', 'can_edit', 'can_delete']

    extra_fields = []
    list_columns = ['value', 'label']
    add_columns = edit_columns = ['value', 'label'] + extra_fields
    add_form = edit_form = ErrorTagForm
    add_template = 'airflow/error_tag_create.html'
    edit_template = 'airflow/error_tag_edit.html'

    base_order = ('id', 'asc')

    @action('muldelete', 'Delete', 'Are you sure you want to delete selected records?',
            single=False)
    @has_dag_access(can_dag_edit=True)
    def action_muldelete(self, items):
        self.datamodel.delete_all(items)
        self.update_redirect()
        return redirect(self.get_redirect())


<<<<<<< HEAD

class TighteningController(AirflowModelView):
=======
class TighteningControllerView(AirflowModelView):
>>>>>>> fae863e8
    route_base = '/tightening_controller'

    datamodel = AirflowModelView.CustomSQLAInterface(TighteningController)

    base_permissions = ['can_add', 'can_list', 'can_edit', 'can_delete']

    extra_fields = []
    list_columns = ['controller_name', 'line_code', 'work_center_code', 'work_center_name']
    add_columns = edit_columns = ['controller_name', 'line_code', 'work_center_code', 'work_center_name'] + extra_fields
    add_form = edit_form = TighteningControllerForm
    # list_template = 'airflow/tightening_controller_list.html'
    add_template = 'airflow/tightening_controller_create.html'
    edit_template = 'airflow/tightening_controller_edit.html'
    list_widget = AirflowControllerListWidget


    base_order = ('id', 'asc')

    @action('muldelete', 'Delete', 'Are you sure you want to delete selected records?',
            single=False)
    @has_dag_access(can_dag_edit=True)
    def action_muldelete(self, items):
        self.datamodel.delete_all(items)
        self.update_redirect()
        return redirect(self.get_redirect())


class PoolModelView(AirflowModelView):
    route_base = '/pool'

    datamodel = AirflowModelView.CustomSQLAInterface(models.Pool)

    base_permissions = ['can_add', 'can_list', 'can_edit', 'can_delete']

    list_columns = ['pool', 'slots', 'used_slots', 'queued_slots']
    add_columns = ['pool', 'slots', 'description']
    edit_columns = ['pool', 'slots', 'description']

    base_order = ('pool', 'asc')

    @action('muldelete', 'Delete', 'Are you sure you want to delete selected records?',
            single=False)
    def action_muldelete(self, items):
        if any(item.pool == models.Pool.DEFAULT_POOL_NAME for item in items):
            flash("default_pool cannot be deleted", 'error')
            self.update_redirect()
            return redirect(self.get_redirect())
        self.datamodel.delete_all(items)
        self.update_redirect()
        return redirect(self.get_redirect())

    def pool_link(attr):
        pool_id = attr.get('pool')
        if pool_id is not None:
            url = url_for('TaskInstanceModelView.list', _flt_3_pool=pool_id)
            return Markup("<a href='{url}'>{pool_id}</a>").format(url=url, pool_id=pool_id)
        else:
            return Markup('<span class="label label-danger">Invalid</span>')

    def fused_slots(attr):
        pool_id = attr.get('pool')
        used_slots = attr.get('used_slots')
        if pool_id is not None and used_slots is not None:
            url = url_for('TaskInstanceModelView.list', _flt_3_pool=pool_id, _flt_3_state='running')
            return Markup("<a href='{url}'>{used_slots}</a>").format(url=url, used_slots=used_slots)
        else:
            return Markup('<span class="label label-danger">Invalid</span>')

    def fqueued_slots(attr):
        pool_id = attr.get('pool')
        queued_slots = attr.get('queued_slots')
        if pool_id is not None and queued_slots is not None:
            url = url_for('TaskInstanceModelView.list', _flt_3_pool=pool_id, _flt_3_state='queued')
            return Markup("<a href='{url}'>{queued_slots}</a>").format(url=url, queued_slots=queued_slots)
        else:
            return Markup('<span class="label label-danger">Invalid</span>')

    formatters_columns = {
        'pool': pool_link,
        'used_slots': fused_slots,
        'queued_slots': fqueued_slots
    }

    validators_columns = {
        'pool': [validators.DataRequired()],
        'slots': [validators.NumberRange(min=0)]
    }


class VariableModelView(AirflowModelView):
    route_base = '/variable'

    list_template = 'airflow/variable_list.html'
    edit_template = 'airflow/variable_edit.html'

    datamodel = AirflowModelView.CustomSQLAInterface(models.Variable)

    base_permissions = ['can_add', 'can_list', 'can_edit', 'can_delete', 'can_varimport', 'is_curve_template']

    list_columns = ['key', 'val', 'is_encrypted', 'is_curve_template', 'active']
    add_columns = ['key', 'val', 'is_curve_template', 'active']
    edit_columns = ['key', 'val', 'is_curve_template', 'active']
    search_columns = ['key', 'val', 'is_curve_template', 'active']

    # add_form = edit_form = VariableForm

    base_order = ('key', 'asc')

    @staticmethod
    def generateCurveParamKey(key):
        return "{}@@{}".format(key, uuid.uuid4())

    @staticmethod
    def is_curve_param_key(key: str) -> bool:
        return '@@' in key

    def pre_add(self, item):
        super(VariableModelView, self).pre_add(item)
        if item.is_curve_template:
            item.key = self.generateCurveParamKey(item.key)

    def pre_update(self, item: models.Variable):
        super(VariableModelView, self).pre_update(item)
        if item.is_curve_template and self.is_curve_param_key(item.key):
            return
        if item.is_curve_template:
            item.key = self.generateCurveParamKey(item.key)
            return
        if self.is_curve_param_key(item.key):
            item.key = item.key.split('@@')[0]
            return

    def hidden_field_formatter(attr):
        key = attr.get('key')
        val = attr.get('val')
        if wwwutils.should_hide_value_for_key(key):
            return Markup('*' * 8)
        if val:
            return val
        else:
            return Markup('<span class="label label-danger">Invalid</span>')

    formatters_columns = {
        'val': hidden_field_formatter,
    }

    validators_columns = {
        'key': [validators.DataRequired()]
    }

    def prefill_form(self, form, id):
        if wwwutils.should_hide_value_for_key(form.key.data):
            form.val.data = '*' * 8

    @action('muldelete', 'Delete', 'Are you sure you want to delete selected records?',
            single=False)
    def action_muldelete(self, items):
        self.datamodel.delete_all(items)
        self.update_redirect()
        return redirect(self.get_redirect())

    @action('varexport', 'Export', '', single=False)
    def action_varexport(self, items):
        var_dict = {}
        d = json.JSONDecoder()
        for var in items:
            try:
                val = d.decode(var.val)
            except Exception:
                val = var.val
            var_dict[var.key] = val

        response = make_response(json.dumps(var_dict, sort_keys=True, indent=4, ensure_ascii=False))
        response.headers["Content-Disposition"] = "attachment; filename=variables.json"
        response.headers["Content-Type"] = "application/json; charset=utf-8"
        return response

    @expose('/varimport', methods=["POST"])
    @has_access
    @action_logging
    def varimport(self):
        try:
            out = request.files['file'].read()
            if not PY2 and isinstance(out, bytes):
                d = json.loads(out.decode('utf-8'))
            else:
                d = json.loads(out)
        except Exception:
            self.update_redirect()
            flash("Missing file or syntax error.", 'error')
            return redirect(self.get_redirect())
        else:
            suc_count = fail_count = 0
            for k, v in d.items():
                try:
                    models.Variable.set(k, v, serialize_json=isinstance(v, dict))
                except Exception as e:
                    logging.info('Variable import failed: {}'.format(repr(e)))
                    fail_count += 1
                else:
                    suc_count += 1
            flash("{} variable(s) successfully updated.".format(suc_count))
            if fail_count:
                flash("{} variable(s) failed to be updated.".format(fail_count), 'error')
            self.update_redirect()
            return redirect(self.get_redirect())


class JobModelView(AirflowModelView):
    route_base = '/job'

    datamodel = AirflowModelView.CustomSQLAInterface(jobs.BaseJob)

    base_permissions = ['can_list']

    list_columns = ['id', 'dag_id', 'state', 'job_type', 'start_date',
                    'end_date', 'latest_heartbeat',
                    'executor_class', 'hostname', 'unixname']
    search_columns = ['id', 'dag_id', 'state', 'job_type', 'start_date',
                      'end_date', 'latest_heartbeat', 'executor_class',
                      'hostname', 'unixname']

    base_order = ('start_date', 'desc')

    base_filters = [['dag_id', DagFilter, lambda: []]]

    formatters_columns = {
        'start_date': wwwutils.datetime_f('start_date'),
        'end_date': wwwutils.datetime_f('end_date'),
        'hostname': wwwutils.nobr_f('hostname'),
        'state': wwwutils.state_f,
        'latest_heartbeat': wwwutils.datetime_f('latest_heartbeat'),
    }


class DagRunModelView(AirflowModelView):
    route_base = '/dagrun'

    datamodel = AirflowModelView.CustomSQLAInterface(models.DagRun)

    base_permissions = ['can_list', 'can_add']

    add_columns = ['state', 'dag_id', 'execution_date', 'run_id', 'external_trigger', 'conf']
    list_columns = ['state', 'dag_id', 'execution_date', 'run_id', 'external_trigger']
    search_columns = ['state', 'dag_id', 'execution_date', 'run_id', 'external_trigger']

    base_order = ('execution_date', 'desc')

    base_filters = [['dag_id', DagFilter, lambda: []]]

    add_form = edit_form = DagRunForm

    formatters_columns = {
        'execution_date': wwwutils.datetime_f('execution_date'),
        'state': wwwutils.state_f,
        'start_date': wwwutils.datetime_f('start_date'),
        'dag_id': wwwutils.dag_link,
        'run_id': wwwutils.dag_run_link,
    }

    @action('muldelete', "Delete", "Are you sure you want to delete selected records?",
            single=False)
    @has_dag_access(can_dag_edit=True)
    @provide_session
    def action_muldelete(self, items, session=None):
        self.datamodel.delete_all(items)
        self.update_redirect()
        dirty_ids = []
        for item in items:
            dirty_ids.append(item.dag_id)
        return redirect(self.get_redirect())

    @action('set_running', "Set state to 'running'", '', single=False)
    @provide_session
    def action_set_running(self, drs, session=None):
        try:
            DR = models.DagRun
            count = 0
            dirty_ids = []
            for dr in session.query(DR).filter(
                DR.id.in_([dagrun.id for dagrun in drs])).all():
                dirty_ids.append(dr.dag_id)
                count += 1
                dr.start_date = timezone.utcnow()
                dr.state = State.RUNNING
            session.commit()
            flash("{count} dag runs were set to running".format(count=count))
        except Exception as ex:
            flash(str(ex), 'error')
            flash('Failed to set state', 'error')
        return redirect(self.get_default_url())

    @action('set_failed', "Set state to 'failed'",
            "All running task instances would also be marked as failed, are you sure?",
            single=False)
    @provide_session
    def action_set_failed(self, drs, session=None):
        try:
            DR = models.DagRun
            count = 0
            dirty_ids = []
            altered_tis = []
            for dr in session.query(DR).filter(
                DR.id.in_([dagrun.id for dagrun in drs])).all():
                dirty_ids.append(dr.dag_id)
                count += 1
                altered_tis += \
                    set_dag_run_state_to_failed(dagbag.get_dag(dr.dag_id),
                                                dr.execution_date,
                                                commit=True,
                                                session=session)
            altered_ti_count = len(altered_tis)
            flash(
                "{count} dag runs and {altered_ti_count} task instances "
                "were set to failed".format(count=count, altered_ti_count=altered_ti_count))
        except Exception:
            flash('Failed to set state', 'error')
        return redirect(self.get_default_url())

    @action('set_success', "Set state to 'success'",
            "All task instances would also be marked as success, are you sure?",
            single=False)
    @provide_session
    def action_set_success(self, drs, session=None):
        try:
            DR = models.DagRun
            count = 0
            dirty_ids = []
            altered_tis = []
            for dr in session.query(DR).filter(
                DR.id.in_([dagrun.id for dagrun in drs])).all():
                dirty_ids.append(dr.dag_id)
                count += 1
                altered_tis += \
                    set_dag_run_state_to_success(dagbag.get_dag(dr.dag_id),
                                                 dr.execution_date,
                                                 commit=True,
                                                 session=session)
            altered_ti_count = len(altered_tis)
            flash(
                "{count} dag runs and {altered_ti_count} task instances "
                "were set to success".format(count=count, altered_ti_count=altered_ti_count))
        except Exception:
            flash('Failed to set state', 'error')
        return redirect(self.get_default_url())


class LogModelView(AirflowModelView):
    route_base = '/log'

    datamodel = AirflowModelView.CustomSQLAInterface(Log)

    base_permissions = ['can_list']

    list_columns = ['id', 'dttm', 'dag_id', 'task_id', 'event', 'execution_date',
                    'owner', 'extra']
    search_columns = ['dag_id', 'task_id', 'execution_date', 'extra']

    base_order = ('dttm', 'desc')

    base_filters = [['dag_id', DagFilter, lambda: []]]

    formatters_columns = {
        'dttm': wwwutils.datetime_f('dttm'),
        'execution_date': wwwutils.datetime_f('execution_date'),
        'dag_id': wwwutils.dag_link,
    }


class TaskInstanceModelView(AirflowModelView):
    route_base = '/taskinstance'

    datamodel = AirflowModelView.CustomSQLAInterface(models.TaskInstance)

    base_permissions = ['can_list']

    page_size = PAGE_SIZE

    list_columns = ['state', 'dag_id', 'task_id', 'line_code', 'entity_id', 'execution_date', 'measure_result',
                    'result',
                    'final_state',
                    'start_date', 'end_date', 'duration', 'job_id',
                    'priority_weight', 'try_number',
                    # 'unixname', 'hostname', 'queue', 'queued_dttm', 'operator',
                    'pool', 'log_url']

    search_columns = ['state', 'dag_id', 'entity_id', 'measure_result', 'result', 'final_state', 'task_id',
                      'execution_date', 'hostname',
                      'queue', 'pool', 'operator', 'start_date', 'end_date']

    base_order = ('job_id', 'asc')

    base_filters = [['dag_id', DagFilter, lambda: []]]

    def log_url_formatter(attr):
        log_url = attr.get('log_url')
        return Markup(
            '<a href="{log_url}">'
            '    <span class="glyphicon glyphicon-book" aria-hidden="true">'
            '</span></a>').format(log_url=log_url)

    def duration_f(attr):
        end_date = attr.get('end_date')
        duration = attr.get('duration')
        if end_date and duration:
            return timedelta(seconds=duration)

    formatters_columns = {
        'log_url': log_url_formatter,
        'task_id': wwwutils.task_instance_link,
        'hostname': wwwutils.nobr_f('hostname'),
        'state': wwwutils.state_f,
        'execution_date': wwwutils.datetime_f('execution_date'),
        'start_date': wwwutils.datetime_f('start_date'),
        'end_date': wwwutils.datetime_f('end_date'),
        'queued_dttm': wwwutils.datetime_f('queued_dttm'),
        'dag_id': wwwutils.dag_link,
        'duration': duration_f,
    }

    @provide_session
    @action('clear', lazy_gettext('Clear'),
            lazy_gettext('Are you sure you want to clear the state of the selected task'
                         ' instance(s) and set their dagruns to the running state?'),
            single=False)
    def action_clear(self, tis, session=None):
        try:
            dag_to_tis = {}

            for ti in tis:
                dag = dagbag.get_dag(ti.dag_id)
                tis = dag_to_tis.setdefault(dag, [])
                tis.append(ti)

            for dag, tis in dag_to_tis.items():
                models.clear_task_instances(tis, session=session, dag=dag)

            session.commit()
            flash("{0} task instances have been cleared".format(len(tis)))
            self.update_redirect()
            return redirect(self.get_redirect())

        except Exception:
            flash('Failed to clear task instances', 'error')

    @provide_session
    def set_task_instance_state(self, tis, target_state, session=None):
        try:
            count = len(tis)
            for ti in tis:
                ti.set_state(target_state, session=session)
            session.commit()
            flash("{count} task instances state were set to '{target_state}'".format(
                count=count, target_state=target_state))
        except Exception:
            flash('Failed to set state', 'error')

    @provide_session
    def set_task_instance_final_state(self, tis, target_state, session=None):
        try:
            count = len(tis)
            for ti in tis:
                ti.set_final_state(target_state, session=session)
            session.commit()
            flash("{count} task instances final state were set to '{target_state}'".format(
                count=count, target_state=target_state))
        except Exception:
            flash('Failed to set final state', 'error')

    @action('set_running', "Set state to 'running'", '', single=False)
    @has_dag_access(can_dag_edit=True)
    def action_set_running(self, tis):
        self.set_task_instance_state(tis, State.RUNNING)
        self.update_redirect()
        return redirect(self.get_redirect())

    @action('set_failed', "Set state to 'failed'", '', single=False)
    @has_dag_access(can_dag_edit=True)
    def action_set_failed(self, tis):
        self.set_task_instance_state(tis, State.FAILED)
        self.update_redirect()
        return redirect(self.get_redirect())

    @action('set_final_state_nok', "Set Final State to 'failed'", '', single=False, multiple=False)
    @has_dag_access(can_dag_edit=True)
    def action_set_final_state_nok(self, tis):
        self.set_task_instance_final_state(tis, State.FINALNOK)
        self.update_redirect()
        return redirect(self.get_redirect())

    @action('set_final_state_ok', "Set Final State to 'success'", '', single=False, multiple=False)
    @has_dag_access(can_dag_edit=True)
    def action_set_final_state_ok(self, tis):
        self.set_task_instance_final_state(tis, State.FINALOK)
        self.update_redirect()
        return redirect(self.get_redirect())

    @action('set_success', "Set state to 'success'", '', single=False)
    @has_dag_access(can_dag_edit=True)
    def action_set_success(self, tis):
        self.set_task_instance_state(tis, State.SUCCESS)
        self.update_redirect()
        return redirect(self.get_redirect())

    @action('set_retry', "Set state to 'up_for_retry'", '', single=False)
    @has_dag_access(can_dag_edit=True)
    def action_set_retry(self, tis):
        self.set_task_instance_state(tis, State.UP_FOR_RETRY)
        self.update_redirect()
        return redirect(self.get_redirect())

    def get_one(self, id):
        """
        As a workaround for AIRFLOW-252, this method overrides Flask-Admin's
        ModelView.get_one().

        TODO: this method should be removed once the below bug is fixed on
        Flask-Admin side. https://github.com/flask-admin/flask-admin/issues/1226
        """
        task_id, dag_id, execution_date = iterdecode(id)  # noqa
        execution_date = pendulum.parse(execution_date)
        return self.session.query(self.model).get((task_id, dag_id, execution_date))


class DagModelView(AirflowModelView):
    route_base = '/dagmodel'

    datamodel = AirflowModelView.CustomSQLAInterface(models.DagModel)

    base_permissions = ['can_list', 'can_show']

    list_columns = ['dag_id', 'is_paused', 'last_scheduler_run',
                    'last_expired', 'scheduler_lock', 'fileloc', 'owners']

    formatters_columns = {
        'dag_id': wwwutils.dag_link
    }

    base_filters = [['dag_id', DagFilter, lambda: []]]

    def get_query(self):
        """
        Default filters for model
        """
        return (
            super(DagModelView, self).get_query()
                .filter(or_(models.DagModel.is_active,
                            models.DagModel.is_paused))
                .filter(~models.DagModel.is_subdag)
        )

    def get_count_query(self):
        """
        Default filters for model
        """
        return (
            super(DagModelView, self).get_count_query()
                .filter(models.DagModel.is_active)
                .filter(~models.DagModel.is_subdag)
        )

    @has_access
    @permission_name("list")
    @provide_session
    @expose('/autocomplete')
    def autocomplete(self, session=None):
        query = unquote(request.args.get('query', ''))

        if not query:
            wwwutils.json_response([])

        # Provide suggestions of dag_ids and owners
        dag_ids_query = session.query(DagModel.dag_id.label('item')).filter(
            ~DagModel.is_subdag, DagModel.is_active,
            DagModel.dag_id.ilike('%' + query + '%'))

        owners_query = session.query(func.distinct(DagModel.owners).label('item')).filter(
            ~DagModel.is_subdag, DagModel.is_active,
            DagModel.owners.ilike('%' + query + '%'))

        # Hide paused dags
        if request.args.get('showPaused', 'True').lower() == 'false':
            dag_ids_query = dag_ids_query.filter(~DagModel.is_paused)
            owners_query = owners_query.filter(~DagModel.is_paused)

        filter_dag_ids = appbuilder.sm.get_accessible_dag_ids()
        if 'all_dags' not in filter_dag_ids:
            dag_ids_query = dag_ids_query.filter(DagModel.dag_id.in_(filter_dag_ids))
            owners_query = owners_query.filter(DagModel.dag_id.in_(filter_dag_ids))

        payload = [row[0] for row in dag_ids_query.union(owners_query).limit(10).all()]

        return wwwutils.json_response(payload)<|MERGE_RESOLUTION|>--- conflicted
+++ resolved
@@ -2412,12 +2412,7 @@
         return redirect(self.get_redirect())
 
 
-<<<<<<< HEAD
-
-class TighteningController(AirflowModelView):
-=======
 class TighteningControllerView(AirflowModelView):
->>>>>>> fae863e8
     route_base = '/tightening_controller'
 
     datamodel = AirflowModelView.CustomSQLAInterface(TighteningController)
@@ -2428,7 +2423,6 @@
     list_columns = ['controller_name', 'line_code', 'work_center_code', 'work_center_name']
     add_columns = edit_columns = ['controller_name', 'line_code', 'work_center_code', 'work_center_name'] + extra_fields
     add_form = edit_form = TighteningControllerForm
-    # list_template = 'airflow/tightening_controller_list.html'
     add_template = 'airflow/tightening_controller_create.html'
     edit_template = 'airflow/tightening_controller_edit.html'
     list_widget = AirflowControllerListWidget
