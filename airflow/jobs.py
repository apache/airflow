--- conflicted
+++ resolved
@@ -25,16 +25,12 @@
 import logging
 import socket
 import subprocess
-<<<<<<< HEAD
-import sys
 
 import requests
 import json
 import os
 import re
 
-=======
->>>>>>> 1823f9d4
 from time import sleep
 
 from sqlalchemy import Column, Integer, String, DateTime, func, Index, or_
