--- conflicted
+++ resolved
@@ -803,9 +803,11 @@
         if callbacks and context:
             DAG.execute_callback(callbacks, context, dag.dag_id)
 
-<<<<<<< HEAD
+    @classmethod
+    @internal_api_call
+    @provide_session
     def _execute_task_callbacks(
-        self, dagbag: DagBag | None, request: TaskCallbackRequest, session: Session
+        cls, dagbag: DagBag | None, request: TaskCallbackRequest, unit_test_mode: bool, session: Session
     ) -> None:
         """
         Execute the task callbacks.
@@ -826,15 +828,6 @@
         # the callback
 
         if not is_remote and not request.is_failure_callback:
-=======
-    @classmethod
-    @internal_api_call
-    @provide_session
-    def _execute_task_callbacks(
-        cls, dagbag: DagBag | None, request: TaskCallbackRequest, unit_test_mode: bool, session: Session
-    ):
-        if not request.is_failure_callback:
->>>>>>> 913395d8
             return
 
         simple_ti = request.simple_task_instance
@@ -867,21 +860,16 @@
         if task:
             ti.refresh_from_task(task)
 
-<<<<<<< HEAD
         if callback_type is TaskInstanceState.SUCCESS:
             context = ti.get_template_context(session=session)
             if TYPE_CHECKING:
                 assert ti.task
             callbacks = ti.task.on_success_callback
             _run_finished_callback(callbacks=callbacks, context=context)
-            self.log.info("Executed callback for %s in state %s", ti, ti.state)
+            cls.logger().info("Executed callback for %s in state %s", ti, ti.state)
         elif not is_remote or callback_type is TaskInstanceState.FAILED:
-            ti.handle_failure(error=request.msg, test_mode=self.UNIT_TEST_MODE, session=session)
-            self.log.info("Executed callback for %s in state %s", ti, ti.state)
-=======
-        ti.handle_failure(error=request.msg, test_mode=unit_test_mode, session=session)
-        cls.logger().info("Executed failure callback for %s in state %s", ti, ti.state)
->>>>>>> 913395d8
+            ti.handle_failure(error=request.msg, test_mode=unit_test_mode, session=session)
+            cls.logger().info("Executed callback for %s in state %s", ti, ti.state)
         session.flush()
 
     @classmethod
