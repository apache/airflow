#
# Licensed to the Apache Software Foundation (ASF) under one
# or more contributor license agreements.  See the NOTICE file
# distributed with this work for additional information
# regarding copyright ownership.  The ASF licenses this file
# to you under the Apache License, Version 2.0 (the
# "License"); you may not use this file except in compliance
# with the License.  You may obtain a copy of the License at
#
#   http://www.apache.org/licenses/LICENSE-2.0
#
# Unless required by applicable law or agreed to in writing,
# software distributed under the License is distributed on an
# "AS IS" BASIS, WITHOUT WARRANTIES OR CONDITIONS OF ANY
# KIND, either express or implied.  See the License for the
# specific language governing permissions and limitations
# under the License.

"""
Utility code that write DAGs in bulk into the database.

This should generally only be called by internal methods such as
``DagBag._sync_to_db``, ``DAG.bulk_write_to_db``.

:meta private:
"""

from __future__ import annotations

import logging
import traceback
from typing import TYPE_CHECKING, NamedTuple

from sqlalchemy import and_, delete, exists, func, select, tuple_
from sqlalchemy.exc import OperationalError
from sqlalchemy.orm import joinedload, load_only

from airflow.assets.manager import asset_manager
from airflow.models.asset import (
    AssetActive,
    AssetAliasModel,
    AssetModel,
    DagScheduleAssetAliasReference,
    DagScheduleAssetReference,
    TaskOutletAssetReference,
)
from airflow.models.dag import DAG, DagModel, DagOwnerAttributes, DagTag
from airflow.models.dagrun import DagRun
from airflow.models.dagwarning import DagWarningType
from airflow.models.errors import ParseImportError
from airflow.models.trigger import Trigger
from airflow.sdk.definitions.asset import Asset, AssetAlias
from airflow.triggers.base import BaseTrigger
from airflow.utils.retries import MAX_DB_RETRIES, run_with_db_retries
from airflow.utils.sqlalchemy import with_row_locks
from airflow.utils.timezone import utcnow
from airflow.utils.types import DagRunType

if TYPE_CHECKING:
    from collections.abc import Collection, Iterable, Iterator

    from sqlalchemy.orm import Session
    from sqlalchemy.sql import Select

    from airflow.models.dagwarning import DagWarning
    from airflow.serialization.serialized_objects import MaybeSerializedDAG
    from airflow.typing_compat import Self

log = logging.getLogger(__name__)


def _create_orm_dags(dags: Iterable[MaybeSerializedDAG], *, session: Session) -> Iterator[DagModel]:
    for dag in dags:
        orm_dag = DagModel(dag_id=dag.dag_id)
        if dag.is_paused_upon_creation is not None:
            orm_dag.is_paused = dag.is_paused_upon_creation
        log.info("Creating ORM DAG for %s", dag.dag_id)
        session.add(orm_dag)
        yield orm_dag


def _get_latest_runs_stmt(dag_ids: Collection[str]) -> Select:
    """Build a select statement to retrieve the last automated run for each dag."""
    if len(dag_ids) == 1:  # Index optimized fast path to avoid more complicated & slower groupby queryplan.
        (dag_id,) = dag_ids
        last_automated_runs_subq = (
            select(func.max(DagRun.logical_date).label("max_logical_date"))
            .where(
                DagRun.dag_id == dag_id,
                DagRun.run_type.in_((DagRunType.BACKFILL_JOB, DagRunType.SCHEDULED)),
            )
            .scalar_subquery()
        )
        query = select(DagRun).where(
            DagRun.dag_id == dag_id,
            DagRun.logical_date == last_automated_runs_subq,
        )
    else:
        last_automated_runs_subq = (
            select(DagRun.dag_id, func.max(DagRun.logical_date).label("max_logical_date"))
            .where(
                DagRun.dag_id.in_(dag_ids),
                DagRun.run_type.in_((DagRunType.BACKFILL_JOB, DagRunType.SCHEDULED)),
            )
            .group_by(DagRun.dag_id)
            .subquery()
        )
        query = select(DagRun).where(
            DagRun.dag_id == last_automated_runs_subq.c.dag_id,
            DagRun.logical_date == last_automated_runs_subq.c.max_logical_date,
        )
    return query.options(
        load_only(
            DagRun.dag_id,
            DagRun.logical_date,
            DagRun.data_interval_start,
            DagRun.data_interval_end,
        )
    )


class _RunInfo(NamedTuple):
    latest_runs: dict[str, DagRun]
    num_active_runs: dict[str, int]

    @classmethod
    def calculate(cls, dags: dict[str, MaybeSerializedDAG], *, session: Session) -> Self:
        """
        Query the the run counts from the db.

        :param dags: dict of dags to query
        """
        # Skip these queries entirely if no DAGs can be scheduled to save time.
        if not any(dag.timetable.can_be_scheduled for dag in dags.values()):
            return cls({}, {})

        latest_runs = {run.dag_id: run for run in session.scalars(_get_latest_runs_stmt(dag_ids=dags.keys()))}
        active_run_counts = DagRun.active_runs_of_dags(
            dag_ids=dags.keys(),
            exclude_backfill=True,
            session=session,
        )

        return cls(latest_runs, active_run_counts)


def _update_dag_tags(tag_names: set[str], dm: DagModel, *, session: Session) -> None:
    orm_tags = {t.name: t for t in dm.tags}
    for name, orm_tag in orm_tags.items():
        if name not in tag_names:
            session.delete(orm_tag)
    dm.tags.extend(DagTag(name=name, dag_id=dm.dag_id) for name in tag_names.difference(orm_tags))


def _update_dag_owner_links(dag_owner_links: dict[str, str], dm: DagModel, *, session: Session) -> None:
    orm_dag_owner_attributes = {obj.owner: obj for obj in dm.dag_owner_links}
    for owner, obj in orm_dag_owner_attributes.items():
        try:
            link = dag_owner_links[owner]
        except KeyError:
            session.delete(obj)
        else:
            if obj.link != link:
                obj.link = link
    dm.dag_owner_links.extend(
        DagOwnerAttributes(dag_id=dm.dag_id, owner=owner, link=link)
        for owner, link in dag_owner_links.items()
        if owner not in orm_dag_owner_attributes
    )


def _serialize_dag_capturing_errors(dag: MaybeSerializedDAG, session: Session):
    """
    Try to serialize the dag to the DB, but make a note of any errors.

    We can't place them directly in import_errors, as this may be retried, and work the next time
    """
    from airflow import settings
    from airflow.configuration import conf
    from airflow.models.dagcode import DagCode
    from airflow.models.serialized_dag import SerializedDagModel

    try:
        # We can't use bulk_write_to_db as we want to capture each error individually
        dag_was_updated = SerializedDagModel.write_dag(
            dag,
            min_update_interval=settings.MIN_SERIALIZED_DAG_UPDATE_INTERVAL,
            session=session,
        )
        if dag_was_updated:
            _sync_dag_perms(dag, session=session)
        else:
            # Check and update DagCode
            DagCode.update_source_code(dag.dag_id, dag.fileloc)
<<<<<<< HEAD

=======
>>>>>>> b6e3d1c8
        return []
    except OperationalError:
        raise
    except Exception:
        log.exception("Failed to write serialized DAG dag_id=%s fileloc=%s", dag.dag_id, dag.fileloc)
        dagbag_import_error_traceback_depth = conf.getint("core", "dagbag_import_error_traceback_depth")
        return [(dag.fileloc, traceback.format_exc(limit=-dagbag_import_error_traceback_depth))]


def _sync_dag_perms(dag: MaybeSerializedDAG, session: Session):
    """Sync DAG specific permissions."""
    dag_id = dag.dag_id

    log.debug("Syncing DAG permissions: %s to the DB", dag_id)
    from airflow.www.security_appless import ApplessAirflowSecurityManager

    security_manager = ApplessAirflowSecurityManager(session=session)
    security_manager.sync_perm_for_dag(dag_id, dag.access_control)


def _update_dag_warnings(
    dag_ids: list[str], warnings: set[DagWarning], warning_types: tuple[DagWarningType], session: Session
):
    from airflow.models.dagwarning import DagWarning

    stored_warnings = set(
        session.scalars(
            select(DagWarning).where(
                DagWarning.dag_id.in_(dag_ids),
                DagWarning.warning_type.in_(warning_types),
            )
        )
    )

    for warning_to_delete in stored_warnings - warnings:
        session.delete(warning_to_delete)

    for warning_to_add in warnings:
        session.merge(warning_to_add)


def _update_import_errors(files_parsed: set[str], import_errors: dict[str, str], session: Session):
    from airflow.listeners.listener import get_listener_manager

    # We can remove anything from files parsed in this batch that doesn't have an error. We need to remove old
    # errors (i.e. from files that are removed) separately

    session.execute(delete(ParseImportError).where(ParseImportError.filename.in_(list(files_parsed))))

    existing_import_error_files = set(session.scalars(select(ParseImportError.filename)))

    # Add the errors of the processed files
    for filename, stacktrace in import_errors.items():
        if filename in existing_import_error_files:
            session.query(ParseImportError).where(ParseImportError.filename == filename).update(
                {"filename": filename, "timestamp": utcnow(), "stacktrace": stacktrace},
            )
            # sending notification when an existing dag import error occurs
            get_listener_manager().hook.on_existing_dag_import_error(filename=filename, stacktrace=stacktrace)
        else:
            session.add(
                ParseImportError(
                    filename=filename,
                    timestamp=utcnow(),
                    stacktrace=stacktrace,
                )
            )
            # sending notification when a new dag import error occurs
            get_listener_manager().hook.on_new_dag_import_error(filename=filename, stacktrace=stacktrace)
        session.query(DagModel).filter(DagModel.fileloc == filename).update({"has_import_errors": True})


def update_dag_parsing_results_in_db(
    dags: Collection[MaybeSerializedDAG],
    import_errors: dict[str, str],
    warnings: set[DagWarning],
    session: Session,
    *,
    warning_types: tuple[DagWarningType] = (DagWarningType.NONEXISTENT_POOL,),
):
    """
    Update everything to do with DAG parsing in the DB.

    This function will create or update rows in the following tables:

    - DagModel (`dag` table), DagTag, DagCode and DagVersion
    - SerializedDagModel (`serialized_dag` table)
    - ParseImportError (including with any errors as a result of serialization, not just parsing)
    - DagWarning
    - DAG Permissions

    This function will not remove any rows for dags not passed in. It will remove parse errors and warnings
    from dags/dag files that are passed in. In order words, if a DAG is passed in with a fileloc of `a.py`
    then all warnings and errors related to this file will be removed.

    ``import_errors`` will be updated in place with an new errors
    """
    # Retry 'DAG.bulk_write_to_db' & 'SerializedDagModel.bulk_sync_to_db' in case
    # of any Operational Errors
    # In case of failures, provide_session handles rollback
    for attempt in run_with_db_retries(logger=log):
        with attempt:
            serialize_errors = []
            log.debug(
                "Running dagbag.bulk_write_to_db with retries. Try %d of %d",
                attempt.retry_state.attempt_number,
                MAX_DB_RETRIES,
            )
            log.debug("Calling the DAG.bulk_sync_to_db method")
            try:
                DAG.bulk_write_to_db(dags, session=session)
                # Write Serialized DAGs to DB, capturing errors
                # Write Serialized DAGs to DB, capturing errors
                for dag in dags:
                    serialize_errors.extend(_serialize_dag_capturing_errors(dag, session))
            except OperationalError:
                session.rollback()
                raise
            # Only now we are "complete" do we update import_errors - don't want to record errors from
            # previous failed attempts
            import_errors.update(dict(serialize_errors))

    # Record import errors into the ORM - we don't retry on this one as it's not as critical that it works
    try:
        # TODO: This won't clear errors for files that exist that no longer contain DAGs. Do we need to pass
        # in the list of file parsed?

        good_dag_filelocs = {dag.fileloc for dag in dags if dag.fileloc not in import_errors}
        _update_import_errors(
            files_parsed=good_dag_filelocs,
            import_errors=import_errors,
            session=session,
        )
    except Exception:
        log.exception("Error logging import errors!")

    # Record DAG warnings in the metadatabase.
    try:
        _update_dag_warnings([dag.dag_id for dag in dags], warnings, warning_types, session)
    except Exception:
        log.exception("Error logging DAG warnings.")

    session.flush()


class DagModelOperation(NamedTuple):
    """Collect DAG objects and perform database operations for them."""

    dags: dict[str, MaybeSerializedDAG]

    def find_orm_dags(self, *, session: Session) -> dict[str, DagModel]:
        """Find existing DagModel objects from DAG objects."""
        stmt = (
            select(DagModel)
            .options(joinedload(DagModel.tags, innerjoin=False))
            .where(DagModel.dag_id.in_(self.dags))
            .options(joinedload(DagModel.schedule_asset_references))
            .options(joinedload(DagModel.schedule_asset_alias_references))
            .options(joinedload(DagModel.task_outlet_asset_references))
        )
        stmt = with_row_locks(stmt, of=DagModel, session=session)
        return {dm.dag_id: dm for dm in session.scalars(stmt).unique()}

    def add_dags(self, *, session: Session) -> dict[str, DagModel]:
        orm_dags = self.find_orm_dags(session=session)
        orm_dags.update(
            (model.dag_id, model)
            for model in _create_orm_dags(
                (dag for dag_id, dag in self.dags.items() if dag_id not in orm_dags),
                session=session,
            )
        )
        return orm_dags

    def update_dags(
        self,
        orm_dags: dict[str, DagModel],
        *,
        session: Session,
    ) -> None:
        from airflow.configuration import conf

        # we exclude backfill from active run counts since their concurrency is separate
        run_info = _RunInfo.calculate(
            dags=self.dags,
            session=session,
        )

        for dag_id, dm in sorted(orm_dags.items()):
            dag = self.dags[dag_id]
            dm.fileloc = dag.fileloc
            dm.owners = dag.owner or conf.get("operators", "default_owner")
            dm.is_active = True
            dm.has_import_errors = False
            dm.last_parsed_time = utcnow()
            dm.default_view = dag.default_view or conf.get("webserver", "dag_default_view").lower()
            if hasattr(dag, "_dag_display_property_value"):
                dm._dag_display_property_value = dag._dag_display_property_value
            elif dag.dag_display_name != dag.dag_id:
                dm._dag_display_property_value = dag.dag_display_name
            dm.description = dag.description

            # These "is not None" checks are because with a LazySerializedDag object where the user hasn't
            # specified an explicit value, we don't get the default values from the config in the lazy
            # serialized ver
            # we just
            if dag.max_active_tasks is not None:
                dm.max_active_tasks = dag.max_active_tasks
            elif dag.max_active_tasks is None and dm.max_active_tasks is None:
                dm.max_active_tasks = conf.getint("core", "max_active_tasks_per_dag")

            if dag.max_active_runs is not None:
                dm.max_active_runs = dag.max_active_runs
            elif dag.max_active_runs is None and dm.max_active_runs is None:
                dm.max_active_runs = conf.getint("core", "max_active_runs_per_dag")

            if dag.max_consecutive_failed_dag_runs is not None:
                dm.max_consecutive_failed_dag_runs = dag.max_consecutive_failed_dag_runs
            elif dag.max_consecutive_failed_dag_runs is None and dm.max_consecutive_failed_dag_runs is None:
                dm.max_consecutive_failed_dag_runs = conf.getint(
                    "core", "max_consecutive_failed_dag_runs_per_dag"
                )

            if hasattr(dag, "has_task_concurrency_limits"):
                dm.has_task_concurrency_limits = dag.has_task_concurrency_limits
            else:
                dm.has_task_concurrency_limits = any(
                    t.max_active_tis_per_dag is not None or t.max_active_tis_per_dagrun is not None
                    for t in dag.tasks
                )
            dm.timetable_summary = dag.timetable.summary
            dm.timetable_description = dag.timetable.description
            dm.asset_expression = dag.timetable.asset_condition.as_expression()

            last_automated_run: DagRun | None = run_info.latest_runs.get(dag.dag_id)
            if last_automated_run is None:
                last_automated_data_interval = None
            else:
                last_automated_data_interval = dag.get_run_data_interval(last_automated_run)
            if run_info.num_active_runs.get(dag.dag_id, 0) >= dm.max_active_runs:
                dm.next_dagrun_create_after = None
            else:
                dm.calculate_dagrun_date_fields(dag, last_automated_data_interval)  # type: ignore[arg-type]

            if not dag.timetable.asset_condition:
                dm.schedule_asset_references = []
                dm.schedule_asset_alias_references = []
            # FIXME: STORE NEW REFERENCES.

            if dag.tags:
                _update_dag_tags(set(dag.tags), dm, session=session)
            else:  # Optimization: no references at all, just clear everything.
                dm.tags = []
            if dag.owner_links:
                _update_dag_owner_links(dag.owner_links, dm, session=session)
            else:  # Optimization: no references at all, just clear everything.
                dm.dag_owner_links = []


def _find_all_assets(dags: Iterable[MaybeSerializedDAG]) -> Iterator[Asset]:
    for dag in dags:
        for _, asset in dag.timetable.asset_condition.iter_assets():
            yield asset
        for _, alias in dag.get_task_assets(of_type=Asset):
            yield alias


def _find_all_asset_aliases(dags: Iterable[MaybeSerializedDAG]) -> Iterator[AssetAlias]:
    for dag in dags:
        for _, alias in dag.timetable.asset_condition.iter_asset_aliases():
            yield alias
        for _, alias in dag.get_task_assets(of_type=AssetAlias):
            yield alias


def _find_active_assets(name_uri_assets, session: Session):
    active_dags = {
        dm.dag_id
        for dm in session.scalars(select(DagModel).where(DagModel.is_active).where(~DagModel.is_paused))
    }

    return set(
        session.execute(
            select(
                AssetModel.name,
                AssetModel.uri,
            ).where(
                tuple_(AssetModel.name, AssetModel.uri).in_(name_uri_assets),
                exists(
                    select(1).where(
                        and_(
                            AssetActive.name == AssetModel.name,
                            AssetActive.uri == AssetModel.uri,
                        ),
                    )
                ),
                exists(
                    select(1).where(
                        and_(
                            DagScheduleAssetReference.asset_id == AssetModel.id,
                            DagScheduleAssetReference.dag_id.in_(active_dags),
                        )
                    )
                ),
            )
        )
    )


class AssetModelOperation(NamedTuple):
    """Collect asset/alias objects from DAGs and perform database operations for them."""

    schedule_asset_references: dict[str, list[Asset]]
    schedule_asset_alias_references: dict[str, list[AssetAlias]]
    outlet_references: dict[str, list[tuple[str, Asset]]]
    assets: dict[tuple[str, str], Asset]
    asset_aliases: dict[str, AssetAlias]

    @classmethod
    def collect(cls, dags: dict[str, MaybeSerializedDAG]) -> Self:
        coll = cls(
            schedule_asset_references={
                dag_id: [asset for _, asset in dag.timetable.asset_condition.iter_assets()]
                for dag_id, dag in dags.items()
            },
            schedule_asset_alias_references={
                dag_id: [alias for _, alias in dag.timetable.asset_condition.iter_asset_aliases()]
                for dag_id, dag in dags.items()
            },
            outlet_references={
                dag_id: list(dag.get_task_assets(inlets=False, outlets=True)) for dag_id, dag in dags.items()
            },
            assets={(asset.name, asset.uri): asset for asset in _find_all_assets(dags.values())},
            asset_aliases={alias.name: alias for alias in _find_all_asset_aliases(dags.values())},
        )
        return coll

    def add_assets(self, *, session: Session) -> dict[tuple[str, str], AssetModel]:
        # Optimization: skip all database calls if no assets were collected.
        if not self.assets:
            return {}
        orm_assets: dict[tuple[str, str], AssetModel] = {
            (am.name, am.uri): am
            for am in session.scalars(
                select(AssetModel).where(tuple_(AssetModel.name, AssetModel.uri).in_(self.assets))
            )
        }
        orm_assets.update(
            ((model.name, model.uri), model)
            for model in asset_manager.create_assets(
                [asset for name_uri, asset in self.assets.items() if name_uri not in orm_assets],
                session=session,
            )
        )
        return orm_assets

    def add_asset_aliases(self, *, session: Session) -> dict[str, AssetAliasModel]:
        # Optimization: skip all database calls if no asset aliases were collected.
        if not self.asset_aliases:
            return {}
        orm_aliases: dict[str, AssetAliasModel] = {
            da.name: da
            for da in session.scalars(
                select(AssetAliasModel).where(AssetAliasModel.name.in_(self.asset_aliases))
            )
        }
        orm_aliases.update(
            (model.name, model)
            for model in asset_manager.create_asset_aliases(
                [alias for name, alias in self.asset_aliases.items() if name not in orm_aliases],
                session=session,
            )
        )
        return orm_aliases

    def add_dag_asset_references(
        self,
        dags: dict[str, DagModel],
        assets: dict[tuple[str, str], AssetModel],
        *,
        session: Session,
    ) -> None:
        # Optimization: No assets means there are no references to update.
        if not assets:
            return
        for dag_id, references in self.schedule_asset_references.items():
            # Optimization: no references at all; this is faster than repeated delete().
            if not references:
                dags[dag_id].schedule_asset_references = []
                continue
            referenced_asset_ids = {asset.id for asset in (assets[r.name, r.uri] for r in references)}
            orm_refs = {r.asset_id: r for r in dags[dag_id].schedule_asset_references}
            for asset_id, ref in orm_refs.items():
                if asset_id not in referenced_asset_ids:
                    session.delete(ref)
            session.bulk_save_objects(
                DagScheduleAssetReference(asset_id=asset_id, dag_id=dag_id)
                for asset_id in referenced_asset_ids
                if asset_id not in orm_refs
            )

    def add_dag_asset_alias_references(
        self,
        dags: dict[str, DagModel],
        aliases: dict[str, AssetAliasModel],
        *,
        session: Session,
    ) -> None:
        # Optimization: No aliases means there are no references to update.
        if not aliases:
            return
        for dag_id, references in self.schedule_asset_alias_references.items():
            # Optimization: no references at all; this is faster than repeated delete().
            if not references:
                dags[dag_id].schedule_asset_alias_references = []
                continue
            referenced_alias_ids = {alias.id for alias in (aliases[r.name] for r in references)}
            orm_refs = {a.alias_id: a for a in dags[dag_id].schedule_asset_alias_references}
            for alias_id, ref in orm_refs.items():
                if alias_id not in referenced_alias_ids:
                    session.delete(ref)
            session.bulk_save_objects(
                DagScheduleAssetAliasReference(alias_id=alias_id, dag_id=dag_id)
                for alias_id in referenced_alias_ids
                if alias_id not in orm_refs
            )

    def add_task_asset_references(
        self,
        dags: dict[str, DagModel],
        assets: dict[tuple[str, str], AssetModel],
        *,
        session: Session,
    ) -> None:
        # Optimization: No assets means there are no references to update.
        if not assets:
            return
        for dag_id, references in self.outlet_references.items():
            # Optimization: no references at all; this is faster than repeated delete().
            if not references:
                dags[dag_id].task_outlet_asset_references = []
                continue
            referenced_outlets = {
                (task_id, asset.id)
                for task_id, asset in ((task_id, assets[d.name, d.uri]) for task_id, d in references)
            }
            orm_refs = {(r.task_id, r.asset_id): r for r in dags[dag_id].task_outlet_asset_references}
            for key, ref in orm_refs.items():
                if key not in referenced_outlets:
                    session.delete(ref)
            session.bulk_save_objects(
                TaskOutletAssetReference(asset_id=asset_id, dag_id=dag_id, task_id=task_id)
                for task_id, asset_id in referenced_outlets
                if (task_id, asset_id) not in orm_refs
            )

    def add_asset_trigger_references(
        self, assets: dict[tuple[str, str], AssetModel], *, session: Session
    ) -> None:
        # Update references from assets being used
        refs_to_add: dict[tuple[str, str], set[str]] = {}
        refs_to_remove: dict[tuple[str, str], set[str]] = {}
        triggers: dict[str, BaseTrigger] = {}

        # Optimization: if no asset collected, skip fetching active assets
        active_assets = _find_active_assets(self.assets.keys(), session=session) if self.assets else {}

        for name_uri, asset in self.assets.items():
            # If the asset belong to a DAG not active or paused, consider there is no watcher associated to it
            asset_watchers = asset.watchers if name_uri in active_assets else []
            trigger_repr_to_trigger_dict: dict[str, BaseTrigger] = {
                repr(trigger): trigger for trigger in asset_watchers
            }
            triggers.update(trigger_repr_to_trigger_dict)
            trigger_repr_from_asset: set[str] = set(trigger_repr_to_trigger_dict.keys())

            asset_model = assets[name_uri]
            trigger_repr_from_asset_model: set[str] = {
                BaseTrigger.repr(trigger.classpath, trigger.kwargs) for trigger in asset_model.triggers
            }

            # Optimization: no diff between the DB and DAG definitions, no update needed
            if trigger_repr_from_asset == trigger_repr_from_asset_model:
                continue

            diff_to_add = trigger_repr_from_asset - trigger_repr_from_asset_model
            diff_to_remove = trigger_repr_from_asset_model - trigger_repr_from_asset
            if diff_to_add:
                refs_to_add[name_uri] = diff_to_add
            if diff_to_remove:
                refs_to_remove[name_uri] = diff_to_remove

        if refs_to_add:
            all_trigger_reprs: set[str] = {
                trigger_repr for trigger_reprs in refs_to_add.values() for trigger_repr in trigger_reprs
            }

            all_trigger_keys: set[tuple[str, str]] = {
                self._encrypt_trigger_kwargs(triggers[trigger_repr])
                for trigger_reprs in refs_to_add.values()
                for trigger_repr in trigger_reprs
            }
            orm_triggers: dict[str, Trigger] = {
                BaseTrigger.repr(trigger.classpath, trigger.kwargs): trigger
                for trigger in session.scalars(
                    select(Trigger).where(
                        tuple_(Trigger.classpath, Trigger.encrypted_kwargs).in_(all_trigger_keys)
                    )
                )
            }

            # Create new triggers
            new_trigger_models = [
                trigger
                for trigger in [
                    Trigger.from_object(triggers[trigger_repr])
                    for trigger_repr in all_trigger_reprs
                    if trigger_repr not in orm_triggers
                ]
            ]
            session.add_all(new_trigger_models)
            orm_triggers.update(
                (BaseTrigger.repr(trigger.classpath, trigger.kwargs), trigger)
                for trigger in new_trigger_models
            )

            # Add new references
            for name_uri, trigger_reprs in refs_to_add.items():
                asset_model = assets[name_uri]
                asset_model.triggers.extend(
                    [orm_triggers.get(trigger_repr) for trigger_repr in trigger_reprs]
                )

        if refs_to_remove:
            # Remove old references
            for name_uri, trigger_reprs in refs_to_remove.items():
                asset_model = assets[name_uri]
                asset_model.triggers = [
                    trigger
                    for trigger in asset_model.triggers
                    if BaseTrigger.repr(trigger.classpath, trigger.kwargs) not in trigger_reprs
                ]

        # Remove references from assets no longer used
        orphan_assets = session.scalars(
            select(AssetModel).filter(~AssetModel.consuming_dags.any()).filter(AssetModel.triggers.any())
        )
        for asset_model in orphan_assets:
            if (asset_model.name, asset_model.uri) not in self.assets:
                asset_model.triggers = []

    @staticmethod
    def _encrypt_trigger_kwargs(trigger: BaseTrigger) -> tuple[str, str]:
        classpath, kwargs = trigger.serialize()
        return classpath, Trigger.encrypt_kwargs(kwargs)<|MERGE_RESOLUTION|>--- conflicted
+++ resolved
@@ -192,10 +192,6 @@
         else:
             # Check and update DagCode
             DagCode.update_source_code(dag.dag_id, dag.fileloc)
-<<<<<<< HEAD
-
-=======
->>>>>>> b6e3d1c8
         return []
     except OperationalError:
         raise
