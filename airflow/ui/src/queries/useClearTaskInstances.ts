--- conflicted
+++ resolved
@@ -51,44 +51,26 @@
     _: TaskInstanceCollectionResponse,
     variables: { dagId: string; requestBody: ClearTaskInstancesBody },
   ) => {
-<<<<<<< HEAD
-    if (variables.requestBody.dry_run) {
-      onSuccessDryRun(data);
-    } else {
-      // deduplication using set as user can clear multiple map index of the same task_id.
-      const taskInstanceKeys = [
-        ...new Set(
-          (variables.requestBody.task_ids ?? [])
-            .filter((taskId) => typeof taskId === "string" || Array.isArray(taskId))
-            .map((taskId) => {
-              const actualTaskId = Array.isArray(taskId) ? taskId[0] : taskId;
-              const runId = variables.requestBody.dag_run_id;
+    // deduplication using set as user can clear multiple map index of the same task_id.
+    const taskInstanceKeys = [
+      ...new Set(
+        (variables.requestBody.task_ids ?? [])
+          .filter((taskId) => typeof taskId === "string" || Array.isArray(taskId))
+          .map((taskId) => {
+            const actualTaskId = Array.isArray(taskId) ? taskId[0] : taskId;
+            const runId = variables.requestBody.dag_run_id;
 
-              if (runId === null || runId === undefined) {
-                return undefined;
-              }
+            if (runId === null || runId === undefined) {
+              return undefined;
+            }
 
-              const params = { dagId, dagRunId: runId, taskId: actualTaskId };
+            const params = { dagId, dagRunId: runId, taskId: actualTaskId };
 
-              return UseTaskInstanceServiceGetTaskInstanceKeyFn(params);
-            })
-            .filter((key) => key !== undefined),
-        ),
-      ];
-=======
-    const taskInstanceKeys = (variables.requestBody.task_ids ?? [])
-      .map((taskId) => {
-        const runId = variables.requestBody.dag_run_id;
-
-        if (runId === null || runId === undefined) {
-          return undefined;
-        }
-        const params = { dagId, dagRunId: runId, taskId };
-
-        return UseTaskInstanceServiceGetTaskInstanceKeyFn(params);
-      })
-      .filter((key) => key !== undefined);
->>>>>>> f871e015
+            return UseTaskInstanceServiceGetTaskInstanceKeyFn(params);
+          })
+          .filter((key) => key !== undefined),
+      ),
+    ];
 
     const queryKeys = [
       [useTaskInstanceServiceGetTaskInstancesKey],
