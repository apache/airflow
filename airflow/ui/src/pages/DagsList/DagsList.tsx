/*!
 * Licensed to the Apache Software Foundation (ASF) under one
 * or more contributor license agreements.  See the NOTICE file
 * distributed with this work for additional information
 * regarding copyright ownership.  The ASF licenses this file
 * to you under the Apache License, Version 2.0 (the
 * "License"); you may not use this file except in compliance
 * with the License.  You may obtain a copy of the License at
 *
 *   http://www.apache.org/licenses/LICENSE-2.0
 *
 * Unless required by applicable law or agreed to in writing,
 * software distributed under the License is distributed on an
 * "AS IS" BASIS, WITHOUT WARRANTIES OR CONDITIONS OF ANY
 * KIND, either express or implied.  See the License for the
 * specific language governing permissions and limitations
 * under the License.
 */
import {
  Heading,
  HStack,
  Skeleton,
  VStack,
  Link,
  createListCollection,
  type SelectValueChangeDetails,
  Box,
} from "@chakra-ui/react";
import type { ColumnDef } from "@tanstack/react-table";
import { useCallback, useState } from "react";
import { Link as RouterLink, useSearchParams } from "react-router-dom";
import { useLocalStorage } from "usehooks-ts";

import type {
  DagRunState,
  DAGWithLatestDagRunsResponse,
} from "openapi/requests/types.gen";
import DagRunInfo from "src/components/DagRunInfo";
import { DataTable } from "src/components/DataTable";
import { ToggleTableDisplay } from "src/components/DataTable/ToggleTableDisplay";
import type { CardDef } from "src/components/DataTable/types";
import { useTableURLState } from "src/components/DataTable/useTableUrlState";
import { ErrorAlert } from "src/components/ErrorAlert";
import { SearchBar } from "src/components/SearchBar";
import { TogglePause } from "src/components/TogglePause";
import { Select } from "src/components/ui";
import {
  SearchParamsKeys,
  type SearchParamsKeysType,
} from "src/constants/searchParams";
import { useDags } from "src/queries/useDags";
import { pluralize } from "src/utils";

import { DagCard } from "./DagCard";
import { DagTags } from "./DagTags";
import { DagsFilters } from "./DagsFilters";
import { Schedule } from "./Schedule";

const columns: Array<ColumnDef<DAGWithLatestDagRunsResponse>> = [
  {
    accessorKey: "is_paused",
    cell: ({ row: { original } }) => (
      <TogglePause dagId={original.dag_id} isPaused={original.is_paused} />
    ),
    enableSorting: false,
    header: "",
    meta: {
      skeletonWidth: 10,
    },
  },
  {
    accessorKey: "dag_id",
    cell: ({ row: { original } }) => (
      <Link asChild color="fg.info" fontWeight="bold">
        <RouterLink to={`/dags/${original.dag_id}`}>
          {original.dag_display_name}
        </RouterLink>
      </Link>
    ),
    header: "Dag",
  },
  {
    accessorKey: "timetable_description",
    cell: ({ row: { original } }) => <Schedule dag={original} />,
    enableSorting: false,
    header: () => "Schedule",
  },
  {
    accessorKey: "next_dagrun",
    cell: ({ row: { original } }) =>
      Boolean(original.next_dagrun) ? (
        <DagRunInfo
          dataIntervalEnd={original.next_dagrun_data_interval_end}
          dataIntervalStart={original.next_dagrun_data_interval_start}
          nextDagrunCreateAfter={original.next_dagrun_create_after}
        />
      ) : undefined,
    enableSorting: false,
    header: "Next Dag Run",
  },
  {
    accessorKey: "latest_dag_runs",
    cell: ({ row: { original } }) =>
      original.latest_dag_runs[0] ? (
        <DagRunInfo
          dataIntervalEnd={original.latest_dag_runs[0].data_interval_end}
          dataIntervalStart={original.latest_dag_runs[0].data_interval_start}
          endDate={original.latest_dag_runs[0].end_date}
          logicalDate={original.latest_dag_runs[0].logical_date}
          startDate={original.latest_dag_runs[0].start_date}
        />
      ) : undefined,
    enableSorting: false,
    header: "Last Dag Run",
  },
  {
    accessorKey: "tags",
    cell: ({
      row: {
        original: { tags },
      },
    }) => <DagTags hideIcon tags={tags} />,
    enableSorting: false,
    header: () => "Tags",
  },
];

const {
  LAST_DAG_RUN_STATE: LAST_DAG_RUN_STATE_PARAM,
  NAME_PATTERN: NAME_PATTERN_PARAM,
  PAUSED: PAUSED_PARAM,
  TAGS: TAGS_PARAM,
}: SearchParamsKeysType = SearchParamsKeys;

const cardDef: CardDef<DAGWithLatestDagRunsResponse> = {
  card: ({ row }) => <DagCard dag={row} />,
  meta: {
    customSkeleton: <Skeleton height="120px" width="100%" />,
  },
};

const DAGS_LIST_DISPLAY = "dags_list_display";

const sortOptions = createListCollection({
  items: [
    { label: "Sort by Dag ID (A-Z)", value: "dag_id" },
    { label: "Sort by Dag ID (Z-A)", value: "-dag_id" },
  ],
});

export const DagsList = () => {
  const [searchParams, setSearchParams] = useSearchParams();
  const [display, setDisplay] = useLocalStorage<"card" | "table">(
    DAGS_LIST_DISPLAY,
    "card",
  );

  const showPaused = searchParams.get(PAUSED_PARAM);
  const lastDagRunState = searchParams.get(
    LAST_DAG_RUN_STATE_PARAM,
  ) as DagRunState;
  const selectedTags = searchParams.getAll(TAGS_PARAM);

  const { setTableURLState, tableURLState } = useTableURLState();
  const { pagination, sorting } = tableURLState;
  const [dagDisplayNamePattern, setDagDisplayNamePattern] = useState(
    searchParams.get(NAME_PATTERN_PARAM) ?? undefined,
  );

  // TODO: update API to accept multiple orderBy params
  const [sort] = sorting;
  const orderBy = sort ? `${sort.desc ? "-" : ""}${sort.id}` : undefined;

  const handleSearchChange = (value: string) => {
    if (value) {
      searchParams.set(NAME_PATTERN_PARAM, value);
    } else {
      searchParams.delete(NAME_PATTERN_PARAM);
    }
    setSearchParams(searchParams);
    setTableURLState({
      pagination: { ...pagination, pageIndex: 0 },
      sorting,
    });
    setDagDisplayNamePattern(value);
  };

  const { data, error, isFetching, isLoading } = useDags({
    dagDisplayNamePattern: Boolean(dagDisplayNamePattern)
      ? `%${dagDisplayNamePattern}%`
      : undefined,
    lastDagRunState,
    limit: pagination.pageSize,
    offset: pagination.pageIndex * pagination.pageSize,
    onlyActive: true,
    orderBy,
    paused: showPaused === null ? undefined : showPaused === "true",
    tags: selectedTags,
  });

  const handleSortChange = useCallback(
    ({ value }: SelectValueChangeDetails<Array<string>>) => {
      setTableURLState({
        pagination,
        sorting: value.map((val) => ({
          desc: val.startsWith("-"),
          id: val.replace("-", ""),
        })),
      });
    },
    [pagination, setTableURLState],
  );

  return (
    <>
      <VStack alignItems="none">
        <SearchBar
          buttonProps={{ disabled: true }}
          defaultValue={dagDisplayNamePattern ?? ""}
          onChange={handleSearchChange}
        />
        <DagsFilters />
        <HStack justifyContent="space-between">
          <Heading py={3} size="md">
            {pluralize("Dag", data.total_entries)}
          </Heading>
<<<<<<< HEAD
          <Select
            data-testid="sort-by-select"
            onChange={handleSortChange}
            placeholder="Sort by…"
            value={orderBy}
            variant="flushed"
            width="200px"
          >
            <option value="dag_display_name">Sort by Display Name (A-Z)</option>
            <option value="-dag_display_name">
              Sort by Display Name (A-Z)
            </option>
            <option value="next_dagrun">Sort by Next DAG Run (A-Z)</option>
            <option value="-next_dagrun">Sort by Next DAG Run (Z-A)</option>
            <option value="last_run_state">Sort by Last Run State (A-Z)</option>
            <option value="-last_run_state">
              Sort by Last Run State (Z-A)
            </option>
            <option value="last_run_start_date">
              Sort by Last Run Start Date (A-Z)
            </option>
            <option value="-last_run_start_date">
              Sort by Last Run Start Date (Z-A)
            </option>
          </Select>
=======
          {display === "card" ? (
            <Select.Root
              collection={sortOptions}
              data-testid="sort-by-select"
              onValueChange={handleSortChange}
              value={orderBy === undefined ? undefined : [orderBy]}
              width="200px"
            >
              <Select.Trigger>
                <Select.ValueText placeholder="Sort by" />
              </Select.Trigger>
              <Select.Content>
                {sortOptions.items.map((option) => (
                  <Select.Item item={option} key={option.value}>
                    {option.label}
                  </Select.Item>
                ))}
              </Select.Content>
            </Select.Root>
          ) : (
            false
          )}
>>>>>>> 02217ccf
        </HStack>
      </VStack>
      <ToggleTableDisplay display={display} setDisplay={setDisplay} />
      <Box overflow="auto">
        <DataTable
          cardDef={cardDef}
          columns={columns}
          data={data.dags}
          displayMode={display}
          errorMessage={<ErrorAlert error={error} />}
          initialState={tableURLState}
          isFetching={isFetching}
          isLoading={isLoading}
          modelName="Dag"
          onStateChange={setTableURLState}
          skeletonCount={display === "card" ? 5 : undefined}
          total={data.total_entries}
        />
      </Box>
    </>
  );
};<|MERGE_RESOLUTION|>--- conflicted
+++ resolved
@@ -143,8 +143,20 @@
 
 const sortOptions = createListCollection({
   items: [
-    { label: "Sort by Dag ID (A-Z)", value: "dag_id" },
-    { label: "Sort by Dag ID (Z-A)", value: "-dag_id" },
+    { label: "Sort by Display Name (A-Z)", value: "dag_display_name" },
+    { label: "Sort by Display Name (Z-A)", value: "-dag_display_name" },
+    { label: "Sort by Next DAG Run (Earliest-Latest)", value: "next_dagrun" },
+    { label: "Sort by Next DAG Run (Latest-Earliest)", value: "-next_dagrun" },
+    { label: "Sort by Last Run State (A-Z)", value: "last_run_state" },
+    { label: "Sort by Last Run State (Z-A)", value: "-last_run_state" },
+    {
+      label: "Sort by Last Run Start Date (Earliest-Latest)",
+      value: "last_run_start_date",
+    },
+    {
+      label: "Sort by Last Run Start Date (Latest-Earliest)",
+      value: "-last_run_start_date",
+    },
   ],
 });
 
@@ -224,33 +236,6 @@
           <Heading py={3} size="md">
             {pluralize("Dag", data.total_entries)}
           </Heading>
-<<<<<<< HEAD
-          <Select
-            data-testid="sort-by-select"
-            onChange={handleSortChange}
-            placeholder="Sort by…"
-            value={orderBy}
-            variant="flushed"
-            width="200px"
-          >
-            <option value="dag_display_name">Sort by Display Name (A-Z)</option>
-            <option value="-dag_display_name">
-              Sort by Display Name (A-Z)
-            </option>
-            <option value="next_dagrun">Sort by Next DAG Run (A-Z)</option>
-            <option value="-next_dagrun">Sort by Next DAG Run (Z-A)</option>
-            <option value="last_run_state">Sort by Last Run State (A-Z)</option>
-            <option value="-last_run_state">
-              Sort by Last Run State (Z-A)
-            </option>
-            <option value="last_run_start_date">
-              Sort by Last Run Start Date (A-Z)
-            </option>
-            <option value="-last_run_start_date">
-              Sort by Last Run Start Date (Z-A)
-            </option>
-          </Select>
-=======
           {display === "card" ? (
             <Select.Root
               collection={sortOptions}
@@ -273,7 +258,6 @@
           ) : (
             false
           )}
->>>>>>> 02217ccf
         </HStack>
       </VStack>
       <ToggleTableDisplay display={display} setDisplay={setDisplay} />
