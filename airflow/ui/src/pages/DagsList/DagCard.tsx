/*!
 * Licensed to the Apache Software Foundation (ASF) under one
 * or more contributor license agreements.  See the NOTICE file
 * distributed with this work for additional information
 * regarding copyright ownership.  The ASF licenses this file
 * to you under the Apache License, Version 2.0 (the
 * "License"); you may not use this file except in compliance
 * with the License.  You may obtain a copy of the License at
 *
 *   http://www.apache.org/licenses/LICENSE-2.0
 *
 * Unless required by applicable law or agreed to in writing,
 * software distributed under the License is distributed on an
 * "AS IS" BASIS, WITHOUT WARRANTIES OR CONDITIONS OF ANY
 * KIND, either express or implied.  See the License for the
 * specific language governing permissions and limitations
 * under the License.
 */
import {
  Box,
  Flex,
  HStack,
  Heading,
  SimpleGrid,
  VStack,
  Link,
} from "@chakra-ui/react";
import { Link as RouterLink } from "react-router-dom";

import type { DAGWithLatestDagRunsResponse } from "openapi/requests/types.gen";
import DagRunInfo from "src/components/DagRunInfo";
import { TogglePause } from "src/components/TogglePause";
import TriggerDAGIconButton from "src/components/TriggerDag/TriggerDAGIconButton";
import { Tooltip } from "src/components/ui";

import { DagTags } from "./DagTags";
import { RecentRuns } from "./RecentRuns";
import { Schedule } from "./Schedule";

type Props = {
  readonly dag: DAGWithLatestDagRunsResponse;
};

export const DagCard = ({ dag }: Props) => {
  const [latestRun] = dag.latest_dag_runs;

  return (
    <Box
      borderColor="border.emphasized"
      borderRadius={8}
      borderWidth={1}
      overflow="hidden"
    >
<<<<<<< HEAD
      <HStack>
        <Tooltip
          content={dag.description}
          disabled={!Boolean(dag.description)}
          showArrow
        >
          <Link asChild color="fg.info" fontWeight="bold">
            <RouterLink to={`/dags/${dag.dag_id}`}>
              {dag.dag_display_name}
            </RouterLink>
          </Link>
        </Tooltip>
        <DagTags tags={dag.tags} />
      </HStack>
      <HStack>
        <TogglePause dagId={dag.dag_id} isPaused={dag.is_paused} />
        <TriggerDAGIconButton
          dagDisplayName={dag.dag_display_name}
          dagId={dag.dag_id}
        />
      </HStack>
    </Flex>
    <SimpleGrid columns={4} gap={4} height={20} px={3} py={2}>
      <VStack align="flex-start" gap={1}>
        <Heading color="gray.500" fontSize="xs">
          Schedule
        </Heading>
        <Schedule dag={dag} />
      </VStack>
      <VStack align="flex-start" gap={1}>
        <Heading color="gray.500" fontSize="xs">
          Latest Run
        </Heading>
        <LatestRun latestRun={dag.latest_dag_runs[0]} />
      </VStack>
      <VStack align="flex-start" gap={1}>
        <Heading color="gray.500" fontSize="xs">
          Next Run
        </Heading>
        <Time datetime={dag.next_dagrun} />
      </VStack>
      <RecentRuns latestRuns={dag.latest_dag_runs} />
    </SimpleGrid>
  </Box>
);
=======
      <Flex
        alignItems="center"
        bg="bg.muted"
        justifyContent="space-between"
        px={3}
        py={2}
      >
        <HStack>
          <Tooltip
            content={dag.description}
            disabled={!Boolean(dag.description)}
            showArrow
          >
            <Link asChild color="fg.info" fontWeight="bold">
              <RouterLink to={`/dags/${dag.dag_id}`}>
                {dag.dag_display_name}
              </RouterLink>
            </Link>
          </Tooltip>
          <DagTags tags={dag.tags} />
        </HStack>
        <HStack>
          <TogglePause dagId={dag.dag_id} isPaused={dag.is_paused} />
        </HStack>
      </Flex>
      <SimpleGrid columns={4} gap={4} height={20} px={3} py={2}>
        <VStack align="flex-start" gap={1}>
          <Heading color="gray.500" fontSize="xs">
            Schedule
          </Heading>
          <Schedule dag={dag} />
        </VStack>
        <VStack align="flex-start" gap={1}>
          <Heading color="gray.500" fontSize="xs">
            Latest Run
          </Heading>
          {latestRun ? (
            <DagRunInfo
              dataIntervalEnd={latestRun.data_interval_end}
              dataIntervalStart={latestRun.data_interval_start}
              endDate={latestRun.end_date}
              logicalDate={latestRun.logical_date}
              startDate={latestRun.start_date}
            />
          ) : undefined}
        </VStack>
        <VStack align="flex-start" gap={1}>
          <Heading color="gray.500" fontSize="xs">
            Next Run
          </Heading>
          {Boolean(dag.next_dagrun) ? (
            <DagRunInfo
              dataIntervalEnd={dag.next_dagrun_data_interval_end}
              dataIntervalStart={dag.next_dagrun_data_interval_start}
              nextDagrunCreateAfter={dag.next_dagrun_create_after}
            />
          ) : undefined}
        </VStack>
        <RecentRuns latestRuns={dag.latest_dag_runs} />
      </SimpleGrid>
    </Box>
  );
};
>>>>>>> 24b2369f
<|MERGE_RESOLUTION|>--- conflicted
+++ resolved
@@ -51,53 +51,6 @@
       borderWidth={1}
       overflow="hidden"
     >
-<<<<<<< HEAD
-      <HStack>
-        <Tooltip
-          content={dag.description}
-          disabled={!Boolean(dag.description)}
-          showArrow
-        >
-          <Link asChild color="fg.info" fontWeight="bold">
-            <RouterLink to={`/dags/${dag.dag_id}`}>
-              {dag.dag_display_name}
-            </RouterLink>
-          </Link>
-        </Tooltip>
-        <DagTags tags={dag.tags} />
-      </HStack>
-      <HStack>
-        <TogglePause dagId={dag.dag_id} isPaused={dag.is_paused} />
-        <TriggerDAGIconButton
-          dagDisplayName={dag.dag_display_name}
-          dagId={dag.dag_id}
-        />
-      </HStack>
-    </Flex>
-    <SimpleGrid columns={4} gap={4} height={20} px={3} py={2}>
-      <VStack align="flex-start" gap={1}>
-        <Heading color="gray.500" fontSize="xs">
-          Schedule
-        </Heading>
-        <Schedule dag={dag} />
-      </VStack>
-      <VStack align="flex-start" gap={1}>
-        <Heading color="gray.500" fontSize="xs">
-          Latest Run
-        </Heading>
-        <LatestRun latestRun={dag.latest_dag_runs[0]} />
-      </VStack>
-      <VStack align="flex-start" gap={1}>
-        <Heading color="gray.500" fontSize="xs">
-          Next Run
-        </Heading>
-        <Time datetime={dag.next_dagrun} />
-      </VStack>
-      <RecentRuns latestRuns={dag.latest_dag_runs} />
-    </SimpleGrid>
-  </Box>
-);
-=======
       <Flex
         alignItems="center"
         bg="bg.muted"
@@ -121,6 +74,10 @@
         </HStack>
         <HStack>
           <TogglePause dagId={dag.dag_id} isPaused={dag.is_paused} />
+          <TriggerDAGIconButton
+            dagDisplayName={dag.dag_display_name}
+            dagId={dag.dag_id}
+          />
         </HStack>
       </Flex>
       <SimpleGrid columns={4} gap={4} height={20} px={3} py={2}>
@@ -160,5 +117,4 @@
       </SimpleGrid>
     </Box>
   );
-};
->>>>>>> 24b2369f
+};