--- conflicted
+++ resolved
@@ -35,16 +35,13 @@
 }: {
   readonly isRefreshing?: boolean;
   readonly taskInstance: TaskInstanceResponse;
-<<<<<<< HEAD
 }) => {
   const containerRef = useRef<HTMLDivElement>();
   const containerWidth = useContainerWidth(containerRef);
 
   const stats = [
     { label: "Operator", value: taskInstance.operator },
-    ...(taskInstance.map_index > -1
-      ? [{ label: "Map Index", value: taskInstance.rendered_map_index ?? taskInstance.map_index }]
-      : []),
+    ...(taskInstance.map_index > -1 ? [{ label: "Map Index", value: taskInstance.rendered_map_index }] : []),
     ...(taskInstance.try_number > 1 ? [{ label: "Try Number", value: taskInstance.try_number }] : []),
     { label: "Start", value: <Time datetime={taskInstance.start_date} /> },
     { label: "End", value: <Time datetime={taskInstance.end_date} /> },
@@ -80,50 +77,4 @@
       />
     </Box>
   );
-};
-=======
-}) => (
-  <Box borderColor="border" borderRadius={8} borderWidth={1} p={2}>
-    <Flex alignItems="center" justifyContent="space-between" mb={2}>
-      <HStack alignItems="center" gap={2}>
-        <MdOutlineTask size="1.75rem" />
-        <Heading size="lg">
-          <strong>Task Instance: </strong>
-          {taskInstance.task_display_name} <Time datetime={taskInstance.start_date} />
-        </Heading>
-        <StateBadge state={taskInstance.state}>{taskInstance.state}</StateBadge>
-        {isRefreshing ? <Spinner /> : <div />}
-      </HStack>
-      <HStack>
-        {taskInstance.note === null || taskInstance.note.length === 0 ? undefined : (
-          <DisplayMarkdownButton
-            header="Task Instance Note"
-            icon={<FiMessageSquare color="black" />}
-            mdContent={taskInstance.note}
-            text="Note"
-          />
-        )}
-        <ClearTaskInstanceButton taskInstance={taskInstance} />
-        <MarkTaskInstanceAsButton taskInstance={taskInstance} />
-      </HStack>
-    </Flex>
-    <SimpleGrid columns={6} gap={4} my={2}>
-      <Stat label="Operator">{taskInstance.operator}</Stat>
-      {taskInstance.map_index > -1 ? (
-        <Stat label="Map Index">{taskInstance.rendered_map_index}</Stat>
-      ) : undefined}
-      {taskInstance.try_number > 1 ? <Stat label="Try Number">{taskInstance.try_number}</Stat> : undefined}
-      <Stat label="Start">
-        <Time datetime={taskInstance.start_date} />
-      </Stat>
-      <Stat label="End">
-        <Time datetime={taskInstance.end_date} />
-      </Stat>
-      <Stat label="Duration">{getDuration(taskInstance.start_date, taskInstance.end_date)}s</Stat>
-      {taskInstance.dag_version?.version_number !== undefined && (
-        <Stat label="Dag Version">{`v${taskInstance.dag_version.version_number}`}</Stat>
-      )}
-    </SimpleGrid>
-  </Box>
-);
->>>>>>> 9a72bcb6
+};