--- conflicted
+++ resolved
@@ -210,17 +210,11 @@
           )}
         />
         <Spacer />
-<<<<<<< HEAD
-        <Alert visibility={affectedTasks.total_entries > 0 ? "visible" : "hidden"}>
-          {affectedTasks.total_entries} runs will be triggered
-        </Alert>
-=======
         {affectedTasks.total_entries > 0 ? (
           <Alert>{affectedTasks.total_entries} runs will be triggered</Alert>
         ) : (
           <Alert>No runs matching selected criteria.</Alert>
         )}
->>>>>>> fce966e4
       </VStack>
       {dag.is_paused ? (
         <Checkbox checked={unpause} colorPalette="blue" onChange={() => setUnpause(!unpause)}>
