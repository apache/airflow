--- conflicted
+++ resolved
@@ -3,11 +3,7 @@
 
 import {
   AssetService,
-<<<<<<< HEAD
-  DagRunService,
-=======
   ConnectionService,
->>>>>>> 751fba29
   DagService,
 } from "../requests/services.gen";
 import { DagRunState } from "../requests/types.gen";
@@ -144,17 +140,6 @@
     ...options,
   });
 /**
-<<<<<<< HEAD
- * Get Dag Run
- * @param data The data for the request.
- * @param data.dagId
- * @param data.dagRunId
- * @returns DAGRunResponse Successful Response
- * @throws ApiError
- */
-export const useDagRunServiceGetDagRunSuspense = <
-  TData = Common.DagRunServiceGetDagRunDefaultResponse,
-=======
  * Get Connection
  * Get a connection entry.
  * @param data The data for the request.
@@ -164,39 +149,22 @@
  */
 export const useConnectionServiceGetConnectionSuspense = <
   TData = Common.ConnectionServiceGetConnectionDefaultResponse,
->>>>>>> 751fba29
   TError = unknown,
   TQueryKey extends Array<unknown> = unknown[],
 >(
   {
-<<<<<<< HEAD
-    dagId,
-    dagRunId,
-  }: {
-    dagId: string;
-    dagRunId: string;
-=======
     connectionId,
   }: {
     connectionId: string;
->>>>>>> 751fba29
   },
   queryKey?: TQueryKey,
   options?: Omit<UseQueryOptions<TData, TError>, "queryKey" | "queryFn">,
 ) =>
   useSuspenseQuery<TData, TError>({
-<<<<<<< HEAD
-    queryKey: Common.UseDagRunServiceGetDagRunKeyFn(
-      { dagId, dagRunId },
-      queryKey,
-    ),
-    queryFn: () => DagRunService.getDagRun({ dagId, dagRunId }) as TData,
-=======
     queryKey: Common.UseConnectionServiceGetConnectionKeyFn(
       { connectionId },
       queryKey,
     ),
     queryFn: () => ConnectionService.getConnection({ connectionId }) as TData,
->>>>>>> 751fba29
     ...options,
   });