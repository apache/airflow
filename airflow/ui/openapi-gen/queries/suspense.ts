--- conflicted
+++ resolved
@@ -114,7 +114,32 @@
     ...options,
   });
 /**
-<<<<<<< HEAD
+ * Get Dag Details
+ * Get details of DAG.
+ * @param data The data for the request.
+ * @param data.dagId
+ * @returns DAGDetailsResponse Successful Response
+ * @throws ApiError
+ */
+export const useDagServiceGetDagDetailsSuspense = <
+  TData = Common.DagServiceGetDagDetailsDefaultResponse,
+  TError = unknown,
+  TQueryKey extends Array<unknown> = unknown[],
+>(
+  {
+    dagId,
+  }: {
+    dagId: string;
+  },
+  queryKey?: TQueryKey,
+  options?: Omit<UseQueryOptions<TData, TError>, "queryKey" | "queryFn">,
+) =>
+  useSuspenseQuery<TData, TError>({
+    queryKey: Common.UseDagServiceGetDagDetailsKeyFn({ dagId }, queryKey),
+    queryFn: () => DagService.getDagDetails({ dagId }) as TData,
+    ...options,
+  });
+/**
  * Get Connection
  * Get a connection entry.
  * @param data The data for the request.
@@ -124,44 +149,22 @@
  */
 export const useConnectionServiceGetConnectionSuspense = <
   TData = Common.ConnectionServiceGetConnectionDefaultResponse,
-=======
- * Get Dag Details
- * Get details of DAG.
- * @param data The data for the request.
- * @param data.dagId
- * @returns DAGDetailsResponse Successful Response
- * @throws ApiError
- */
-export const useDagServiceGetDagDetailsSuspense = <
-  TData = Common.DagServiceGetDagDetailsDefaultResponse,
->>>>>>> 5d51beee
   TError = unknown,
   TQueryKey extends Array<unknown> = unknown[],
 >(
   {
-<<<<<<< HEAD
     connectionId,
   }: {
     connectionId: string;
-=======
-    dagId,
-  }: {
-    dagId: string;
->>>>>>> 5d51beee
   },
   queryKey?: TQueryKey,
   options?: Omit<UseQueryOptions<TData, TError>, "queryKey" | "queryFn">,
 ) =>
   useSuspenseQuery<TData, TError>({
-<<<<<<< HEAD
     queryKey: Common.UseConnectionServiceGetConnectionKeyFn(
       { connectionId },
       queryKey,
     ),
     queryFn: () => ConnectionService.getConnection({ connectionId }) as TData,
-=======
-    queryKey: Common.UseDagServiceGetDagDetailsKeyFn({ dagId }, queryKey),
-    queryFn: () => DagService.getDagDetails({ dagId }) as TData,
->>>>>>> 5d51beee
     ...options,
   });