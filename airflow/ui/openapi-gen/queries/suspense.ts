// generated with @7nohe/openapi-react-query-codegen@1.6.0
import { UseQueryOptions, useSuspenseQuery } from "@tanstack/react-query";

import {
  AssetService,
  BackfillService,
  ConnectionService,
  DagRunService,
  DagService,
  DagSourceService,
  DagStatsService,
  DagWarningService,
  DagsService,
  DashboardService,
  EventLogService,
  ImportErrorService,
  MonitorService,
  PluginService,
  PoolService,
  ProviderService,
  TaskInstanceService,
  TaskService,
  VariableService,
  VersionService,
  XcomService,
} from "../requests/services.gen";
import { DagRunState, DagWarningType } from "../requests/types.gen";
import * as Common from "./common";

/**
 * Next Run Assets
 * @param data The data for the request.
 * @param data.dagId
 * @returns unknown Successful Response
 * @throws ApiError
 */
export const useAssetServiceNextRunAssetsSuspense = <
  TData = Common.AssetServiceNextRunAssetsDefaultResponse,
  TError = unknown,
  TQueryKey extends Array<unknown> = unknown[],
>(
  {
    dagId,
  }: {
    dagId: string;
  },
  queryKey?: TQueryKey,
  options?: Omit<UseQueryOptions<TData, TError>, "queryKey" | "queryFn">,
) =>
  useSuspenseQuery<TData, TError>({
    queryKey: Common.UseAssetServiceNextRunAssetsKeyFn({ dagId }, queryKey),
    queryFn: () => AssetService.nextRunAssets({ dagId }) as TData,
    ...options,
  });
/**
 * Get Assets
 * Get assets.
 * @param data The data for the request.
 * @param data.limit
 * @param data.offset
 * @param data.uriPattern
 * @param data.dagIds
 * @param data.orderBy
 * @returns AssetCollectionResponse Successful Response
 * @throws ApiError
 */
export const useAssetServiceGetAssetsSuspense = <
  TData = Common.AssetServiceGetAssetsDefaultResponse,
  TError = unknown,
  TQueryKey extends Array<unknown> = unknown[],
>(
  {
    dagIds,
    limit,
    offset,
    orderBy,
    uriPattern,
  }: {
    dagIds?: string[];
    limit?: number;
    offset?: number;
    orderBy?: string;
    uriPattern?: string;
  } = {},
  queryKey?: TQueryKey,
  options?: Omit<UseQueryOptions<TData, TError>, "queryKey" | "queryFn">,
) =>
  useSuspenseQuery<TData, TError>({
    queryKey: Common.UseAssetServiceGetAssetsKeyFn(
      { dagIds, limit, offset, orderBy, uriPattern },
      queryKey,
    ),
    queryFn: () =>
      AssetService.getAssets({
        dagIds,
        limit,
        offset,
        orderBy,
        uriPattern,
      }) as TData,
    ...options,
  });
/**
 * Get Asset Events
 * Get asset events.
 * @param data The data for the request.
 * @param data.limit
 * @param data.offset
 * @param data.orderBy
 * @param data.assetId
 * @param data.sourceDagId
 * @param data.sourceTaskId
 * @param data.sourceRunId
 * @param data.sourceMapIndex
 * @returns AssetEventCollectionResponse Successful Response
 * @throws ApiError
 */
export const useAssetServiceGetAssetEventsSuspense = <
  TData = Common.AssetServiceGetAssetEventsDefaultResponse,
  TError = unknown,
  TQueryKey extends Array<unknown> = unknown[],
>(
  {
    assetId,
    limit,
    offset,
    orderBy,
    sourceDagId,
    sourceMapIndex,
    sourceRunId,
    sourceTaskId,
  }: {
    assetId?: number;
    limit?: number;
    offset?: number;
    orderBy?: string;
    sourceDagId?: string;
    sourceMapIndex?: number;
    sourceRunId?: string;
    sourceTaskId?: string;
  } = {},
  queryKey?: TQueryKey,
  options?: Omit<UseQueryOptions<TData, TError>, "queryKey" | "queryFn">,
) =>
  useSuspenseQuery<TData, TError>({
    queryKey: Common.UseAssetServiceGetAssetEventsKeyFn(
      {
        assetId,
        limit,
        offset,
        orderBy,
        sourceDagId,
        sourceMapIndex,
        sourceRunId,
        sourceTaskId,
      },
      queryKey,
    ),
    queryFn: () =>
      AssetService.getAssetEvents({
        assetId,
        limit,
        offset,
        orderBy,
        sourceDagId,
        sourceMapIndex,
        sourceRunId,
        sourceTaskId,
      }) as TData,
    ...options,
  });
/**
 * Get Asset
 * Get an asset.
 * @param data The data for the request.
 * @param data.uri
 * @returns AssetResponse Successful Response
 * @throws ApiError
 */
export const useAssetServiceGetAssetSuspense = <
  TData = Common.AssetServiceGetAssetDefaultResponse,
  TError = unknown,
  TQueryKey extends Array<unknown> = unknown[],
>(
  {
    uri,
  }: {
    uri: string;
  },
  queryKey?: TQueryKey,
  options?: Omit<UseQueryOptions<TData, TError>, "queryKey" | "queryFn">,
) =>
  useSuspenseQuery<TData, TError>({
    queryKey: Common.UseAssetServiceGetAssetKeyFn({ uri }, queryKey),
    queryFn: () => AssetService.getAsset({ uri }) as TData,
    ...options,
  });
/**
 * Get Dag Asset Queued Events
 * Get queued asset events for a DAG.
 * @param data The data for the request.
 * @param data.dagId
 * @param data.before
 * @returns QueuedEventCollectionResponse Successful Response
 * @throws ApiError
 */
export const useAssetServiceGetDagAssetQueuedEventsSuspense = <
  TData = Common.AssetServiceGetDagAssetQueuedEventsDefaultResponse,
  TError = unknown,
  TQueryKey extends Array<unknown> = unknown[],
>(
  {
    before,
    dagId,
  }: {
    before?: string;
    dagId: string;
  },
  queryKey?: TQueryKey,
  options?: Omit<UseQueryOptions<TData, TError>, "queryKey" | "queryFn">,
) =>
  useSuspenseQuery<TData, TError>({
    queryKey: Common.UseAssetServiceGetDagAssetQueuedEventsKeyFn(
      { before, dagId },
      queryKey,
    ),
    queryFn: () =>
      AssetService.getDagAssetQueuedEvents({ before, dagId }) as TData,
    ...options,
  });
/**
<<<<<<< HEAD
 * Get Asset Queued Events
 * Get queued asset events for an asset.
 * @param data The data for the request.
 * @param data.uri
 * @param data.before
 * @returns QueuedEventCollectionResponse Successful Response
 * @throws ApiError
 */
export const useAssetServiceGetAssetQueuedEventsSuspense = <
  TData = Common.AssetServiceGetAssetQueuedEventsDefaultResponse,
=======
 * Get Dag Asset Queued Event
 * Get a queued asset event for a DAG.
 * @param data The data for the request.
 * @param data.dagId
 * @param data.uri
 * @param data.before
 * @returns QueuedEventResponse Successful Response
 * @throws ApiError
 */
export const useAssetServiceGetDagAssetQueuedEventSuspense = <
  TData = Common.AssetServiceGetDagAssetQueuedEventDefaultResponse,
>>>>>>> a60d105c
  TError = unknown,
  TQueryKey extends Array<unknown> = unknown[],
>(
  {
    before,
<<<<<<< HEAD
    uri,
  }: {
    before?: string;
=======
    dagId,
    uri,
  }: {
    before?: string;
    dagId: string;
>>>>>>> a60d105c
    uri: string;
  },
  queryKey?: TQueryKey,
  options?: Omit<UseQueryOptions<TData, TError>, "queryKey" | "queryFn">,
) =>
  useSuspenseQuery<TData, TError>({
<<<<<<< HEAD
    queryKey: Common.UseAssetServiceGetAssetQueuedEventsKeyFn(
      { before, uri },
      queryKey,
    ),
    queryFn: () => AssetService.getAssetQueuedEvents({ before, uri }) as TData,
=======
    queryKey: Common.UseAssetServiceGetDagAssetQueuedEventKeyFn(
      { before, dagId, uri },
      queryKey,
    ),
    queryFn: () =>
      AssetService.getDagAssetQueuedEvent({ before, dagId, uri }) as TData,
>>>>>>> a60d105c
    ...options,
  });
/**
 * Historical Metrics
 * Return cluster activity historical metrics.
 * @param data The data for the request.
 * @param data.startDate
 * @param data.endDate
 * @returns HistoricalMetricDataResponse Successful Response
 * @throws ApiError
 */
export const useDashboardServiceHistoricalMetricsSuspense = <
  TData = Common.DashboardServiceHistoricalMetricsDefaultResponse,
  TError = unknown,
  TQueryKey extends Array<unknown> = unknown[],
>(
  {
    endDate,
    startDate,
  }: {
    endDate: string;
    startDate: string;
  },
  queryKey?: TQueryKey,
  options?: Omit<UseQueryOptions<TData, TError>, "queryKey" | "queryFn">,
) =>
  useSuspenseQuery<TData, TError>({
    queryKey: Common.UseDashboardServiceHistoricalMetricsKeyFn(
      { endDate, startDate },
      queryKey,
    ),
    queryFn: () =>
      DashboardService.historicalMetrics({ endDate, startDate }) as TData,
    ...options,
  });
/**
 * Recent Dag Runs
 * Get recent DAG runs.
 * @param data The data for the request.
 * @param data.dagRunsLimit
 * @param data.limit
 * @param data.offset
 * @param data.tags
 * @param data.owners
 * @param data.dagIdPattern
 * @param data.dagDisplayNamePattern
 * @param data.onlyActive
 * @param data.paused
 * @param data.lastDagRunState
 * @returns DAGWithLatestDagRunsCollectionResponse Successful Response
 * @throws ApiError
 */
export const useDagsServiceRecentDagRunsSuspense = <
  TData = Common.DagsServiceRecentDagRunsDefaultResponse,
  TError = unknown,
  TQueryKey extends Array<unknown> = unknown[],
>(
  {
    dagDisplayNamePattern,
    dagIdPattern,
    dagRunsLimit,
    lastDagRunState,
    limit,
    offset,
    onlyActive,
    owners,
    paused,
    tags,
  }: {
    dagDisplayNamePattern?: string;
    dagIdPattern?: string;
    dagRunsLimit?: number;
    lastDagRunState?: DagRunState;
    limit?: number;
    offset?: number;
    onlyActive?: boolean;
    owners?: string[];
    paused?: boolean;
    tags?: string[];
  } = {},
  queryKey?: TQueryKey,
  options?: Omit<UseQueryOptions<TData, TError>, "queryKey" | "queryFn">,
) =>
  useSuspenseQuery<TData, TError>({
    queryKey: Common.UseDagsServiceRecentDagRunsKeyFn(
      {
        dagDisplayNamePattern,
        dagIdPattern,
        dagRunsLimit,
        lastDagRunState,
        limit,
        offset,
        onlyActive,
        owners,
        paused,
        tags,
      },
      queryKey,
    ),
    queryFn: () =>
      DagsService.recentDagRuns({
        dagDisplayNamePattern,
        dagIdPattern,
        dagRunsLimit,
        lastDagRunState,
        limit,
        offset,
        onlyActive,
        owners,
        paused,
        tags,
      }) as TData,
    ...options,
  });
/**
 * List Backfills
 * @param data The data for the request.
 * @param data.dagId
 * @param data.limit
 * @param data.offset
 * @param data.orderBy
 * @returns BackfillCollectionResponse Successful Response
 * @throws ApiError
 */
export const useBackfillServiceListBackfillsSuspense = <
  TData = Common.BackfillServiceListBackfillsDefaultResponse,
  TError = unknown,
  TQueryKey extends Array<unknown> = unknown[],
>(
  {
    dagId,
    limit,
    offset,
    orderBy,
  }: {
    dagId: string;
    limit?: number;
    offset?: number;
    orderBy?: string;
  },
  queryKey?: TQueryKey,
  options?: Omit<UseQueryOptions<TData, TError>, "queryKey" | "queryFn">,
) =>
  useSuspenseQuery<TData, TError>({
    queryKey: Common.UseBackfillServiceListBackfillsKeyFn(
      { dagId, limit, offset, orderBy },
      queryKey,
    ),
    queryFn: () =>
      BackfillService.listBackfills({ dagId, limit, offset, orderBy }) as TData,
    ...options,
  });
/**
 * Get Backfill
 * @param data The data for the request.
 * @param data.backfillId
 * @returns BackfillResponse Successful Response
 * @throws ApiError
 */
export const useBackfillServiceGetBackfillSuspense = <
  TData = Common.BackfillServiceGetBackfillDefaultResponse,
  TError = unknown,
  TQueryKey extends Array<unknown> = unknown[],
>(
  {
    backfillId,
  }: {
    backfillId: string;
  },
  queryKey?: TQueryKey,
  options?: Omit<UseQueryOptions<TData, TError>, "queryKey" | "queryFn">,
) =>
  useSuspenseQuery<TData, TError>({
    queryKey: Common.UseBackfillServiceGetBackfillKeyFn(
      { backfillId },
      queryKey,
    ),
    queryFn: () => BackfillService.getBackfill({ backfillId }) as TData,
    ...options,
  });
/**
 * Get Connection
 * Get a connection entry.
 * @param data The data for the request.
 * @param data.connectionId
 * @returns ConnectionResponse Successful Response
 * @throws ApiError
 */
export const useConnectionServiceGetConnectionSuspense = <
  TData = Common.ConnectionServiceGetConnectionDefaultResponse,
  TError = unknown,
  TQueryKey extends Array<unknown> = unknown[],
>(
  {
    connectionId,
  }: {
    connectionId: string;
  },
  queryKey?: TQueryKey,
  options?: Omit<UseQueryOptions<TData, TError>, "queryKey" | "queryFn">,
) =>
  useSuspenseQuery<TData, TError>({
    queryKey: Common.UseConnectionServiceGetConnectionKeyFn(
      { connectionId },
      queryKey,
    ),
    queryFn: () => ConnectionService.getConnection({ connectionId }) as TData,
    ...options,
  });
/**
 * Get Connections
 * Get all connection entries.
 * @param data The data for the request.
 * @param data.limit
 * @param data.offset
 * @param data.orderBy
 * @returns ConnectionCollectionResponse Successful Response
 * @throws ApiError
 */
export const useConnectionServiceGetConnectionsSuspense = <
  TData = Common.ConnectionServiceGetConnectionsDefaultResponse,
  TError = unknown,
  TQueryKey extends Array<unknown> = unknown[],
>(
  {
    limit,
    offset,
    orderBy,
  }: {
    limit?: number;
    offset?: number;
    orderBy?: string;
  } = {},
  queryKey?: TQueryKey,
  options?: Omit<UseQueryOptions<TData, TError>, "queryKey" | "queryFn">,
) =>
  useSuspenseQuery<TData, TError>({
    queryKey: Common.UseConnectionServiceGetConnectionsKeyFn(
      { limit, offset, orderBy },
      queryKey,
    ),
    queryFn: () =>
      ConnectionService.getConnections({ limit, offset, orderBy }) as TData,
    ...options,
  });
/**
 * Get Dag Run
 * @param data The data for the request.
 * @param data.dagId
 * @param data.dagRunId
 * @returns DAGRunResponse Successful Response
 * @throws ApiError
 */
export const useDagRunServiceGetDagRunSuspense = <
  TData = Common.DagRunServiceGetDagRunDefaultResponse,
  TError = unknown,
  TQueryKey extends Array<unknown> = unknown[],
>(
  {
    dagId,
    dagRunId,
  }: {
    dagId: string;
    dagRunId: string;
  },
  queryKey?: TQueryKey,
  options?: Omit<UseQueryOptions<TData, TError>, "queryKey" | "queryFn">,
) =>
  useSuspenseQuery<TData, TError>({
    queryKey: Common.UseDagRunServiceGetDagRunKeyFn(
      { dagId, dagRunId },
      queryKey,
    ),
    queryFn: () => DagRunService.getDagRun({ dagId, dagRunId }) as TData,
    ...options,
  });
/**
 * Get Upstream Asset Events
 * If dag run is asset-triggered, return the asset events that triggered it.
 * @param data The data for the request.
 * @param data.dagId
 * @param data.dagRunId
 * @returns AssetEventCollectionResponse Successful Response
 * @throws ApiError
 */
export const useDagRunServiceGetUpstreamAssetEventsSuspense = <
  TData = Common.DagRunServiceGetUpstreamAssetEventsDefaultResponse,
  TError = unknown,
  TQueryKey extends Array<unknown> = unknown[],
>(
  {
    dagId,
    dagRunId,
  }: {
    dagId: string;
    dagRunId: string;
  },
  queryKey?: TQueryKey,
  options?: Omit<UseQueryOptions<TData, TError>, "queryKey" | "queryFn">,
) =>
  useSuspenseQuery<TData, TError>({
    queryKey: Common.UseDagRunServiceGetUpstreamAssetEventsKeyFn(
      { dagId, dagRunId },
      queryKey,
    ),
    queryFn: () =>
      DagRunService.getUpstreamAssetEvents({ dagId, dagRunId }) as TData,
    ...options,
  });
/**
 * Get Dag Source
 * Get source code using file token.
 * @param data The data for the request.
 * @param data.fileToken
 * @param data.accept
 * @returns DAGSourceResponse Successful Response
 * @throws ApiError
 */
export const useDagSourceServiceGetDagSourceSuspense = <
  TData = Common.DagSourceServiceGetDagSourceDefaultResponse,
  TError = unknown,
  TQueryKey extends Array<unknown> = unknown[],
>(
  {
    accept,
    fileToken,
  }: {
    accept?: string;
    fileToken: string;
  },
  queryKey?: TQueryKey,
  options?: Omit<UseQueryOptions<TData, TError>, "queryKey" | "queryFn">,
) =>
  useSuspenseQuery<TData, TError>({
    queryKey: Common.UseDagSourceServiceGetDagSourceKeyFn(
      { accept, fileToken },
      queryKey,
    ),
    queryFn: () =>
      DagSourceService.getDagSource({ accept, fileToken }) as TData,
    ...options,
  });
/**
 * Get Dag Stats
 * Get Dag statistics.
 * @param data The data for the request.
 * @param data.dagIds
 * @returns DagStatsCollectionResponse Successful Response
 * @throws ApiError
 */
export const useDagStatsServiceGetDagStatsSuspense = <
  TData = Common.DagStatsServiceGetDagStatsDefaultResponse,
  TError = unknown,
  TQueryKey extends Array<unknown> = unknown[],
>(
  {
    dagIds,
  }: {
    dagIds?: string[];
  } = {},
  queryKey?: TQueryKey,
  options?: Omit<UseQueryOptions<TData, TError>, "queryKey" | "queryFn">,
) =>
  useSuspenseQuery<TData, TError>({
    queryKey: Common.UseDagStatsServiceGetDagStatsKeyFn({ dagIds }, queryKey),
    queryFn: () => DagStatsService.getDagStats({ dagIds }) as TData,
    ...options,
  });
/**
 * List Dag Warnings
 * Get a list of DAG warnings.
 * @param data The data for the request.
 * @param data.dagId
 * @param data.warningType
 * @param data.limit
 * @param data.offset
 * @param data.orderBy
 * @returns DAGWarningCollectionResponse Successful Response
 * @throws ApiError
 */
export const useDagWarningServiceListDagWarningsSuspense = <
  TData = Common.DagWarningServiceListDagWarningsDefaultResponse,
  TError = unknown,
  TQueryKey extends Array<unknown> = unknown[],
>(
  {
    dagId,
    limit,
    offset,
    orderBy,
    warningType,
  }: {
    dagId?: string;
    limit?: number;
    offset?: number;
    orderBy?: string;
    warningType?: DagWarningType;
  } = {},
  queryKey?: TQueryKey,
  options?: Omit<UseQueryOptions<TData, TError>, "queryKey" | "queryFn">,
) =>
  useSuspenseQuery<TData, TError>({
    queryKey: Common.UseDagWarningServiceListDagWarningsKeyFn(
      { dagId, limit, offset, orderBy, warningType },
      queryKey,
    ),
    queryFn: () =>
      DagWarningService.listDagWarnings({
        dagId,
        limit,
        offset,
        orderBy,
        warningType,
      }) as TData,
    ...options,
  });
/**
 * Get Dags
 * Get all DAGs.
 * @param data The data for the request.
 * @param data.limit
 * @param data.offset
 * @param data.tags
 * @param data.owners
 * @param data.dagIdPattern
 * @param data.dagDisplayNamePattern
 * @param data.onlyActive
 * @param data.paused
 * @param data.lastDagRunState
 * @param data.orderBy
 * @returns DAGCollectionResponse Successful Response
 * @throws ApiError
 */
export const useDagServiceGetDagsSuspense = <
  TData = Common.DagServiceGetDagsDefaultResponse,
  TError = unknown,
  TQueryKey extends Array<unknown> = unknown[],
>(
  {
    dagDisplayNamePattern,
    dagIdPattern,
    lastDagRunState,
    limit,
    offset,
    onlyActive,
    orderBy,
    owners,
    paused,
    tags,
  }: {
    dagDisplayNamePattern?: string;
    dagIdPattern?: string;
    lastDagRunState?: DagRunState;
    limit?: number;
    offset?: number;
    onlyActive?: boolean;
    orderBy?: string;
    owners?: string[];
    paused?: boolean;
    tags?: string[];
  } = {},
  queryKey?: TQueryKey,
  options?: Omit<UseQueryOptions<TData, TError>, "queryKey" | "queryFn">,
) =>
  useSuspenseQuery<TData, TError>({
    queryKey: Common.UseDagServiceGetDagsKeyFn(
      {
        dagDisplayNamePattern,
        dagIdPattern,
        lastDagRunState,
        limit,
        offset,
        onlyActive,
        orderBy,
        owners,
        paused,
        tags,
      },
      queryKey,
    ),
    queryFn: () =>
      DagService.getDags({
        dagDisplayNamePattern,
        dagIdPattern,
        lastDagRunState,
        limit,
        offset,
        onlyActive,
        orderBy,
        owners,
        paused,
        tags,
      }) as TData,
    ...options,
  });
/**
 * Get Dag Tags
 * Get all DAG tags.
 * @param data The data for the request.
 * @param data.limit
 * @param data.offset
 * @param data.orderBy
 * @param data.tagNamePattern
 * @returns DAGTagCollectionResponse Successful Response
 * @throws ApiError
 */
export const useDagServiceGetDagTagsSuspense = <
  TData = Common.DagServiceGetDagTagsDefaultResponse,
  TError = unknown,
  TQueryKey extends Array<unknown> = unknown[],
>(
  {
    limit,
    offset,
    orderBy,
    tagNamePattern,
  }: {
    limit?: number;
    offset?: number;
    orderBy?: string;
    tagNamePattern?: string;
  } = {},
  queryKey?: TQueryKey,
  options?: Omit<UseQueryOptions<TData, TError>, "queryKey" | "queryFn">,
) =>
  useSuspenseQuery<TData, TError>({
    queryKey: Common.UseDagServiceGetDagTagsKeyFn(
      { limit, offset, orderBy, tagNamePattern },
      queryKey,
    ),
    queryFn: () =>
      DagService.getDagTags({
        limit,
        offset,
        orderBy,
        tagNamePattern,
      }) as TData,
    ...options,
  });
/**
 * Get Dag
 * Get basic information about a DAG.
 * @param data The data for the request.
 * @param data.dagId
 * @returns DAGResponse Successful Response
 * @throws ApiError
 */
export const useDagServiceGetDagSuspense = <
  TData = Common.DagServiceGetDagDefaultResponse,
  TError = unknown,
  TQueryKey extends Array<unknown> = unknown[],
>(
  {
    dagId,
  }: {
    dagId: string;
  },
  queryKey?: TQueryKey,
  options?: Omit<UseQueryOptions<TData, TError>, "queryKey" | "queryFn">,
) =>
  useSuspenseQuery<TData, TError>({
    queryKey: Common.UseDagServiceGetDagKeyFn({ dagId }, queryKey),
    queryFn: () => DagService.getDag({ dagId }) as TData,
    ...options,
  });
/**
 * Get Dag Details
 * Get details of DAG.
 * @param data The data for the request.
 * @param data.dagId
 * @returns DAGDetailsResponse Successful Response
 * @throws ApiError
 */
export const useDagServiceGetDagDetailsSuspense = <
  TData = Common.DagServiceGetDagDetailsDefaultResponse,
  TError = unknown,
  TQueryKey extends Array<unknown> = unknown[],
>(
  {
    dagId,
  }: {
    dagId: string;
  },
  queryKey?: TQueryKey,
  options?: Omit<UseQueryOptions<TData, TError>, "queryKey" | "queryFn">,
) =>
  useSuspenseQuery<TData, TError>({
    queryKey: Common.UseDagServiceGetDagDetailsKeyFn({ dagId }, queryKey),
    queryFn: () => DagService.getDagDetails({ dagId }) as TData,
    ...options,
  });
/**
 * Get Event Log
 * @param data The data for the request.
 * @param data.eventLogId
 * @returns EventLogResponse Successful Response
 * @throws ApiError
 */
export const useEventLogServiceGetEventLogSuspense = <
  TData = Common.EventLogServiceGetEventLogDefaultResponse,
  TError = unknown,
  TQueryKey extends Array<unknown> = unknown[],
>(
  {
    eventLogId,
  }: {
    eventLogId: number;
  },
  queryKey?: TQueryKey,
  options?: Omit<UseQueryOptions<TData, TError>, "queryKey" | "queryFn">,
) =>
  useSuspenseQuery<TData, TError>({
    queryKey: Common.UseEventLogServiceGetEventLogKeyFn(
      { eventLogId },
      queryKey,
    ),
    queryFn: () => EventLogService.getEventLog({ eventLogId }) as TData,
    ...options,
  });
/**
 * Get Event Logs
 * Get all Event Logs.
 * @param data The data for the request.
 * @param data.dagId
 * @param data.taskId
 * @param data.runId
 * @param data.mapIndex
 * @param data.tryNumber
 * @param data.owner
 * @param data.event
 * @param data.excludedEvents
 * @param data.includedEvents
 * @param data.before
 * @param data.after
 * @param data.limit
 * @param data.offset
 * @param data.orderBy
 * @returns EventLogCollectionResponse Successful Response
 * @throws ApiError
 */
export const useEventLogServiceGetEventLogsSuspense = <
  TData = Common.EventLogServiceGetEventLogsDefaultResponse,
  TError = unknown,
  TQueryKey extends Array<unknown> = unknown[],
>(
  {
    after,
    before,
    dagId,
    event,
    excludedEvents,
    includedEvents,
    limit,
    mapIndex,
    offset,
    orderBy,
    owner,
    runId,
    taskId,
    tryNumber,
  }: {
    after?: string;
    before?: string;
    dagId?: string;
    event?: string;
    excludedEvents?: string[];
    includedEvents?: string[];
    limit?: number;
    mapIndex?: number;
    offset?: number;
    orderBy?: string;
    owner?: string;
    runId?: string;
    taskId?: string;
    tryNumber?: number;
  } = {},
  queryKey?: TQueryKey,
  options?: Omit<UseQueryOptions<TData, TError>, "queryKey" | "queryFn">,
) =>
  useSuspenseQuery<TData, TError>({
    queryKey: Common.UseEventLogServiceGetEventLogsKeyFn(
      {
        after,
        before,
        dagId,
        event,
        excludedEvents,
        includedEvents,
        limit,
        mapIndex,
        offset,
        orderBy,
        owner,
        runId,
        taskId,
        tryNumber,
      },
      queryKey,
    ),
    queryFn: () =>
      EventLogService.getEventLogs({
        after,
        before,
        dagId,
        event,
        excludedEvents,
        includedEvents,
        limit,
        mapIndex,
        offset,
        orderBy,
        owner,
        runId,
        taskId,
        tryNumber,
      }) as TData,
    ...options,
  });
/**
 * Get Import Error
 * Get an import error.
 * @param data The data for the request.
 * @param data.importErrorId
 * @returns ImportErrorResponse Successful Response
 * @throws ApiError
 */
export const useImportErrorServiceGetImportErrorSuspense = <
  TData = Common.ImportErrorServiceGetImportErrorDefaultResponse,
  TError = unknown,
  TQueryKey extends Array<unknown> = unknown[],
>(
  {
    importErrorId,
  }: {
    importErrorId: number;
  },
  queryKey?: TQueryKey,
  options?: Omit<UseQueryOptions<TData, TError>, "queryKey" | "queryFn">,
) =>
  useSuspenseQuery<TData, TError>({
    queryKey: Common.UseImportErrorServiceGetImportErrorKeyFn(
      { importErrorId },
      queryKey,
    ),
    queryFn: () =>
      ImportErrorService.getImportError({ importErrorId }) as TData,
    ...options,
  });
/**
 * Get Import Errors
 * Get all import errors.
 * @param data The data for the request.
 * @param data.limit
 * @param data.offset
 * @param data.orderBy
 * @returns ImportErrorCollectionResponse Successful Response
 * @throws ApiError
 */
export const useImportErrorServiceGetImportErrorsSuspense = <
  TData = Common.ImportErrorServiceGetImportErrorsDefaultResponse,
  TError = unknown,
  TQueryKey extends Array<unknown> = unknown[],
>(
  {
    limit,
    offset,
    orderBy,
  }: {
    limit?: number;
    offset?: number;
    orderBy?: string;
  } = {},
  queryKey?: TQueryKey,
  options?: Omit<UseQueryOptions<TData, TError>, "queryKey" | "queryFn">,
) =>
  useSuspenseQuery<TData, TError>({
    queryKey: Common.UseImportErrorServiceGetImportErrorsKeyFn(
      { limit, offset, orderBy },
      queryKey,
    ),
    queryFn: () =>
      ImportErrorService.getImportErrors({ limit, offset, orderBy }) as TData,
    ...options,
  });
/**
 * Get Plugins
 * @param data The data for the request.
 * @param data.limit
 * @param data.offset
 * @returns PluginCollectionResponse Successful Response
 * @throws ApiError
 */
export const usePluginServiceGetPluginsSuspense = <
  TData = Common.PluginServiceGetPluginsDefaultResponse,
  TError = unknown,
  TQueryKey extends Array<unknown> = unknown[],
>(
  {
    limit,
    offset,
  }: {
    limit?: number;
    offset?: number;
  } = {},
  queryKey?: TQueryKey,
  options?: Omit<UseQueryOptions<TData, TError>, "queryKey" | "queryFn">,
) =>
  useSuspenseQuery<TData, TError>({
    queryKey: Common.UsePluginServiceGetPluginsKeyFn(
      { limit, offset },
      queryKey,
    ),
    queryFn: () => PluginService.getPlugins({ limit, offset }) as TData,
    ...options,
  });
/**
 * Get Pool
 * Get a pool.
 * @param data The data for the request.
 * @param data.poolName
 * @returns PoolResponse Successful Response
 * @throws ApiError
 */
export const usePoolServiceGetPoolSuspense = <
  TData = Common.PoolServiceGetPoolDefaultResponse,
  TError = unknown,
  TQueryKey extends Array<unknown> = unknown[],
>(
  {
    poolName,
  }: {
    poolName: string;
  },
  queryKey?: TQueryKey,
  options?: Omit<UseQueryOptions<TData, TError>, "queryKey" | "queryFn">,
) =>
  useSuspenseQuery<TData, TError>({
    queryKey: Common.UsePoolServiceGetPoolKeyFn({ poolName }, queryKey),
    queryFn: () => PoolService.getPool({ poolName }) as TData,
    ...options,
  });
/**
 * Get Pools
 * Get all pools entries.
 * @param data The data for the request.
 * @param data.limit
 * @param data.offset
 * @param data.orderBy
 * @returns PoolCollectionResponse Successful Response
 * @throws ApiError
 */
export const usePoolServiceGetPoolsSuspense = <
  TData = Common.PoolServiceGetPoolsDefaultResponse,
  TError = unknown,
  TQueryKey extends Array<unknown> = unknown[],
>(
  {
    limit,
    offset,
    orderBy,
  }: {
    limit?: number;
    offset?: number;
    orderBy?: string;
  } = {},
  queryKey?: TQueryKey,
  options?: Omit<UseQueryOptions<TData, TError>, "queryKey" | "queryFn">,
) =>
  useSuspenseQuery<TData, TError>({
    queryKey: Common.UsePoolServiceGetPoolsKeyFn(
      { limit, offset, orderBy },
      queryKey,
    ),
    queryFn: () => PoolService.getPools({ limit, offset, orderBy }) as TData,
    ...options,
  });
/**
 * Get Providers
 * Get providers.
 * @param data The data for the request.
 * @param data.limit
 * @param data.offset
 * @returns ProviderCollectionResponse Successful Response
 * @throws ApiError
 */
export const useProviderServiceGetProvidersSuspense = <
  TData = Common.ProviderServiceGetProvidersDefaultResponse,
  TError = unknown,
  TQueryKey extends Array<unknown> = unknown[],
>(
  {
    limit,
    offset,
  }: {
    limit?: number;
    offset?: number;
  } = {},
  queryKey?: TQueryKey,
  options?: Omit<UseQueryOptions<TData, TError>, "queryKey" | "queryFn">,
) =>
  useSuspenseQuery<TData, TError>({
    queryKey: Common.UseProviderServiceGetProvidersKeyFn(
      { limit, offset },
      queryKey,
    ),
    queryFn: () => ProviderService.getProviders({ limit, offset }) as TData,
    ...options,
  });
/**
 * Get Task Instance
 * Get task instance.
 * @param data The data for the request.
 * @param data.dagId
 * @param data.dagRunId
 * @param data.taskId
 * @returns TaskInstanceResponse Successful Response
 * @throws ApiError
 */
export const useTaskInstanceServiceGetTaskInstanceSuspense = <
  TData = Common.TaskInstanceServiceGetTaskInstanceDefaultResponse,
  TError = unknown,
  TQueryKey extends Array<unknown> = unknown[],
>(
  {
    dagId,
    dagRunId,
    taskId,
  }: {
    dagId: string;
    dagRunId: string;
    taskId: string;
  },
  queryKey?: TQueryKey,
  options?: Omit<UseQueryOptions<TData, TError>, "queryKey" | "queryFn">,
) =>
  useSuspenseQuery<TData, TError>({
    queryKey: Common.UseTaskInstanceServiceGetTaskInstanceKeyFn(
      { dagId, dagRunId, taskId },
      queryKey,
    ),
    queryFn: () =>
      TaskInstanceService.getTaskInstance({ dagId, dagRunId, taskId }) as TData,
    ...options,
  });
/**
 * Get Mapped Task Instances
 * Get list of mapped task instances.
 * @param data The data for the request.
 * @param data.dagId
 * @param data.dagRunId
 * @param data.taskId
 * @param data.logicalDateGte
 * @param data.logicalDateLte
 * @param data.startDateGte
 * @param data.startDateLte
 * @param data.endDateGte
 * @param data.endDateLte
 * @param data.updatedAtGte
 * @param data.updatedAtLte
 * @param data.durationGte
 * @param data.durationLte
 * @param data.state
 * @param data.pool
 * @param data.queue
 * @param data.executor
 * @param data.limit
 * @param data.offset
 * @param data.orderBy
 * @returns TaskInstanceCollectionResponse Successful Response
 * @throws ApiError
 */
export const useTaskInstanceServiceGetMappedTaskInstancesSuspense = <
  TData = Common.TaskInstanceServiceGetMappedTaskInstancesDefaultResponse,
  TError = unknown,
  TQueryKey extends Array<unknown> = unknown[],
>(
  {
    dagId,
    dagRunId,
    durationGte,
    durationLte,
    endDateGte,
    endDateLte,
    executor,
    limit,
    logicalDateGte,
    logicalDateLte,
    offset,
    orderBy,
    pool,
    queue,
    startDateGte,
    startDateLte,
    state,
    taskId,
    updatedAtGte,
    updatedAtLte,
  }: {
    dagId: string;
    dagRunId: string;
    durationGte?: number;
    durationLte?: number;
    endDateGte?: string;
    endDateLte?: string;
    executor?: string[];
    limit?: number;
    logicalDateGte?: string;
    logicalDateLte?: string;
    offset?: number;
    orderBy?: string;
    pool?: string[];
    queue?: string[];
    startDateGte?: string;
    startDateLte?: string;
    state?: string[];
    taskId: string;
    updatedAtGte?: string;
    updatedAtLte?: string;
  },
  queryKey?: TQueryKey,
  options?: Omit<UseQueryOptions<TData, TError>, "queryKey" | "queryFn">,
) =>
  useSuspenseQuery<TData, TError>({
    queryKey: Common.UseTaskInstanceServiceGetMappedTaskInstancesKeyFn(
      {
        dagId,
        dagRunId,
        durationGte,
        durationLte,
        endDateGte,
        endDateLte,
        executor,
        limit,
        logicalDateGte,
        logicalDateLte,
        offset,
        orderBy,
        pool,
        queue,
        startDateGte,
        startDateLte,
        state,
        taskId,
        updatedAtGte,
        updatedAtLte,
      },
      queryKey,
    ),
    queryFn: () =>
      TaskInstanceService.getMappedTaskInstances({
        dagId,
        dagRunId,
        durationGte,
        durationLte,
        endDateGte,
        endDateLte,
        executor,
        limit,
        logicalDateGte,
        logicalDateLte,
        offset,
        orderBy,
        pool,
        queue,
        startDateGte,
        startDateLte,
        state,
        taskId,
        updatedAtGte,
        updatedAtLte,
      }) as TData,
    ...options,
  });
/**
 * Get Task Instance Dependencies
 * Get dependencies blocking task from getting scheduled.
 * @param data The data for the request.
 * @param data.dagId
 * @param data.dagRunId
 * @param data.taskId
 * @param data.mapIndex
 * @returns TaskDependencyCollectionResponse Successful Response
 * @throws ApiError
 */
export const useTaskInstanceServiceGetTaskInstanceDependenciesSuspense = <
  TData = Common.TaskInstanceServiceGetTaskInstanceDependenciesDefaultResponse,
  TError = unknown,
  TQueryKey extends Array<unknown> = unknown[],
>(
  {
    dagId,
    dagRunId,
    mapIndex,
    taskId,
  }: {
    dagId: string;
    dagRunId: string;
    mapIndex: number;
    taskId: string;
  },
  queryKey?: TQueryKey,
  options?: Omit<UseQueryOptions<TData, TError>, "queryKey" | "queryFn">,
) =>
  useSuspenseQuery<TData, TError>({
    queryKey: Common.UseTaskInstanceServiceGetTaskInstanceDependenciesKeyFn(
      { dagId, dagRunId, mapIndex, taskId },
      queryKey,
    ),
    queryFn: () =>
      TaskInstanceService.getTaskInstanceDependencies({
        dagId,
        dagRunId,
        mapIndex,
        taskId,
      }) as TData,
    ...options,
  });
/**
 * Get Task Instance Dependencies
 * Get dependencies blocking task from getting scheduled.
 * @param data The data for the request.
 * @param data.dagId
 * @param data.dagRunId
 * @param data.taskId
 * @param data.mapIndex
 * @returns TaskDependencyCollectionResponse Successful Response
 * @throws ApiError
 */
export const useTaskInstanceServiceGetTaskInstanceDependencies1Suspense = <
  TData = Common.TaskInstanceServiceGetTaskInstanceDependencies1DefaultResponse,
  TError = unknown,
  TQueryKey extends Array<unknown> = unknown[],
>(
  {
    dagId,
    dagRunId,
    mapIndex,
    taskId,
  }: {
    dagId: string;
    dagRunId: string;
    mapIndex?: number;
    taskId: string;
  },
  queryKey?: TQueryKey,
  options?: Omit<UseQueryOptions<TData, TError>, "queryKey" | "queryFn">,
) =>
  useSuspenseQuery<TData, TError>({
    queryKey: Common.UseTaskInstanceServiceGetTaskInstanceDependencies1KeyFn(
      { dagId, dagRunId, mapIndex, taskId },
      queryKey,
    ),
    queryFn: () =>
      TaskInstanceService.getTaskInstanceDependencies1({
        dagId,
        dagRunId,
        mapIndex,
        taskId,
      }) as TData,
    ...options,
  });
/**
 * Get Mapped Task Instance
 * Get task instance.
 * @param data The data for the request.
 * @param data.dagId
 * @param data.dagRunId
 * @param data.taskId
 * @param data.mapIndex
 * @returns TaskInstanceResponse Successful Response
 * @throws ApiError
 */
export const useTaskInstanceServiceGetMappedTaskInstanceSuspense = <
  TData = Common.TaskInstanceServiceGetMappedTaskInstanceDefaultResponse,
  TError = unknown,
  TQueryKey extends Array<unknown> = unknown[],
>(
  {
    dagId,
    dagRunId,
    mapIndex,
    taskId,
  }: {
    dagId: string;
    dagRunId: string;
    mapIndex: number;
    taskId: string;
  },
  queryKey?: TQueryKey,
  options?: Omit<UseQueryOptions<TData, TError>, "queryKey" | "queryFn">,
) =>
  useSuspenseQuery<TData, TError>({
    queryKey: Common.UseTaskInstanceServiceGetMappedTaskInstanceKeyFn(
      { dagId, dagRunId, mapIndex, taskId },
      queryKey,
    ),
    queryFn: () =>
      TaskInstanceService.getMappedTaskInstance({
        dagId,
        dagRunId,
        mapIndex,
        taskId,
      }) as TData,
    ...options,
  });
/**
 * Get Task Instances
 * Get list of task instances.
 *
 * This endpoint allows specifying `~` as the dag_id, dag_run_id to retrieve Task Instances for all DAGs
 * and DAG runs.
 * @param data The data for the request.
 * @param data.dagId
 * @param data.dagRunId
 * @param data.logicalDateGte
 * @param data.logicalDateLte
 * @param data.startDateGte
 * @param data.startDateLte
 * @param data.endDateGte
 * @param data.endDateLte
 * @param data.updatedAtGte
 * @param data.updatedAtLte
 * @param data.durationGte
 * @param data.durationLte
 * @param data.state
 * @param data.pool
 * @param data.queue
 * @param data.executor
 * @param data.limit
 * @param data.offset
 * @param data.orderBy
 * @returns TaskInstanceCollectionResponse Successful Response
 * @throws ApiError
 */
export const useTaskInstanceServiceGetTaskInstancesSuspense = <
  TData = Common.TaskInstanceServiceGetTaskInstancesDefaultResponse,
  TError = unknown,
  TQueryKey extends Array<unknown> = unknown[],
>(
  {
    dagId,
    dagRunId,
    durationGte,
    durationLte,
    endDateGte,
    endDateLte,
    executor,
    limit,
    logicalDateGte,
    logicalDateLte,
    offset,
    orderBy,
    pool,
    queue,
    startDateGte,
    startDateLte,
    state,
    updatedAtGte,
    updatedAtLte,
  }: {
    dagId: string;
    dagRunId: string;
    durationGte?: number;
    durationLte?: number;
    endDateGte?: string;
    endDateLte?: string;
    executor?: string[];
    limit?: number;
    logicalDateGte?: string;
    logicalDateLte?: string;
    offset?: number;
    orderBy?: string;
    pool?: string[];
    queue?: string[];
    startDateGte?: string;
    startDateLte?: string;
    state?: string[];
    updatedAtGte?: string;
    updatedAtLte?: string;
  },
  queryKey?: TQueryKey,
  options?: Omit<UseQueryOptions<TData, TError>, "queryKey" | "queryFn">,
) =>
  useSuspenseQuery<TData, TError>({
    queryKey: Common.UseTaskInstanceServiceGetTaskInstancesKeyFn(
      {
        dagId,
        dagRunId,
        durationGte,
        durationLte,
        endDateGte,
        endDateLte,
        executor,
        limit,
        logicalDateGte,
        logicalDateLte,
        offset,
        orderBy,
        pool,
        queue,
        startDateGte,
        startDateLte,
        state,
        updatedAtGte,
        updatedAtLte,
      },
      queryKey,
    ),
    queryFn: () =>
      TaskInstanceService.getTaskInstances({
        dagId,
        dagRunId,
        durationGte,
        durationLte,
        endDateGte,
        endDateLte,
        executor,
        limit,
        logicalDateGte,
        logicalDateLte,
        offset,
        orderBy,
        pool,
        queue,
        startDateGte,
        startDateLte,
        state,
        updatedAtGte,
        updatedAtLte,
      }) as TData,
    ...options,
  });
/**
 * Get Tasks
 * Get tasks for DAG.
 * @param data The data for the request.
 * @param data.dagId
 * @param data.orderBy
 * @returns TaskCollectionResponse Successful Response
 * @throws ApiError
 */
export const useTaskServiceGetTasksSuspense = <
  TData = Common.TaskServiceGetTasksDefaultResponse,
  TError = unknown,
  TQueryKey extends Array<unknown> = unknown[],
>(
  {
    dagId,
    orderBy,
  }: {
    dagId: string;
    orderBy?: string;
  },
  queryKey?: TQueryKey,
  options?: Omit<UseQueryOptions<TData, TError>, "queryKey" | "queryFn">,
) =>
  useSuspenseQuery<TData, TError>({
    queryKey: Common.UseTaskServiceGetTasksKeyFn({ dagId, orderBy }, queryKey),
    queryFn: () => TaskService.getTasks({ dagId, orderBy }) as TData,
    ...options,
  });
/**
 * Get Task
 * Get simplified representation of a task.
 * @param data The data for the request.
 * @param data.dagId
 * @param data.taskId
 * @returns TaskResponse Successful Response
 * @throws ApiError
 */
export const useTaskServiceGetTaskSuspense = <
  TData = Common.TaskServiceGetTaskDefaultResponse,
  TError = unknown,
  TQueryKey extends Array<unknown> = unknown[],
>(
  {
    dagId,
    taskId,
  }: {
    dagId: string;
    taskId: unknown;
  },
  queryKey?: TQueryKey,
  options?: Omit<UseQueryOptions<TData, TError>, "queryKey" | "queryFn">,
) =>
  useSuspenseQuery<TData, TError>({
    queryKey: Common.UseTaskServiceGetTaskKeyFn({ dagId, taskId }, queryKey),
    queryFn: () => TaskService.getTask({ dagId, taskId }) as TData,
    ...options,
  });
/**
 * Get Variable
 * Get a variable entry.
 * @param data The data for the request.
 * @param data.variableKey
 * @returns VariableResponse Successful Response
 * @throws ApiError
 */
export const useVariableServiceGetVariableSuspense = <
  TData = Common.VariableServiceGetVariableDefaultResponse,
  TError = unknown,
  TQueryKey extends Array<unknown> = unknown[],
>(
  {
    variableKey,
  }: {
    variableKey: string;
  },
  queryKey?: TQueryKey,
  options?: Omit<UseQueryOptions<TData, TError>, "queryKey" | "queryFn">,
) =>
  useSuspenseQuery<TData, TError>({
    queryKey: Common.UseVariableServiceGetVariableKeyFn(
      { variableKey },
      queryKey,
    ),
    queryFn: () => VariableService.getVariable({ variableKey }) as TData,
    ...options,
  });
/**
 * Get Variables
 * Get all Variables entries.
 * @param data The data for the request.
 * @param data.limit
 * @param data.offset
 * @param data.orderBy
 * @returns VariableCollectionResponse Successful Response
 * @throws ApiError
 */
export const useVariableServiceGetVariablesSuspense = <
  TData = Common.VariableServiceGetVariablesDefaultResponse,
  TError = unknown,
  TQueryKey extends Array<unknown> = unknown[],
>(
  {
    limit,
    offset,
    orderBy,
  }: {
    limit?: number;
    offset?: number;
    orderBy?: string;
  } = {},
  queryKey?: TQueryKey,
  options?: Omit<UseQueryOptions<TData, TError>, "queryKey" | "queryFn">,
) =>
  useSuspenseQuery<TData, TError>({
    queryKey: Common.UseVariableServiceGetVariablesKeyFn(
      { limit, offset, orderBy },
      queryKey,
    ),
    queryFn: () =>
      VariableService.getVariables({ limit, offset, orderBy }) as TData,
    ...options,
  });
/**
 * Get Xcom Entry
 * Get an XCom entry.
 * @param data The data for the request.
 * @param data.dagId
 * @param data.taskId
 * @param data.dagRunId
 * @param data.xcomKey
 * @param data.mapIndex
 * @param data.deserialize
 * @param data.stringify
 * @returns unknown Successful Response
 * @throws ApiError
 */
export const useXcomServiceGetXcomEntrySuspense = <
  TData = Common.XcomServiceGetXcomEntryDefaultResponse,
  TError = unknown,
  TQueryKey extends Array<unknown> = unknown[],
>(
  {
    dagId,
    dagRunId,
    deserialize,
    mapIndex,
    stringify,
    taskId,
    xcomKey,
  }: {
    dagId: string;
    dagRunId: string;
    deserialize?: boolean;
    mapIndex?: number;
    stringify?: boolean;
    taskId: string;
    xcomKey: string;
  },
  queryKey?: TQueryKey,
  options?: Omit<UseQueryOptions<TData, TError>, "queryKey" | "queryFn">,
) =>
  useSuspenseQuery<TData, TError>({
    queryKey: Common.UseXcomServiceGetXcomEntryKeyFn(
      { dagId, dagRunId, deserialize, mapIndex, stringify, taskId, xcomKey },
      queryKey,
    ),
    queryFn: () =>
      XcomService.getXcomEntry({
        dagId,
        dagRunId,
        deserialize,
        mapIndex,
        stringify,
        taskId,
        xcomKey,
      }) as TData,
    ...options,
  });
/**
 * Get Health
 * @returns HealthInfoSchema Successful Response
 * @throws ApiError
 */
export const useMonitorServiceGetHealthSuspense = <
  TData = Common.MonitorServiceGetHealthDefaultResponse,
  TError = unknown,
  TQueryKey extends Array<unknown> = unknown[],
>(
  queryKey?: TQueryKey,
  options?: Omit<UseQueryOptions<TData, TError>, "queryKey" | "queryFn">,
) =>
  useSuspenseQuery<TData, TError>({
    queryKey: Common.UseMonitorServiceGetHealthKeyFn(queryKey),
    queryFn: () => MonitorService.getHealth() as TData,
    ...options,
  });
/**
 * Get Version
 * Get version information.
 * @returns VersionInfo Successful Response
 * @throws ApiError
 */
export const useVersionServiceGetVersionSuspense = <
  TData = Common.VersionServiceGetVersionDefaultResponse,
  TError = unknown,
  TQueryKey extends Array<unknown> = unknown[],
>(
  queryKey?: TQueryKey,
  options?: Omit<UseQueryOptions<TData, TError>, "queryKey" | "queryFn">,
) =>
  useSuspenseQuery<TData, TError>({
    queryKey: Common.UseVersionServiceGetVersionKeyFn(queryKey),
    queryFn: () => VersionService.getVersion() as TData,
    ...options,
  });<|MERGE_RESOLUTION|>--- conflicted
+++ resolved
@@ -229,18 +229,6 @@
     ...options,
   });
 /**
-<<<<<<< HEAD
- * Get Asset Queued Events
- * Get queued asset events for an asset.
- * @param data The data for the request.
- * @param data.uri
- * @param data.before
- * @returns QueuedEventCollectionResponse Successful Response
- * @throws ApiError
- */
-export const useAssetServiceGetAssetQueuedEventsSuspense = <
-  TData = Common.AssetServiceGetAssetQueuedEventsDefaultResponse,
-=======
  * Get Dag Asset Queued Event
  * Get a queued asset event for a DAG.
  * @param data The data for the request.
@@ -252,43 +240,60 @@
  */
 export const useAssetServiceGetDagAssetQueuedEventSuspense = <
   TData = Common.AssetServiceGetDagAssetQueuedEventDefaultResponse,
->>>>>>> a60d105c
   TError = unknown,
   TQueryKey extends Array<unknown> = unknown[],
 >(
   {
     before,
-<<<<<<< HEAD
-    uri,
-  }: {
-    before?: string;
-=======
     dagId,
     uri,
   }: {
     before?: string;
     dagId: string;
->>>>>>> a60d105c
     uri: string;
   },
   queryKey?: TQueryKey,
   options?: Omit<UseQueryOptions<TData, TError>, "queryKey" | "queryFn">,
 ) =>
   useSuspenseQuery<TData, TError>({
-<<<<<<< HEAD
+    queryKey: Common.UseAssetServiceGetDagAssetQueuedEventKeyFn(
+      { before, dagId, uri },
+      queryKey,
+    ),
+    queryFn: () =>
+      AssetService.getDagAssetQueuedEvent({ before, dagId, uri }) as TData,
+    ...options,
+  });
+/**
+ * Get Asset Queued Events
+ * Get queued asset events for an asset.
+ * @param data The data for the request.
+ * @param data.uri
+ * @param data.before
+ * @returns QueuedEventCollectionResponse Successful Response
+ * @throws ApiError
+ */
+export const useAssetServiceGetAssetQueuedEventsSuspense = <
+  TData = Common.AssetServiceGetAssetQueuedEventsDefaultResponse,
+  TError = unknown,
+  TQueryKey extends Array<unknown> = unknown[],
+>(
+  {
+    before,
+    uri,
+  }: {
+    before?: string;
+    uri: string;
+  },
+  queryKey?: TQueryKey,
+  options?: Omit<UseQueryOptions<TData, TError>, "queryKey" | "queryFn">,
+) =>
+  useSuspenseQuery<TData, TError>({
     queryKey: Common.UseAssetServiceGetAssetQueuedEventsKeyFn(
       { before, uri },
       queryKey,
     ),
     queryFn: () => AssetService.getAssetQueuedEvents({ before, uri }) as TData,
-=======
-    queryKey: Common.UseAssetServiceGetDagAssetQueuedEventKeyFn(
-      { before, dagId, uri },
-      queryKey,
-    ),
-    queryFn: () =>
-      AssetService.getDagAssetQueuedEvent({ before, dagId, uri }) as TData,
->>>>>>> a60d105c
     ...options,
   });
 /**
