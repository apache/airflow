// generated with @7nohe/openapi-react-query-codegen@1.6.0
import { UseQueryResult } from "@tanstack/react-query";

import {
  AssetService,
  ConnectionService,
  DagRunService,
  DagService,
} from "../requests/services.gen";
import { DagRunState } from "../requests/types.gen";

export type AssetServiceNextRunAssetsDefaultResponse = Awaited<
  ReturnType<typeof AssetService.nextRunAssets>
>;
export type AssetServiceNextRunAssetsQueryResult<
  TData = AssetServiceNextRunAssetsDefaultResponse,
  TError = unknown,
> = UseQueryResult<TData, TError>;
export const useAssetServiceNextRunAssetsKey = "AssetServiceNextRunAssets";
export const UseAssetServiceNextRunAssetsKeyFn = (
  {
    dagId,
  }: {
    dagId: string;
  },
  queryKey?: Array<unknown>,
) => [useAssetServiceNextRunAssetsKey, ...(queryKey ?? [{ dagId }])];
export type DagServiceGetDagsDefaultResponse = Awaited<
  ReturnType<typeof DagService.getDags>
>;
export type DagServiceGetDagsQueryResult<
  TData = DagServiceGetDagsDefaultResponse,
  TError = unknown,
> = UseQueryResult<TData, TError>;
export const useDagServiceGetDagsKey = "DagServiceGetDags";
export const UseDagServiceGetDagsKeyFn = (
  {
    dagDisplayNamePattern,
    dagIdPattern,
    lastDagRunState,
    limit,
    offset,
    onlyActive,
    orderBy,
    owners,
    paused,
    tags,
  }: {
    dagDisplayNamePattern?: string;
    dagIdPattern?: string;
    lastDagRunState?: DagRunState;
    limit?: number;
    offset?: number;
    onlyActive?: boolean;
    orderBy?: string;
    owners?: string[];
    paused?: boolean;
    tags?: string[];
  } = {},
  queryKey?: Array<unknown>,
) => [
  useDagServiceGetDagsKey,
  ...(queryKey ?? [
    {
      dagDisplayNamePattern,
      dagIdPattern,
      lastDagRunState,
      limit,
      offset,
      onlyActive,
      orderBy,
      owners,
      paused,
      tags,
    },
  ]),
];
export type DagServiceGetDagDetailsDefaultResponse = Awaited<
  ReturnType<typeof DagService.getDagDetails>
>;
export type DagServiceGetDagDetailsQueryResult<
  TData = DagServiceGetDagDetailsDefaultResponse,
  TError = unknown,
> = UseQueryResult<TData, TError>;
export const useDagServiceGetDagDetailsKey = "DagServiceGetDagDetails";
export const UseDagServiceGetDagDetailsKeyFn = (
  {
    dagId,
  }: {
    dagId: string;
  },
  queryKey?: Array<unknown>,
) => [useDagServiceGetDagDetailsKey, ...(queryKey ?? [{ dagId }])];
<<<<<<< HEAD
export type DagRunServiceGetDagRunDefaultResponse = Awaited<
  ReturnType<typeof DagRunService.getDagRun>
>;
export type DagRunServiceGetDagRunQueryResult<
  TData = DagRunServiceGetDagRunDefaultResponse,
  TError = unknown,
> = UseQueryResult<TData, TError>;
export const useDagRunServiceGetDagRunKey = "DagRunServiceGetDagRun";
export const UseDagRunServiceGetDagRunKeyFn = (
  {
    dagId,
    dagRunId,
  }: {
    dagId: string;
    dagRunId: string;
  },
  queryKey?: Array<unknown>,
) => [useDagRunServiceGetDagRunKey, ...(queryKey ?? [{ dagId, dagRunId }])];
=======
export type ConnectionServiceGetConnectionDefaultResponse = Awaited<
  ReturnType<typeof ConnectionService.getConnection>
>;
export type ConnectionServiceGetConnectionQueryResult<
  TData = ConnectionServiceGetConnectionDefaultResponse,
  TError = unknown,
> = UseQueryResult<TData, TError>;
export const useConnectionServiceGetConnectionKey =
  "ConnectionServiceGetConnection";
export const UseConnectionServiceGetConnectionKeyFn = (
  {
    connectionId,
  }: {
    connectionId: string;
  },
  queryKey?: Array<unknown>,
) => [
  useConnectionServiceGetConnectionKey,
  ...(queryKey ?? [{ connectionId }]),
];
>>>>>>> 751fba29
export type DagServicePatchDagsMutationResult = Awaited<
  ReturnType<typeof DagService.patchDags>
>;
export type DagServicePatchDagMutationResult = Awaited<
  ReturnType<typeof DagService.patchDag>
>;
export type ConnectionServiceDeleteConnectionMutationResult = Awaited<
  ReturnType<typeof ConnectionService.deleteConnection>
>;<|MERGE_RESOLUTION|>--- conflicted
+++ resolved
@@ -4,7 +4,6 @@
 import {
   AssetService,
   ConnectionService,
-  DagRunService,
   DagService,
 } from "../requests/services.gen";
 import { DagRunState } from "../requests/types.gen";
@@ -91,26 +90,6 @@
   },
   queryKey?: Array<unknown>,
 ) => [useDagServiceGetDagDetailsKey, ...(queryKey ?? [{ dagId }])];
-<<<<<<< HEAD
-export type DagRunServiceGetDagRunDefaultResponse = Awaited<
-  ReturnType<typeof DagRunService.getDagRun>
->;
-export type DagRunServiceGetDagRunQueryResult<
-  TData = DagRunServiceGetDagRunDefaultResponse,
-  TError = unknown,
-> = UseQueryResult<TData, TError>;
-export const useDagRunServiceGetDagRunKey = "DagRunServiceGetDagRun";
-export const UseDagRunServiceGetDagRunKeyFn = (
-  {
-    dagId,
-    dagRunId,
-  }: {
-    dagId: string;
-    dagRunId: string;
-  },
-  queryKey?: Array<unknown>,
-) => [useDagRunServiceGetDagRunKey, ...(queryKey ?? [{ dagId, dagRunId }])];
-=======
 export type ConnectionServiceGetConnectionDefaultResponse = Awaited<
   ReturnType<typeof ConnectionService.getConnection>
 >;
@@ -131,7 +110,6 @@
   useConnectionServiceGetConnectionKey,
   ...(queryKey ?? [{ connectionId }]),
 ];
->>>>>>> 751fba29
 export type DagServicePatchDagsMutationResult = Awaited<
   ReturnType<typeof DagService.patchDags>
 >;
