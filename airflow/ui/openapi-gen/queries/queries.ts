--- conflicted
+++ resolved
@@ -2623,7 +2623,6 @@
     ...options,
   });
 /**
-<<<<<<< HEAD
  * Trigger Dag Run
  * Trigger a DAG.
  * @param data The data for the request.
@@ -2634,18 +2633,6 @@
  */
 export const useDagRunServiceTriggerDagRun = <
   TData = Common.DagRunServiceTriggerDagRunMutationResult,
-=======
- * Get List Dag Runs Batch
- * Get a list of DAG Runs.
- * @param data The data for the request.
- * @param data.dagId
- * @param data.requestBody
- * @returns DAGRunCollectionResponse Successful Response
- * @throws ApiError
- */
-export const useDagRunServiceGetListDagRunsBatch = <
-  TData = Common.DagRunServiceGetListDagRunsBatchMutationResult,
->>>>>>> a832c418
   TError = unknown,
   TContext = unknown,
 >(
@@ -2654,13 +2641,8 @@
       TData,
       TError,
       {
-<<<<<<< HEAD
         dagId: unknown;
         requestBody: TriggerDAGRunPostBody;
-=======
-        dagId: "~";
-        requestBody: DAGRunsBatchBody;
->>>>>>> a832c418
       },
       TContext
     >,
@@ -2671,22 +2653,56 @@
     TData,
     TError,
     {
-<<<<<<< HEAD
       dagId: unknown;
       requestBody: TriggerDAGRunPostBody;
-=======
-      dagId: "~";
-      requestBody: DAGRunsBatchBody;
->>>>>>> a832c418
     },
     TContext
   >({
     mutationFn: ({ dagId, requestBody }) =>
-<<<<<<< HEAD
       DagRunService.triggerDagRun({
-=======
+        dagId,
+        requestBody,
+      }) as unknown as Promise<TData>,
+    ...options,
+  });
+/**
+ * Get List Dag Runs Batch
+ * Get a list of DAG Runs.
+ * @param data The data for the request.
+ * @param data.dagId
+ * @param data.requestBody
+ * @returns DAGRunCollectionResponse Successful Response
+ * @throws ApiError
+ */
+export const useDagRunServiceGetListDagRunsBatch = <
+  TData = Common.DagRunServiceGetListDagRunsBatchMutationResult,
+  TError = unknown,
+  TContext = unknown,
+>(
+  options?: Omit<
+    UseMutationOptions<
+      TData,
+      TError,
+      {
+        dagId: "~";
+        requestBody: DAGRunsBatchBody;
+      },
+      TContext
+    >,
+    "mutationFn"
+  >,
+) =>
+  useMutation<
+    TData,
+    TError,
+    {
+      dagId: "~";
+      requestBody: DAGRunsBatchBody;
+    },
+    TContext
+  >({
+    mutationFn: ({ dagId, requestBody }) =>
       DagRunService.getListDagRunsBatch({
->>>>>>> a832c418
         dagId,
         requestBody,
       }) as unknown as Promise<TData>,
