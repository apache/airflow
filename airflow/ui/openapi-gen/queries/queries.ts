// generated with @7nohe/openapi-react-query-codegen@1.6.0
import {
  UseMutationOptions,
  UseQueryOptions,
  useMutation,
  useQuery,
} from "@tanstack/react-query";

import {
  AssetService,
  ConnectionService,
  DagRunService,
  DagService,
  DagsService,
  DashboardService,
  MonitorService,
  PluginService,
  PoolService,
  ProviderService,
  VariableService,
  VersionService,
} from "../requests/services.gen";
import {
  DAGPatchBody,
<<<<<<< HEAD
  DAGRunPatchBody,
  DagRunState,
=======
  DagRunState,
  PoolPatchBody,
  PoolPostBody,
>>>>>>> fba17703
  VariableBody,
} from "../requests/types.gen";
import * as Common from "./common";

/**
 * Next Run Assets
 * @param data The data for the request.
 * @param data.dagId
 * @returns unknown Successful Response
 * @throws ApiError
 */
export const useAssetServiceNextRunAssets = <
  TData = Common.AssetServiceNextRunAssetsDefaultResponse,
  TError = unknown,
  TQueryKey extends Array<unknown> = unknown[],
>(
  {
    dagId,
  }: {
    dagId: string;
  },
  queryKey?: TQueryKey,
  options?: Omit<UseQueryOptions<TData, TError>, "queryKey" | "queryFn">,
) =>
  useQuery<TData, TError>({
    queryKey: Common.UseAssetServiceNextRunAssetsKeyFn({ dagId }, queryKey),
    queryFn: () => AssetService.nextRunAssets({ dagId }) as TData,
    ...options,
  });
/**
 * Historical Metrics
 * Return cluster activity historical metrics.
 * @param data The data for the request.
 * @param data.startDate
 * @param data.endDate
 * @returns HistoricalMetricDataResponse Successful Response
 * @throws ApiError
 */
export const useDashboardServiceHistoricalMetrics = <
  TData = Common.DashboardServiceHistoricalMetricsDefaultResponse,
  TError = unknown,
  TQueryKey extends Array<unknown> = unknown[],
>(
  {
    endDate,
    startDate,
  }: {
    endDate: string;
    startDate: string;
  },
  queryKey?: TQueryKey,
  options?: Omit<UseQueryOptions<TData, TError>, "queryKey" | "queryFn">,
) =>
  useQuery<TData, TError>({
    queryKey: Common.UseDashboardServiceHistoricalMetricsKeyFn(
      { endDate, startDate },
      queryKey,
    ),
    queryFn: () =>
      DashboardService.historicalMetrics({ endDate, startDate }) as TData,
    ...options,
  });
/**
 * Recent Dag Runs
 * Get recent DAG runs.
 * @param data The data for the request.
 * @param data.dagRunsLimit
 * @param data.limit
 * @param data.offset
 * @param data.tags
 * @param data.owners
 * @param data.dagIdPattern
 * @param data.dagDisplayNamePattern
 * @param data.onlyActive
 * @param data.paused
 * @param data.lastDagRunState
 * @returns DAGWithLatestDagRunsCollectionResponse Successful Response
 * @throws ApiError
 */
export const useDagsServiceRecentDagRuns = <
  TData = Common.DagsServiceRecentDagRunsDefaultResponse,
  TError = unknown,
  TQueryKey extends Array<unknown> = unknown[],
>(
  {
    dagDisplayNamePattern,
    dagIdPattern,
    dagRunsLimit,
    lastDagRunState,
    limit,
    offset,
    onlyActive,
    owners,
    paused,
    tags,
  }: {
    dagDisplayNamePattern?: string;
    dagIdPattern?: string;
    dagRunsLimit?: number;
    lastDagRunState?: DagRunState;
    limit?: number;
    offset?: number;
    onlyActive?: boolean;
    owners?: string[];
    paused?: boolean;
    tags?: string[];
  } = {},
  queryKey?: TQueryKey,
  options?: Omit<UseQueryOptions<TData, TError>, "queryKey" | "queryFn">,
) =>
  useQuery<TData, TError>({
    queryKey: Common.UseDagsServiceRecentDagRunsKeyFn(
      {
        dagDisplayNamePattern,
        dagIdPattern,
        dagRunsLimit,
        lastDagRunState,
        limit,
        offset,
        onlyActive,
        owners,
        paused,
        tags,
      },
      queryKey,
    ),
    queryFn: () =>
      DagsService.recentDagRuns({
        dagDisplayNamePattern,
        dagIdPattern,
        dagRunsLimit,
        lastDagRunState,
        limit,
        offset,
        onlyActive,
        owners,
        paused,
        tags,
      }) as TData,
    ...options,
  });
/**
 * Get Dags
 * Get all DAGs.
 * @param data The data for the request.
 * @param data.limit
 * @param data.offset
 * @param data.tags
 * @param data.owners
 * @param data.dagIdPattern
 * @param data.dagDisplayNamePattern
 * @param data.onlyActive
 * @param data.paused
 * @param data.lastDagRunState
 * @param data.orderBy
 * @returns DAGCollectionResponse Successful Response
 * @throws ApiError
 */
export const useDagServiceGetDags = <
  TData = Common.DagServiceGetDagsDefaultResponse,
  TError = unknown,
  TQueryKey extends Array<unknown> = unknown[],
>(
  {
    dagDisplayNamePattern,
    dagIdPattern,
    lastDagRunState,
    limit,
    offset,
    onlyActive,
    orderBy,
    owners,
    paused,
    tags,
  }: {
    dagDisplayNamePattern?: string;
    dagIdPattern?: string;
    lastDagRunState?: DagRunState;
    limit?: number;
    offset?: number;
    onlyActive?: boolean;
    orderBy?: string;
    owners?: string[];
    paused?: boolean;
    tags?: string[];
  } = {},
  queryKey?: TQueryKey,
  options?: Omit<UseQueryOptions<TData, TError>, "queryKey" | "queryFn">,
) =>
  useQuery<TData, TError>({
    queryKey: Common.UseDagServiceGetDagsKeyFn(
      {
        dagDisplayNamePattern,
        dagIdPattern,
        lastDagRunState,
        limit,
        offset,
        onlyActive,
        orderBy,
        owners,
        paused,
        tags,
      },
      queryKey,
    ),
    queryFn: () =>
      DagService.getDags({
        dagDisplayNamePattern,
        dagIdPattern,
        lastDagRunState,
        limit,
        offset,
        onlyActive,
        orderBy,
        owners,
        paused,
        tags,
      }) as TData,
    ...options,
  });
/**
 * Get Dag Tags
 * Get all DAG tags.
 * @param data The data for the request.
 * @param data.limit
 * @param data.offset
 * @param data.orderBy
 * @param data.tagNamePattern
 * @returns DAGTagCollectionResponse Successful Response
 * @throws ApiError
 */
export const useDagServiceGetDagTags = <
  TData = Common.DagServiceGetDagTagsDefaultResponse,
  TError = unknown,
  TQueryKey extends Array<unknown> = unknown[],
>(
  {
    limit,
    offset,
    orderBy,
    tagNamePattern,
  }: {
    limit?: number;
    offset?: number;
    orderBy?: string;
    tagNamePattern?: string;
  } = {},
  queryKey?: TQueryKey,
  options?: Omit<UseQueryOptions<TData, TError>, "queryKey" | "queryFn">,
) =>
  useQuery<TData, TError>({
    queryKey: Common.UseDagServiceGetDagTagsKeyFn(
      { limit, offset, orderBy, tagNamePattern },
      queryKey,
    ),
    queryFn: () =>
      DagService.getDagTags({
        limit,
        offset,
        orderBy,
        tagNamePattern,
      }) as TData,
    ...options,
  });
/**
 * Get Dag
 * Get basic information about a DAG.
 * @param data The data for the request.
 * @param data.dagId
 * @returns DAGResponse Successful Response
 * @throws ApiError
 */
export const useDagServiceGetDag = <
  TData = Common.DagServiceGetDagDefaultResponse,
  TError = unknown,
  TQueryKey extends Array<unknown> = unknown[],
>(
  {
    dagId,
  }: {
    dagId: string;
  },
  queryKey?: TQueryKey,
  options?: Omit<UseQueryOptions<TData, TError>, "queryKey" | "queryFn">,
) =>
  useQuery<TData, TError>({
    queryKey: Common.UseDagServiceGetDagKeyFn({ dagId }, queryKey),
    queryFn: () => DagService.getDag({ dagId }) as TData,
    ...options,
  });
/**
 * Get Dag Details
 * Get details of DAG.
 * @param data The data for the request.
 * @param data.dagId
 * @returns DAGDetailsResponse Successful Response
 * @throws ApiError
 */
export const useDagServiceGetDagDetails = <
  TData = Common.DagServiceGetDagDetailsDefaultResponse,
  TError = unknown,
  TQueryKey extends Array<unknown> = unknown[],
>(
  {
    dagId,
  }: {
    dagId: string;
  },
  queryKey?: TQueryKey,
  options?: Omit<UseQueryOptions<TData, TError>, "queryKey" | "queryFn">,
) =>
  useQuery<TData, TError>({
    queryKey: Common.UseDagServiceGetDagDetailsKeyFn({ dagId }, queryKey),
    queryFn: () => DagService.getDagDetails({ dagId }) as TData,
    ...options,
  });
/**
 * Get Connection
 * Get a connection entry.
 * @param data The data for the request.
 * @param data.connectionId
 * @returns ConnectionResponse Successful Response
 * @throws ApiError
 */
export const useConnectionServiceGetConnection = <
  TData = Common.ConnectionServiceGetConnectionDefaultResponse,
  TError = unknown,
  TQueryKey extends Array<unknown> = unknown[],
>(
  {
    connectionId,
  }: {
    connectionId: string;
  },
  queryKey?: TQueryKey,
  options?: Omit<UseQueryOptions<TData, TError>, "queryKey" | "queryFn">,
) =>
  useQuery<TData, TError>({
    queryKey: Common.UseConnectionServiceGetConnectionKeyFn(
      { connectionId },
      queryKey,
    ),
    queryFn: () => ConnectionService.getConnection({ connectionId }) as TData,
    ...options,
  });
/**
 * Get Connections
 * Get all connection entries.
 * @param data The data for the request.
 * @param data.limit
 * @param data.offset
 * @param data.orderBy
 * @returns ConnectionCollectionResponse Successful Response
 * @throws ApiError
 */
export const useConnectionServiceGetConnections = <
  TData = Common.ConnectionServiceGetConnectionsDefaultResponse,
  TError = unknown,
  TQueryKey extends Array<unknown> = unknown[],
>(
  {
    limit,
    offset,
    orderBy,
  }: {
    limit?: number;
    offset?: number;
    orderBy?: string;
  } = {},
  queryKey?: TQueryKey,
  options?: Omit<UseQueryOptions<TData, TError>, "queryKey" | "queryFn">,
) =>
  useQuery<TData, TError>({
    queryKey: Common.UseConnectionServiceGetConnectionsKeyFn(
      { limit, offset, orderBy },
      queryKey,
    ),
    queryFn: () =>
      ConnectionService.getConnections({ limit, offset, orderBy }) as TData,
    ...options,
  });
/**
 * Get Variable
 * Get a variable entry.
 * @param data The data for the request.
 * @param data.variableKey
 * @returns VariableResponse Successful Response
 * @throws ApiError
 */
export const useVariableServiceGetVariable = <
  TData = Common.VariableServiceGetVariableDefaultResponse,
  TError = unknown,
  TQueryKey extends Array<unknown> = unknown[],
>(
  {
    variableKey,
  }: {
    variableKey: string;
  },
  queryKey?: TQueryKey,
  options?: Omit<UseQueryOptions<TData, TError>, "queryKey" | "queryFn">,
) =>
  useQuery<TData, TError>({
    queryKey: Common.UseVariableServiceGetVariableKeyFn(
      { variableKey },
      queryKey,
    ),
    queryFn: () => VariableService.getVariable({ variableKey }) as TData,
    ...options,
  });
/**
 * Get Variables
 * Get all Variables entries.
 * @param data The data for the request.
 * @param data.limit
 * @param data.offset
 * @param data.orderBy
 * @returns VariableCollectionResponse Successful Response
 * @throws ApiError
 */
export const useVariableServiceGetVariables = <
  TData = Common.VariableServiceGetVariablesDefaultResponse,
  TError = unknown,
  TQueryKey extends Array<unknown> = unknown[],
>(
  {
    limit,
    offset,
    orderBy,
  }: {
    limit?: number;
    offset?: number;
    orderBy?: string;
  } = {},
  queryKey?: TQueryKey,
  options?: Omit<UseQueryOptions<TData, TError>, "queryKey" | "queryFn">,
) =>
  useQuery<TData, TError>({
    queryKey: Common.UseVariableServiceGetVariablesKeyFn(
      { limit, offset, orderBy },
      queryKey,
    ),
    queryFn: () =>
      VariableService.getVariables({ limit, offset, orderBy }) as TData,
    ...options,
  });
/**
 * Get Dag Run
 * @param data The data for the request.
 * @param data.dagId
 * @param data.dagRunId
 * @returns DAGRunResponse Successful Response
 * @throws ApiError
 */
export const useDagRunServiceGetDagRun = <
  TData = Common.DagRunServiceGetDagRunDefaultResponse,
  TError = unknown,
  TQueryKey extends Array<unknown> = unknown[],
>(
  {
    dagId,
    dagRunId,
  }: {
    dagId: string;
    dagRunId: string;
  },
  queryKey?: TQueryKey,
  options?: Omit<UseQueryOptions<TData, TError>, "queryKey" | "queryFn">,
) =>
  useQuery<TData, TError>({
    queryKey: Common.UseDagRunServiceGetDagRunKeyFn(
      { dagId, dagRunId },
      queryKey,
    ),
    queryFn: () => DagRunService.getDagRun({ dagId, dagRunId }) as TData,
    ...options,
  });
/**
 * Get Health
 * @returns HealthInfoSchema Successful Response
 * @throws ApiError
 */
export const useMonitorServiceGetHealth = <
  TData = Common.MonitorServiceGetHealthDefaultResponse,
  TError = unknown,
  TQueryKey extends Array<unknown> = unknown[],
>(
  queryKey?: TQueryKey,
  options?: Omit<UseQueryOptions<TData, TError>, "queryKey" | "queryFn">,
) =>
  useQuery<TData, TError>({
    queryKey: Common.UseMonitorServiceGetHealthKeyFn(queryKey),
    queryFn: () => MonitorService.getHealth() as TData,
    ...options,
  });
/**
 * Get Pool
 * Get a pool.
 * @param data The data for the request.
 * @param data.poolName
 * @returns PoolResponse Successful Response
 * @throws ApiError
 */
export const usePoolServiceGetPool = <
  TData = Common.PoolServiceGetPoolDefaultResponse,
  TError = unknown,
  TQueryKey extends Array<unknown> = unknown[],
>(
  {
    poolName,
  }: {
    poolName: string;
  },
  queryKey?: TQueryKey,
  options?: Omit<UseQueryOptions<TData, TError>, "queryKey" | "queryFn">,
) =>
  useQuery<TData, TError>({
    queryKey: Common.UsePoolServiceGetPoolKeyFn({ poolName }, queryKey),
    queryFn: () => PoolService.getPool({ poolName }) as TData,
    ...options,
  });
/**
 * Get Pools
 * Get all pools entries.
 * @param data The data for the request.
 * @param data.limit
 * @param data.offset
 * @param data.orderBy
 * @returns PoolCollectionResponse Successful Response
 * @throws ApiError
 */
export const usePoolServiceGetPools = <
  TData = Common.PoolServiceGetPoolsDefaultResponse,
  TError = unknown,
  TQueryKey extends Array<unknown> = unknown[],
>(
  {
    limit,
    offset,
    orderBy,
  }: {
    limit?: number;
    offset?: number;
    orderBy?: string;
  } = {},
  queryKey?: TQueryKey,
  options?: Omit<UseQueryOptions<TData, TError>, "queryKey" | "queryFn">,
) =>
  useQuery<TData, TError>({
    queryKey: Common.UsePoolServiceGetPoolsKeyFn(
      { limit, offset, orderBy },
      queryKey,
    ),
    queryFn: () => PoolService.getPools({ limit, offset, orderBy }) as TData,
    ...options,
  });
/**
 * Get Providers
 * Get providers.
 * @param data The data for the request.
 * @param data.limit
 * @param data.offset
 * @returns ProviderCollectionResponse Successful Response
 * @throws ApiError
 */
export const useProviderServiceGetProviders = <
  TData = Common.ProviderServiceGetProvidersDefaultResponse,
  TError = unknown,
  TQueryKey extends Array<unknown> = unknown[],
>(
  {
    limit,
    offset,
  }: {
    limit?: number;
    offset?: number;
  } = {},
  queryKey?: TQueryKey,
  options?: Omit<UseQueryOptions<TData, TError>, "queryKey" | "queryFn">,
) =>
  useQuery<TData, TError>({
    queryKey: Common.UseProviderServiceGetProvidersKeyFn(
      { limit, offset },
      queryKey,
    ),
    queryFn: () => ProviderService.getProviders({ limit, offset }) as TData,
    ...options,
  });
/**
 * Get Plugins
 * @param data The data for the request.
 * @param data.limit
 * @param data.offset
 * @returns PluginCollectionResponse Successful Response
 * @throws ApiError
 */
export const usePluginServiceGetPlugins = <
  TData = Common.PluginServiceGetPluginsDefaultResponse,
  TError = unknown,
  TQueryKey extends Array<unknown> = unknown[],
>(
  {
    limit,
    offset,
  }: {
    limit?: number;
    offset?: number;
  } = {},
  queryKey?: TQueryKey,
  options?: Omit<UseQueryOptions<TData, TError>, "queryKey" | "queryFn">,
) =>
  useQuery<TData, TError>({
    queryKey: Common.UsePluginServiceGetPluginsKeyFn(
      { limit, offset },
      queryKey,
    ),
    queryFn: () => PluginService.getPlugins({ limit, offset }) as TData,
    ...options,
  });
/**
 * Get Version
 * Get version information.
 * @returns VersionInfo Successful Response
 * @throws ApiError
 */
export const useVersionServiceGetVersion = <
  TData = Common.VersionServiceGetVersionDefaultResponse,
  TError = unknown,
  TQueryKey extends Array<unknown> = unknown[],
>(
  queryKey?: TQueryKey,
  options?: Omit<UseQueryOptions<TData, TError>, "queryKey" | "queryFn">,
) =>
  useQuery<TData, TError>({
    queryKey: Common.UseVersionServiceGetVersionKeyFn(queryKey),
    queryFn: () => VersionService.getVersion() as TData,
    ...options,
  });
/**
 * Post Variable
 * Create a variable.
 * @param data The data for the request.
 * @param data.requestBody
 * @returns VariableResponse Successful Response
 * @throws ApiError
 */
export const useVariableServicePostVariable = <
  TData = Common.VariableServicePostVariableMutationResult,
  TError = unknown,
  TContext = unknown,
>(
  options?: Omit<
    UseMutationOptions<
      TData,
      TError,
      {
        requestBody: VariableBody;
      },
      TContext
    >,
    "mutationFn"
  >,
) =>
  useMutation<
    TData,
    TError,
    {
      requestBody: VariableBody;
    },
    TContext
  >({
    mutationFn: ({ requestBody }) =>
      VariableService.postVariable({
        requestBody,
      }) as unknown as Promise<TData>,
    ...options,
  });
/**
<<<<<<< HEAD
 * Update Dag Run State
 * Modify a DAG Run.
 * @param data The data for the request.
 * @param data.dagId
 * @param data.dagRunId
 * @param data.requestBody
 * @returns DAGRunResponse Successful Response
 * @throws ApiError
 */
export const useDagRunServiceUpdateDagRunState = <
  TData = Common.DagRunServiceUpdateDagRunStateMutationResult,
=======
 * Post Pool
 * Create a Pool.
 * @param data The data for the request.
 * @param data.requestBody
 * @returns PoolResponse Successful Response
 * @throws ApiError
 */
export const usePoolServicePostPool = <
  TData = Common.PoolServicePostPoolMutationResult,
>>>>>>> fba17703
  TError = unknown,
  TContext = unknown,
>(
  options?: Omit<
    UseMutationOptions<
      TData,
      TError,
      {
<<<<<<< HEAD
        dagId: string;
        dagRunId: string;
        requestBody: DAGRunPatchBody;
=======
        requestBody: PoolPostBody;
>>>>>>> fba17703
      },
      TContext
    >,
    "mutationFn"
  >,
) =>
  useMutation<
    TData,
    TError,
    {
<<<<<<< HEAD
      dagId: string;
      dagRunId: string;
      requestBody: DAGRunPatchBody;
    },
    TContext
  >({
    mutationFn: ({ dagId, dagRunId, requestBody }) =>
      DagRunService.updateDagRunState({
        dagId,
        dagRunId,
        requestBody,
      }) as unknown as Promise<TData>,
=======
      requestBody: PoolPostBody;
    },
    TContext
  >({
    mutationFn: ({ requestBody }) =>
      PoolService.postPool({ requestBody }) as unknown as Promise<TData>,
>>>>>>> fba17703
    ...options,
  });
/**
 * Patch Dags
 * Patch multiple DAGs.
 * @param data The data for the request.
 * @param data.requestBody
 * @param data.updateMask
 * @param data.limit
 * @param data.offset
 * @param data.tags
 * @param data.owners
 * @param data.dagIdPattern
 * @param data.onlyActive
 * @param data.paused
 * @param data.lastDagRunState
 * @returns DAGCollectionResponse Successful Response
 * @throws ApiError
 */
export const useDagServicePatchDags = <
  TData = Common.DagServicePatchDagsMutationResult,
  TError = unknown,
  TContext = unknown,
>(
  options?: Omit<
    UseMutationOptions<
      TData,
      TError,
      {
        dagIdPattern?: string;
        lastDagRunState?: DagRunState;
        limit?: number;
        offset?: number;
        onlyActive?: boolean;
        owners?: string[];
        paused?: boolean;
        requestBody: DAGPatchBody;
        tags?: string[];
        updateMask?: string[];
      },
      TContext
    >,
    "mutationFn"
  >,
) =>
  useMutation<
    TData,
    TError,
    {
      dagIdPattern?: string;
      lastDagRunState?: DagRunState;
      limit?: number;
      offset?: number;
      onlyActive?: boolean;
      owners?: string[];
      paused?: boolean;
      requestBody: DAGPatchBody;
      tags?: string[];
      updateMask?: string[];
    },
    TContext
  >({
    mutationFn: ({
      dagIdPattern,
      lastDagRunState,
      limit,
      offset,
      onlyActive,
      owners,
      paused,
      requestBody,
      tags,
      updateMask,
    }) =>
      DagService.patchDags({
        dagIdPattern,
        lastDagRunState,
        limit,
        offset,
        onlyActive,
        owners,
        paused,
        requestBody,
        tags,
        updateMask,
      }) as unknown as Promise<TData>,
    ...options,
  });
/**
 * Patch Dag
 * Patch the specific DAG.
 * @param data The data for the request.
 * @param data.dagId
 * @param data.requestBody
 * @param data.updateMask
 * @returns DAGResponse Successful Response
 * @throws ApiError
 */
export const useDagServicePatchDag = <
  TData = Common.DagServicePatchDagMutationResult,
  TError = unknown,
  TContext = unknown,
>(
  options?: Omit<
    UseMutationOptions<
      TData,
      TError,
      {
        dagId: string;
        requestBody: DAGPatchBody;
        updateMask?: string[];
      },
      TContext
    >,
    "mutationFn"
  >,
) =>
  useMutation<
    TData,
    TError,
    {
      dagId: string;
      requestBody: DAGPatchBody;
      updateMask?: string[];
    },
    TContext
  >({
    mutationFn: ({ dagId, requestBody, updateMask }) =>
      DagService.patchDag({
        dagId,
        requestBody,
        updateMask,
      }) as unknown as Promise<TData>,
    ...options,
  });
/**
 * Patch Variable
 * Update a variable by key.
 * @param data The data for the request.
 * @param data.variableKey
 * @param data.requestBody
 * @param data.updateMask
 * @returns VariableResponse Successful Response
 * @throws ApiError
 */
export const useVariableServicePatchVariable = <
  TData = Common.VariableServicePatchVariableMutationResult,
  TError = unknown,
  TContext = unknown,
>(
  options?: Omit<
    UseMutationOptions<
      TData,
      TError,
      {
        requestBody: VariableBody;
        updateMask?: string[];
        variableKey: string;
      },
      TContext
    >,
    "mutationFn"
  >,
) =>
  useMutation<
    TData,
    TError,
    {
      requestBody: VariableBody;
      updateMask?: string[];
      variableKey: string;
    },
    TContext
  >({
    mutationFn: ({ requestBody, updateMask, variableKey }) =>
      VariableService.patchVariable({
        requestBody,
        updateMask,
        variableKey,
      }) as unknown as Promise<TData>,
    ...options,
  });
/**
 * Patch Pool
 * Update a Pool.
 * @param data The data for the request.
 * @param data.poolName
 * @param data.requestBody
 * @param data.updateMask
 * @returns PoolResponse Successful Response
 * @throws ApiError
 */
export const usePoolServicePatchPool = <
  TData = Common.PoolServicePatchPoolMutationResult,
  TError = unknown,
  TContext = unknown,
>(
  options?: Omit<
    UseMutationOptions<
      TData,
      TError,
      {
        poolName: string;
        requestBody: PoolPatchBody;
        updateMask?: string[];
      },
      TContext
    >,
    "mutationFn"
  >,
) =>
  useMutation<
    TData,
    TError,
    {
      poolName: string;
      requestBody: PoolPatchBody;
      updateMask?: string[];
    },
    TContext
  >({
    mutationFn: ({ poolName, requestBody, updateMask }) =>
      PoolService.patchPool({
        poolName,
        requestBody,
        updateMask,
      }) as unknown as Promise<TData>,
    ...options,
  });
/**
 * Delete Dag
 * Delete the specific DAG.
 * @param data The data for the request.
 * @param data.dagId
 * @returns unknown Successful Response
 * @throws ApiError
 */
export const useDagServiceDeleteDag = <
  TData = Common.DagServiceDeleteDagMutationResult,
  TError = unknown,
  TContext = unknown,
>(
  options?: Omit<
    UseMutationOptions<
      TData,
      TError,
      {
        dagId: string;
      },
      TContext
    >,
    "mutationFn"
  >,
) =>
  useMutation<
    TData,
    TError,
    {
      dagId: string;
    },
    TContext
  >({
    mutationFn: ({ dagId }) =>
      DagService.deleteDag({ dagId }) as unknown as Promise<TData>,
    ...options,
  });
/**
 * Delete Connection
 * Delete a connection entry.
 * @param data The data for the request.
 * @param data.connectionId
 * @returns void Successful Response
 * @throws ApiError
 */
export const useConnectionServiceDeleteConnection = <
  TData = Common.ConnectionServiceDeleteConnectionMutationResult,
  TError = unknown,
  TContext = unknown,
>(
  options?: Omit<
    UseMutationOptions<
      TData,
      TError,
      {
        connectionId: string;
      },
      TContext
    >,
    "mutationFn"
  >,
) =>
  useMutation<
    TData,
    TError,
    {
      connectionId: string;
    },
    TContext
  >({
    mutationFn: ({ connectionId }) =>
      ConnectionService.deleteConnection({
        connectionId,
      }) as unknown as Promise<TData>,
    ...options,
  });
/**
 * Delete Variable
 * Delete a variable entry.
 * @param data The data for the request.
 * @param data.variableKey
 * @returns void Successful Response
 * @throws ApiError
 */
export const useVariableServiceDeleteVariable = <
  TData = Common.VariableServiceDeleteVariableMutationResult,
  TError = unknown,
  TContext = unknown,
>(
  options?: Omit<
    UseMutationOptions<
      TData,
      TError,
      {
        variableKey: string;
      },
      TContext
    >,
    "mutationFn"
  >,
) =>
  useMutation<
    TData,
    TError,
    {
      variableKey: string;
    },
    TContext
  >({
    mutationFn: ({ variableKey }) =>
      VariableService.deleteVariable({
        variableKey,
      }) as unknown as Promise<TData>,
    ...options,
  });
/**
 * Delete Dag Run
 * Delete a DAG Run entry.
 * @param data The data for the request.
 * @param data.dagId
 * @param data.dagRunId
 * @returns void Successful Response
 * @throws ApiError
 */
export const useDagRunServiceDeleteDagRun = <
  TData = Common.DagRunServiceDeleteDagRunMutationResult,
  TError = unknown,
  TContext = unknown,
>(
  options?: Omit<
    UseMutationOptions<
      TData,
      TError,
      {
        dagId: string;
        dagRunId: string;
      },
      TContext
    >,
    "mutationFn"
  >,
) =>
  useMutation<
    TData,
    TError,
    {
      dagId: string;
      dagRunId: string;
    },
    TContext
  >({
    mutationFn: ({ dagId, dagRunId }) =>
      DagRunService.deleteDagRun({
        dagId,
        dagRunId,
      }) as unknown as Promise<TData>,
    ...options,
  });
/**
 * Delete Pool
 * Delete a pool entry.
 * @param data The data for the request.
 * @param data.poolName
 * @returns void Successful Response
 * @throws ApiError
 */
export const usePoolServiceDeletePool = <
  TData = Common.PoolServiceDeletePoolMutationResult,
  TError = unknown,
  TContext = unknown,
>(
  options?: Omit<
    UseMutationOptions<
      TData,
      TError,
      {
        poolName: string;
      },
      TContext
    >,
    "mutationFn"
  >,
) =>
  useMutation<
    TData,
    TError,
    {
      poolName: string;
    },
    TContext
  >({
    mutationFn: ({ poolName }) =>
      PoolService.deletePool({ poolName }) as unknown as Promise<TData>,
    ...options,
  });<|MERGE_RESOLUTION|>--- conflicted
+++ resolved
@@ -22,14 +22,10 @@
 } from "../requests/services.gen";
 import {
   DAGPatchBody,
-<<<<<<< HEAD
   DAGRunPatchBody,
-  DagRunState,
-=======
   DagRunState,
   PoolPatchBody,
   PoolPostBody,
->>>>>>> fba17703
   VariableBody,
 } from "../requests/types.gen";
 import * as Common from "./common";
@@ -708,7 +704,43 @@
     ...options,
   });
 /**
-<<<<<<< HEAD
+ * Post Pool
+ * Create a Pool.
+ * @param data The data for the request.
+ * @param data.requestBody
+ * @returns PoolResponse Successful Response
+ * @throws ApiError
+ */
+export const usePoolServicePostPool = <
+  TData = Common.PoolServicePostPoolMutationResult,
+  TError = unknown,
+  TContext = unknown,
+>(
+  options?: Omit<
+    UseMutationOptions<
+      TData,
+      TError,
+      {
+        requestBody: PoolPostBody;
+      },
+      TContext
+    >,
+    "mutationFn"
+  >,
+) =>
+  useMutation<
+    TData,
+    TError,
+    {
+      requestBody: PoolPostBody;
+    },
+    TContext
+  >({
+    mutationFn: ({ requestBody }) =>
+      PoolService.postPool({ requestBody }) as unknown as Promise<TData>,
+    ...options,
+  });
+/**
  * Update Dag Run State
  * Modify a DAG Run.
  * @param data The data for the request.
@@ -720,17 +752,6 @@
  */
 export const useDagRunServiceUpdateDagRunState = <
   TData = Common.DagRunServiceUpdateDagRunStateMutationResult,
-=======
- * Post Pool
- * Create a Pool.
- * @param data The data for the request.
- * @param data.requestBody
- * @returns PoolResponse Successful Response
- * @throws ApiError
- */
-export const usePoolServicePostPool = <
-  TData = Common.PoolServicePostPoolMutationResult,
->>>>>>> fba17703
   TError = unknown,
   TContext = unknown,
 >(
@@ -739,13 +760,9 @@
       TData,
       TError,
       {
-<<<<<<< HEAD
         dagId: string;
         dagRunId: string;
         requestBody: DAGRunPatchBody;
-=======
-        requestBody: PoolPostBody;
->>>>>>> fba17703
       },
       TContext
     >,
@@ -756,7 +773,6 @@
     TData,
     TError,
     {
-<<<<<<< HEAD
       dagId: string;
       dagRunId: string;
       requestBody: DAGRunPatchBody;
@@ -769,14 +785,6 @@
         dagRunId,
         requestBody,
       }) as unknown as Promise<TData>,
-=======
-      requestBody: PoolPostBody;
-    },
-    TContext
-  >({
-    mutationFn: ({ requestBody }) =>
-      PoolService.postPool({ requestBody }) as unknown as Promise<TData>,
->>>>>>> fba17703
     ...options,
   });
 /**
