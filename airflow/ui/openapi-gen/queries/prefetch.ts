// generated with @7nohe/openapi-react-query-codegen@1.6.0
import { type QueryClient } from "@tanstack/react-query";

import {
  AssetService,
<<<<<<< HEAD
  DagRunService,
=======
  ConnectionService,
>>>>>>> 751fba29
  DagService,
} from "../requests/services.gen";
import { DagRunState } from "../requests/types.gen";
import * as Common from "./common";

/**
 * Next Run Assets
 * @param data The data for the request.
 * @param data.dagId
 * @returns unknown Successful Response
 * @throws ApiError
 */
export const prefetchUseAssetServiceNextRunAssets = (
  queryClient: QueryClient,
  {
    dagId,
  }: {
    dagId: string;
  },
) =>
  queryClient.prefetchQuery({
    queryKey: Common.UseAssetServiceNextRunAssetsKeyFn({ dagId }),
    queryFn: () => AssetService.nextRunAssets({ dagId }),
  });
/**
 * Get Dags
 * Get all DAGs.
 * @param data The data for the request.
 * @param data.limit
 * @param data.offset
 * @param data.tags
 * @param data.owners
 * @param data.dagIdPattern
 * @param data.dagDisplayNamePattern
 * @param data.onlyActive
 * @param data.paused
 * @param data.lastDagRunState
 * @param data.orderBy
 * @returns DAGCollectionResponse Successful Response
 * @throws ApiError
 */
export const prefetchUseDagServiceGetDags = (
  queryClient: QueryClient,
  {
    dagDisplayNamePattern,
    dagIdPattern,
    lastDagRunState,
    limit,
    offset,
    onlyActive,
    orderBy,
    owners,
    paused,
    tags,
  }: {
    dagDisplayNamePattern?: string;
    dagIdPattern?: string;
    lastDagRunState?: DagRunState;
    limit?: number;
    offset?: number;
    onlyActive?: boolean;
    orderBy?: string;
    owners?: string[];
    paused?: boolean;
    tags?: string[];
  } = {},
) =>
  queryClient.prefetchQuery({
    queryKey: Common.UseDagServiceGetDagsKeyFn({
      dagDisplayNamePattern,
      dagIdPattern,
      lastDagRunState,
      limit,
      offset,
      onlyActive,
      orderBy,
      owners,
      paused,
      tags,
    }),
    queryFn: () =>
      DagService.getDags({
        dagDisplayNamePattern,
        dagIdPattern,
        lastDagRunState,
        limit,
        offset,
        onlyActive,
        orderBy,
        owners,
        paused,
        tags,
      }),
  });
/**
 * Get Dag Details
 * Get details of DAG.
 * @param data The data for the request.
 * @param data.dagId
 * @returns DAGDetailsResponse Successful Response
 * @throws ApiError
 */
export const prefetchUseDagServiceGetDagDetails = (
  queryClient: QueryClient,
  {
    dagId,
  }: {
    dagId: string;
  },
) =>
  queryClient.prefetchQuery({
    queryKey: Common.UseDagServiceGetDagDetailsKeyFn({ dagId }),
    queryFn: () => DagService.getDagDetails({ dagId }),
  });
/**
<<<<<<< HEAD
 * Get Dag Run
 * @param data The data for the request.
 * @param data.dagId
 * @param data.dagRunId
 * @returns DAGRunResponse Successful Response
 * @throws ApiError
 */
export const prefetchUseDagRunServiceGetDagRun = (
  queryClient: QueryClient,
  {
    dagId,
    dagRunId,
  }: {
    dagId: string;
    dagRunId: string;
  },
) =>
  queryClient.prefetchQuery({
    queryKey: Common.UseDagRunServiceGetDagRunKeyFn({ dagId, dagRunId }),
    queryFn: () => DagRunService.getDagRun({ dagId, dagRunId }),
=======
 * Get Connection
 * Get a connection entry.
 * @param data The data for the request.
 * @param data.connectionId
 * @returns ConnectionResponse Successful Response
 * @throws ApiError
 */
export const prefetchUseConnectionServiceGetConnection = (
  queryClient: QueryClient,
  {
    connectionId,
  }: {
    connectionId: string;
  },
) =>
  queryClient.prefetchQuery({
    queryKey: Common.UseConnectionServiceGetConnectionKeyFn({ connectionId }),
    queryFn: () => ConnectionService.getConnection({ connectionId }),
>>>>>>> 751fba29
  });<|MERGE_RESOLUTION|>--- conflicted
+++ resolved
@@ -3,11 +3,7 @@
 
 import {
   AssetService,
-<<<<<<< HEAD
-  DagRunService,
-=======
   ConnectionService,
->>>>>>> 751fba29
   DagService,
 } from "../requests/services.gen";
 import { DagRunState } from "../requests/types.gen";
@@ -123,28 +119,6 @@
     queryFn: () => DagService.getDagDetails({ dagId }),
   });
 /**
-<<<<<<< HEAD
- * Get Dag Run
- * @param data The data for the request.
- * @param data.dagId
- * @param data.dagRunId
- * @returns DAGRunResponse Successful Response
- * @throws ApiError
- */
-export const prefetchUseDagRunServiceGetDagRun = (
-  queryClient: QueryClient,
-  {
-    dagId,
-    dagRunId,
-  }: {
-    dagId: string;
-    dagRunId: string;
-  },
-) =>
-  queryClient.prefetchQuery({
-    queryKey: Common.UseDagRunServiceGetDagRunKeyFn({ dagId, dagRunId }),
-    queryFn: () => DagRunService.getDagRun({ dagId, dagRunId }),
-=======
  * Get Connection
  * Get a connection entry.
  * @param data The data for the request.
@@ -163,5 +137,4 @@
   queryClient.prefetchQuery({
     queryKey: Common.UseConnectionServiceGetConnectionKeyFn({ connectionId }),
     queryFn: () => ConnectionService.getConnection({ connectionId }),
->>>>>>> 751fba29
   });