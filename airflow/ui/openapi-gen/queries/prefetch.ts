// generated with @7nohe/openapi-react-query-codegen@1.6.0
import { type QueryClient } from "@tanstack/react-query";

import {
  AssetService,
  BackfillService,
  ConnectionService,
  DagRunService,
  DagService,
  DagSourceService,
  DagStatsService,
  DagWarningService,
  DagsService,
  DashboardService,
  EventLogService,
  ImportErrorService,
  MonitorService,
  PluginService,
  PoolService,
  ProviderService,
  TaskInstanceService,
  TaskService,
  VariableService,
  VersionService,
  XcomService,
} from "../requests/services.gen";
import { DagRunState, DagWarningType } from "../requests/types.gen";
import * as Common from "./common";

/**
 * Next Run Assets
 * @param data The data for the request.
 * @param data.dagId
 * @returns unknown Successful Response
 * @throws ApiError
 */
export const prefetchUseAssetServiceNextRunAssets = (
  queryClient: QueryClient,
  {
    dagId,
  }: {
    dagId: string;
  },
) =>
  queryClient.prefetchQuery({
    queryKey: Common.UseAssetServiceNextRunAssetsKeyFn({ dagId }),
    queryFn: () => AssetService.nextRunAssets({ dagId }),
  });
/**
 * Get Assets
 * Get assets.
 * @param data The data for the request.
 * @param data.limit
 * @param data.offset
 * @param data.uriPattern
 * @param data.dagIds
 * @param data.orderBy
 * @returns AssetCollectionResponse Successful Response
 * @throws ApiError
 */
export const prefetchUseAssetServiceGetAssets = (
  queryClient: QueryClient,
  {
    dagIds,
    limit,
    offset,
    orderBy,
    uriPattern,
  }: {
    dagIds?: string[];
    limit?: number;
    offset?: number;
    orderBy?: string;
    uriPattern?: string;
  } = {},
) =>
  queryClient.prefetchQuery({
    queryKey: Common.UseAssetServiceGetAssetsKeyFn({
      dagIds,
      limit,
      offset,
      orderBy,
      uriPattern,
    }),
    queryFn: () =>
      AssetService.getAssets({ dagIds, limit, offset, orderBy, uriPattern }),
  });
/**
 * Get Asset
 * Get an asset.
 * @param data The data for the request.
 * @param data.uri
 * @returns AssetResponse Successful Response
 * @throws ApiError
 */
export const prefetchUseAssetServiceGetAsset = (
  queryClient: QueryClient,
  {
    uri,
  }: {
    uri: string;
  },
) =>
  queryClient.prefetchQuery({
    queryKey: Common.UseAssetServiceGetAssetKeyFn({ uri }),
    queryFn: () => AssetService.getAsset({ uri }),
  });
/**
 * Historical Metrics
 * Return cluster activity historical metrics.
 * @param data The data for the request.
 * @param data.startDate
 * @param data.endDate
 * @returns HistoricalMetricDataResponse Successful Response
 * @throws ApiError
 */
export const prefetchUseDashboardServiceHistoricalMetrics = (
  queryClient: QueryClient,
  {
    endDate,
    startDate,
  }: {
    endDate: string;
    startDate: string;
  },
) =>
  queryClient.prefetchQuery({
    queryKey: Common.UseDashboardServiceHistoricalMetricsKeyFn({
      endDate,
      startDate,
    }),
    queryFn: () => DashboardService.historicalMetrics({ endDate, startDate }),
  });
/**
 * Recent Dag Runs
 * Get recent DAG runs.
 * @param data The data for the request.
 * @param data.dagRunsLimit
 * @param data.limit
 * @param data.offset
 * @param data.tags
 * @param data.owners
 * @param data.dagIdPattern
 * @param data.dagDisplayNamePattern
 * @param data.onlyActive
 * @param data.paused
 * @param data.lastDagRunState
 * @returns DAGWithLatestDagRunsCollectionResponse Successful Response
 * @throws ApiError
 */
export const prefetchUseDagsServiceRecentDagRuns = (
  queryClient: QueryClient,
  {
    dagDisplayNamePattern,
    dagIdPattern,
    dagRunsLimit,
    lastDagRunState,
    limit,
    offset,
    onlyActive,
    owners,
    paused,
    tags,
  }: {
    dagDisplayNamePattern?: string;
    dagIdPattern?: string;
    dagRunsLimit?: number;
    lastDagRunState?: DagRunState;
    limit?: number;
    offset?: number;
    onlyActive?: boolean;
    owners?: string[];
    paused?: boolean;
    tags?: string[];
  } = {},
) =>
  queryClient.prefetchQuery({
    queryKey: Common.UseDagsServiceRecentDagRunsKeyFn({
      dagDisplayNamePattern,
      dagIdPattern,
      dagRunsLimit,
      lastDagRunState,
      limit,
      offset,
      onlyActive,
      owners,
      paused,
      tags,
    }),
    queryFn: () =>
      DagsService.recentDagRuns({
        dagDisplayNamePattern,
        dagIdPattern,
        dagRunsLimit,
        lastDagRunState,
        limit,
        offset,
        onlyActive,
        owners,
        paused,
        tags,
      }),
  });
/**
 * List Backfills
 * @param data The data for the request.
 * @param data.dagId
 * @param data.limit
 * @param data.offset
 * @param data.orderBy
 * @returns BackfillCollectionResponse Successful Response
 * @throws ApiError
 */
export const prefetchUseBackfillServiceListBackfills = (
  queryClient: QueryClient,
  {
    dagId,
    limit,
    offset,
    orderBy,
  }: {
    dagId: string;
    limit?: number;
    offset?: number;
    orderBy?: string;
  },
) =>
  queryClient.prefetchQuery({
    queryKey: Common.UseBackfillServiceListBackfillsKeyFn({
      dagId,
      limit,
      offset,
      orderBy,
    }),
    queryFn: () =>
      BackfillService.listBackfills({ dagId, limit, offset, orderBy }),
  });
/**
 * Get Backfill
 * @param data The data for the request.
 * @param data.backfillId
 * @returns BackfillResponse Successful Response
 * @throws ApiError
 */
export const prefetchUseBackfillServiceGetBackfill = (
  queryClient: QueryClient,
  {
    backfillId,
  }: {
    backfillId: string;
  },
) =>
  queryClient.prefetchQuery({
    queryKey: Common.UseBackfillServiceGetBackfillKeyFn({ backfillId }),
    queryFn: () => BackfillService.getBackfill({ backfillId }),
  });
/**
 * Get Connection
 * Get a connection entry.
 * @param data The data for the request.
 * @param data.connectionId
 * @returns ConnectionResponse Successful Response
 * @throws ApiError
 */
export const prefetchUseConnectionServiceGetConnection = (
  queryClient: QueryClient,
  {
    connectionId,
  }: {
    connectionId: string;
  },
) =>
  queryClient.prefetchQuery({
    queryKey: Common.UseConnectionServiceGetConnectionKeyFn({ connectionId }),
    queryFn: () => ConnectionService.getConnection({ connectionId }),
  });
/**
 * Get Connections
 * Get all connection entries.
 * @param data The data for the request.
 * @param data.limit
 * @param data.offset
 * @param data.orderBy
 * @returns ConnectionCollectionResponse Successful Response
 * @throws ApiError
 */
export const prefetchUseConnectionServiceGetConnections = (
  queryClient: QueryClient,
  {
    limit,
    offset,
    orderBy,
  }: {
    limit?: number;
    offset?: number;
    orderBy?: string;
  } = {},
) =>
  queryClient.prefetchQuery({
    queryKey: Common.UseConnectionServiceGetConnectionsKeyFn({
      limit,
      offset,
      orderBy,
    }),
    queryFn: () => ConnectionService.getConnections({ limit, offset, orderBy }),
  });
/**
 * Get Dag Run
 * @param data The data for the request.
 * @param data.dagId
 * @param data.dagRunId
 * @returns DAGRunResponse Successful Response
 * @throws ApiError
 */
export const prefetchUseDagRunServiceGetDagRun = (
  queryClient: QueryClient,
  {
    dagId,
    dagRunId,
  }: {
    dagId: string;
    dagRunId: string;
  },
) =>
  queryClient.prefetchQuery({
    queryKey: Common.UseDagRunServiceGetDagRunKeyFn({ dagId, dagRunId }),
    queryFn: () => DagRunService.getDagRun({ dagId, dagRunId }),
  });
/**
 * Get Dag Source
 * Get source code using file token.
 * @param data The data for the request.
 * @param data.fileToken
 * @param data.accept
 * @returns DAGSourceResponse Successful Response
 * @throws ApiError
 */
export const prefetchUseDagSourceServiceGetDagSource = (
  queryClient: QueryClient,
  {
    accept,
    fileToken,
  }: {
    accept?: string;
    fileToken: string;
  },
) =>
  queryClient.prefetchQuery({
    queryKey: Common.UseDagSourceServiceGetDagSourceKeyFn({
      accept,
      fileToken,
    }),
    queryFn: () => DagSourceService.getDagSource({ accept, fileToken }),
  });
/**
 * Get Dag Stats
 * Get Dag statistics.
 * @param data The data for the request.
 * @param data.dagIds
 * @returns DagStatsCollectionResponse Successful Response
 * @throws ApiError
 */
export const prefetchUseDagStatsServiceGetDagStats = (
  queryClient: QueryClient,
  {
    dagIds,
  }: {
    dagIds?: string[];
  } = {},
) =>
  queryClient.prefetchQuery({
    queryKey: Common.UseDagStatsServiceGetDagStatsKeyFn({ dagIds }),
    queryFn: () => DagStatsService.getDagStats({ dagIds }),
  });
/**
 * List Dag Warnings
 * Get a list of DAG warnings.
 * @param data The data for the request.
 * @param data.dagId
 * @param data.warningType
 * @param data.limit
 * @param data.offset
 * @param data.orderBy
 * @returns DAGWarningCollectionResponse Successful Response
 * @throws ApiError
 */
export const prefetchUseDagWarningServiceListDagWarnings = (
  queryClient: QueryClient,
  {
    dagId,
    limit,
    offset,
    orderBy,
    warningType,
  }: {
    dagId?: string;
    limit?: number;
    offset?: number;
    orderBy?: string;
    warningType?: DagWarningType;
  } = {},
) =>
  queryClient.prefetchQuery({
    queryKey: Common.UseDagWarningServiceListDagWarningsKeyFn({
      dagId,
      limit,
      offset,
      orderBy,
      warningType,
    }),
    queryFn: () =>
      DagWarningService.listDagWarnings({
        dagId,
        limit,
        offset,
        orderBy,
        warningType,
      }),
  });
/**
 * Get Dags
 * Get all DAGs.
 * @param data The data for the request.
 * @param data.limit
 * @param data.offset
 * @param data.tags
 * @param data.owners
 * @param data.dagIdPattern
 * @param data.dagDisplayNamePattern
 * @param data.onlyActive
 * @param data.paused
 * @param data.lastDagRunState
 * @param data.orderBy
 * @returns DAGCollectionResponse Successful Response
 * @throws ApiError
 */
export const prefetchUseDagServiceGetDags = (
  queryClient: QueryClient,
  {
    dagDisplayNamePattern,
    dagIdPattern,
    lastDagRunState,
    limit,
    offset,
    onlyActive,
    orderBy,
    owners,
    paused,
    tags,
  }: {
    dagDisplayNamePattern?: string;
    dagIdPattern?: string;
    lastDagRunState?: DagRunState;
    limit?: number;
    offset?: number;
    onlyActive?: boolean;
    orderBy?: string;
    owners?: string[];
    paused?: boolean;
    tags?: string[];
  } = {},
) =>
  queryClient.prefetchQuery({
    queryKey: Common.UseDagServiceGetDagsKeyFn({
      dagDisplayNamePattern,
      dagIdPattern,
      lastDagRunState,
      limit,
      offset,
      onlyActive,
      orderBy,
      owners,
      paused,
      tags,
    }),
    queryFn: () =>
      DagService.getDags({
        dagDisplayNamePattern,
        dagIdPattern,
        lastDagRunState,
        limit,
        offset,
        onlyActive,
        orderBy,
        owners,
        paused,
        tags,
      }),
  });
/**
 * Get Dag Tags
 * Get all DAG tags.
 * @param data The data for the request.
 * @param data.limit
 * @param data.offset
 * @param data.orderBy
 * @param data.tagNamePattern
 * @returns DAGTagCollectionResponse Successful Response
 * @throws ApiError
 */
export const prefetchUseDagServiceGetDagTags = (
  queryClient: QueryClient,
  {
    limit,
    offset,
    orderBy,
    tagNamePattern,
  }: {
    limit?: number;
    offset?: number;
    orderBy?: string;
    tagNamePattern?: string;
  } = {},
) =>
  queryClient.prefetchQuery({
    queryKey: Common.UseDagServiceGetDagTagsKeyFn({
      limit,
      offset,
      orderBy,
      tagNamePattern,
    }),
    queryFn: () =>
      DagService.getDagTags({ limit, offset, orderBy, tagNamePattern }),
  });
/**
 * Get Dag
 * Get basic information about a DAG.
 * @param data The data for the request.
 * @param data.dagId
 * @returns DAGResponse Successful Response
 * @throws ApiError
 */
export const prefetchUseDagServiceGetDag = (
  queryClient: QueryClient,
  {
    dagId,
  }: {
    dagId: string;
  },
) =>
  queryClient.prefetchQuery({
    queryKey: Common.UseDagServiceGetDagKeyFn({ dagId }),
    queryFn: () => DagService.getDag({ dagId }),
  });
/**
 * Get Dag Details
 * Get details of DAG.
 * @param data The data for the request.
 * @param data.dagId
 * @returns DAGDetailsResponse Successful Response
 * @throws ApiError
 */
export const prefetchUseDagServiceGetDagDetails = (
  queryClient: QueryClient,
  {
    dagId,
  }: {
    dagId: string;
  },
) =>
  queryClient.prefetchQuery({
    queryKey: Common.UseDagServiceGetDagDetailsKeyFn({ dagId }),
    queryFn: () => DagService.getDagDetails({ dagId }),
  });
/**
<<<<<<< HEAD
 * Get Dag Asset Queued Events
 * Get queued asset events for a DAG.
 * @param data The data for the request.
 * @param data.dagId
 * @param data.before
 * @returns QueuedEventCollectionResponse Successful Response
 * @throws ApiError
 */
export const prefetchUseDagServiceGetDagAssetQueuedEvents = (
  queryClient: QueryClient,
  {
    before,
    dagId,
  }: {
    before?: string;
    dagId: string;
  },
) =>
  queryClient.prefetchQuery({
    queryKey: Common.UseDagServiceGetDagAssetQueuedEventsKeyFn({
      before,
      dagId,
    }),
    queryFn: () => DagService.getDagAssetQueuedEvents({ before, dagId }),
  });
/**
 * Get Connection
 * Get a connection entry.
 * @param data The data for the request.
 * @param data.connectionId
 * @returns ConnectionResponse Successful Response
 * @throws ApiError
 */
export const prefetchUseConnectionServiceGetConnection = (
  queryClient: QueryClient,
  {
    connectionId,
  }: {
    connectionId: string;
  },
) =>
  queryClient.prefetchQuery({
    queryKey: Common.UseConnectionServiceGetConnectionKeyFn({ connectionId }),
    queryFn: () => ConnectionService.getConnection({ connectionId }),
  });
/**
 * Get Connections
 * Get all connection entries.
 * @param data The data for the request.
 * @param data.limit
 * @param data.offset
 * @param data.orderBy
 * @returns ConnectionCollectionResponse Successful Response
 * @throws ApiError
 */
export const prefetchUseConnectionServiceGetConnections = (
  queryClient: QueryClient,
  {
    limit,
    offset,
    orderBy,
  }: {
    limit?: number;
    offset?: number;
    orderBy?: string;
  } = {},
) =>
  queryClient.prefetchQuery({
    queryKey: Common.UseConnectionServiceGetConnectionsKeyFn({
      limit,
      offset,
      orderBy,
    }),
    queryFn: () => ConnectionService.getConnections({ limit, offset, orderBy }),
  });
/**
 * Get Dag Run
 * @param data The data for the request.
 * @param data.dagId
 * @param data.dagRunId
 * @returns DAGRunResponse Successful Response
 * @throws ApiError
 */
export const prefetchUseDagRunServiceGetDagRun = (
  queryClient: QueryClient,
  {
    dagId,
    dagRunId,
  }: {
    dagId: string;
    dagRunId: string;
  },
) =>
  queryClient.prefetchQuery({
    queryKey: Common.UseDagRunServiceGetDagRunKeyFn({ dagId, dagRunId }),
    queryFn: () => DagRunService.getDagRun({ dagId, dagRunId }),
  });
/**
 * Get Dag Source
 * Get source code using file token.
 * @param data The data for the request.
 * @param data.fileToken
 * @param data.accept
 * @returns DAGSourceResponse Successful Response
 * @throws ApiError
 */
export const prefetchUseDagSourceServiceGetDagSource = (
  queryClient: QueryClient,
  {
    accept,
    fileToken,
  }: {
    accept?: string;
    fileToken: string;
  },
) =>
  queryClient.prefetchQuery({
    queryKey: Common.UseDagSourceServiceGetDagSourceKeyFn({
      accept,
      fileToken,
    }),
    queryFn: () => DagSourceService.getDagSource({ accept, fileToken }),
  });
/**
=======
>>>>>>> e4426c3d
 * Get Event Log
 * @param data The data for the request.
 * @param data.eventLogId
 * @returns EventLogResponse Successful Response
 * @throws ApiError
 */
export const prefetchUseEventLogServiceGetEventLog = (
  queryClient: QueryClient,
  {
    eventLogId,
  }: {
    eventLogId: number;
  },
) =>
  queryClient.prefetchQuery({
    queryKey: Common.UseEventLogServiceGetEventLogKeyFn({ eventLogId }),
    queryFn: () => EventLogService.getEventLog({ eventLogId }),
  });
/**
 * Get Event Logs
 * Get all Event Logs.
 * @param data The data for the request.
 * @param data.dagId
 * @param data.taskId
 * @param data.runId
 * @param data.mapIndex
 * @param data.tryNumber
 * @param data.owner
 * @param data.event
 * @param data.excludedEvents
 * @param data.includedEvents
 * @param data.before
 * @param data.after
 * @param data.limit
 * @param data.offset
 * @param data.orderBy
 * @returns EventLogCollectionResponse Successful Response
 * @throws ApiError
 */
export const prefetchUseEventLogServiceGetEventLogs = (
  queryClient: QueryClient,
  {
    after,
    before,
    dagId,
    event,
    excludedEvents,
    includedEvents,
    limit,
    mapIndex,
    offset,
    orderBy,
    owner,
    runId,
    taskId,
    tryNumber,
  }: {
    after?: string;
    before?: string;
    dagId?: string;
    event?: string;
    excludedEvents?: string[];
    includedEvents?: string[];
    limit?: number;
    mapIndex?: number;
    offset?: number;
    orderBy?: string;
    owner?: string;
    runId?: string;
    taskId?: string;
    tryNumber?: number;
  } = {},
) =>
  queryClient.prefetchQuery({
    queryKey: Common.UseEventLogServiceGetEventLogsKeyFn({
      after,
      before,
      dagId,
      event,
      excludedEvents,
      includedEvents,
      limit,
      mapIndex,
      offset,
      orderBy,
      owner,
      runId,
      taskId,
      tryNumber,
    }),
    queryFn: () =>
      EventLogService.getEventLogs({
        after,
        before,
        dagId,
        event,
        excludedEvents,
        includedEvents,
        limit,
        mapIndex,
        offset,
        orderBy,
        owner,
        runId,
        taskId,
        tryNumber,
      }),
  });
/**
 * Get Import Error
 * Get an import error.
 * @param data The data for the request.
 * @param data.importErrorId
 * @returns ImportErrorResponse Successful Response
 * @throws ApiError
 */
export const prefetchUseImportErrorServiceGetImportError = (
  queryClient: QueryClient,
  {
    importErrorId,
  }: {
    importErrorId: number;
  },
) =>
  queryClient.prefetchQuery({
    queryKey: Common.UseImportErrorServiceGetImportErrorKeyFn({
      importErrorId,
    }),
    queryFn: () => ImportErrorService.getImportError({ importErrorId }),
  });
/**
 * Get Import Errors
 * Get all import errors.
 * @param data The data for the request.
 * @param data.limit
 * @param data.offset
 * @param data.orderBy
 * @returns ImportErrorCollectionResponse Successful Response
 * @throws ApiError
 */
export const prefetchUseImportErrorServiceGetImportErrors = (
  queryClient: QueryClient,
  {
    limit,
    offset,
    orderBy,
  }: {
    limit?: number;
    offset?: number;
    orderBy?: string;
  } = {},
) =>
  queryClient.prefetchQuery({
    queryKey: Common.UseImportErrorServiceGetImportErrorsKeyFn({
      limit,
      offset,
      orderBy,
    }),
    queryFn: () =>
      ImportErrorService.getImportErrors({ limit, offset, orderBy }),
  });
/**
 * Get Health
 * @returns HealthInfoSchema Successful Response
 * @throws ApiError
 */
export const prefetchUseMonitorServiceGetHealth = (queryClient: QueryClient) =>
  queryClient.prefetchQuery({
    queryKey: Common.UseMonitorServiceGetHealthKeyFn(),
    queryFn: () => MonitorService.getHealth(),
  });
/**
 * Get Plugins
 * @param data The data for the request.
 * @param data.limit
 * @param data.offset
 * @returns PluginCollectionResponse Successful Response
 * @throws ApiError
 */
export const prefetchUsePluginServiceGetPlugins = (
  queryClient: QueryClient,
  {
    limit,
    offset,
  }: {
    limit?: number;
    offset?: number;
  } = {},
) =>
  queryClient.prefetchQuery({
    queryKey: Common.UsePluginServiceGetPluginsKeyFn({ limit, offset }),
    queryFn: () => PluginService.getPlugins({ limit, offset }),
  });
/**
 * Get Pool
 * Get a pool.
 * @param data The data for the request.
 * @param data.poolName
 * @returns PoolResponse Successful Response
 * @throws ApiError
 */
export const prefetchUsePoolServiceGetPool = (
  queryClient: QueryClient,
  {
    poolName,
  }: {
    poolName: string;
  },
) =>
  queryClient.prefetchQuery({
    queryKey: Common.UsePoolServiceGetPoolKeyFn({ poolName }),
    queryFn: () => PoolService.getPool({ poolName }),
  });
/**
 * Get Pools
 * Get all pools entries.
 * @param data The data for the request.
 * @param data.limit
 * @param data.offset
 * @param data.orderBy
 * @returns PoolCollectionResponse Successful Response
 * @throws ApiError
 */
export const prefetchUsePoolServiceGetPools = (
  queryClient: QueryClient,
  {
    limit,
    offset,
    orderBy,
  }: {
    limit?: number;
    offset?: number;
    orderBy?: string;
  } = {},
) =>
  queryClient.prefetchQuery({
    queryKey: Common.UsePoolServiceGetPoolsKeyFn({ limit, offset, orderBy }),
    queryFn: () => PoolService.getPools({ limit, offset, orderBy }),
  });
/**
 * Get Providers
 * Get providers.
 * @param data The data for the request.
 * @param data.limit
 * @param data.offset
 * @returns ProviderCollectionResponse Successful Response
 * @throws ApiError
 */
export const prefetchUseProviderServiceGetProviders = (
  queryClient: QueryClient,
  {
    limit,
    offset,
  }: {
    limit?: number;
    offset?: number;
  } = {},
) =>
  queryClient.prefetchQuery({
    queryKey: Common.UseProviderServiceGetProvidersKeyFn({ limit, offset }),
    queryFn: () => ProviderService.getProviders({ limit, offset }),
  });
/**
 * Get Task Instance
 * Get task instance.
 * @param data The data for the request.
 * @param data.dagId
 * @param data.dagRunId
 * @param data.taskId
 * @returns TaskInstanceResponse Successful Response
 * @throws ApiError
 */
export const prefetchUseTaskInstanceServiceGetTaskInstance = (
  queryClient: QueryClient,
  {
    dagId,
    dagRunId,
    taskId,
  }: {
    dagId: string;
    dagRunId: string;
    taskId: string;
  },
) =>
  queryClient.prefetchQuery({
    queryKey: Common.UseTaskInstanceServiceGetTaskInstanceKeyFn({
      dagId,
      dagRunId,
      taskId,
    }),
    queryFn: () =>
      TaskInstanceService.getTaskInstance({ dagId, dagRunId, taskId }),
  });
/**
 * Get Mapped Task Instances
 * Get list of mapped task instances.
 * @param data The data for the request.
 * @param data.dagId
 * @param data.dagRunId
 * @param data.taskId
 * @param data.logicalDateGte
 * @param data.logicalDateLte
 * @param data.startDateGte
 * @param data.startDateLte
 * @param data.endDateGte
 * @param data.endDateLte
 * @param data.updatedAtGte
 * @param data.updatedAtLte
 * @param data.durationGte
 * @param data.durationLte
 * @param data.state
 * @param data.pool
 * @param data.queue
 * @param data.executor
 * @param data.limit
 * @param data.offset
 * @param data.orderBy
 * @returns TaskInstanceCollectionResponse Successful Response
 * @throws ApiError
 */
export const prefetchUseTaskInstanceServiceGetMappedTaskInstances = (
  queryClient: QueryClient,
  {
    dagId,
    dagRunId,
    durationGte,
    durationLte,
    endDateGte,
    endDateLte,
    executor,
    limit,
    logicalDateGte,
    logicalDateLte,
    offset,
    orderBy,
    pool,
    queue,
    startDateGte,
    startDateLte,
    state,
    taskId,
    updatedAtGte,
    updatedAtLte,
  }: {
    dagId: string;
    dagRunId: string;
    durationGte?: number;
    durationLte?: number;
    endDateGte?: string;
    endDateLte?: string;
    executor?: string[];
    limit?: number;
    logicalDateGte?: string;
    logicalDateLte?: string;
    offset?: number;
    orderBy?: string;
    pool?: string[];
    queue?: string[];
    startDateGte?: string;
    startDateLte?: string;
    state?: string[];
    taskId: string;
    updatedAtGte?: string;
    updatedAtLte?: string;
  },
) =>
  queryClient.prefetchQuery({
    queryKey: Common.UseTaskInstanceServiceGetMappedTaskInstancesKeyFn({
      dagId,
      dagRunId,
      durationGte,
      durationLte,
      endDateGte,
      endDateLte,
      executor,
      limit,
      logicalDateGte,
      logicalDateLte,
      offset,
      orderBy,
      pool,
      queue,
      startDateGte,
      startDateLte,
      state,
      taskId,
      updatedAtGte,
      updatedAtLte,
    }),
    queryFn: () =>
      TaskInstanceService.getMappedTaskInstances({
        dagId,
        dagRunId,
        durationGte,
        durationLte,
        endDateGte,
        endDateLte,
        executor,
        limit,
        logicalDateGte,
        logicalDateLte,
        offset,
        orderBy,
        pool,
        queue,
        startDateGte,
        startDateLte,
        state,
        taskId,
        updatedAtGte,
        updatedAtLte,
      }),
  });
/**
 * Get Task Instance Dependencies
 * Get dependencies blocking task from getting scheduled.
 * @param data The data for the request.
 * @param data.dagId
 * @param data.dagRunId
 * @param data.taskId
 * @param data.mapIndex
 * @returns TaskDependencyCollectionResponse Successful Response
 * @throws ApiError
 */
export const prefetchUseTaskInstanceServiceGetTaskInstanceDependencies = (
  queryClient: QueryClient,
  {
    dagId,
    dagRunId,
    mapIndex,
    taskId,
  }: {
    dagId: string;
    dagRunId: string;
    mapIndex: number;
    taskId: string;
  },
) =>
  queryClient.prefetchQuery({
    queryKey: Common.UseTaskInstanceServiceGetTaskInstanceDependenciesKeyFn({
      dagId,
      dagRunId,
      mapIndex,
      taskId,
    }),
    queryFn: () =>
      TaskInstanceService.getTaskInstanceDependencies({
        dagId,
        dagRunId,
        mapIndex,
        taskId,
      }),
  });
/**
 * Get Task Instance Dependencies
 * Get dependencies blocking task from getting scheduled.
 * @param data The data for the request.
 * @param data.dagId
 * @param data.dagRunId
 * @param data.taskId
 * @param data.mapIndex
 * @returns TaskDependencyCollectionResponse Successful Response
 * @throws ApiError
 */
export const prefetchUseTaskInstanceServiceGetTaskInstanceDependencies1 = (
  queryClient: QueryClient,
  {
    dagId,
    dagRunId,
    mapIndex,
    taskId,
  }: {
    dagId: string;
    dagRunId: string;
    mapIndex?: number;
    taskId: string;
  },
) =>
  queryClient.prefetchQuery({
    queryKey: Common.UseTaskInstanceServiceGetTaskInstanceDependencies1KeyFn({
      dagId,
      dagRunId,
      mapIndex,
      taskId,
    }),
    queryFn: () =>
      TaskInstanceService.getTaskInstanceDependencies1({
        dagId,
        dagRunId,
        mapIndex,
        taskId,
      }),
  });
/**
 * Get Mapped Task Instance
 * Get task instance.
 * @param data The data for the request.
 * @param data.dagId
 * @param data.dagRunId
 * @param data.taskId
 * @param data.mapIndex
 * @returns TaskInstanceResponse Successful Response
 * @throws ApiError
 */
export const prefetchUseTaskInstanceServiceGetMappedTaskInstance = (
  queryClient: QueryClient,
  {
    dagId,
    dagRunId,
    mapIndex,
    taskId,
  }: {
    dagId: string;
    dagRunId: string;
    mapIndex: number;
    taskId: string;
  },
) =>
  queryClient.prefetchQuery({
    queryKey: Common.UseTaskInstanceServiceGetMappedTaskInstanceKeyFn({
      dagId,
      dagRunId,
      mapIndex,
      taskId,
    }),
    queryFn: () =>
      TaskInstanceService.getMappedTaskInstance({
        dagId,
        dagRunId,
        mapIndex,
        taskId,
      }),
  });
/**
 * Get Task Instances
 * Get list of task instances.
 *
 * This endpoint allows specifying `~` as the dag_id, dag_run_id to retrieve Task Instances for all DAGs
 * and DAG runs.
 * @param data The data for the request.
 * @param data.dagId
 * @param data.dagRunId
 * @param data.logicalDateGte
 * @param data.logicalDateLte
 * @param data.startDateGte
 * @param data.startDateLte
 * @param data.endDateGte
 * @param data.endDateLte
 * @param data.updatedAtGte
 * @param data.updatedAtLte
 * @param data.durationGte
 * @param data.durationLte
 * @param data.state
 * @param data.pool
 * @param data.queue
 * @param data.executor
 * @param data.limit
 * @param data.offset
 * @param data.orderBy
 * @returns TaskInstanceCollectionResponse Successful Response
 * @throws ApiError
 */
export const prefetchUseTaskInstanceServiceGetTaskInstances = (
  queryClient: QueryClient,
  {
    dagId,
    dagRunId,
    durationGte,
    durationLte,
    endDateGte,
    endDateLte,
    executor,
    limit,
    logicalDateGte,
    logicalDateLte,
    offset,
    orderBy,
    pool,
    queue,
    startDateGte,
    startDateLte,
    state,
    updatedAtGte,
    updatedAtLte,
  }: {
    dagId: string;
    dagRunId: string;
    durationGte?: number;
    durationLte?: number;
    endDateGte?: string;
    endDateLte?: string;
    executor?: string[];
    limit?: number;
    logicalDateGte?: string;
    logicalDateLte?: string;
    offset?: number;
    orderBy?: string;
    pool?: string[];
    queue?: string[];
    startDateGte?: string;
    startDateLte?: string;
    state?: string[];
    updatedAtGte?: string;
    updatedAtLte?: string;
  },
) =>
  queryClient.prefetchQuery({
    queryKey: Common.UseTaskInstanceServiceGetTaskInstancesKeyFn({
      dagId,
      dagRunId,
      durationGte,
      durationLte,
      endDateGte,
      endDateLte,
      executor,
      limit,
      logicalDateGte,
      logicalDateLte,
      offset,
      orderBy,
      pool,
      queue,
      startDateGte,
      startDateLte,
      state,
      updatedAtGte,
      updatedAtLte,
    }),
    queryFn: () =>
      TaskInstanceService.getTaskInstances({
        dagId,
        dagRunId,
        durationGte,
        durationLte,
        endDateGte,
        endDateLte,
        executor,
        limit,
        logicalDateGte,
        logicalDateLte,
        offset,
        orderBy,
        pool,
        queue,
        startDateGte,
        startDateLte,
        state,
        updatedAtGte,
        updatedAtLte,
      }),
  });
/**
 * Get Task
 * Get simplified representation of a task.
 * @param data The data for the request.
 * @param data.dagId
 * @param data.taskId
 * @returns TaskResponse Successful Response
 * @throws ApiError
 */
export const prefetchUseTaskServiceGetTask = (
  queryClient: QueryClient,
  {
    dagId,
    taskId,
  }: {
    dagId: string;
    taskId: unknown;
  },
) =>
  queryClient.prefetchQuery({
    queryKey: Common.UseTaskServiceGetTaskKeyFn({ dagId, taskId }),
    queryFn: () => TaskService.getTask({ dagId, taskId }),
  });
/**
 * Get Variable
 * Get a variable entry.
 * @param data The data for the request.
 * @param data.variableKey
 * @returns VariableResponse Successful Response
 * @throws ApiError
 */
export const prefetchUseVariableServiceGetVariable = (
  queryClient: QueryClient,
  {
    variableKey,
  }: {
    variableKey: string;
  },
) =>
  queryClient.prefetchQuery({
    queryKey: Common.UseVariableServiceGetVariableKeyFn({ variableKey }),
    queryFn: () => VariableService.getVariable({ variableKey }),
  });
/**
 * Get Variables
 * Get all Variables entries.
 * @param data The data for the request.
 * @param data.limit
 * @param data.offset
 * @param data.orderBy
 * @returns VariableCollectionResponse Successful Response
 * @throws ApiError
 */
export const prefetchUseVariableServiceGetVariables = (
  queryClient: QueryClient,
  {
    limit,
    offset,
    orderBy,
  }: {
    limit?: number;
    offset?: number;
    orderBy?: string;
  } = {},
) =>
  queryClient.prefetchQuery({
    queryKey: Common.UseVariableServiceGetVariablesKeyFn({
      limit,
      offset,
      orderBy,
    }),
    queryFn: () => VariableService.getVariables({ limit, offset, orderBy }),
  });
/**
 * Get Version
 * Get version information.
 * @returns VersionInfo Successful Response
 * @throws ApiError
 */
export const prefetchUseVersionServiceGetVersion = (queryClient: QueryClient) =>
  queryClient.prefetchQuery({
    queryKey: Common.UseVersionServiceGetVersionKeyFn(),
    queryFn: () => VersionService.getVersion(),
  });
/**
 * Get Xcom Entry
 * Get an XCom entry.
 * @param data The data for the request.
 * @param data.dagId
 * @param data.taskId
 * @param data.dagRunId
 * @param data.xcomKey
 * @param data.mapIndex
 * @param data.deserialize
 * @param data.stringify
 * @returns unknown Successful Response
 * @throws ApiError
 */
export const prefetchUseXcomServiceGetXcomEntry = (
  queryClient: QueryClient,
  {
    dagId,
    dagRunId,
    deserialize,
    mapIndex,
    stringify,
    taskId,
    xcomKey,
  }: {
    dagId: string;
    dagRunId: string;
    deserialize?: boolean;
    mapIndex?: number;
    stringify?: boolean;
    taskId: string;
    xcomKey: string;
  },
) =>
  queryClient.prefetchQuery({
    queryKey: Common.UseXcomServiceGetXcomEntryKeyFn({
      dagId,
      dagRunId,
      deserialize,
      mapIndex,
      stringify,
      taskId,
      xcomKey,
    }),
    queryFn: () =>
      XcomService.getXcomEntry({
        dagId,
        dagRunId,
        deserialize,
        mapIndex,
        stringify,
        taskId,
        xcomKey,
      }),
  });<|MERGE_RESOLUTION|>--- conflicted
+++ resolved
@@ -563,7 +563,6 @@
     queryFn: () => DagService.getDagDetails({ dagId }),
   });
 /**
-<<<<<<< HEAD
  * Get Dag Asset Queued Events
  * Get queued asset events for a DAG.
  * @param data The data for the request.
@@ -590,106 +589,6 @@
     queryFn: () => DagService.getDagAssetQueuedEvents({ before, dagId }),
   });
 /**
- * Get Connection
- * Get a connection entry.
- * @param data The data for the request.
- * @param data.connectionId
- * @returns ConnectionResponse Successful Response
- * @throws ApiError
- */
-export const prefetchUseConnectionServiceGetConnection = (
-  queryClient: QueryClient,
-  {
-    connectionId,
-  }: {
-    connectionId: string;
-  },
-) =>
-  queryClient.prefetchQuery({
-    queryKey: Common.UseConnectionServiceGetConnectionKeyFn({ connectionId }),
-    queryFn: () => ConnectionService.getConnection({ connectionId }),
-  });
-/**
- * Get Connections
- * Get all connection entries.
- * @param data The data for the request.
- * @param data.limit
- * @param data.offset
- * @param data.orderBy
- * @returns ConnectionCollectionResponse Successful Response
- * @throws ApiError
- */
-export const prefetchUseConnectionServiceGetConnections = (
-  queryClient: QueryClient,
-  {
-    limit,
-    offset,
-    orderBy,
-  }: {
-    limit?: number;
-    offset?: number;
-    orderBy?: string;
-  } = {},
-) =>
-  queryClient.prefetchQuery({
-    queryKey: Common.UseConnectionServiceGetConnectionsKeyFn({
-      limit,
-      offset,
-      orderBy,
-    }),
-    queryFn: () => ConnectionService.getConnections({ limit, offset, orderBy }),
-  });
-/**
- * Get Dag Run
- * @param data The data for the request.
- * @param data.dagId
- * @param data.dagRunId
- * @returns DAGRunResponse Successful Response
- * @throws ApiError
- */
-export const prefetchUseDagRunServiceGetDagRun = (
-  queryClient: QueryClient,
-  {
-    dagId,
-    dagRunId,
-  }: {
-    dagId: string;
-    dagRunId: string;
-  },
-) =>
-  queryClient.prefetchQuery({
-    queryKey: Common.UseDagRunServiceGetDagRunKeyFn({ dagId, dagRunId }),
-    queryFn: () => DagRunService.getDagRun({ dagId, dagRunId }),
-  });
-/**
- * Get Dag Source
- * Get source code using file token.
- * @param data The data for the request.
- * @param data.fileToken
- * @param data.accept
- * @returns DAGSourceResponse Successful Response
- * @throws ApiError
- */
-export const prefetchUseDagSourceServiceGetDagSource = (
-  queryClient: QueryClient,
-  {
-    accept,
-    fileToken,
-  }: {
-    accept?: string;
-    fileToken: string;
-  },
-) =>
-  queryClient.prefetchQuery({
-    queryKey: Common.UseDagSourceServiceGetDagSourceKeyFn({
-      accept,
-      fileToken,
-    }),
-    queryFn: () => DagSourceService.getDagSource({ accept, fileToken }),
-  });
-/**
-=======
->>>>>>> e4426c3d
  * Get Event Log
  * @param data The data for the request.
  * @param data.eventLogId
