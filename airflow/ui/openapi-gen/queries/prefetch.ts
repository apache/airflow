// generated with @7nohe/openapi-react-query-codegen@1.6.0
import { type QueryClient } from "@tanstack/react-query";

import {
  AssetService,
  BackfillService,
  ConnectionService,
  DagRunService,
  DagService,
  DagSourceService,
  DagStatsService,
  DagWarningService,
  DagsService,
  DashboardService,
  EventLogService,
  ImportErrorService,
  MonitorService,
  PluginService,
  PoolService,
  ProviderService,
  TaskInstanceService,
  TaskService,
  VariableService,
  VersionService,
  XcomService,
} from "../requests/services.gen";
import { DagRunState, DagWarningType } from "../requests/types.gen";
import * as Common from "./common";

/**
 * Next Run Assets
 * @param data The data for the request.
 * @param data.dagId
 * @returns unknown Successful Response
 * @throws ApiError
 */
export const prefetchUseAssetServiceNextRunAssets = (
  queryClient: QueryClient,
  {
    dagId,
  }: {
    dagId: string;
  },
) =>
  queryClient.prefetchQuery({
    queryKey: Common.UseAssetServiceNextRunAssetsKeyFn({ dagId }),
    queryFn: () => AssetService.nextRunAssets({ dagId }),
  });
/**
 * Get Assets
 * Get assets.
 * @param data The data for the request.
 * @param data.limit
 * @param data.offset
 * @param data.uriPattern
 * @param data.dagIds
 * @param data.orderBy
 * @returns AssetCollectionResponse Successful Response
 * @throws ApiError
 */
export const prefetchUseAssetServiceGetAssets = (
  queryClient: QueryClient,
  {
    dagIds,
    limit,
    offset,
    orderBy,
    uriPattern,
  }: {
    dagIds?: string[];
    limit?: number;
    offset?: number;
    orderBy?: string;
    uriPattern?: string;
  } = {},
) =>
  queryClient.prefetchQuery({
    queryKey: Common.UseAssetServiceGetAssetsKeyFn({
      dagIds,
      limit,
      offset,
      orderBy,
      uriPattern,
    }),
    queryFn: () =>
      AssetService.getAssets({ dagIds, limit, offset, orderBy, uriPattern }),
  });
/**
 * Get Asset Events
 * Get asset events.
 * @param data The data for the request.
 * @param data.limit
 * @param data.offset
 * @param data.orderBy
 * @param data.assetId
 * @param data.sourceDagId
 * @param data.sourceTaskId
 * @param data.sourceRunId
 * @param data.sourceMapIndex
 * @returns AssetEventCollectionResponse Successful Response
 * @throws ApiError
 */
export const prefetchUseAssetServiceGetAssetEvents = (
  queryClient: QueryClient,
  {
    assetId,
    limit,
    offset,
    orderBy,
    sourceDagId,
    sourceMapIndex,
    sourceRunId,
    sourceTaskId,
  }: {
    assetId?: number;
    limit?: number;
    offset?: number;
    orderBy?: string;
    sourceDagId?: string;
    sourceMapIndex?: number;
    sourceRunId?: string;
    sourceTaskId?: string;
  } = {},
) =>
  queryClient.prefetchQuery({
    queryKey: Common.UseAssetServiceGetAssetEventsKeyFn({
      assetId,
      limit,
      offset,
      orderBy,
      sourceDagId,
      sourceMapIndex,
      sourceRunId,
      sourceTaskId,
    }),
    queryFn: () =>
      AssetService.getAssetEvents({
        assetId,
        limit,
        offset,
        orderBy,
        sourceDagId,
        sourceMapIndex,
        sourceRunId,
        sourceTaskId,
      }),
  });
/**
 * Get Asset
 * Get an asset.
 * @param data The data for the request.
 * @param data.uri
 * @returns AssetResponse Successful Response
 * @throws ApiError
 */
export const prefetchUseAssetServiceGetAsset = (
  queryClient: QueryClient,
  {
    uri,
  }: {
    uri: string;
  },
) =>
  queryClient.prefetchQuery({
    queryKey: Common.UseAssetServiceGetAssetKeyFn({ uri }),
    queryFn: () => AssetService.getAsset({ uri }),
  });
/**
 * Get Dag Asset Queued Events
 * Get queued asset events for a DAG.
 * @param data The data for the request.
 * @param data.dagId
 * @param data.before
 * @returns QueuedEventCollectionResponse Successful Response
 * @throws ApiError
 */
export const prefetchUseAssetServiceGetDagAssetQueuedEvents = (
  queryClient: QueryClient,
  {
    before,
    dagId,
  }: {
    before?: string;
    dagId: string;
  },
) =>
  queryClient.prefetchQuery({
    queryKey: Common.UseAssetServiceGetDagAssetQueuedEventsKeyFn({
      before,
      dagId,
    }),
    queryFn: () => AssetService.getDagAssetQueuedEvents({ before, dagId }),
  });
/**
<<<<<<< HEAD
 * Get Asset Queued Events
 * Get queued asset events for an asset.
 * @param data The data for the request.
 * @param data.uri
 * @param data.before
 * @returns QueuedEventCollectionResponse Successful Response
 * @throws ApiError
 */
export const prefetchUseAssetServiceGetAssetQueuedEvents = (
  queryClient: QueryClient,
  {
    before,
    uri,
  }: {
    before?: string;
=======
 * Get Dag Asset Queued Event
 * Get a queued asset event for a DAG.
 * @param data The data for the request.
 * @param data.dagId
 * @param data.uri
 * @param data.before
 * @returns QueuedEventResponse Successful Response
 * @throws ApiError
 */
export const prefetchUseAssetServiceGetDagAssetQueuedEvent = (
  queryClient: QueryClient,
  {
    before,
    dagId,
    uri,
  }: {
    before?: string;
    dagId: string;
>>>>>>> a60d105c
    uri: string;
  },
) =>
  queryClient.prefetchQuery({
<<<<<<< HEAD
    queryKey: Common.UseAssetServiceGetAssetQueuedEventsKeyFn({ before, uri }),
    queryFn: () => AssetService.getAssetQueuedEvents({ before, uri }),
=======
    queryKey: Common.UseAssetServiceGetDagAssetQueuedEventKeyFn({
      before,
      dagId,
      uri,
    }),
    queryFn: () => AssetService.getDagAssetQueuedEvent({ before, dagId, uri }),
>>>>>>> a60d105c
  });
/**
 * Historical Metrics
 * Return cluster activity historical metrics.
 * @param data The data for the request.
 * @param data.startDate
 * @param data.endDate
 * @returns HistoricalMetricDataResponse Successful Response
 * @throws ApiError
 */
export const prefetchUseDashboardServiceHistoricalMetrics = (
  queryClient: QueryClient,
  {
    endDate,
    startDate,
  }: {
    endDate: string;
    startDate: string;
  },
) =>
  queryClient.prefetchQuery({
    queryKey: Common.UseDashboardServiceHistoricalMetricsKeyFn({
      endDate,
      startDate,
    }),
    queryFn: () => DashboardService.historicalMetrics({ endDate, startDate }),
  });
/**
 * Recent Dag Runs
 * Get recent DAG runs.
 * @param data The data for the request.
 * @param data.dagRunsLimit
 * @param data.limit
 * @param data.offset
 * @param data.tags
 * @param data.owners
 * @param data.dagIdPattern
 * @param data.dagDisplayNamePattern
 * @param data.onlyActive
 * @param data.paused
 * @param data.lastDagRunState
 * @returns DAGWithLatestDagRunsCollectionResponse Successful Response
 * @throws ApiError
 */
export const prefetchUseDagsServiceRecentDagRuns = (
  queryClient: QueryClient,
  {
    dagDisplayNamePattern,
    dagIdPattern,
    dagRunsLimit,
    lastDagRunState,
    limit,
    offset,
    onlyActive,
    owners,
    paused,
    tags,
  }: {
    dagDisplayNamePattern?: string;
    dagIdPattern?: string;
    dagRunsLimit?: number;
    lastDagRunState?: DagRunState;
    limit?: number;
    offset?: number;
    onlyActive?: boolean;
    owners?: string[];
    paused?: boolean;
    tags?: string[];
  } = {},
) =>
  queryClient.prefetchQuery({
    queryKey: Common.UseDagsServiceRecentDagRunsKeyFn({
      dagDisplayNamePattern,
      dagIdPattern,
      dagRunsLimit,
      lastDagRunState,
      limit,
      offset,
      onlyActive,
      owners,
      paused,
      tags,
    }),
    queryFn: () =>
      DagsService.recentDagRuns({
        dagDisplayNamePattern,
        dagIdPattern,
        dagRunsLimit,
        lastDagRunState,
        limit,
        offset,
        onlyActive,
        owners,
        paused,
        tags,
      }),
  });
/**
 * List Backfills
 * @param data The data for the request.
 * @param data.dagId
 * @param data.limit
 * @param data.offset
 * @param data.orderBy
 * @returns BackfillCollectionResponse Successful Response
 * @throws ApiError
 */
export const prefetchUseBackfillServiceListBackfills = (
  queryClient: QueryClient,
  {
    dagId,
    limit,
    offset,
    orderBy,
  }: {
    dagId: string;
    limit?: number;
    offset?: number;
    orderBy?: string;
  },
) =>
  queryClient.prefetchQuery({
    queryKey: Common.UseBackfillServiceListBackfillsKeyFn({
      dagId,
      limit,
      offset,
      orderBy,
    }),
    queryFn: () =>
      BackfillService.listBackfills({ dagId, limit, offset, orderBy }),
  });
/**
 * Get Backfill
 * @param data The data for the request.
 * @param data.backfillId
 * @returns BackfillResponse Successful Response
 * @throws ApiError
 */
export const prefetchUseBackfillServiceGetBackfill = (
  queryClient: QueryClient,
  {
    backfillId,
  }: {
    backfillId: string;
  },
) =>
  queryClient.prefetchQuery({
    queryKey: Common.UseBackfillServiceGetBackfillKeyFn({ backfillId }),
    queryFn: () => BackfillService.getBackfill({ backfillId }),
  });
/**
 * Get Connection
 * Get a connection entry.
 * @param data The data for the request.
 * @param data.connectionId
 * @returns ConnectionResponse Successful Response
 * @throws ApiError
 */
export const prefetchUseConnectionServiceGetConnection = (
  queryClient: QueryClient,
  {
    connectionId,
  }: {
    connectionId: string;
  },
) =>
  queryClient.prefetchQuery({
    queryKey: Common.UseConnectionServiceGetConnectionKeyFn({ connectionId }),
    queryFn: () => ConnectionService.getConnection({ connectionId }),
  });
/**
 * Get Connections
 * Get all connection entries.
 * @param data The data for the request.
 * @param data.limit
 * @param data.offset
 * @param data.orderBy
 * @returns ConnectionCollectionResponse Successful Response
 * @throws ApiError
 */
export const prefetchUseConnectionServiceGetConnections = (
  queryClient: QueryClient,
  {
    limit,
    offset,
    orderBy,
  }: {
    limit?: number;
    offset?: number;
    orderBy?: string;
  } = {},
) =>
  queryClient.prefetchQuery({
    queryKey: Common.UseConnectionServiceGetConnectionsKeyFn({
      limit,
      offset,
      orderBy,
    }),
    queryFn: () => ConnectionService.getConnections({ limit, offset, orderBy }),
  });
/**
 * Get Dag Run
 * @param data The data for the request.
 * @param data.dagId
 * @param data.dagRunId
 * @returns DAGRunResponse Successful Response
 * @throws ApiError
 */
export const prefetchUseDagRunServiceGetDagRun = (
  queryClient: QueryClient,
  {
    dagId,
    dagRunId,
  }: {
    dagId: string;
    dagRunId: string;
  },
) =>
  queryClient.prefetchQuery({
    queryKey: Common.UseDagRunServiceGetDagRunKeyFn({ dagId, dagRunId }),
    queryFn: () => DagRunService.getDagRun({ dagId, dagRunId }),
  });
/**
 * Get Upstream Asset Events
 * If dag run is asset-triggered, return the asset events that triggered it.
 * @param data The data for the request.
 * @param data.dagId
 * @param data.dagRunId
 * @returns AssetEventCollectionResponse Successful Response
 * @throws ApiError
 */
export const prefetchUseDagRunServiceGetUpstreamAssetEvents = (
  queryClient: QueryClient,
  {
    dagId,
    dagRunId,
  }: {
    dagId: string;
    dagRunId: string;
  },
) =>
  queryClient.prefetchQuery({
    queryKey: Common.UseDagRunServiceGetUpstreamAssetEventsKeyFn({
      dagId,
      dagRunId,
    }),
    queryFn: () => DagRunService.getUpstreamAssetEvents({ dagId, dagRunId }),
  });
/**
 * Get Dag Source
 * Get source code using file token.
 * @param data The data for the request.
 * @param data.fileToken
 * @param data.accept
 * @returns DAGSourceResponse Successful Response
 * @throws ApiError
 */
export const prefetchUseDagSourceServiceGetDagSource = (
  queryClient: QueryClient,
  {
    accept,
    fileToken,
  }: {
    accept?: string;
    fileToken: string;
  },
) =>
  queryClient.prefetchQuery({
    queryKey: Common.UseDagSourceServiceGetDagSourceKeyFn({
      accept,
      fileToken,
    }),
    queryFn: () => DagSourceService.getDagSource({ accept, fileToken }),
  });
/**
 * Get Dag Stats
 * Get Dag statistics.
 * @param data The data for the request.
 * @param data.dagIds
 * @returns DagStatsCollectionResponse Successful Response
 * @throws ApiError
 */
export const prefetchUseDagStatsServiceGetDagStats = (
  queryClient: QueryClient,
  {
    dagIds,
  }: {
    dagIds?: string[];
  } = {},
) =>
  queryClient.prefetchQuery({
    queryKey: Common.UseDagStatsServiceGetDagStatsKeyFn({ dagIds }),
    queryFn: () => DagStatsService.getDagStats({ dagIds }),
  });
/**
 * List Dag Warnings
 * Get a list of DAG warnings.
 * @param data The data for the request.
 * @param data.dagId
 * @param data.warningType
 * @param data.limit
 * @param data.offset
 * @param data.orderBy
 * @returns DAGWarningCollectionResponse Successful Response
 * @throws ApiError
 */
export const prefetchUseDagWarningServiceListDagWarnings = (
  queryClient: QueryClient,
  {
    dagId,
    limit,
    offset,
    orderBy,
    warningType,
  }: {
    dagId?: string;
    limit?: number;
    offset?: number;
    orderBy?: string;
    warningType?: DagWarningType;
  } = {},
) =>
  queryClient.prefetchQuery({
    queryKey: Common.UseDagWarningServiceListDagWarningsKeyFn({
      dagId,
      limit,
      offset,
      orderBy,
      warningType,
    }),
    queryFn: () =>
      DagWarningService.listDagWarnings({
        dagId,
        limit,
        offset,
        orderBy,
        warningType,
      }),
  });
/**
 * Get Dags
 * Get all DAGs.
 * @param data The data for the request.
 * @param data.limit
 * @param data.offset
 * @param data.tags
 * @param data.owners
 * @param data.dagIdPattern
 * @param data.dagDisplayNamePattern
 * @param data.onlyActive
 * @param data.paused
 * @param data.lastDagRunState
 * @param data.orderBy
 * @returns DAGCollectionResponse Successful Response
 * @throws ApiError
 */
export const prefetchUseDagServiceGetDags = (
  queryClient: QueryClient,
  {
    dagDisplayNamePattern,
    dagIdPattern,
    lastDagRunState,
    limit,
    offset,
    onlyActive,
    orderBy,
    owners,
    paused,
    tags,
  }: {
    dagDisplayNamePattern?: string;
    dagIdPattern?: string;
    lastDagRunState?: DagRunState;
    limit?: number;
    offset?: number;
    onlyActive?: boolean;
    orderBy?: string;
    owners?: string[];
    paused?: boolean;
    tags?: string[];
  } = {},
) =>
  queryClient.prefetchQuery({
    queryKey: Common.UseDagServiceGetDagsKeyFn({
      dagDisplayNamePattern,
      dagIdPattern,
      lastDagRunState,
      limit,
      offset,
      onlyActive,
      orderBy,
      owners,
      paused,
      tags,
    }),
    queryFn: () =>
      DagService.getDags({
        dagDisplayNamePattern,
        dagIdPattern,
        lastDagRunState,
        limit,
        offset,
        onlyActive,
        orderBy,
        owners,
        paused,
        tags,
      }),
  });
/**
 * Get Dag Tags
 * Get all DAG tags.
 * @param data The data for the request.
 * @param data.limit
 * @param data.offset
 * @param data.orderBy
 * @param data.tagNamePattern
 * @returns DAGTagCollectionResponse Successful Response
 * @throws ApiError
 */
export const prefetchUseDagServiceGetDagTags = (
  queryClient: QueryClient,
  {
    limit,
    offset,
    orderBy,
    tagNamePattern,
  }: {
    limit?: number;
    offset?: number;
    orderBy?: string;
    tagNamePattern?: string;
  } = {},
) =>
  queryClient.prefetchQuery({
    queryKey: Common.UseDagServiceGetDagTagsKeyFn({
      limit,
      offset,
      orderBy,
      tagNamePattern,
    }),
    queryFn: () =>
      DagService.getDagTags({ limit, offset, orderBy, tagNamePattern }),
  });
/**
 * Get Dag
 * Get basic information about a DAG.
 * @param data The data for the request.
 * @param data.dagId
 * @returns DAGResponse Successful Response
 * @throws ApiError
 */
export const prefetchUseDagServiceGetDag = (
  queryClient: QueryClient,
  {
    dagId,
  }: {
    dagId: string;
  },
) =>
  queryClient.prefetchQuery({
    queryKey: Common.UseDagServiceGetDagKeyFn({ dagId }),
    queryFn: () => DagService.getDag({ dagId }),
  });
/**
 * Get Dag Details
 * Get details of DAG.
 * @param data The data for the request.
 * @param data.dagId
 * @returns DAGDetailsResponse Successful Response
 * @throws ApiError
 */
export const prefetchUseDagServiceGetDagDetails = (
  queryClient: QueryClient,
  {
    dagId,
  }: {
    dagId: string;
  },
) =>
  queryClient.prefetchQuery({
    queryKey: Common.UseDagServiceGetDagDetailsKeyFn({ dagId }),
    queryFn: () => DagService.getDagDetails({ dagId }),
  });
/**
 * Get Event Log
 * @param data The data for the request.
 * @param data.eventLogId
 * @returns EventLogResponse Successful Response
 * @throws ApiError
 */
export const prefetchUseEventLogServiceGetEventLog = (
  queryClient: QueryClient,
  {
    eventLogId,
  }: {
    eventLogId: number;
  },
) =>
  queryClient.prefetchQuery({
    queryKey: Common.UseEventLogServiceGetEventLogKeyFn({ eventLogId }),
    queryFn: () => EventLogService.getEventLog({ eventLogId }),
  });
/**
 * Get Event Logs
 * Get all Event Logs.
 * @param data The data for the request.
 * @param data.dagId
 * @param data.taskId
 * @param data.runId
 * @param data.mapIndex
 * @param data.tryNumber
 * @param data.owner
 * @param data.event
 * @param data.excludedEvents
 * @param data.includedEvents
 * @param data.before
 * @param data.after
 * @param data.limit
 * @param data.offset
 * @param data.orderBy
 * @returns EventLogCollectionResponse Successful Response
 * @throws ApiError
 */
export const prefetchUseEventLogServiceGetEventLogs = (
  queryClient: QueryClient,
  {
    after,
    before,
    dagId,
    event,
    excludedEvents,
    includedEvents,
    limit,
    mapIndex,
    offset,
    orderBy,
    owner,
    runId,
    taskId,
    tryNumber,
  }: {
    after?: string;
    before?: string;
    dagId?: string;
    event?: string;
    excludedEvents?: string[];
    includedEvents?: string[];
    limit?: number;
    mapIndex?: number;
    offset?: number;
    orderBy?: string;
    owner?: string;
    runId?: string;
    taskId?: string;
    tryNumber?: number;
  } = {},
) =>
  queryClient.prefetchQuery({
    queryKey: Common.UseEventLogServiceGetEventLogsKeyFn({
      after,
      before,
      dagId,
      event,
      excludedEvents,
      includedEvents,
      limit,
      mapIndex,
      offset,
      orderBy,
      owner,
      runId,
      taskId,
      tryNumber,
    }),
    queryFn: () =>
      EventLogService.getEventLogs({
        after,
        before,
        dagId,
        event,
        excludedEvents,
        includedEvents,
        limit,
        mapIndex,
        offset,
        orderBy,
        owner,
        runId,
        taskId,
        tryNumber,
      }),
  });
/**
 * Get Import Error
 * Get an import error.
 * @param data The data for the request.
 * @param data.importErrorId
 * @returns ImportErrorResponse Successful Response
 * @throws ApiError
 */
export const prefetchUseImportErrorServiceGetImportError = (
  queryClient: QueryClient,
  {
    importErrorId,
  }: {
    importErrorId: number;
  },
) =>
  queryClient.prefetchQuery({
    queryKey: Common.UseImportErrorServiceGetImportErrorKeyFn({
      importErrorId,
    }),
    queryFn: () => ImportErrorService.getImportError({ importErrorId }),
  });
/**
 * Get Import Errors
 * Get all import errors.
 * @param data The data for the request.
 * @param data.limit
 * @param data.offset
 * @param data.orderBy
 * @returns ImportErrorCollectionResponse Successful Response
 * @throws ApiError
 */
export const prefetchUseImportErrorServiceGetImportErrors = (
  queryClient: QueryClient,
  {
    limit,
    offset,
    orderBy,
  }: {
    limit?: number;
    offset?: number;
    orderBy?: string;
  } = {},
) =>
  queryClient.prefetchQuery({
    queryKey: Common.UseImportErrorServiceGetImportErrorsKeyFn({
      limit,
      offset,
      orderBy,
    }),
    queryFn: () =>
      ImportErrorService.getImportErrors({ limit, offset, orderBy }),
  });
/**
 * Get Plugins
 * @param data The data for the request.
 * @param data.limit
 * @param data.offset
 * @returns PluginCollectionResponse Successful Response
 * @throws ApiError
 */
export const prefetchUsePluginServiceGetPlugins = (
  queryClient: QueryClient,
  {
    limit,
    offset,
  }: {
    limit?: number;
    offset?: number;
  } = {},
) =>
  queryClient.prefetchQuery({
    queryKey: Common.UsePluginServiceGetPluginsKeyFn({ limit, offset }),
    queryFn: () => PluginService.getPlugins({ limit, offset }),
  });
/**
 * Get Pool
 * Get a pool.
 * @param data The data for the request.
 * @param data.poolName
 * @returns PoolResponse Successful Response
 * @throws ApiError
 */
export const prefetchUsePoolServiceGetPool = (
  queryClient: QueryClient,
  {
    poolName,
  }: {
    poolName: string;
  },
) =>
  queryClient.prefetchQuery({
    queryKey: Common.UsePoolServiceGetPoolKeyFn({ poolName }),
    queryFn: () => PoolService.getPool({ poolName }),
  });
/**
 * Get Pools
 * Get all pools entries.
 * @param data The data for the request.
 * @param data.limit
 * @param data.offset
 * @param data.orderBy
 * @returns PoolCollectionResponse Successful Response
 * @throws ApiError
 */
export const prefetchUsePoolServiceGetPools = (
  queryClient: QueryClient,
  {
    limit,
    offset,
    orderBy,
  }: {
    limit?: number;
    offset?: number;
    orderBy?: string;
  } = {},
) =>
  queryClient.prefetchQuery({
    queryKey: Common.UsePoolServiceGetPoolsKeyFn({ limit, offset, orderBy }),
    queryFn: () => PoolService.getPools({ limit, offset, orderBy }),
  });
/**
 * Get Providers
 * Get providers.
 * @param data The data for the request.
 * @param data.limit
 * @param data.offset
 * @returns ProviderCollectionResponse Successful Response
 * @throws ApiError
 */
export const prefetchUseProviderServiceGetProviders = (
  queryClient: QueryClient,
  {
    limit,
    offset,
  }: {
    limit?: number;
    offset?: number;
  } = {},
) =>
  queryClient.prefetchQuery({
    queryKey: Common.UseProviderServiceGetProvidersKeyFn({ limit, offset }),
    queryFn: () => ProviderService.getProviders({ limit, offset }),
  });
/**
 * Get Task Instance
 * Get task instance.
 * @param data The data for the request.
 * @param data.dagId
 * @param data.dagRunId
 * @param data.taskId
 * @returns TaskInstanceResponse Successful Response
 * @throws ApiError
 */
export const prefetchUseTaskInstanceServiceGetTaskInstance = (
  queryClient: QueryClient,
  {
    dagId,
    dagRunId,
    taskId,
  }: {
    dagId: string;
    dagRunId: string;
    taskId: string;
  },
) =>
  queryClient.prefetchQuery({
    queryKey: Common.UseTaskInstanceServiceGetTaskInstanceKeyFn({
      dagId,
      dagRunId,
      taskId,
    }),
    queryFn: () =>
      TaskInstanceService.getTaskInstance({ dagId, dagRunId, taskId }),
  });
/**
 * Get Mapped Task Instances
 * Get list of mapped task instances.
 * @param data The data for the request.
 * @param data.dagId
 * @param data.dagRunId
 * @param data.taskId
 * @param data.logicalDateGte
 * @param data.logicalDateLte
 * @param data.startDateGte
 * @param data.startDateLte
 * @param data.endDateGte
 * @param data.endDateLte
 * @param data.updatedAtGte
 * @param data.updatedAtLte
 * @param data.durationGte
 * @param data.durationLte
 * @param data.state
 * @param data.pool
 * @param data.queue
 * @param data.executor
 * @param data.limit
 * @param data.offset
 * @param data.orderBy
 * @returns TaskInstanceCollectionResponse Successful Response
 * @throws ApiError
 */
export const prefetchUseTaskInstanceServiceGetMappedTaskInstances = (
  queryClient: QueryClient,
  {
    dagId,
    dagRunId,
    durationGte,
    durationLte,
    endDateGte,
    endDateLte,
    executor,
    limit,
    logicalDateGte,
    logicalDateLte,
    offset,
    orderBy,
    pool,
    queue,
    startDateGte,
    startDateLte,
    state,
    taskId,
    updatedAtGte,
    updatedAtLte,
  }: {
    dagId: string;
    dagRunId: string;
    durationGte?: number;
    durationLte?: number;
    endDateGte?: string;
    endDateLte?: string;
    executor?: string[];
    limit?: number;
    logicalDateGte?: string;
    logicalDateLte?: string;
    offset?: number;
    orderBy?: string;
    pool?: string[];
    queue?: string[];
    startDateGte?: string;
    startDateLte?: string;
    state?: string[];
    taskId: string;
    updatedAtGte?: string;
    updatedAtLte?: string;
  },
) =>
  queryClient.prefetchQuery({
    queryKey: Common.UseTaskInstanceServiceGetMappedTaskInstancesKeyFn({
      dagId,
      dagRunId,
      durationGte,
      durationLte,
      endDateGte,
      endDateLte,
      executor,
      limit,
      logicalDateGte,
      logicalDateLte,
      offset,
      orderBy,
      pool,
      queue,
      startDateGte,
      startDateLte,
      state,
      taskId,
      updatedAtGte,
      updatedAtLte,
    }),
    queryFn: () =>
      TaskInstanceService.getMappedTaskInstances({
        dagId,
        dagRunId,
        durationGte,
        durationLte,
        endDateGte,
        endDateLte,
        executor,
        limit,
        logicalDateGte,
        logicalDateLte,
        offset,
        orderBy,
        pool,
        queue,
        startDateGte,
        startDateLte,
        state,
        taskId,
        updatedAtGte,
        updatedAtLte,
      }),
  });
/**
 * Get Task Instance Dependencies
 * Get dependencies blocking task from getting scheduled.
 * @param data The data for the request.
 * @param data.dagId
 * @param data.dagRunId
 * @param data.taskId
 * @param data.mapIndex
 * @returns TaskDependencyCollectionResponse Successful Response
 * @throws ApiError
 */
export const prefetchUseTaskInstanceServiceGetTaskInstanceDependencies = (
  queryClient: QueryClient,
  {
    dagId,
    dagRunId,
    mapIndex,
    taskId,
  }: {
    dagId: string;
    dagRunId: string;
    mapIndex: number;
    taskId: string;
  },
) =>
  queryClient.prefetchQuery({
    queryKey: Common.UseTaskInstanceServiceGetTaskInstanceDependenciesKeyFn({
      dagId,
      dagRunId,
      mapIndex,
      taskId,
    }),
    queryFn: () =>
      TaskInstanceService.getTaskInstanceDependencies({
        dagId,
        dagRunId,
        mapIndex,
        taskId,
      }),
  });
/**
 * Get Task Instance Dependencies
 * Get dependencies blocking task from getting scheduled.
 * @param data The data for the request.
 * @param data.dagId
 * @param data.dagRunId
 * @param data.taskId
 * @param data.mapIndex
 * @returns TaskDependencyCollectionResponse Successful Response
 * @throws ApiError
 */
export const prefetchUseTaskInstanceServiceGetTaskInstanceDependencies1 = (
  queryClient: QueryClient,
  {
    dagId,
    dagRunId,
    mapIndex,
    taskId,
  }: {
    dagId: string;
    dagRunId: string;
    mapIndex?: number;
    taskId: string;
  },
) =>
  queryClient.prefetchQuery({
    queryKey: Common.UseTaskInstanceServiceGetTaskInstanceDependencies1KeyFn({
      dagId,
      dagRunId,
      mapIndex,
      taskId,
    }),
    queryFn: () =>
      TaskInstanceService.getTaskInstanceDependencies1({
        dagId,
        dagRunId,
        mapIndex,
        taskId,
      }),
  });
/**
 * Get Mapped Task Instance
 * Get task instance.
 * @param data The data for the request.
 * @param data.dagId
 * @param data.dagRunId
 * @param data.taskId
 * @param data.mapIndex
 * @returns TaskInstanceResponse Successful Response
 * @throws ApiError
 */
export const prefetchUseTaskInstanceServiceGetMappedTaskInstance = (
  queryClient: QueryClient,
  {
    dagId,
    dagRunId,
    mapIndex,
    taskId,
  }: {
    dagId: string;
    dagRunId: string;
    mapIndex: number;
    taskId: string;
  },
) =>
  queryClient.prefetchQuery({
    queryKey: Common.UseTaskInstanceServiceGetMappedTaskInstanceKeyFn({
      dagId,
      dagRunId,
      mapIndex,
      taskId,
    }),
    queryFn: () =>
      TaskInstanceService.getMappedTaskInstance({
        dagId,
        dagRunId,
        mapIndex,
        taskId,
      }),
  });
/**
 * Get Task Instances
 * Get list of task instances.
 *
 * This endpoint allows specifying `~` as the dag_id, dag_run_id to retrieve Task Instances for all DAGs
 * and DAG runs.
 * @param data The data for the request.
 * @param data.dagId
 * @param data.dagRunId
 * @param data.logicalDateGte
 * @param data.logicalDateLte
 * @param data.startDateGte
 * @param data.startDateLte
 * @param data.endDateGte
 * @param data.endDateLte
 * @param data.updatedAtGte
 * @param data.updatedAtLte
 * @param data.durationGte
 * @param data.durationLte
 * @param data.state
 * @param data.pool
 * @param data.queue
 * @param data.executor
 * @param data.limit
 * @param data.offset
 * @param data.orderBy
 * @returns TaskInstanceCollectionResponse Successful Response
 * @throws ApiError
 */
export const prefetchUseTaskInstanceServiceGetTaskInstances = (
  queryClient: QueryClient,
  {
    dagId,
    dagRunId,
    durationGte,
    durationLte,
    endDateGte,
    endDateLte,
    executor,
    limit,
    logicalDateGte,
    logicalDateLte,
    offset,
    orderBy,
    pool,
    queue,
    startDateGte,
    startDateLte,
    state,
    updatedAtGte,
    updatedAtLte,
  }: {
    dagId: string;
    dagRunId: string;
    durationGte?: number;
    durationLte?: number;
    endDateGte?: string;
    endDateLte?: string;
    executor?: string[];
    limit?: number;
    logicalDateGte?: string;
    logicalDateLte?: string;
    offset?: number;
    orderBy?: string;
    pool?: string[];
    queue?: string[];
    startDateGte?: string;
    startDateLte?: string;
    state?: string[];
    updatedAtGte?: string;
    updatedAtLte?: string;
  },
) =>
  queryClient.prefetchQuery({
    queryKey: Common.UseTaskInstanceServiceGetTaskInstancesKeyFn({
      dagId,
      dagRunId,
      durationGte,
      durationLte,
      endDateGte,
      endDateLte,
      executor,
      limit,
      logicalDateGte,
      logicalDateLte,
      offset,
      orderBy,
      pool,
      queue,
      startDateGte,
      startDateLte,
      state,
      updatedAtGte,
      updatedAtLte,
    }),
    queryFn: () =>
      TaskInstanceService.getTaskInstances({
        dagId,
        dagRunId,
        durationGte,
        durationLte,
        endDateGte,
        endDateLte,
        executor,
        limit,
        logicalDateGte,
        logicalDateLte,
        offset,
        orderBy,
        pool,
        queue,
        startDateGte,
        startDateLte,
        state,
        updatedAtGte,
        updatedAtLte,
      }),
  });
/**
 * Get Tasks
 * Get tasks for DAG.
 * @param data The data for the request.
 * @param data.dagId
 * @param data.orderBy
 * @returns TaskCollectionResponse Successful Response
 * @throws ApiError
 */
export const prefetchUseTaskServiceGetTasks = (
  queryClient: QueryClient,
  {
    dagId,
    orderBy,
  }: {
    dagId: string;
    orderBy?: string;
  },
) =>
  queryClient.prefetchQuery({
    queryKey: Common.UseTaskServiceGetTasksKeyFn({ dagId, orderBy }),
    queryFn: () => TaskService.getTasks({ dagId, orderBy }),
  });
/**
 * Get Task
 * Get simplified representation of a task.
 * @param data The data for the request.
 * @param data.dagId
 * @param data.taskId
 * @returns TaskResponse Successful Response
 * @throws ApiError
 */
export const prefetchUseTaskServiceGetTask = (
  queryClient: QueryClient,
  {
    dagId,
    taskId,
  }: {
    dagId: string;
    taskId: unknown;
  },
) =>
  queryClient.prefetchQuery({
    queryKey: Common.UseTaskServiceGetTaskKeyFn({ dagId, taskId }),
    queryFn: () => TaskService.getTask({ dagId, taskId }),
  });
/**
 * Get Variable
 * Get a variable entry.
 * @param data The data for the request.
 * @param data.variableKey
 * @returns VariableResponse Successful Response
 * @throws ApiError
 */
export const prefetchUseVariableServiceGetVariable = (
  queryClient: QueryClient,
  {
    variableKey,
  }: {
    variableKey: string;
  },
) =>
  queryClient.prefetchQuery({
    queryKey: Common.UseVariableServiceGetVariableKeyFn({ variableKey }),
    queryFn: () => VariableService.getVariable({ variableKey }),
  });
/**
 * Get Variables
 * Get all Variables entries.
 * @param data The data for the request.
 * @param data.limit
 * @param data.offset
 * @param data.orderBy
 * @returns VariableCollectionResponse Successful Response
 * @throws ApiError
 */
export const prefetchUseVariableServiceGetVariables = (
  queryClient: QueryClient,
  {
    limit,
    offset,
    orderBy,
  }: {
    limit?: number;
    offset?: number;
    orderBy?: string;
  } = {},
) =>
  queryClient.prefetchQuery({
    queryKey: Common.UseVariableServiceGetVariablesKeyFn({
      limit,
      offset,
      orderBy,
    }),
    queryFn: () => VariableService.getVariables({ limit, offset, orderBy }),
  });
/**
 * Get Xcom Entry
 * Get an XCom entry.
 * @param data The data for the request.
 * @param data.dagId
 * @param data.taskId
 * @param data.dagRunId
 * @param data.xcomKey
 * @param data.mapIndex
 * @param data.deserialize
 * @param data.stringify
 * @returns unknown Successful Response
 * @throws ApiError
 */
export const prefetchUseXcomServiceGetXcomEntry = (
  queryClient: QueryClient,
  {
    dagId,
    dagRunId,
    deserialize,
    mapIndex,
    stringify,
    taskId,
    xcomKey,
  }: {
    dagId: string;
    dagRunId: string;
    deserialize?: boolean;
    mapIndex?: number;
    stringify?: boolean;
    taskId: string;
    xcomKey: string;
  },
) =>
  queryClient.prefetchQuery({
    queryKey: Common.UseXcomServiceGetXcomEntryKeyFn({
      dagId,
      dagRunId,
      deserialize,
      mapIndex,
      stringify,
      taskId,
      xcomKey,
    }),
    queryFn: () =>
      XcomService.getXcomEntry({
        dagId,
        dagRunId,
        deserialize,
        mapIndex,
        stringify,
        taskId,
        xcomKey,
      }),
  });
/**
 * Get Health
 * @returns HealthInfoSchema Successful Response
 * @throws ApiError
 */
export const prefetchUseMonitorServiceGetHealth = (queryClient: QueryClient) =>
  queryClient.prefetchQuery({
    queryKey: Common.UseMonitorServiceGetHealthKeyFn(),
    queryFn: () => MonitorService.getHealth(),
  });
/**
 * Get Version
 * Get version information.
 * @returns VersionInfo Successful Response
 * @throws ApiError
 */
export const prefetchUseVersionServiceGetVersion = (queryClient: QueryClient) =>
  queryClient.prefetchQuery({
    queryKey: Common.UseVersionServiceGetVersionKeyFn(),
    queryFn: () => VersionService.getVersion(),
  });<|MERGE_RESOLUTION|>--- conflicted
+++ resolved
@@ -192,23 +192,6 @@
     queryFn: () => AssetService.getDagAssetQueuedEvents({ before, dagId }),
   });
 /**
-<<<<<<< HEAD
- * Get Asset Queued Events
- * Get queued asset events for an asset.
- * @param data The data for the request.
- * @param data.uri
- * @param data.before
- * @returns QueuedEventCollectionResponse Successful Response
- * @throws ApiError
- */
-export const prefetchUseAssetServiceGetAssetQueuedEvents = (
-  queryClient: QueryClient,
-  {
-    before,
-    uri,
-  }: {
-    before?: string;
-=======
  * Get Dag Asset Queued Event
  * Get a queued asset event for a DAG.
  * @param data The data for the request.
@@ -227,22 +210,39 @@
   }: {
     before?: string;
     dagId: string;
->>>>>>> a60d105c
     uri: string;
   },
 ) =>
   queryClient.prefetchQuery({
-<<<<<<< HEAD
-    queryKey: Common.UseAssetServiceGetAssetQueuedEventsKeyFn({ before, uri }),
-    queryFn: () => AssetService.getAssetQueuedEvents({ before, uri }),
-=======
     queryKey: Common.UseAssetServiceGetDagAssetQueuedEventKeyFn({
       before,
       dagId,
       uri,
     }),
     queryFn: () => AssetService.getDagAssetQueuedEvent({ before, dagId, uri }),
->>>>>>> a60d105c
+  });
+/**
+ * Get Asset Queued Events
+ * Get queued asset events for an asset.
+ * @param data The data for the request.
+ * @param data.uri
+ * @param data.before
+ * @returns QueuedEventCollectionResponse Successful Response
+ * @throws ApiError
+ */
+export const prefetchUseAssetServiceGetAssetQueuedEvents = (
+  queryClient: QueryClient,
+  {
+    before,
+    uri,
+  }: {
+    before?: string;
+    uri: string;
+  },
+) =>
+  queryClient.prefetchQuery({
+    queryKey: Common.UseAssetServiceGetAssetQueuedEventsKeyFn({ before, uri }),
+    queryFn: () => AssetService.getAssetQueuedEvents({ before, uri }),
   });
 /**
  * Historical Metrics
