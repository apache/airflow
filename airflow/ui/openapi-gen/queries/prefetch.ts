// generated with @7nohe/openapi-react-query-codegen@1.6.0
import { type QueryClient } from "@tanstack/react-query";

import {
  AssetService,
  BackfillService,
  ConnectionService,
  DagRunService,
  DagService,
  DagSourceService,
  DagStatsService,
  DagWarningService,
  DagsService,
  DashboardService,
  EventLogService,
  ImportErrorService,
  MonitorService,
  PluginService,
  PoolService,
  ProviderService,
  TaskInstanceService,
  TaskService,
  VariableService,
  VersionService,
  XcomService,
} from "../requests/services.gen";
import { DagRunState, DagWarningType } from "../requests/types.gen";
import * as Common from "./common";

/**
 * Next Run Assets
 * @param data The data for the request.
 * @param data.dagId
 * @returns unknown Successful Response
 * @throws ApiError
 */
export const prefetchUseAssetServiceNextRunAssets = (
  queryClient: QueryClient,
  {
    dagId,
  }: {
    dagId: string;
  },
) =>
  queryClient.prefetchQuery({
    queryKey: Common.UseAssetServiceNextRunAssetsKeyFn({ dagId }),
    queryFn: () => AssetService.nextRunAssets({ dagId }),
  });
/**
 * Get Assets
 * Get assets.
 * @param data The data for the request.
 * @param data.limit
 * @param data.offset
 * @param data.uriPattern
 * @param data.dagIds
 * @param data.orderBy
 * @returns AssetCollectionResponse Successful Response
 * @throws ApiError
 */
export const prefetchUseAssetServiceGetAssets = (
  queryClient: QueryClient,
  {
    dagIds,
    limit,
    offset,
    orderBy,
    uriPattern,
  }: {
    dagIds?: string[];
    limit?: number;
    offset?: number;
    orderBy?: string;
    uriPattern?: string;
  } = {},
) =>
  queryClient.prefetchQuery({
    queryKey: Common.UseAssetServiceGetAssetsKeyFn({
      dagIds,
      limit,
      offset,
      orderBy,
      uriPattern,
    }),
    queryFn: () =>
      AssetService.getAssets({ dagIds, limit, offset, orderBy, uriPattern }),
  });
/**
<<<<<<< HEAD
 * Get Asset Events
 * Get asset events.
 * @param data The data for the request.
 * @param data.limit
 * @param data.offset
 * @param data.orderBy
 * @param data.assetId
 * @param data.sourceDagId
 * @param data.sourceTaskId
 * @param data.sourceRunId
 * @param data.sourceMapIndex
 * @returns AssetEventCollectionResponse Successful Response
 * @throws ApiError
 */
export const prefetchUseAssetServiceGetAssetEvents = (
  queryClient: QueryClient,
  {
    assetId,
    limit,
    offset,
    orderBy,
    sourceDagId,
    sourceMapIndex,
    sourceRunId,
    sourceTaskId,
  }: {
    assetId?: number;
    limit?: number;
    offset?: number;
    orderBy?: string;
    sourceDagId?: string;
    sourceMapIndex?: number;
    sourceRunId?: string;
    sourceTaskId?: string;
  } = {},
) =>
  queryClient.prefetchQuery({
    queryKey: Common.UseAssetServiceGetAssetEventsKeyFn({
      assetId,
      limit,
      offset,
      orderBy,
      sourceDagId,
      sourceMapIndex,
      sourceRunId,
      sourceTaskId,
    }),
    queryFn: () =>
      AssetService.getAssetEvents({
        assetId,
        limit,
        offset,
        orderBy,
        sourceDagId,
        sourceMapIndex,
        sourceRunId,
        sourceTaskId,
      }),
=======
 * Get Asset
 * Get an asset.
 * @param data The data for the request.
 * @param data.uri
 * @returns AssetResponse Successful Response
 * @throws ApiError
 */
export const prefetchUseAssetServiceGetAsset = (
  queryClient: QueryClient,
  {
    uri,
  }: {
    uri: string;
  },
) =>
  queryClient.prefetchQuery({
    queryKey: Common.UseAssetServiceGetAssetKeyFn({ uri }),
    queryFn: () => AssetService.getAsset({ uri }),
>>>>>>> c84d3562
  });
/**
 * Historical Metrics
 * Return cluster activity historical metrics.
 * @param data The data for the request.
 * @param data.startDate
 * @param data.endDate
 * @returns HistoricalMetricDataResponse Successful Response
 * @throws ApiError
 */
export const prefetchUseDashboardServiceHistoricalMetrics = (
  queryClient: QueryClient,
  {
    endDate,
    startDate,
  }: {
    endDate: string;
    startDate: string;
  },
) =>
  queryClient.prefetchQuery({
    queryKey: Common.UseDashboardServiceHistoricalMetricsKeyFn({
      endDate,
      startDate,
    }),
    queryFn: () => DashboardService.historicalMetrics({ endDate, startDate }),
  });
/**
 * Recent Dag Runs
 * Get recent DAG runs.
 * @param data The data for the request.
 * @param data.dagRunsLimit
 * @param data.limit
 * @param data.offset
 * @param data.tags
 * @param data.owners
 * @param data.dagIdPattern
 * @param data.dagDisplayNamePattern
 * @param data.onlyActive
 * @param data.paused
 * @param data.lastDagRunState
 * @returns DAGWithLatestDagRunsCollectionResponse Successful Response
 * @throws ApiError
 */
export const prefetchUseDagsServiceRecentDagRuns = (
  queryClient: QueryClient,
  {
    dagDisplayNamePattern,
    dagIdPattern,
    dagRunsLimit,
    lastDagRunState,
    limit,
    offset,
    onlyActive,
    owners,
    paused,
    tags,
  }: {
    dagDisplayNamePattern?: string;
    dagIdPattern?: string;
    dagRunsLimit?: number;
    lastDagRunState?: DagRunState;
    limit?: number;
    offset?: number;
    onlyActive?: boolean;
    owners?: string[];
    paused?: boolean;
    tags?: string[];
  } = {},
) =>
  queryClient.prefetchQuery({
    queryKey: Common.UseDagsServiceRecentDagRunsKeyFn({
      dagDisplayNamePattern,
      dagIdPattern,
      dagRunsLimit,
      lastDagRunState,
      limit,
      offset,
      onlyActive,
      owners,
      paused,
      tags,
    }),
    queryFn: () =>
      DagsService.recentDagRuns({
        dagDisplayNamePattern,
        dagIdPattern,
        dagRunsLimit,
        lastDagRunState,
        limit,
        offset,
        onlyActive,
        owners,
        paused,
        tags,
      }),
  });
/**
 * List Backfills
 * @param data The data for the request.
 * @param data.dagId
 * @param data.limit
 * @param data.offset
 * @param data.orderBy
 * @returns BackfillCollectionResponse Successful Response
 * @throws ApiError
 */
export const prefetchUseBackfillServiceListBackfills = (
  queryClient: QueryClient,
  {
    dagId,
    limit,
    offset,
    orderBy,
  }: {
    dagId: string;
    limit?: number;
    offset?: number;
    orderBy?: string;
  },
) =>
  queryClient.prefetchQuery({
    queryKey: Common.UseBackfillServiceListBackfillsKeyFn({
      dagId,
      limit,
      offset,
      orderBy,
    }),
    queryFn: () =>
      BackfillService.listBackfills({ dagId, limit, offset, orderBy }),
  });
/**
 * Get Backfill
 * @param data The data for the request.
 * @param data.backfillId
 * @returns BackfillResponse Successful Response
 * @throws ApiError
 */
export const prefetchUseBackfillServiceGetBackfill = (
  queryClient: QueryClient,
  {
    backfillId,
  }: {
    backfillId: string;
  },
) =>
  queryClient.prefetchQuery({
    queryKey: Common.UseBackfillServiceGetBackfillKeyFn({ backfillId }),
    queryFn: () => BackfillService.getBackfill({ backfillId }),
  });
/**
 * Get Connection
 * Get a connection entry.
 * @param data The data for the request.
 * @param data.connectionId
 * @returns ConnectionResponse Successful Response
 * @throws ApiError
 */
export const prefetchUseConnectionServiceGetConnection = (
  queryClient: QueryClient,
  {
    connectionId,
  }: {
    connectionId: string;
  },
) =>
  queryClient.prefetchQuery({
    queryKey: Common.UseConnectionServiceGetConnectionKeyFn({ connectionId }),
    queryFn: () => ConnectionService.getConnection({ connectionId }),
  });
/**
 * Get Connections
 * Get all connection entries.
 * @param data The data for the request.
 * @param data.limit
 * @param data.offset
 * @param data.orderBy
 * @returns ConnectionCollectionResponse Successful Response
 * @throws ApiError
 */
export const prefetchUseConnectionServiceGetConnections = (
  queryClient: QueryClient,
  {
    limit,
    offset,
    orderBy,
  }: {
    limit?: number;
    offset?: number;
    orderBy?: string;
  } = {},
) =>
  queryClient.prefetchQuery({
    queryKey: Common.UseConnectionServiceGetConnectionsKeyFn({
      limit,
      offset,
      orderBy,
    }),
    queryFn: () => ConnectionService.getConnections({ limit, offset, orderBy }),
  });
/**
 * Get Dag Run
 * @param data The data for the request.
 * @param data.dagId
 * @param data.dagRunId
 * @returns DAGRunResponse Successful Response
 * @throws ApiError
 */
export const prefetchUseDagRunServiceGetDagRun = (
  queryClient: QueryClient,
  {
    dagId,
    dagRunId,
  }: {
    dagId: string;
    dagRunId: string;
  },
) =>
  queryClient.prefetchQuery({
    queryKey: Common.UseDagRunServiceGetDagRunKeyFn({ dagId, dagRunId }),
    queryFn: () => DagRunService.getDagRun({ dagId, dagRunId }),
  });
/**
 * Get Dag Source
 * Get source code using file token.
 * @param data The data for the request.
 * @param data.fileToken
 * @param data.accept
 * @returns DAGSourceResponse Successful Response
 * @throws ApiError
 */
export const prefetchUseDagSourceServiceGetDagSource = (
  queryClient: QueryClient,
  {
    accept,
    fileToken,
  }: {
    accept?: string;
    fileToken: string;
  },
) =>
  queryClient.prefetchQuery({
    queryKey: Common.UseDagSourceServiceGetDagSourceKeyFn({
      accept,
      fileToken,
    }),
    queryFn: () => DagSourceService.getDagSource({ accept, fileToken }),
  });
/**
 * Get Dag Stats
 * Get Dag statistics.
 * @param data The data for the request.
 * @param data.dagIds
 * @returns DagStatsCollectionResponse Successful Response
 * @throws ApiError
 */
export const prefetchUseDagStatsServiceGetDagStats = (
  queryClient: QueryClient,
  {
    dagIds,
  }: {
    dagIds?: string[];
  } = {},
) =>
  queryClient.prefetchQuery({
    queryKey: Common.UseDagStatsServiceGetDagStatsKeyFn({ dagIds }),
    queryFn: () => DagStatsService.getDagStats({ dagIds }),
  });
/**
 * List Dag Warnings
 * Get a list of DAG warnings.
 * @param data The data for the request.
 * @param data.dagId
 * @param data.warningType
 * @param data.limit
 * @param data.offset
 * @param data.orderBy
 * @returns DAGWarningCollectionResponse Successful Response
 * @throws ApiError
 */
export const prefetchUseDagWarningServiceListDagWarnings = (
  queryClient: QueryClient,
  {
    dagId,
    limit,
    offset,
    orderBy,
    warningType,
  }: {
    dagId?: string;
    limit?: number;
    offset?: number;
    orderBy?: string;
    warningType?: DagWarningType;
  } = {},
) =>
  queryClient.prefetchQuery({
    queryKey: Common.UseDagWarningServiceListDagWarningsKeyFn({
      dagId,
      limit,
      offset,
      orderBy,
      warningType,
    }),
    queryFn: () =>
      DagWarningService.listDagWarnings({
        dagId,
        limit,
        offset,
        orderBy,
        warningType,
      }),
  });
/**
 * Get Dags
 * Get all DAGs.
 * @param data The data for the request.
 * @param data.limit
 * @param data.offset
 * @param data.tags
 * @param data.owners
 * @param data.dagIdPattern
 * @param data.dagDisplayNamePattern
 * @param data.onlyActive
 * @param data.paused
 * @param data.lastDagRunState
 * @param data.orderBy
 * @returns DAGCollectionResponse Successful Response
 * @throws ApiError
 */
export const prefetchUseDagServiceGetDags = (
  queryClient: QueryClient,
  {
    dagDisplayNamePattern,
    dagIdPattern,
    lastDagRunState,
    limit,
    offset,
    onlyActive,
    orderBy,
    owners,
    paused,
    tags,
  }: {
    dagDisplayNamePattern?: string;
    dagIdPattern?: string;
    lastDagRunState?: DagRunState;
    limit?: number;
    offset?: number;
    onlyActive?: boolean;
    orderBy?: string;
    owners?: string[];
    paused?: boolean;
    tags?: string[];
  } = {},
) =>
  queryClient.prefetchQuery({
    queryKey: Common.UseDagServiceGetDagsKeyFn({
      dagDisplayNamePattern,
      dagIdPattern,
      lastDagRunState,
      limit,
      offset,
      onlyActive,
      orderBy,
      owners,
      paused,
      tags,
    }),
    queryFn: () =>
      DagService.getDags({
        dagDisplayNamePattern,
        dagIdPattern,
        lastDagRunState,
        limit,
        offset,
        onlyActive,
        orderBy,
        owners,
        paused,
        tags,
      }),
  });
/**
 * Get Dag Tags
 * Get all DAG tags.
 * @param data The data for the request.
 * @param data.limit
 * @param data.offset
 * @param data.orderBy
 * @param data.tagNamePattern
 * @returns DAGTagCollectionResponse Successful Response
 * @throws ApiError
 */
export const prefetchUseDagServiceGetDagTags = (
  queryClient: QueryClient,
  {
    limit,
    offset,
    orderBy,
    tagNamePattern,
  }: {
    limit?: number;
    offset?: number;
    orderBy?: string;
    tagNamePattern?: string;
  } = {},
) =>
  queryClient.prefetchQuery({
    queryKey: Common.UseDagServiceGetDagTagsKeyFn({
      limit,
      offset,
      orderBy,
      tagNamePattern,
    }),
    queryFn: () =>
      DagService.getDagTags({ limit, offset, orderBy, tagNamePattern }),
  });
/**
 * Get Dag
 * Get basic information about a DAG.
 * @param data The data for the request.
 * @param data.dagId
 * @returns DAGResponse Successful Response
 * @throws ApiError
 */
export const prefetchUseDagServiceGetDag = (
  queryClient: QueryClient,
  {
    dagId,
  }: {
    dagId: string;
  },
) =>
  queryClient.prefetchQuery({
    queryKey: Common.UseDagServiceGetDagKeyFn({ dagId }),
    queryFn: () => DagService.getDag({ dagId }),
  });
/**
 * Get Dag Details
 * Get details of DAG.
 * @param data The data for the request.
 * @param data.dagId
 * @returns DAGDetailsResponse Successful Response
 * @throws ApiError
 */
export const prefetchUseDagServiceGetDagDetails = (
  queryClient: QueryClient,
  {
    dagId,
  }: {
    dagId: string;
  },
) =>
  queryClient.prefetchQuery({
    queryKey: Common.UseDagServiceGetDagDetailsKeyFn({ dagId }),
    queryFn: () => DagService.getDagDetails({ dagId }),
  });
/**
 * Get Event Log
 * @param data The data for the request.
 * @param data.eventLogId
 * @returns EventLogResponse Successful Response
 * @throws ApiError
 */
export const prefetchUseEventLogServiceGetEventLog = (
  queryClient: QueryClient,
  {
    eventLogId,
  }: {
    eventLogId: number;
  },
) =>
  queryClient.prefetchQuery({
    queryKey: Common.UseEventLogServiceGetEventLogKeyFn({ eventLogId }),
    queryFn: () => EventLogService.getEventLog({ eventLogId }),
  });
/**
 * Get Event Logs
 * Get all Event Logs.
 * @param data The data for the request.
 * @param data.dagId
 * @param data.taskId
 * @param data.runId
 * @param data.mapIndex
 * @param data.tryNumber
 * @param data.owner
 * @param data.event
 * @param data.excludedEvents
 * @param data.includedEvents
 * @param data.before
 * @param data.after
 * @param data.limit
 * @param data.offset
 * @param data.orderBy
 * @returns EventLogCollectionResponse Successful Response
 * @throws ApiError
 */
export const prefetchUseEventLogServiceGetEventLogs = (
  queryClient: QueryClient,
  {
    after,
    before,
    dagId,
    event,
    excludedEvents,
    includedEvents,
    limit,
    mapIndex,
    offset,
    orderBy,
    owner,
    runId,
    taskId,
    tryNumber,
  }: {
    after?: string;
    before?: string;
    dagId?: string;
    event?: string;
    excludedEvents?: string[];
    includedEvents?: string[];
    limit?: number;
    mapIndex?: number;
    offset?: number;
    orderBy?: string;
    owner?: string;
    runId?: string;
    taskId?: string;
    tryNumber?: number;
  } = {},
) =>
  queryClient.prefetchQuery({
    queryKey: Common.UseEventLogServiceGetEventLogsKeyFn({
      after,
      before,
      dagId,
      event,
      excludedEvents,
      includedEvents,
      limit,
      mapIndex,
      offset,
      orderBy,
      owner,
      runId,
      taskId,
      tryNumber,
    }),
    queryFn: () =>
      EventLogService.getEventLogs({
        after,
        before,
        dagId,
        event,
        excludedEvents,
        includedEvents,
        limit,
        mapIndex,
        offset,
        orderBy,
        owner,
        runId,
        taskId,
        tryNumber,
      }),
  });
/**
 * Get Import Error
 * Get an import error.
 * @param data The data for the request.
 * @param data.importErrorId
 * @returns ImportErrorResponse Successful Response
 * @throws ApiError
 */
export const prefetchUseImportErrorServiceGetImportError = (
  queryClient: QueryClient,
  {
    importErrorId,
  }: {
    importErrorId: number;
  },
) =>
  queryClient.prefetchQuery({
    queryKey: Common.UseImportErrorServiceGetImportErrorKeyFn({
      importErrorId,
    }),
    queryFn: () => ImportErrorService.getImportError({ importErrorId }),
  });
/**
 * Get Import Errors
 * Get all import errors.
 * @param data The data for the request.
 * @param data.limit
 * @param data.offset
 * @param data.orderBy
 * @returns ImportErrorCollectionResponse Successful Response
 * @throws ApiError
 */
export const prefetchUseImportErrorServiceGetImportErrors = (
  queryClient: QueryClient,
  {
    limit,
    offset,
    orderBy,
  }: {
    limit?: number;
    offset?: number;
    orderBy?: string;
  } = {},
) =>
  queryClient.prefetchQuery({
    queryKey: Common.UseImportErrorServiceGetImportErrorsKeyFn({
      limit,
      offset,
      orderBy,
    }),
    queryFn: () =>
      ImportErrorService.getImportErrors({ limit, offset, orderBy }),
  });
/**
 * Get Health
 * @returns HealthInfoSchema Successful Response
 * @throws ApiError
 */
export const prefetchUseMonitorServiceGetHealth = (queryClient: QueryClient) =>
  queryClient.prefetchQuery({
    queryKey: Common.UseMonitorServiceGetHealthKeyFn(),
    queryFn: () => MonitorService.getHealth(),
  });
/**
 * Get Plugins
 * @param data The data for the request.
 * @param data.limit
 * @param data.offset
 * @returns PluginCollectionResponse Successful Response
 * @throws ApiError
 */
export const prefetchUsePluginServiceGetPlugins = (
  queryClient: QueryClient,
  {
    limit,
    offset,
  }: {
    limit?: number;
    offset?: number;
  } = {},
) =>
  queryClient.prefetchQuery({
    queryKey: Common.UsePluginServiceGetPluginsKeyFn({ limit, offset }),
    queryFn: () => PluginService.getPlugins({ limit, offset }),
  });
/**
 * Get Pool
 * Get a pool.
 * @param data The data for the request.
 * @param data.poolName
 * @returns PoolResponse Successful Response
 * @throws ApiError
 */
export const prefetchUsePoolServiceGetPool = (
  queryClient: QueryClient,
  {
    poolName,
  }: {
    poolName: string;
  },
) =>
  queryClient.prefetchQuery({
    queryKey: Common.UsePoolServiceGetPoolKeyFn({ poolName }),
    queryFn: () => PoolService.getPool({ poolName }),
  });
/**
 * Get Pools
 * Get all pools entries.
 * @param data The data for the request.
 * @param data.limit
 * @param data.offset
 * @param data.orderBy
 * @returns PoolCollectionResponse Successful Response
 * @throws ApiError
 */
export const prefetchUsePoolServiceGetPools = (
  queryClient: QueryClient,
  {
    limit,
    offset,
    orderBy,
  }: {
    limit?: number;
    offset?: number;
    orderBy?: string;
  } = {},
) =>
  queryClient.prefetchQuery({
    queryKey: Common.UsePoolServiceGetPoolsKeyFn({ limit, offset, orderBy }),
    queryFn: () => PoolService.getPools({ limit, offset, orderBy }),
  });
/**
 * Get Providers
 * Get providers.
 * @param data The data for the request.
 * @param data.limit
 * @param data.offset
 * @returns ProviderCollectionResponse Successful Response
 * @throws ApiError
 */
export const prefetchUseProviderServiceGetProviders = (
  queryClient: QueryClient,
  {
    limit,
    offset,
  }: {
    limit?: number;
    offset?: number;
  } = {},
) =>
  queryClient.prefetchQuery({
    queryKey: Common.UseProviderServiceGetProvidersKeyFn({ limit, offset }),
    queryFn: () => ProviderService.getProviders({ limit, offset }),
  });
/**
 * Get Task Instance
 * Get task instance.
 * @param data The data for the request.
 * @param data.dagId
 * @param data.dagRunId
 * @param data.taskId
 * @returns TaskInstanceResponse Successful Response
 * @throws ApiError
 */
export const prefetchUseTaskInstanceServiceGetTaskInstance = (
  queryClient: QueryClient,
  {
    dagId,
    dagRunId,
    taskId,
  }: {
    dagId: string;
    dagRunId: string;
    taskId: string;
  },
) =>
  queryClient.prefetchQuery({
    queryKey: Common.UseTaskInstanceServiceGetTaskInstanceKeyFn({
      dagId,
      dagRunId,
      taskId,
    }),
    queryFn: () =>
      TaskInstanceService.getTaskInstance({ dagId, dagRunId, taskId }),
  });
/**
 * Get Mapped Task Instances
 * Get list of mapped task instances.
 * @param data The data for the request.
 * @param data.dagId
 * @param data.dagRunId
 * @param data.taskId
 * @param data.logicalDateGte
 * @param data.logicalDateLte
 * @param data.startDateGte
 * @param data.startDateLte
 * @param data.endDateGte
 * @param data.endDateLte
 * @param data.updatedAtGte
 * @param data.updatedAtLte
 * @param data.durationGte
 * @param data.durationLte
 * @param data.state
 * @param data.pool
 * @param data.queue
 * @param data.executor
 * @param data.limit
 * @param data.offset
 * @param data.orderBy
 * @returns TaskInstanceCollectionResponse Successful Response
 * @throws ApiError
 */
export const prefetchUseTaskInstanceServiceGetMappedTaskInstances = (
  queryClient: QueryClient,
  {
    dagId,
    dagRunId,
    durationGte,
    durationLte,
    endDateGte,
    endDateLte,
    executor,
    limit,
    logicalDateGte,
    logicalDateLte,
    offset,
    orderBy,
    pool,
    queue,
    startDateGte,
    startDateLte,
    state,
    taskId,
    updatedAtGte,
    updatedAtLte,
  }: {
    dagId: string;
    dagRunId: string;
    durationGte?: number;
    durationLte?: number;
    endDateGte?: string;
    endDateLte?: string;
    executor?: string[];
    limit?: number;
    logicalDateGte?: string;
    logicalDateLte?: string;
    offset?: number;
    orderBy?: string;
    pool?: string[];
    queue?: string[];
    startDateGte?: string;
    startDateLte?: string;
    state?: string[];
    taskId: string;
    updatedAtGte?: string;
    updatedAtLte?: string;
  },
) =>
  queryClient.prefetchQuery({
    queryKey: Common.UseTaskInstanceServiceGetMappedTaskInstancesKeyFn({
      dagId,
      dagRunId,
      durationGte,
      durationLte,
      endDateGte,
      endDateLte,
      executor,
      limit,
      logicalDateGte,
      logicalDateLte,
      offset,
      orderBy,
      pool,
      queue,
      startDateGte,
      startDateLte,
      state,
      taskId,
      updatedAtGte,
      updatedAtLte,
    }),
    queryFn: () =>
      TaskInstanceService.getMappedTaskInstances({
        dagId,
        dagRunId,
        durationGte,
        durationLte,
        endDateGte,
        endDateLte,
        executor,
        limit,
        logicalDateGte,
        logicalDateLte,
        offset,
        orderBy,
        pool,
        queue,
        startDateGte,
        startDateLte,
        state,
        taskId,
        updatedAtGte,
        updatedAtLte,
      }),
  });
/**
 * Get Task Instance Dependencies
 * Get dependencies blocking task from getting scheduled.
 * @param data The data for the request.
 * @param data.dagId
 * @param data.dagRunId
 * @param data.taskId
 * @param data.mapIndex
 * @returns TaskDependencyCollectionResponse Successful Response
 * @throws ApiError
 */
export const prefetchUseTaskInstanceServiceGetTaskInstanceDependencies = (
  queryClient: QueryClient,
  {
    dagId,
    dagRunId,
    mapIndex,
    taskId,
  }: {
    dagId: string;
    dagRunId: string;
    mapIndex: number;
    taskId: string;
  },
) =>
  queryClient.prefetchQuery({
    queryKey: Common.UseTaskInstanceServiceGetTaskInstanceDependenciesKeyFn({
      dagId,
      dagRunId,
      mapIndex,
      taskId,
    }),
    queryFn: () =>
      TaskInstanceService.getTaskInstanceDependencies({
        dagId,
        dagRunId,
        mapIndex,
        taskId,
      }),
  });
/**
 * Get Task Instance Dependencies
 * Get dependencies blocking task from getting scheduled.
 * @param data The data for the request.
 * @param data.dagId
 * @param data.dagRunId
 * @param data.taskId
 * @param data.mapIndex
 * @returns TaskDependencyCollectionResponse Successful Response
 * @throws ApiError
 */
export const prefetchUseTaskInstanceServiceGetTaskInstanceDependencies1 = (
  queryClient: QueryClient,
  {
    dagId,
    dagRunId,
    mapIndex,
    taskId,
  }: {
    dagId: string;
    dagRunId: string;
    mapIndex?: number;
    taskId: string;
  },
) =>
  queryClient.prefetchQuery({
    queryKey: Common.UseTaskInstanceServiceGetTaskInstanceDependencies1KeyFn({
      dagId,
      dagRunId,
      mapIndex,
      taskId,
    }),
    queryFn: () =>
      TaskInstanceService.getTaskInstanceDependencies1({
        dagId,
        dagRunId,
        mapIndex,
        taskId,
      }),
  });
/**
 * Get Mapped Task Instance
 * Get task instance.
 * @param data The data for the request.
 * @param data.dagId
 * @param data.dagRunId
 * @param data.taskId
 * @param data.mapIndex
 * @returns TaskInstanceResponse Successful Response
 * @throws ApiError
 */
export const prefetchUseTaskInstanceServiceGetMappedTaskInstance = (
  queryClient: QueryClient,
  {
    dagId,
    dagRunId,
    mapIndex,
    taskId,
  }: {
    dagId: string;
    dagRunId: string;
    mapIndex: number;
    taskId: string;
  },
) =>
  queryClient.prefetchQuery({
    queryKey: Common.UseTaskInstanceServiceGetMappedTaskInstanceKeyFn({
      dagId,
      dagRunId,
      mapIndex,
      taskId,
    }),
    queryFn: () =>
      TaskInstanceService.getMappedTaskInstance({
        dagId,
        dagRunId,
        mapIndex,
        taskId,
      }),
  });
/**
 * Get Task Instances
 * Get list of task instances.
 *
 * This endpoint allows specifying `~` as the dag_id, dag_run_id to retrieve Task Instances for all DAGs
 * and DAG runs.
 * @param data The data for the request.
 * @param data.dagId
 * @param data.dagRunId
 * @param data.logicalDateGte
 * @param data.logicalDateLte
 * @param data.startDateGte
 * @param data.startDateLte
 * @param data.endDateGte
 * @param data.endDateLte
 * @param data.updatedAtGte
 * @param data.updatedAtLte
 * @param data.durationGte
 * @param data.durationLte
 * @param data.state
 * @param data.pool
 * @param data.queue
 * @param data.executor
 * @param data.limit
 * @param data.offset
 * @param data.orderBy
 * @returns TaskInstanceCollectionResponse Successful Response
 * @throws ApiError
 */
export const prefetchUseTaskInstanceServiceGetTaskInstances = (
  queryClient: QueryClient,
  {
    dagId,
    dagRunId,
    durationGte,
    durationLte,
    endDateGte,
    endDateLte,
    executor,
    limit,
    logicalDateGte,
    logicalDateLte,
    offset,
    orderBy,
    pool,
    queue,
    startDateGte,
    startDateLte,
    state,
    updatedAtGte,
    updatedAtLte,
  }: {
    dagId: string;
    dagRunId: string;
    durationGte?: number;
    durationLte?: number;
    endDateGte?: string;
    endDateLte?: string;
    executor?: string[];
    limit?: number;
    logicalDateGte?: string;
    logicalDateLte?: string;
    offset?: number;
    orderBy?: string;
    pool?: string[];
    queue?: string[];
    startDateGte?: string;
    startDateLte?: string;
    state?: string[];
    updatedAtGte?: string;
    updatedAtLte?: string;
  },
) =>
  queryClient.prefetchQuery({
    queryKey: Common.UseTaskInstanceServiceGetTaskInstancesKeyFn({
      dagId,
      dagRunId,
      durationGte,
      durationLte,
      endDateGte,
      endDateLte,
      executor,
      limit,
      logicalDateGte,
      logicalDateLte,
      offset,
      orderBy,
      pool,
      queue,
      startDateGte,
      startDateLte,
      state,
      updatedAtGte,
      updatedAtLte,
    }),
    queryFn: () =>
      TaskInstanceService.getTaskInstances({
        dagId,
        dagRunId,
        durationGte,
        durationLte,
        endDateGte,
        endDateLte,
        executor,
        limit,
        logicalDateGte,
        logicalDateLte,
        offset,
        orderBy,
        pool,
        queue,
        startDateGte,
        startDateLte,
        state,
        updatedAtGte,
        updatedAtLte,
      }),
  });
/**
 * Get Task
 * Get simplified representation of a task.
 * @param data The data for the request.
 * @param data.dagId
 * @param data.taskId
 * @returns TaskResponse Successful Response
 * @throws ApiError
 */
export const prefetchUseTaskServiceGetTask = (
  queryClient: QueryClient,
  {
    dagId,
    taskId,
  }: {
    dagId: string;
    taskId: unknown;
  },
) =>
  queryClient.prefetchQuery({
    queryKey: Common.UseTaskServiceGetTaskKeyFn({ dagId, taskId }),
    queryFn: () => TaskService.getTask({ dagId, taskId }),
  });
/**
 * Get Variable
 * Get a variable entry.
 * @param data The data for the request.
 * @param data.variableKey
 * @returns VariableResponse Successful Response
 * @throws ApiError
 */
export const prefetchUseVariableServiceGetVariable = (
  queryClient: QueryClient,
  {
    variableKey,
  }: {
    variableKey: string;
  },
) =>
  queryClient.prefetchQuery({
    queryKey: Common.UseVariableServiceGetVariableKeyFn({ variableKey }),
    queryFn: () => VariableService.getVariable({ variableKey }),
  });
/**
 * Get Variables
 * Get all Variables entries.
 * @param data The data for the request.
 * @param data.limit
 * @param data.offset
 * @param data.orderBy
 * @returns VariableCollectionResponse Successful Response
 * @throws ApiError
 */
export const prefetchUseVariableServiceGetVariables = (
  queryClient: QueryClient,
  {
    limit,
    offset,
    orderBy,
  }: {
    limit?: number;
    offset?: number;
    orderBy?: string;
  } = {},
) =>
  queryClient.prefetchQuery({
    queryKey: Common.UseVariableServiceGetVariablesKeyFn({
      limit,
      offset,
      orderBy,
    }),
    queryFn: () => VariableService.getVariables({ limit, offset, orderBy }),
  });
/**
 * Get Version
 * Get version information.
 * @returns VersionInfo Successful Response
 * @throws ApiError
 */
export const prefetchUseVersionServiceGetVersion = (queryClient: QueryClient) =>
  queryClient.prefetchQuery({
    queryKey: Common.UseVersionServiceGetVersionKeyFn(),
    queryFn: () => VersionService.getVersion(),
  });
/**
 * Get Xcom Entry
 * Get an XCom entry.
 * @param data The data for the request.
 * @param data.dagId
 * @param data.taskId
 * @param data.dagRunId
 * @param data.xcomKey
 * @param data.mapIndex
 * @param data.deserialize
 * @param data.stringify
 * @returns unknown Successful Response
 * @throws ApiError
 */
export const prefetchUseXcomServiceGetXcomEntry = (
  queryClient: QueryClient,
  {
    dagId,
    dagRunId,
    deserialize,
    mapIndex,
    stringify,
    taskId,
    xcomKey,
  }: {
    dagId: string;
    dagRunId: string;
    deserialize?: boolean;
    mapIndex?: number;
    stringify?: boolean;
    taskId: string;
    xcomKey: string;
  },
) =>
  queryClient.prefetchQuery({
    queryKey: Common.UseXcomServiceGetXcomEntryKeyFn({
      dagId,
      dagRunId,
      deserialize,
      mapIndex,
      stringify,
      taskId,
      xcomKey,
    }),
    queryFn: () =>
      XcomService.getXcomEntry({
        dagId,
        dagRunId,
        deserialize,
        mapIndex,
        stringify,
        taskId,
        xcomKey,
      }),
  });<|MERGE_RESOLUTION|>--- conflicted
+++ resolved
@@ -86,7 +86,6 @@
       AssetService.getAssets({ dagIds, limit, offset, orderBy, uriPattern }),
   });
 /**
-<<<<<<< HEAD
  * Get Asset Events
  * Get asset events.
  * @param data The data for the request.
@@ -145,7 +144,8 @@
         sourceRunId,
         sourceTaskId,
       }),
-=======
+  });
+/**
  * Get Asset
  * Get an asset.
  * @param data The data for the request.
@@ -164,7 +164,6 @@
   queryClient.prefetchQuery({
     queryKey: Common.UseAssetServiceGetAssetKeyFn({ uri }),
     queryFn: () => AssetService.getAsset({ uri }),
->>>>>>> c84d3562
   });
 /**
  * Historical Metrics
