--- conflicted
+++ resolved
@@ -99,7 +99,26 @@
       }),
   });
 /**
-<<<<<<< HEAD
+ * Get Dag Details
+ * Get details of DAG.
+ * @param data The data for the request.
+ * @param data.dagId
+ * @returns DAGDetailsResponse Successful Response
+ * @throws ApiError
+ */
+export const prefetchUseDagServiceGetDagDetails = (
+  queryClient: QueryClient,
+  {
+    dagId,
+  }: {
+    dagId: string;
+  },
+) =>
+  queryClient.prefetchQuery({
+    queryKey: Common.UseDagServiceGetDagDetailsKeyFn({ dagId }),
+    queryFn: () => DagService.getDagDetails({ dagId }),
+  });
+/**
  * Get Connection
  * Get a connection entry.
  * @param data The data for the request.
@@ -118,24 +137,4 @@
   queryClient.prefetchQuery({
     queryKey: Common.UseConnectionServiceGetConnectionKeyFn({ connectionId }),
     queryFn: () => ConnectionService.getConnection({ connectionId }),
-=======
- * Get Dag Details
- * Get details of DAG.
- * @param data The data for the request.
- * @param data.dagId
- * @returns DAGDetailsResponse Successful Response
- * @throws ApiError
- */
-export const prefetchUseDagServiceGetDagDetails = (
-  queryClient: QueryClient,
-  {
-    dagId,
-  }: {
-    dagId: string;
-  },
-) =>
-  queryClient.prefetchQuery({
-    queryKey: Common.UseDagServiceGetDagDetailsKeyFn({ dagId }),
-    queryFn: () => DagService.getDagDetails({ dagId }),
->>>>>>> 5d51beee
   });