# Licensed to the Apache Software Foundation (ASF) under one
# or more contributor license agreements.  See the NOTICE file
# distributed with this work for additional information
# regarding copyright ownership.  The ASF licenses this file
# to you under the Apache License, Version 2.0 (the
# "License"); you may not use this file except in compliance
# with the License.  You may obtain a copy of the License at
#
#   http://www.apache.org/licenses/LICENSE-2.0
#
# Unless required by applicable law or agreed to in writing,
# software distributed under the License is distributed on an
# "AS IS" BASIS, WITHOUT WARRANTIES OR CONDITIONS OF ANY
# KIND, either express or implied.  See the License for the
# specific language governing permissions and limitations
# under the License.

from __future__ import annotations

from fastapi import Depends, HTTPException
from sqlalchemy import select
from sqlalchemy.orm import Session
from typing_extensions import Annotated

from airflow.api_fastapi.db.common import get_session
from airflow.api_fastapi.openapi.exceptions import create_openapi_http_exception_doc
from airflow.api_fastapi.serializers.dag_run import DAGRunPatchBody, DAGRunResponse
from airflow.api_fastapi.views.router import AirflowRouter
from airflow.models import DagRun

dag_run_router = AirflowRouter(tags=["DagRun"], prefix="/dags/{dag_id}/dagRuns")


@dag_run_router.get("/{dag_run_id}", responses=create_openapi_http_exception_doc([401, 403, 404]))
async def get_dag_run(
    dag_id: str, dag_run_id: str, session: Annotated[Session, Depends(get_session)]
) -> DAGRunResponse:
    dag_run = session.scalar(select(DagRun).filter_by(dag_id=dag_id, run_id=dag_run_id))
    if dag_run is None:
        raise HTTPException(
            404, f"The DagRun with dag_id: `{dag_id}` and run_id: `{dag_run_id}` was not found"
        )

    return DAGRunResponse.model_validate(dag_run, from_attributes=True)


<<<<<<< HEAD
@dag_run_router.patch("/{dag_run_id}", responses=create_openapi_http_exception_doc([400, 401, 403, 404]))
async def modify_dag_run(
    dag_id: str, dag_run_id: str, state: DAGRunPatchBody, session: Annotated[Session, Depends(get_session)]
) -> DAGRunResponse:
    """Modify a DAG Run."""
    dag_run = session.scalar(select(DagRun).filter_by(dag_id=dag_id, run_id=dag_run_id))
=======
@dag_run_router.delete(
    "/{dag_run_id}", status_code=204, responses=create_openapi_http_exception_doc([400, 401, 403, 404])
)
async def delete_dag_run(dag_id: str, dag_run_id: str, session: Annotated[Session, Depends(get_session)]):
    """Delete a DAG Run entry."""
    dag_run = session.scalar(select(DagRun).filter_by(dag_id=dag_id, run_id=dag_run_id))

>>>>>>> c9c4ca54
    if dag_run is None:
        raise HTTPException(
            404, f"The DagRun with dag_id: `{dag_id}` and run_id: `{dag_run_id}` was not found"
        )

<<<<<<< HEAD
    setattr(dag_run, "state", state.state)

    return DAGRunResponse.model_validate(dag_run, from_attributes=True)
=======
    session.delete(dag_run)
>>>>>>> c9c4ca54
<|MERGE_RESOLUTION|>--- conflicted
+++ resolved
@@ -44,31 +44,32 @@
     return DAGRunResponse.model_validate(dag_run, from_attributes=True)
 
 
-<<<<<<< HEAD
+@dag_run_router.delete(
+    "/{dag_run_id}", status_code=204, responses=create_openapi_http_exception_doc([401, 403, 404])
+)
+async def delete_dag_run(dag_id: str, dag_run_id: str, session: Annotated[Session, Depends(get_session)]):
+    """Delete a DAG Run entry."""
+    dag_run = session.scalar(select(DagRun).filter_by(dag_id=dag_id, run_id=dag_run_id))
+
+    if dag_run is None:
+        raise HTTPException(
+            404, f"The DagRun with dag_id: `{dag_id}` and run_id: `{dag_run_id}` was not found"
+        )
+
+    session.delete(dag_run)
+
+
 @dag_run_router.patch("/{dag_run_id}", responses=create_openapi_http_exception_doc([400, 401, 403, 404]))
 async def modify_dag_run(
     dag_id: str, dag_run_id: str, state: DAGRunPatchBody, session: Annotated[Session, Depends(get_session)]
 ) -> DAGRunResponse:
     """Modify a DAG Run."""
     dag_run = session.scalar(select(DagRun).filter_by(dag_id=dag_id, run_id=dag_run_id))
-=======
-@dag_run_router.delete(
-    "/{dag_run_id}", status_code=204, responses=create_openapi_http_exception_doc([400, 401, 403, 404])
-)
-async def delete_dag_run(dag_id: str, dag_run_id: str, session: Annotated[Session, Depends(get_session)]):
-    """Delete a DAG Run entry."""
-    dag_run = session.scalar(select(DagRun).filter_by(dag_id=dag_id, run_id=dag_run_id))
-
->>>>>>> c9c4ca54
     if dag_run is None:
         raise HTTPException(
             404, f"The DagRun with dag_id: `{dag_id}` and run_id: `{dag_run_id}` was not found"
         )
 
-<<<<<<< HEAD
     setattr(dag_run, "state", state.state)
 
-    return DAGRunResponse.model_validate(dag_run, from_attributes=True)
-=======
-    session.delete(dag_run)
->>>>>>> c9c4ca54
+    return DAGRunResponse.model_validate(dag_run, from_attributes=True)