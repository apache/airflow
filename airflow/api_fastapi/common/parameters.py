--- conflicted
+++ resolved
@@ -133,7 +133,7 @@
     def depends(self, *args: Any, **kwargs: Any) -> Self:
         raise NotImplementedError("Use search_param_factory instead , depends is not implemented.")
 
-<<<<<<< HEAD
+
 class _AdvanceSearchParam(BaseParam[str]):
     """Advance search class with support for advanced match types."""
 
@@ -181,22 +181,6 @@
 
         self.pattern_type = pattern_type
 
-
-class _DagIdPatternSearch(_SearchParam):
-    """Search on dag_id."""
-
-    def __init__(self, skip_none: bool = True) -> None:
-        super().__init__(DagModel.dag_id, skip_none)
-
-    def depends(self, dag_id_pattern: str | None = None) -> _DagIdPatternSearch:
-        dag_id_pattern = super().transform_aliases(dag_id_pattern)
-        return self.set_value(dag_id_pattern)
-
-
-class _DagDisplayNamePatternSearch(_SearchParam):
-    """Search on dag_display_name."""
-=======
->>>>>>> 1b4922d9
 
 def search_param_factory(
     attribute: ColumnElement,
