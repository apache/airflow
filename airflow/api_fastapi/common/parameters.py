--- conflicted
+++ resolved
@@ -407,7 +407,6 @@
         return self.set_value(dag_id)
 
 
-<<<<<<< HEAD
 class _UriPatternSearch(_SearchParam):
     """Search on uri."""
 
@@ -433,13 +432,12 @@
             return select
         if self.value is not None:
             dags_list = self.value.split(",")
-        print("dags list", dags_list)
         return select.filter(
             (self.attribute.any(DagScheduleAssetReference.dag_id.in_(dags_list)))
             | (self.task_attribute.any(TaskOutletAssetReference.dag_id.in_(dags_list)))
         )
 
-=======
+
 class Range(BaseModel, Generic[T]):
     """Range with a lower and upper bound."""
 
@@ -496,7 +494,6 @@
 
     return depends_float
 
->>>>>>> f6e0900b
 
 # Common Safe DateTime
 DateTimeQuery = Annotated[str, AfterValidator(_safe_parse_datetime)]
@@ -526,17 +523,15 @@
 
 # DAGTags
 QueryDagTagPatternSearch = Annotated[_DagTagNamePatternSearch, Depends(_DagTagNamePatternSearch().depends)]
-<<<<<<< HEAD
-
-# Assets
-QueryUriPatternSearch = Annotated[_UriPatternSearch, Depends(_UriPatternSearch().depends)]
-QueryAssetDagIdPatternSearch = Annotated[
-    _DagIdAssetReferencePatternSearch, Depends(_DagIdAssetReferencePatternSearch().depends)
-]
-=======
+
 # TI
 QueryTIStateFilter = Annotated[_TIStateFilter, Depends(_TIStateFilter().depends)]
 QueryTIPoolFilter = Annotated[_TIPoolFilter, Depends(_TIPoolFilter().depends)]
 QueryTIQueueFilter = Annotated[_TIQueueFilter, Depends(_TIQueueFilter().depends)]
 QueryTIExecutorFilter = Annotated[_TIExecutorFilter, Depends(_TIExecutorFilter().depends)]
->>>>>>> f6e0900b
+
+# Assets
+QueryUriPatternSearch = Annotated[_UriPatternSearch, Depends(_UriPatternSearch().depends)]
+QueryAssetDagIdPatternSearch = Annotated[
+    _DagIdAssetReferencePatternSearch, Depends(_DagIdAssetReferencePatternSearch().depends)
+]