--- conflicted
+++ resolved
@@ -3321,7 +3321,6 @@
             application/json:
               schema:
                 $ref: '#/components/schemas/HTTPValidationError'
-<<<<<<< HEAD
   /public/assets/{uri}:
     get:
       tags:
@@ -3367,8 +3366,6 @@
             application/json:
               schema:
                 $ref: '#/components/schemas/HTTPValidationError'
-=======
->>>>>>> 807fd6df
 components:
   schemas:
     AppBuilderMenuItemResponse:
