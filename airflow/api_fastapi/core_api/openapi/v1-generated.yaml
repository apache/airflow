--- conflicted
+++ resolved
@@ -1656,7 +1656,6 @@
             application/json:
               schema:
                 $ref: '#/components/schemas/HTTPValidationError'
-<<<<<<< HEAD
   /public/dags/{dag_id}/dagRuns:
     get:
       tags:
@@ -1809,10 +1808,7 @@
             application/json:
               schema:
                 $ref: '#/components/schemas/HTTPValidationError'
-  /public/dagSources/{file_token}:
-=======
   /public/dagSources/{dag_id}:
->>>>>>> 61315111
     get:
       tags:
       - DagSource
