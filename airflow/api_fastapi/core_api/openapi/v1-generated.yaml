--- conflicted
+++ resolved
@@ -8194,7 +8194,6 @@
       - latest_scheduler_heartbeat
       title: SchedulerInfoResponse
       description: Scheduler info serializer for responses.
-<<<<<<< HEAD
     SearchPatternType:
       type: string
       enum:
@@ -8223,7 +8222,6 @@
         NOT_ENDS_WITH: Exclude strings that end with the given value.
 
         NOT_CONTAINS: Exclude strings that contain the given value.'
-=======
     StructureDataResponse:
       properties:
         edges:
@@ -8251,7 +8249,6 @@
       - arrange
       title: StructureDataResponse
       description: Structure Data serializer for responses.
->>>>>>> 1b4922d9
     TaskCollectionResponse:
       properties:
         tasks:
