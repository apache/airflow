--- conflicted
+++ resolved
@@ -487,7 +487,59 @@
             application/json:
               schema:
                 $ref: '#/components/schemas/HTTPValidationError'
-<<<<<<< HEAD
+    delete:
+      tags:
+      - Asset
+      summary: Delete Dag Asset Queued Events
+      operationId: delete_dag_asset_queued_events
+      parameters:
+      - name: dag_id
+        in: path
+        required: true
+        schema:
+          type: string
+          title: Dag Id
+      - name: before
+        in: query
+        required: false
+        schema:
+          anyOf:
+          - type: string
+          - type: 'null'
+          title: Before
+      responses:
+        '204':
+          description: Successful Response
+        '401':
+          content:
+            application/json:
+              schema:
+                $ref: '#/components/schemas/HTTPExceptionResponse'
+          description: Unauthorized
+        '403':
+          content:
+            application/json:
+              schema:
+                $ref: '#/components/schemas/HTTPExceptionResponse'
+          description: Forbidden
+        '400':
+          content:
+            application/json:
+              schema:
+                $ref: '#/components/schemas/HTTPExceptionResponse'
+          description: Bad Request
+        '404':
+          content:
+            application/json:
+              schema:
+                $ref: '#/components/schemas/HTTPExceptionResponse'
+          description: Not Found
+        '422':
+          description: Validation Error
+          content:
+            application/json:
+              schema:
+                $ref: '#/components/schemas/HTTPValidationError'
   /public/assets/queuedEvent/{uri}:
     delete:
       tags:
@@ -497,24 +549,11 @@
       operationId: delete_asset_queued_events
       parameters:
       - name: uri
-=======
-    delete:
-      tags:
-      - Asset
-      summary: Delete Dag Asset Queued Events
-      operationId: delete_dag_asset_queued_events
-      parameters:
-      - name: dag_id
->>>>>>> 313be641
         in: path
         required: true
         schema:
           type: string
-<<<<<<< HEAD
           title: Uri
-=======
-          title: Dag Id
->>>>>>> 313be641
       - name: before
         in: query
         required: false
@@ -538,15 +577,6 @@
               schema:
                 $ref: '#/components/schemas/HTTPExceptionResponse'
           description: Forbidden
-<<<<<<< HEAD
-=======
-        '400':
-          content:
-            application/json:
-              schema:
-                $ref: '#/components/schemas/HTTPExceptionResponse'
-          description: Bad Request
->>>>>>> 313be641
         '404':
           content:
             application/json:
