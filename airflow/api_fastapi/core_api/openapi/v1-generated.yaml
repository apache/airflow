--- conflicted
+++ resolved
@@ -546,16 +546,6 @@
             application/json:
               schema:
                 $ref: '#/components/schemas/HTTPValidationError'
-<<<<<<< HEAD
-  /public/assets/queuedEvent/{uri}:
-    get:
-      tags:
-      - Asset
-      summary: Get Asset Queued Events
-      description: Get queued asset events for an asset.
-      operationId: get_asset_queued_events
-      parameters:
-=======
   /public/dags/{dag_id}/assets/queuedEvent/{uri}:
     get:
       tags:
@@ -570,7 +560,6 @@
         schema:
           type: string
           title: Dag Id
->>>>>>> a60d105c
       - name: uri
         in: path
         required: true
@@ -591,9 +580,6 @@
           content:
             application/json:
               schema:
-<<<<<<< HEAD
-                $ref: '#/components/schemas/QueuedEventCollectionResponse'
-=======
                 $ref: '#/components/schemas/QueuedEventResponse'
         '401':
           content:
@@ -704,7 +690,58 @@
       responses:
         '204':
           description: Successful Response
->>>>>>> a60d105c
+        '401':
+          content:
+            application/json:
+              schema:
+                $ref: '#/components/schemas/HTTPExceptionResponse'
+          description: Unauthorized
+        '403':
+          content:
+            application/json:
+              schema:
+                $ref: '#/components/schemas/HTTPExceptionResponse'
+          description: Forbidden
+        '404':
+          content:
+            application/json:
+              schema:
+                $ref: '#/components/schemas/HTTPExceptionResponse'
+          description: Not Found
+        '422':
+          description: Validation Error
+          content:
+            application/json:
+              schema:
+                $ref: '#/components/schemas/HTTPValidationError'
+    get:
+      tags:
+      - Asset
+      summary: Get Asset Queued Events
+      description: Get queued asset events for an asset.
+      operationId: get_asset_queued_events
+      parameters:
+      - name: uri
+        in: path
+        required: true
+        schema:
+          type: string
+          title: Uri
+      - name: before
+        in: query
+        required: false
+        schema:
+          anyOf:
+          - type: string
+          - type: 'null'
+          title: Before
+      responses:
+        '200':
+          description: Successful Response
+          content:
+            application/json:
+              schema:
+                $ref: '#/components/schemas/QueuedEventCollectionResponse'
         '401':
           content:
             application/json:
