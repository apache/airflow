openapi: 3.1.0
info:
  title: Airflow API
  description: Airflow API. All endpoints located under ``/public`` can be used safely,
    are stable and backward compatible. Endpoints located under ``/ui`` are dedicated
    to the UI and are subject to breaking change depending on the need of the frontend.
    Users should not rely on those but use the public ones instead.
  version: 0.1.0
paths:
  /ui/next_run_assets/{dag_id}:
    get:
      tags:
      - Asset
      summary: Next Run Assets
      operationId: next_run_assets
      parameters:
      - name: dag_id
        in: path
        required: true
        schema:
          type: string
          title: Dag Id
      responses:
        '200':
          description: Successful Response
          content:
            application/json:
              schema:
                type: object
                title: Response Next Run Assets
        '422':
          description: Validation Error
          content:
            application/json:
              schema:
                $ref: '#/components/schemas/HTTPValidationError'
  /ui/dashboard/historical_metrics_data:
    get:
      tags:
      - Dashboard
      summary: Historical Metrics
      description: Return cluster activity historical metrics.
      operationId: historical_metrics
      parameters:
      - name: start_date
        in: query
        required: true
        schema:
          type: string
          title: Start Date
      - name: end_date
        in: query
        required: true
        schema:
          type: string
          title: End Date
      responses:
        '200':
          description: Successful Response
          content:
            application/json:
              schema:
                $ref: '#/components/schemas/HistoricalMetricDataResponse'
        '400':
          content:
            application/json:
              schema:
                $ref: '#/components/schemas/HTTPExceptionResponse'
          description: Bad Request
        '422':
          description: Validation Error
          content:
            application/json:
              schema:
                $ref: '#/components/schemas/HTTPValidationError'
  /ui/dags/recent_dag_runs:
    get:
      tags:
      - Dags
      summary: Recent Dag Runs
      description: Get recent DAG runs.
      operationId: recent_dag_runs
      parameters:
      - name: dag_runs_limit
        in: query
        required: false
        schema:
          type: integer
          default: 10
          title: Dag Runs Limit
      - name: limit
        in: query
        required: false
        schema:
          type: integer
          default: 100
          title: Limit
      - name: offset
        in: query
        required: false
        schema:
          type: integer
          default: 0
          title: Offset
      - name: tags
        in: query
        required: false
        schema:
          type: array
          items:
            type: string
          title: Tags
      - name: owners
        in: query
        required: false
        schema:
          type: array
          items:
            type: string
          title: Owners
      - name: dag_id_pattern
        in: query
        required: false
        schema:
          anyOf:
          - type: string
          - type: 'null'
          title: Dag Id Pattern
      - name: dag_display_name_pattern
        in: query
        required: false
        schema:
          anyOf:
          - type: string
          - type: 'null'
          title: Dag Display Name Pattern
      - name: only_active
        in: query
        required: false
        schema:
          type: boolean
          default: true
          title: Only Active
      - name: paused
        in: query
        required: false
        schema:
          anyOf:
          - type: boolean
          - type: 'null'
          title: Paused
      - name: last_dag_run_state
        in: query
        required: false
        schema:
          anyOf:
          - $ref: '#/components/schemas/DagRunState'
          - type: 'null'
          title: Last Dag Run State
      responses:
        '200':
          description: Successful Response
          content:
            application/json:
              schema:
                $ref: '#/components/schemas/DAGWithLatestDagRunsCollectionResponse'
        '422':
          description: Validation Error
          content:
            application/json:
              schema:
                $ref: '#/components/schemas/HTTPValidationError'
  /public/connections/{connection_id}:
    delete:
      tags:
      - Connection
      summary: Delete Connection
      description: Delete a connection entry.
      operationId: delete_connection
      parameters:
      - name: connection_id
        in: path
        required: true
        schema:
          type: string
          title: Connection Id
      responses:
        '204':
          description: Successful Response
        '401':
          content:
            application/json:
              schema:
                $ref: '#/components/schemas/HTTPExceptionResponse'
          description: Unauthorized
        '403':
          content:
            application/json:
              schema:
                $ref: '#/components/schemas/HTTPExceptionResponse'
          description: Forbidden
        '404':
          content:
            application/json:
              schema:
                $ref: '#/components/schemas/HTTPExceptionResponse'
          description: Not Found
        '422':
          description: Validation Error
          content:
            application/json:
              schema:
                $ref: '#/components/schemas/HTTPValidationError'
    get:
      tags:
      - Connection
      summary: Get Connection
      description: Get a connection entry.
      operationId: get_connection
      parameters:
      - name: connection_id
        in: path
        required: true
        schema:
          type: string
          title: Connection Id
      responses:
        '200':
          description: Successful Response
          content:
            application/json:
              schema:
                $ref: '#/components/schemas/ConnectionResponse'
        '401':
          content:
            application/json:
              schema:
                $ref: '#/components/schemas/HTTPExceptionResponse'
          description: Unauthorized
        '403':
          content:
            application/json:
              schema:
                $ref: '#/components/schemas/HTTPExceptionResponse'
          description: Forbidden
        '404':
          content:
            application/json:
              schema:
                $ref: '#/components/schemas/HTTPExceptionResponse'
          description: Not Found
        '422':
          description: Validation Error
          content:
            application/json:
              schema:
                $ref: '#/components/schemas/HTTPValidationError'
  /public/connections/:
    get:
      tags:
      - Connection
      summary: Get Connections
      description: Get all connection entries.
      operationId: get_connections
      parameters:
      - name: limit
        in: query
        required: false
        schema:
          type: integer
          default: 100
          title: Limit
      - name: offset
        in: query
        required: false
        schema:
          type: integer
          default: 0
          title: Offset
      - name: order_by
        in: query
        required: false
        schema:
          type: string
          default: id
          title: Order By
      responses:
        '200':
          description: Successful Response
          content:
            application/json:
              schema:
                $ref: '#/components/schemas/ConnectionCollectionResponse'
        '401':
          content:
            application/json:
              schema:
                $ref: '#/components/schemas/HTTPExceptionResponse'
          description: Unauthorized
        '403':
          content:
            application/json:
              schema:
                $ref: '#/components/schemas/HTTPExceptionResponse'
          description: Forbidden
        '404':
          content:
            application/json:
              schema:
                $ref: '#/components/schemas/HTTPExceptionResponse'
          description: Not Found
        '422':
          description: Validation Error
          content:
            application/json:
              schema:
                $ref: '#/components/schemas/HTTPValidationError'
  /public/dags/{dag_id}/dagRuns/{dag_run_id}:
    get:
      tags:
      - DagRun
      summary: Get Dag Run
      operationId: get_dag_run
      parameters:
      - name: dag_id
        in: path
        required: true
        schema:
          type: string
          title: Dag Id
      - name: dag_run_id
        in: path
        required: true
        schema:
          type: string
          title: Dag Run Id
      responses:
        '200':
          description: Successful Response
          content:
            application/json:
              schema:
                $ref: '#/components/schemas/DAGRunResponse'
        '401':
          content:
            application/json:
              schema:
                $ref: '#/components/schemas/HTTPExceptionResponse'
          description: Unauthorized
        '403':
          content:
            application/json:
              schema:
                $ref: '#/components/schemas/HTTPExceptionResponse'
          description: Forbidden
        '404':
          content:
            application/json:
              schema:
                $ref: '#/components/schemas/HTTPExceptionResponse'
          description: Not Found
        '422':
          description: Validation Error
          content:
            application/json:
              schema:
                $ref: '#/components/schemas/HTTPValidationError'
    delete:
      tags:
      - DagRun
      summary: Delete Dag Run
      description: Delete a DAG Run entry.
      operationId: delete_dag_run
      parameters:
      - name: dag_id
        in: path
        required: true
        schema:
          type: string
          title: Dag Id
      - name: dag_run_id
        in: path
        required: true
        schema:
          type: string
          title: Dag Run Id
      responses:
        '204':
          description: Successful Response
        '400':
          content:
            application/json:
              schema:
                $ref: '#/components/schemas/HTTPExceptionResponse'
          description: Bad Request
        '401':
          content:
            application/json:
              schema:
                $ref: '#/components/schemas/HTTPExceptionResponse'
          description: Unauthorized
        '403':
          content:
            application/json:
              schema:
                $ref: '#/components/schemas/HTTPExceptionResponse'
          description: Forbidden
        '404':
          content:
            application/json:
              schema:
                $ref: '#/components/schemas/HTTPExceptionResponse'
          description: Not Found
        '422':
          description: Validation Error
          content:
            application/json:
              schema:
                $ref: '#/components/schemas/HTTPValidationError'
    patch:
      tags:
      - DagRun
      summary: Patch Dag Run State
      description: Modify a DAG Run.
      operationId: patch_dag_run_state
      parameters:
      - name: dag_id
        in: path
        required: true
        schema:
          type: string
          title: Dag Id
      - name: dag_run_id
        in: path
        required: true
        schema:
          type: string
          title: Dag Run Id
      - name: update_mask
        in: query
        required: false
        schema:
          anyOf:
          - type: array
            items:
              type: string
          - type: 'null'
          title: Update Mask
      requestBody:
        required: true
        content:
          application/json:
            schema:
              $ref: '#/components/schemas/DAGRunPatchBody'
      responses:
        '200':
          description: Successful Response
          content:
            application/json:
              schema:
                $ref: '#/components/schemas/DAGRunResponse'
        '400':
          content:
            application/json:
              schema:
                $ref: '#/components/schemas/HTTPExceptionResponse'
          description: Bad Request
        '401':
          content:
            application/json:
              schema:
                $ref: '#/components/schemas/HTTPExceptionResponse'
          description: Unauthorized
        '403':
          content:
            application/json:
              schema:
                $ref: '#/components/schemas/HTTPExceptionResponse'
          description: Forbidden
        '404':
          content:
            application/json:
              schema:
                $ref: '#/components/schemas/HTTPExceptionResponse'
          description: Not Found
        '422':
          description: Validation Error
          content:
            application/json:
              schema:
                $ref: '#/components/schemas/HTTPValidationError'
  /public/dagSources/{file_token}:
    get:
      tags:
      - DagSource
      summary: Get Dag Source
      description: Get source code using file token.
      operationId: get_dag_source
      parameters:
      - name: file_token
        in: path
        required: true
        schema:
          type: string
          title: File Token
      - name: accept
        in: header
        required: false
        schema:
          type: string
          default: '*/*'
          title: Accept
      responses:
        '200':
          description: Successful Response
          content:
            application/json:
              schema:
                $ref: '#/components/schemas/DAGSourceResponse'
            text/plain:
              schema:
                type: string
                example: dag code
        '400':
          content:
            application/json:
              schema:
                $ref: '#/components/schemas/HTTPExceptionResponse'
          description: Bad Request
        '401':
          content:
            application/json:
              schema:
                $ref: '#/components/schemas/HTTPExceptionResponse'
          description: Unauthorized
        '403':
          content:
            application/json:
              schema:
                $ref: '#/components/schemas/HTTPExceptionResponse'
          description: Forbidden
        '404':
          content:
            application/json:
              schema:
                $ref: '#/components/schemas/HTTPExceptionResponse'
          description: Not Found
        '406':
          content:
            application/json:
              schema:
                $ref: '#/components/schemas/HTTPExceptionResponse'
          description: Not Acceptable
        '422':
          description: Validation Error
          content:
            application/json:
              schema:
                $ref: '#/components/schemas/HTTPValidationError'
  /public/dags/:
    get:
      tags:
      - DAG
      summary: Get Dags
      description: Get all DAGs.
      operationId: get_dags
      parameters:
      - name: limit
        in: query
        required: false
        schema:
          type: integer
          default: 100
          title: Limit
      - name: offset
        in: query
        required: false
        schema:
          type: integer
          default: 0
          title: Offset
      - name: tags
        in: query
        required: false
        schema:
          type: array
          items:
            type: string
          title: Tags
      - name: owners
        in: query
        required: false
        schema:
          type: array
          items:
            type: string
          title: Owners
      - name: dag_id_pattern
        in: query
        required: false
        schema:
          anyOf:
          - type: string
          - type: 'null'
          title: Dag Id Pattern
      - name: dag_display_name_pattern
        in: query
        required: false
        schema:
          anyOf:
          - type: string
          - type: 'null'
          title: Dag Display Name Pattern
      - name: only_active
        in: query
        required: false
        schema:
          type: boolean
          default: true
          title: Only Active
      - name: paused
        in: query
        required: false
        schema:
          anyOf:
          - type: boolean
          - type: 'null'
          title: Paused
      - name: last_dag_run_state
        in: query
        required: false
        schema:
          anyOf:
          - $ref: '#/components/schemas/DagRunState'
          - type: 'null'
          title: Last Dag Run State
      - name: order_by
        in: query
        required: false
        schema:
          type: string
          default: dag_id
          title: Order By
      responses:
        '200':
          description: Successful Response
          content:
            application/json:
              schema:
                $ref: '#/components/schemas/DAGCollectionResponse'
        '422':
          description: Validation Error
          content:
            application/json:
              schema:
                $ref: '#/components/schemas/HTTPValidationError'
    patch:
      tags:
      - DAG
      summary: Patch Dags
      description: Patch multiple DAGs.
      operationId: patch_dags
      parameters:
      - name: update_mask
        in: query
        required: false
        schema:
          anyOf:
          - type: array
            items:
              type: string
          - type: 'null'
          title: Update Mask
      - name: limit
        in: query
        required: false
        schema:
          type: integer
          default: 100
          title: Limit
      - name: offset
        in: query
        required: false
        schema:
          type: integer
          default: 0
          title: Offset
      - name: tags
        in: query
        required: false
        schema:
          type: array
          items:
            type: string
          title: Tags
      - name: owners
        in: query
        required: false
        schema:
          type: array
          items:
            type: string
          title: Owners
      - name: dag_id_pattern
        in: query
        required: false
        schema:
          anyOf:
          - type: string
          - type: 'null'
          title: Dag Id Pattern
      - name: only_active
        in: query
        required: false
        schema:
          type: boolean
          default: true
          title: Only Active
      - name: paused
        in: query
        required: false
        schema:
          anyOf:
          - type: boolean
          - type: 'null'
          title: Paused
      - name: last_dag_run_state
        in: query
        required: false
        schema:
          anyOf:
          - $ref: '#/components/schemas/DagRunState'
          - type: 'null'
          title: Last Dag Run State
      requestBody:
        required: true
        content:
          application/json:
            schema:
              $ref: '#/components/schemas/DAGPatchBody'
      responses:
        '200':
          description: Successful Response
          content:
            application/json:
              schema:
                $ref: '#/components/schemas/DAGCollectionResponse'
        '400':
          content:
            application/json:
              schema:
                $ref: '#/components/schemas/HTTPExceptionResponse'
          description: Bad Request
        '401':
          content:
            application/json:
              schema:
                $ref: '#/components/schemas/HTTPExceptionResponse'
          description: Unauthorized
        '403':
          content:
            application/json:
              schema:
                $ref: '#/components/schemas/HTTPExceptionResponse'
          description: Forbidden
        '404':
          content:
            application/json:
              schema:
                $ref: '#/components/schemas/HTTPExceptionResponse'
          description: Not Found
        '422':
          description: Validation Error
          content:
            application/json:
              schema:
                $ref: '#/components/schemas/HTTPValidationError'
  /public/dags/tags:
    get:
      tags:
      - DAG
      summary: Get Dag Tags
      description: Get all DAG tags.
      operationId: get_dag_tags
      parameters:
      - name: limit
        in: query
        required: false
        schema:
          type: integer
          default: 100
          title: Limit
      - name: offset
        in: query
        required: false
        schema:
          type: integer
          default: 0
          title: Offset
      - name: order_by
        in: query
        required: false
        schema:
          type: string
          default: name
          title: Order By
      - name: tag_name_pattern
        in: query
        required: false
        schema:
          anyOf:
          - type: string
          - type: 'null'
          title: Tag Name Pattern
      responses:
        '200':
          description: Successful Response
          content:
            application/json:
              schema:
                $ref: '#/components/schemas/DAGTagCollectionResponse'
        '401':
          content:
            application/json:
              schema:
                $ref: '#/components/schemas/HTTPExceptionResponse'
          description: Unauthorized
        '403':
          content:
            application/json:
              schema:
                $ref: '#/components/schemas/HTTPExceptionResponse'
          description: Forbidden
        '422':
          description: Validation Error
          content:
            application/json:
              schema:
                $ref: '#/components/schemas/HTTPValidationError'
  /public/dags/{dag_id}:
    get:
      tags:
      - DAG
      summary: Get Dag
      description: Get basic information about a DAG.
      operationId: get_dag
      parameters:
      - name: dag_id
        in: path
        required: true
        schema:
          type: string
          title: Dag Id
      responses:
        '200':
          description: Successful Response
          content:
            application/json:
              schema:
                $ref: '#/components/schemas/DAGResponse'
        '400':
          content:
            application/json:
              schema:
                $ref: '#/components/schemas/HTTPExceptionResponse'
          description: Bad Request
        '401':
          content:
            application/json:
              schema:
                $ref: '#/components/schemas/HTTPExceptionResponse'
          description: Unauthorized
        '403':
          content:
            application/json:
              schema:
                $ref: '#/components/schemas/HTTPExceptionResponse'
          description: Forbidden
        '404':
          content:
            application/json:
              schema:
                $ref: '#/components/schemas/HTTPExceptionResponse'
          description: Not Found
        '422':
          content:
            application/json:
              schema:
                $ref: '#/components/schemas/HTTPExceptionResponse'
          description: Unprocessable Entity
    patch:
      tags:
      - DAG
      summary: Patch Dag
      description: Patch the specific DAG.
      operationId: patch_dag
      parameters:
      - name: dag_id
        in: path
        required: true
        schema:
          type: string
          title: Dag Id
      - name: update_mask
        in: query
        required: false
        schema:
          anyOf:
          - type: array
            items:
              type: string
          - type: 'null'
          title: Update Mask
      requestBody:
        required: true
        content:
          application/json:
            schema:
              $ref: '#/components/schemas/DAGPatchBody'
      responses:
        '200':
          description: Successful Response
          content:
            application/json:
              schema:
                $ref: '#/components/schemas/DAGResponse'
        '400':
          content:
            application/json:
              schema:
                $ref: '#/components/schemas/HTTPExceptionResponse'
          description: Bad Request
        '401':
          content:
            application/json:
              schema:
                $ref: '#/components/schemas/HTTPExceptionResponse'
          description: Unauthorized
        '403':
          content:
            application/json:
              schema:
                $ref: '#/components/schemas/HTTPExceptionResponse'
          description: Forbidden
        '404':
          content:
            application/json:
              schema:
                $ref: '#/components/schemas/HTTPExceptionResponse'
          description: Not Found
        '422':
          description: Validation Error
          content:
            application/json:
              schema:
                $ref: '#/components/schemas/HTTPValidationError'
    delete:
      tags:
      - DAG
      summary: Delete Dag
      description: Delete the specific DAG.
      operationId: delete_dag
      parameters:
      - name: dag_id
        in: path
        required: true
        schema:
          type: string
          title: Dag Id
      responses:
        '200':
          description: Successful Response
          content:
            application/json:
              schema: {}
        '400':
          content:
            application/json:
              schema:
                $ref: '#/components/schemas/HTTPExceptionResponse'
          description: Bad Request
        '401':
          content:
            application/json:
              schema:
                $ref: '#/components/schemas/HTTPExceptionResponse'
          description: Unauthorized
        '403':
          content:
            application/json:
              schema:
                $ref: '#/components/schemas/HTTPExceptionResponse'
          description: Forbidden
        '404':
          content:
            application/json:
              schema:
                $ref: '#/components/schemas/HTTPExceptionResponse'
          description: Not Found
        '422':
          content:
            application/json:
              schema:
                $ref: '#/components/schemas/HTTPExceptionResponse'
          description: Unprocessable Entity
  /public/dags/{dag_id}/details:
    get:
      tags:
      - DAG
      summary: Get Dag Details
      description: Get details of DAG.
      operationId: get_dag_details
      parameters:
      - name: dag_id
        in: path
        required: true
        schema:
          type: string
          title: Dag Id
      responses:
        '200':
          description: Successful Response
          content:
            application/json:
              schema:
                $ref: '#/components/schemas/DAGDetailsResponse'
        '400':
          content:
            application/json:
              schema:
                $ref: '#/components/schemas/HTTPExceptionResponse'
          description: Bad Request
        '401':
          content:
            application/json:
              schema:
                $ref: '#/components/schemas/HTTPExceptionResponse'
          description: Unauthorized
        '403':
          content:
            application/json:
              schema:
                $ref: '#/components/schemas/HTTPExceptionResponse'
          description: Forbidden
        '404':
          content:
            application/json:
              schema:
                $ref: '#/components/schemas/HTTPExceptionResponse'
          description: Not Found
        '422':
          content:
            application/json:
              schema:
                $ref: '#/components/schemas/HTTPExceptionResponse'
          description: Unprocessable Entity
  /public/eventLogs/{event_log_id}:
    get:
      tags:
      - Event Log
      summary: Get Event Log
      operationId: get_event_log
      parameters:
      - name: event_log_id
        in: path
        required: true
        schema:
          type: integer
          title: Event Log Id
      responses:
        '200':
          description: Successful Response
          content:
            application/json:
              schema:
                $ref: '#/components/schemas/EventLogResponse'
        '401':
          content:
            application/json:
              schema:
                $ref: '#/components/schemas/HTTPExceptionResponse'
          description: Unauthorized
        '403':
          content:
            application/json:
              schema:
                $ref: '#/components/schemas/HTTPExceptionResponse'
          description: Forbidden
        '404':
          content:
            application/json:
              schema:
                $ref: '#/components/schemas/HTTPExceptionResponse'
          description: Not Found
        '422':
          description: Validation Error
          content:
            application/json:
              schema:
                $ref: '#/components/schemas/HTTPValidationError'
  /public/monitor/health:
    get:
      tags:
      - Monitor
      summary: Get Health
      operationId: get_health
      responses:
        '200':
          description: Successful Response
          content:
            application/json:
              schema:
                $ref: '#/components/schemas/HealthInfoSchema'
  /public/plugins/:
    get:
      tags:
      - Plugin
      summary: Get Plugins
      operationId: get_plugins
      parameters:
      - name: limit
        in: query
        required: false
        schema:
          type: integer
          default: 100
          title: Limit
      - name: offset
        in: query
        required: false
        schema:
          type: integer
          default: 0
          title: Offset
      responses:
        '200':
          description: Successful Response
          content:
            application/json:
              schema:
                $ref: '#/components/schemas/PluginCollectionResponse'
        '422':
          description: Validation Error
          content:
            application/json:
              schema:
                $ref: '#/components/schemas/HTTPValidationError'
  /public/pools/{pool_name}:
    delete:
      tags:
      - Pool
      summary: Delete Pool
      description: Delete a pool entry.
      operationId: delete_pool
      parameters:
      - name: pool_name
        in: path
        required: true
        schema:
          type: string
          title: Pool Name
      responses:
        '204':
          description: Successful Response
        '400':
          content:
            application/json:
              schema:
                $ref: '#/components/schemas/HTTPExceptionResponse'
          description: Bad Request
        '401':
          content:
            application/json:
              schema:
                $ref: '#/components/schemas/HTTPExceptionResponse'
          description: Unauthorized
        '403':
          content:
            application/json:
              schema:
                $ref: '#/components/schemas/HTTPExceptionResponse'
          description: Forbidden
        '404':
          content:
            application/json:
              schema:
                $ref: '#/components/schemas/HTTPExceptionResponse'
          description: Not Found
        '422':
          description: Validation Error
          content:
            application/json:
              schema:
                $ref: '#/components/schemas/HTTPValidationError'
    get:
      tags:
      - Pool
      summary: Get Pool
      description: Get a pool.
      operationId: get_pool
      parameters:
      - name: pool_name
        in: path
        required: true
        schema:
          type: string
          title: Pool Name
      responses:
        '200':
          description: Successful Response
          content:
            application/json:
              schema:
                $ref: '#/components/schemas/PoolResponse'
        '401':
          content:
            application/json:
              schema:
                $ref: '#/components/schemas/HTTPExceptionResponse'
          description: Unauthorized
        '403':
          content:
            application/json:
              schema:
                $ref: '#/components/schemas/HTTPExceptionResponse'
          description: Forbidden
        '404':
          content:
            application/json:
              schema:
                $ref: '#/components/schemas/HTTPExceptionResponse'
          description: Not Found
        '422':
          description: Validation Error
          content:
            application/json:
              schema:
                $ref: '#/components/schemas/HTTPValidationError'
    patch:
      tags:
      - Pool
      summary: Patch Pool
      description: Update a Pool.
      operationId: patch_pool
      parameters:
      - name: pool_name
        in: path
        required: true
        schema:
          type: string
          title: Pool Name
      - name: update_mask
        in: query
        required: false
        schema:
          anyOf:
          - type: array
            items:
              type: string
          - type: 'null'
          title: Update Mask
      requestBody:
        required: true
        content:
          application/json:
            schema:
              $ref: '#/components/schemas/PoolPatchBody'
      responses:
        '200':
          description: Successful Response
          content:
            application/json:
              schema:
                $ref: '#/components/schemas/PoolResponse'
        '400':
          content:
            application/json:
              schema:
                $ref: '#/components/schemas/HTTPExceptionResponse'
          description: Bad Request
        '401':
          content:
            application/json:
              schema:
                $ref: '#/components/schemas/HTTPExceptionResponse'
          description: Unauthorized
        '403':
          content:
            application/json:
              schema:
                $ref: '#/components/schemas/HTTPExceptionResponse'
          description: Forbidden
        '404':
          content:
            application/json:
              schema:
                $ref: '#/components/schemas/HTTPExceptionResponse'
          description: Not Found
        '422':
          description: Validation Error
          content:
            application/json:
              schema:
                $ref: '#/components/schemas/HTTPValidationError'
  /public/pools/:
    get:
      tags:
      - Pool
      summary: Get Pools
      description: Get all pools entries.
      operationId: get_pools
      parameters:
      - name: limit
        in: query
        required: false
        schema:
          type: integer
          default: 100
          title: Limit
      - name: offset
        in: query
        required: false
        schema:
          type: integer
          default: 0
          title: Offset
      - name: order_by
        in: query
        required: false
        schema:
          type: string
          default: id
          title: Order By
      responses:
        '200':
          description: Successful Response
          content:
            application/json:
              schema:
                $ref: '#/components/schemas/PoolCollectionResponse'
        '401':
          content:
            application/json:
              schema:
                $ref: '#/components/schemas/HTTPExceptionResponse'
          description: Unauthorized
        '403':
          content:
            application/json:
              schema:
                $ref: '#/components/schemas/HTTPExceptionResponse'
          description: Forbidden
        '404':
          content:
            application/json:
              schema:
                $ref: '#/components/schemas/HTTPExceptionResponse'
          description: Not Found
        '422':
          description: Validation Error
          content:
            application/json:
              schema:
                $ref: '#/components/schemas/HTTPValidationError'
    post:
      tags:
      - Pool
      summary: Post Pool
      description: Create a Pool.
      operationId: post_pool
      requestBody:
        required: true
        content:
          application/json:
            schema:
              $ref: '#/components/schemas/PoolPostBody'
      responses:
        '201':
          description: Successful Response
          content:
            application/json:
              schema:
                $ref: '#/components/schemas/PoolResponse'
        '401':
          content:
            application/json:
              schema:
                $ref: '#/components/schemas/HTTPExceptionResponse'
          description: Unauthorized
        '403':
          content:
            application/json:
              schema:
                $ref: '#/components/schemas/HTTPExceptionResponse'
          description: Forbidden
        '422':
          description: Validation Error
          content:
            application/json:
              schema:
                $ref: '#/components/schemas/HTTPValidationError'
  /public/providers/:
    get:
      tags:
      - Provider
      summary: Get Providers
      description: Get providers.
      operationId: get_providers
      parameters:
      - name: limit
        in: query
        required: false
        schema:
          type: integer
          default: 100
          title: Limit
      - name: offset
        in: query
        required: false
        schema:
          type: integer
          default: 0
          title: Offset
      responses:
        '200':
          description: Successful Response
          content:
            application/json:
              schema:
                $ref: '#/components/schemas/ProviderCollectionResponse'
        '422':
          description: Validation Error
          content:
            application/json:
              schema:
                $ref: '#/components/schemas/HTTPValidationError'
  /public/dags/{dag_id}/dagRuns/{dag_run_id}/taskInstances/{task_id}:
    get:
      tags:
      - Task Instance
      summary: Get Task Instance
      description: Get task instance.
      operationId: get_task_instance
      parameters:
      - name: dag_id
        in: path
        required: true
        schema:
          type: string
          title: Dag Id
      - name: dag_run_id
        in: path
        required: true
        schema:
          type: string
          title: Dag Run Id
      - name: task_id
        in: path
        required: true
        schema:
          type: string
          title: Task Id
      responses:
        '200':
          description: Successful Response
          content:
            application/json:
              schema:
                $ref: '#/components/schemas/TaskInstanceResponse'
        '401':
          content:
            application/json:
              schema:
                $ref: '#/components/schemas/HTTPExceptionResponse'
          description: Unauthorized
        '403':
          content:
            application/json:
              schema:
                $ref: '#/components/schemas/HTTPExceptionResponse'
          description: Forbidden
        '404':
          content:
            application/json:
              schema:
                $ref: '#/components/schemas/HTTPExceptionResponse'
          description: Not Found
        '422':
          description: Validation Error
          content:
            application/json:
              schema:
                $ref: '#/components/schemas/HTTPValidationError'
<<<<<<< HEAD
  /public/dags/{dag_id}/dagRuns/{dag_run_id}/clear:
    post:
      tags:
      - DagRun
      summary: Clear Dag Run
      operationId: clear_dag_run
      parameters:
      - name: dag_id
        in: path
        required: true
        schema:
          type: string
          title: Dag Id
      - name: dag_run_id
        in: path
        required: true
        schema:
          type: string
          title: Dag Run Id
      requestBody:
        required: true
        content:
          application/json:
            schema:
              $ref: '#/components/schemas/DAGRunClearBody'
      responses:
        '200':
          description: Successful Response
          content:
            application/json:
              schema: {}
        '401':
          content:
            application/json:
              schema:
                $ref: '#/components/schemas/HTTPExceptionResponse'
          description: Unauthorized
        '403':
          content:
            application/json:
              schema:
                $ref: '#/components/schemas/HTTPExceptionResponse'
          description: Forbidden
        '404':
          content:
            application/json:
              schema:
                $ref: '#/components/schemas/HTTPExceptionResponse'
          description: Not Found
        '422':
          description: Validation Error
          content:
            application/json:
              schema:
                $ref: '#/components/schemas/HTTPValidationError'
  /public/monitor/health:
    get:
      tags:
      - Monitor
      summary: Get Health
      operationId: get_health
      responses:
        '200':
          description: Successful Response
          content:
            application/json:
              schema:
                $ref: '#/components/schemas/HealthInfoSchema'
  /public/pools/{pool_name}:
=======
  /public/variables/{variable_key}:
>>>>>>> 22d2aebe
    delete:
      tags:
      - Variable
      summary: Delete Variable
      description: Delete a variable entry.
      operationId: delete_variable
      parameters:
      - name: variable_key
        in: path
        required: true
        schema:
          type: string
          title: Variable Key
      responses:
        '204':
          description: Successful Response
        '401':
          content:
            application/json:
              schema:
                $ref: '#/components/schemas/HTTPExceptionResponse'
          description: Unauthorized
        '403':
          content:
            application/json:
              schema:
                $ref: '#/components/schemas/HTTPExceptionResponse'
          description: Forbidden
        '404':
          content:
            application/json:
              schema:
                $ref: '#/components/schemas/HTTPExceptionResponse'
          description: Not Found
        '422':
          description: Validation Error
          content:
            application/json:
              schema:
                $ref: '#/components/schemas/HTTPValidationError'
    get:
      tags:
      - Variable
      summary: Get Variable
      description: Get a variable entry.
      operationId: get_variable
      parameters:
      - name: variable_key
        in: path
        required: true
        schema:
          type: string
          title: Variable Key
      responses:
        '200':
          description: Successful Response
          content:
            application/json:
              schema:
                $ref: '#/components/schemas/VariableResponse'
        '401':
          content:
            application/json:
              schema:
                $ref: '#/components/schemas/HTTPExceptionResponse'
          description: Unauthorized
        '403':
          content:
            application/json:
              schema:
                $ref: '#/components/schemas/HTTPExceptionResponse'
          description: Forbidden
        '404':
          content:
            application/json:
              schema:
                $ref: '#/components/schemas/HTTPExceptionResponse'
          description: Not Found
        '422':
          description: Validation Error
          content:
            application/json:
              schema:
                $ref: '#/components/schemas/HTTPValidationError'
    patch:
      tags:
      - Variable
      summary: Patch Variable
      description: Update a variable by key.
      operationId: patch_variable
      parameters:
      - name: variable_key
        in: path
        required: true
        schema:
          type: string
          title: Variable Key
      - name: update_mask
        in: query
        required: false
        schema:
          anyOf:
          - type: array
            items:
              type: string
          - type: 'null'
          title: Update Mask
      requestBody:
        required: true
        content:
          application/json:
            schema:
              $ref: '#/components/schemas/VariableBody'
      responses:
        '200':
          description: Successful Response
          content:
            application/json:
              schema:
                $ref: '#/components/schemas/VariableResponse'
        '400':
          content:
            application/json:
              schema:
                $ref: '#/components/schemas/HTTPExceptionResponse'
          description: Bad Request
        '401':
          content:
            application/json:
              schema:
                $ref: '#/components/schemas/HTTPExceptionResponse'
          description: Unauthorized
        '403':
          content:
            application/json:
              schema:
                $ref: '#/components/schemas/HTTPExceptionResponse'
          description: Forbidden
        '404':
          content:
            application/json:
              schema:
                $ref: '#/components/schemas/HTTPExceptionResponse'
          description: Not Found
        '422':
          description: Validation Error
          content:
            application/json:
              schema:
                $ref: '#/components/schemas/HTTPValidationError'
  /public/variables/:
    get:
      tags:
      - Variable
      summary: Get Variables
      description: Get all Variables entries.
      operationId: get_variables
      parameters:
      - name: limit
        in: query
        required: false
        schema:
          type: integer
          default: 100
          title: Limit
      - name: offset
        in: query
        required: false
        schema:
          type: integer
          default: 0
          title: Offset
      - name: order_by
        in: query
        required: false
        schema:
          type: string
          default: id
          title: Order By
      responses:
        '200':
          description: Successful Response
          content:
            application/json:
              schema:
                $ref: '#/components/schemas/VariableCollectionResponse'
        '401':
          content:
            application/json:
              schema:
                $ref: '#/components/schemas/HTTPExceptionResponse'
          description: Unauthorized
        '403':
          content:
            application/json:
              schema:
                $ref: '#/components/schemas/HTTPExceptionResponse'
          description: Forbidden
        '422':
          description: Validation Error
          content:
            application/json:
              schema:
                $ref: '#/components/schemas/HTTPValidationError'
    post:
      tags:
      - Variable
      summary: Post Variable
      description: Create a variable.
      operationId: post_variable
      requestBody:
        required: true
        content:
          application/json:
            schema:
              $ref: '#/components/schemas/VariableBody'
      responses:
        '201':
          description: Successful Response
          content:
            application/json:
              schema:
                $ref: '#/components/schemas/VariableResponse'
        '401':
          content:
            application/json:
              schema:
                $ref: '#/components/schemas/HTTPExceptionResponse'
          description: Unauthorized
        '403':
          content:
            application/json:
              schema:
                $ref: '#/components/schemas/HTTPExceptionResponse'
          description: Forbidden
        '422':
          description: Validation Error
          content:
            application/json:
              schema:
                $ref: '#/components/schemas/HTTPValidationError'
  /public/version/:
    get:
      tags:
      - Version
      summary: Get Version
      description: Get version information.
      operationId: get_version
      responses:
        '200':
          description: Successful Response
          content:
            application/json:
              schema:
                $ref: '#/components/schemas/VersionInfo'
components:
  schemas:
    AppBuilderMenuItemResponse:
      properties:
        name:
          type: string
          title: Name
        href:
          anyOf:
          - type: string
          - type: 'null'
          title: Href
        category:
          anyOf:
          - type: string
          - type: 'null'
          title: Category
      additionalProperties: true
      type: object
      required:
      - name
      title: AppBuilderMenuItemResponse
      description: Serializer for AppBuilder Menu Item responses.
    AppBuilderViewResponse:
      properties:
        name:
          anyOf:
          - type: string
          - type: 'null'
          title: Name
        category:
          anyOf:
          - type: string
          - type: 'null'
          title: Category
        view:
          anyOf:
          - type: string
          - type: 'null'
          title: View
        label:
          anyOf:
          - type: string
          - type: 'null'
          title: Label
      additionalProperties: true
      type: object
      title: AppBuilderViewResponse
      description: Serializer for AppBuilder View responses.
    BaseInfoSchema:
      properties:
        status:
          anyOf:
          - type: string
          - type: 'null'
          title: Status
      type: object
      required:
      - status
      title: BaseInfoSchema
      description: Base status field for metadatabase and scheduler.
    ConnectionCollectionResponse:
      properties:
        connections:
          items:
            $ref: '#/components/schemas/ConnectionResponse'
          type: array
          title: Connections
        total_entries:
          type: integer
          title: Total Entries
      type: object
      required:
      - connections
      - total_entries
      title: ConnectionCollectionResponse
      description: Connection Collection serializer for responses.
    ConnectionResponse:
      properties:
        connection_id:
          type: string
          title: Connection Id
        conn_type:
          type: string
          title: Conn Type
        description:
          anyOf:
          - type: string
          - type: 'null'
          title: Description
        host:
          anyOf:
          - type: string
          - type: 'null'
          title: Host
        login:
          anyOf:
          - type: string
          - type: 'null'
          title: Login
        schema:
          anyOf:
          - type: string
          - type: 'null'
          title: Schema
        port:
          anyOf:
          - type: integer
          - type: 'null'
          title: Port
        extra:
          anyOf:
          - type: string
          - type: 'null'
          title: Extra
      type: object
      required:
      - connection_id
      - conn_type
      - description
      - host
      - login
      - schema
      - port
      - extra
      title: ConnectionResponse
      description: Connection serializer for responses.
    DAGCollectionResponse:
      properties:
        dags:
          items:
            $ref: '#/components/schemas/DAGResponse'
          type: array
          title: Dags
        total_entries:
          type: integer
          title: Total Entries
      type: object
      required:
      - dags
      - total_entries
      title: DAGCollectionResponse
      description: DAG Collection serializer for responses.
    DAGDetailsResponse:
      properties:
        dag_id:
          type: string
          title: Dag Id
        dag_display_name:
          type: string
          title: Dag Display Name
        is_paused:
          type: boolean
          title: Is Paused
        is_active:
          type: boolean
          title: Is Active
        last_parsed_time:
          anyOf:
          - type: string
            format: date-time
          - type: 'null'
          title: Last Parsed Time
        last_pickled:
          anyOf:
          - type: string
            format: date-time
          - type: 'null'
          title: Last Pickled
        last_expired:
          anyOf:
          - type: string
            format: date-time
          - type: 'null'
          title: Last Expired
        pickle_id:
          anyOf:
          - type: string
            format: date-time
          - type: 'null'
          title: Pickle Id
        default_view:
          anyOf:
          - type: string
          - type: 'null'
          title: Default View
        fileloc:
          type: string
          title: Fileloc
        description:
          anyOf:
          - type: string
          - type: 'null'
          title: Description
        timetable_summary:
          anyOf:
          - type: string
          - type: 'null'
          title: Timetable Summary
        timetable_description:
          anyOf:
          - type: string
          - type: 'null'
          title: Timetable Description
        tags:
          items:
            $ref: '#/components/schemas/DagTagPydantic'
          type: array
          title: Tags
        max_active_tasks:
          type: integer
          title: Max Active Tasks
        max_active_runs:
          anyOf:
          - type: integer
          - type: 'null'
          title: Max Active Runs
        max_consecutive_failed_dag_runs:
          type: integer
          title: Max Consecutive Failed Dag Runs
        has_task_concurrency_limits:
          type: boolean
          title: Has Task Concurrency Limits
        has_import_errors:
          type: boolean
          title: Has Import Errors
        next_dagrun:
          anyOf:
          - type: string
            format: date-time
          - type: 'null'
          title: Next Dagrun
        next_dagrun_data_interval_start:
          anyOf:
          - type: string
            format: date-time
          - type: 'null'
          title: Next Dagrun Data Interval Start
        next_dagrun_data_interval_end:
          anyOf:
          - type: string
            format: date-time
          - type: 'null'
          title: Next Dagrun Data Interval End
        next_dagrun_create_after:
          anyOf:
          - type: string
            format: date-time
          - type: 'null'
          title: Next Dagrun Create After
        owners:
          items:
            type: string
          type: array
          title: Owners
        catchup:
          type: boolean
          title: Catchup
        dag_run_timeout:
          anyOf:
          - type: string
            format: duration
          - type: 'null'
          title: Dag Run Timeout
        asset_expression:
          anyOf:
          - type: object
          - type: 'null'
          title: Asset Expression
        doc_md:
          anyOf:
          - type: string
          - type: 'null'
          title: Doc Md
        start_date:
          anyOf:
          - type: string
            format: date-time
          - type: 'null'
          title: Start Date
        end_date:
          anyOf:
          - type: string
            format: date-time
          - type: 'null'
          title: End Date
        is_paused_upon_creation:
          anyOf:
          - type: boolean
          - type: 'null'
          title: Is Paused Upon Creation
        params:
          anyOf:
          - type: object
          - type: 'null'
          title: Params
        render_template_as_native_obj:
          type: boolean
          title: Render Template As Native Obj
        template_search_path:
          anyOf:
          - items:
              type: string
            type: array
          - type: 'null'
          title: Template Search Path
        timezone:
          anyOf:
          - type: string
          - type: 'null'
          title: Timezone
        last_parsed:
          anyOf:
          - type: string
            format: date-time
          - type: 'null'
          title: Last Parsed
        file_token:
          type: string
          title: File Token
          description: Return file token.
          readOnly: true
        concurrency:
          type: integer
          title: Concurrency
          description: Return max_active_tasks as concurrency.
          readOnly: true
      type: object
      required:
      - dag_id
      - dag_display_name
      - is_paused
      - is_active
      - last_parsed_time
      - last_pickled
      - last_expired
      - pickle_id
      - default_view
      - fileloc
      - description
      - timetable_summary
      - timetable_description
      - tags
      - max_active_tasks
      - max_active_runs
      - max_consecutive_failed_dag_runs
      - has_task_concurrency_limits
      - has_import_errors
      - next_dagrun
      - next_dagrun_data_interval_start
      - next_dagrun_data_interval_end
      - next_dagrun_create_after
      - owners
      - catchup
      - dag_run_timeout
      - asset_expression
      - doc_md
      - start_date
      - end_date
      - is_paused_upon_creation
      - params
      - render_template_as_native_obj
      - template_search_path
      - timezone
      - last_parsed
      - file_token
      - concurrency
      title: DAGDetailsResponse
      description: Specific serializer for DAG Details responses.
    DAGPatchBody:
      properties:
        is_paused:
          type: boolean
          title: Is Paused
      type: object
      required:
      - is_paused
      title: DAGPatchBody
      description: Dag Serializer for updatable bodies.
    DAGResponse:
      properties:
        dag_id:
          type: string
          title: Dag Id
        dag_display_name:
          type: string
          title: Dag Display Name
        is_paused:
          type: boolean
          title: Is Paused
        is_active:
          type: boolean
          title: Is Active
        last_parsed_time:
          anyOf:
          - type: string
            format: date-time
          - type: 'null'
          title: Last Parsed Time
        last_pickled:
          anyOf:
          - type: string
            format: date-time
          - type: 'null'
          title: Last Pickled
        last_expired:
          anyOf:
          - type: string
            format: date-time
          - type: 'null'
          title: Last Expired
        pickle_id:
          anyOf:
          - type: string
            format: date-time
          - type: 'null'
          title: Pickle Id
        default_view:
          anyOf:
          - type: string
          - type: 'null'
          title: Default View
        fileloc:
          type: string
          title: Fileloc
        description:
          anyOf:
          - type: string
          - type: 'null'
          title: Description
        timetable_summary:
          anyOf:
          - type: string
          - type: 'null'
          title: Timetable Summary
        timetable_description:
          anyOf:
          - type: string
          - type: 'null'
          title: Timetable Description
        tags:
          items:
            $ref: '#/components/schemas/DagTagPydantic'
          type: array
          title: Tags
        max_active_tasks:
          type: integer
          title: Max Active Tasks
        max_active_runs:
          anyOf:
          - type: integer
          - type: 'null'
          title: Max Active Runs
        max_consecutive_failed_dag_runs:
          type: integer
          title: Max Consecutive Failed Dag Runs
        has_task_concurrency_limits:
          type: boolean
          title: Has Task Concurrency Limits
        has_import_errors:
          type: boolean
          title: Has Import Errors
        next_dagrun:
          anyOf:
          - type: string
            format: date-time
          - type: 'null'
          title: Next Dagrun
        next_dagrun_data_interval_start:
          anyOf:
          - type: string
            format: date-time
          - type: 'null'
          title: Next Dagrun Data Interval Start
        next_dagrun_data_interval_end:
          anyOf:
          - type: string
            format: date-time
          - type: 'null'
          title: Next Dagrun Data Interval End
        next_dagrun_create_after:
          anyOf:
          - type: string
            format: date-time
          - type: 'null'
          title: Next Dagrun Create After
        owners:
          items:
            type: string
          type: array
          title: Owners
        file_token:
          type: string
          title: File Token
          description: Return file token.
          readOnly: true
      type: object
      required:
      - dag_id
      - dag_display_name
      - is_paused
      - is_active
      - last_parsed_time
      - last_pickled
      - last_expired
      - pickle_id
      - default_view
      - fileloc
      - description
      - timetable_summary
      - timetable_description
      - tags
      - max_active_tasks
      - max_active_runs
      - max_consecutive_failed_dag_runs
      - has_task_concurrency_limits
      - has_import_errors
      - next_dagrun
      - next_dagrun_data_interval_start
      - next_dagrun_data_interval_end
      - next_dagrun_create_after
      - owners
      - file_token
      title: DAGResponse
      description: DAG serializer for responses.
    DAGRunClearBody:
      properties:
        dry_run:
          type: boolean
          title: Dry Run
          default: true
      type: object
      title: DAGRunClearBody
      description: DAG Run serializer for clear endpoint body.
    DAGRunPatchBody:
      properties:
        state:
          $ref: '#/components/schemas/DAGRunPatchStates'
      type: object
      required:
      - state
      title: DAGRunPatchBody
      description: DAG Run Serializer for PATCH requests.
    DAGRunPatchStates:
      type: string
      enum:
      - queued
      - success
      - failed
      title: DAGRunPatchStates
      description: Enum for DAG Run states when updating a DAG Run.
    DAGRunResponse:
      properties:
        run_id:
          anyOf:
          - type: string
          - type: 'null'
          title: Run Id
        dag_id:
          type: string
          title: Dag Id
        logical_date:
          anyOf:
          - type: string
            format: date-time
          - type: 'null'
          title: Logical Date
        start_date:
          anyOf:
          - type: string
            format: date-time
          - type: 'null'
          title: Start Date
        end_date:
          anyOf:
          - type: string
            format: date-time
          - type: 'null'
          title: End Date
        data_interval_start:
          anyOf:
          - type: string
            format: date-time
          - type: 'null'
          title: Data Interval Start
        data_interval_end:
          anyOf:
          - type: string
            format: date-time
          - type: 'null'
          title: Data Interval End
        last_scheduling_decision:
          anyOf:
          - type: string
            format: date-time
          - type: 'null'
          title: Last Scheduling Decision
        run_type:
          $ref: '#/components/schemas/DagRunType'
        state:
          $ref: '#/components/schemas/DagRunState'
        external_trigger:
          type: boolean
          title: External Trigger
        triggered_by:
          $ref: '#/components/schemas/DagRunTriggeredByType'
        conf:
          type: object
          title: Conf
        note:
          anyOf:
          - type: string
          - type: 'null'
          title: Note
      type: object
      required:
      - run_id
      - dag_id
      - logical_date
      - start_date
      - end_date
      - data_interval_start
      - data_interval_end
      - last_scheduling_decision
      - run_type
      - state
      - external_trigger
      - triggered_by
      - conf
      - note
      title: DAGRunResponse
      description: DAG Run serializer for responses.
    DAGRunStates:
      properties:
        queued:
          type: integer
          title: Queued
        running:
          type: integer
          title: Running
        success:
          type: integer
          title: Success
        failed:
          type: integer
          title: Failed
      type: object
      required:
      - queued
      - running
      - success
      - failed
      title: DAGRunStates
      description: DAG Run States for responses.
    DAGRunTypes:
      properties:
        backfill:
          type: integer
          title: Backfill
        scheduled:
          type: integer
          title: Scheduled
        manual:
          type: integer
          title: Manual
        asset_triggered:
          type: integer
          title: Asset Triggered
      type: object
      required:
      - backfill
      - scheduled
      - manual
      - asset_triggered
      title: DAGRunTypes
      description: DAG Run Types for responses.
    DAGSourceResponse:
      properties:
        content:
          anyOf:
          - type: string
          - type: 'null'
          title: Content
      type: object
      required:
      - content
      title: DAGSourceResponse
      description: DAG Source serializer for responses.
    DAGTagCollectionResponse:
      properties:
        tags:
          items:
            type: string
          type: array
          title: Tags
        total_entries:
          type: integer
          title: Total Entries
      type: object
      required:
      - tags
      - total_entries
      title: DAGTagCollectionResponse
      description: DAG Tags Collection serializer for responses.
    DAGWithLatestDagRunsCollectionResponse:
      properties:
        total_entries:
          type: integer
          title: Total Entries
        dags:
          items:
            $ref: '#/components/schemas/DAGWithLatestDagRunsResponse'
          type: array
          title: Dags
      type: object
      required:
      - total_entries
      - dags
      title: DAGWithLatestDagRunsCollectionResponse
      description: DAG with latest dag runs collection response serializer.
    DAGWithLatestDagRunsResponse:
      properties:
        dag_id:
          type: string
          title: Dag Id
        dag_display_name:
          type: string
          title: Dag Display Name
        is_paused:
          type: boolean
          title: Is Paused
        is_active:
          type: boolean
          title: Is Active
        last_parsed_time:
          anyOf:
          - type: string
            format: date-time
          - type: 'null'
          title: Last Parsed Time
        last_pickled:
          anyOf:
          - type: string
            format: date-time
          - type: 'null'
          title: Last Pickled
        last_expired:
          anyOf:
          - type: string
            format: date-time
          - type: 'null'
          title: Last Expired
        pickle_id:
          anyOf:
          - type: string
            format: date-time
          - type: 'null'
          title: Pickle Id
        default_view:
          anyOf:
          - type: string
          - type: 'null'
          title: Default View
        fileloc:
          type: string
          title: Fileloc
        description:
          anyOf:
          - type: string
          - type: 'null'
          title: Description
        timetable_summary:
          anyOf:
          - type: string
          - type: 'null'
          title: Timetable Summary
        timetable_description:
          anyOf:
          - type: string
          - type: 'null'
          title: Timetable Description
        tags:
          items:
            $ref: '#/components/schemas/DagTagPydantic'
          type: array
          title: Tags
        max_active_tasks:
          type: integer
          title: Max Active Tasks
        max_active_runs:
          anyOf:
          - type: integer
          - type: 'null'
          title: Max Active Runs
        max_consecutive_failed_dag_runs:
          type: integer
          title: Max Consecutive Failed Dag Runs
        has_task_concurrency_limits:
          type: boolean
          title: Has Task Concurrency Limits
        has_import_errors:
          type: boolean
          title: Has Import Errors
        next_dagrun:
          anyOf:
          - type: string
            format: date-time
          - type: 'null'
          title: Next Dagrun
        next_dagrun_data_interval_start:
          anyOf:
          - type: string
            format: date-time
          - type: 'null'
          title: Next Dagrun Data Interval Start
        next_dagrun_data_interval_end:
          anyOf:
          - type: string
            format: date-time
          - type: 'null'
          title: Next Dagrun Data Interval End
        next_dagrun_create_after:
          anyOf:
          - type: string
            format: date-time
          - type: 'null'
          title: Next Dagrun Create After
        owners:
          items:
            type: string
          type: array
          title: Owners
        latest_dag_runs:
          items:
            $ref: '#/components/schemas/DAGRunResponse'
          type: array
          title: Latest Dag Runs
        file_token:
          type: string
          title: File Token
          description: Return file token.
          readOnly: true
      type: object
      required:
      - dag_id
      - dag_display_name
      - is_paused
      - is_active
      - last_parsed_time
      - last_pickled
      - last_expired
      - pickle_id
      - default_view
      - fileloc
      - description
      - timetable_summary
      - timetable_description
      - tags
      - max_active_tasks
      - max_active_runs
      - max_consecutive_failed_dag_runs
      - has_task_concurrency_limits
      - has_import_errors
      - next_dagrun
      - next_dagrun_data_interval_start
      - next_dagrun_data_interval_end
      - next_dagrun_create_after
      - owners
      - latest_dag_runs
      - file_token
      title: DAGWithLatestDagRunsResponse
      description: DAG with latest dag runs response serializer.
    DagProcessorInfoSchema:
      properties:
        status:
          anyOf:
          - type: string
          - type: 'null'
          title: Status
        latest_dag_processor_heartbeat:
          anyOf:
          - type: string
          - type: 'null'
          title: Latest Dag Processor Heartbeat
      type: object
      required:
      - status
      - latest_dag_processor_heartbeat
      title: DagProcessorInfoSchema
      description: Schema for DagProcessor info.
    DagRunState:
      type: string
      enum:
      - queued
      - running
      - success
      - failed
      title: DagRunState
      description: 'All possible states that a DagRun can be in.


        These are "shared" with TaskInstanceState in some parts of the code,

        so please ensure that their values always match the ones with the

        same name in TaskInstanceState.'
    DagRunTriggeredByType:
      type: string
      enum:
      - cli
      - operator
      - rest_api
      - ui
      - test
      - timetable
      - asset
      - backfill
      title: DagRunTriggeredByType
      description: Class with TriggeredBy types for DagRun.
    DagRunType:
      type: string
      enum:
      - backfill
      - scheduled
      - manual
      - asset_triggered
      title: DagRunType
      description: Class with DagRun types.
    DagTagPydantic:
      properties:
        name:
          type: string
          title: Name
        dag_id:
          type: string
          title: Dag Id
      type: object
      required:
      - name
      - dag_id
      title: DagTagPydantic
      description: Serializable representation of the DagTag ORM SqlAlchemyModel used
        by internal API.
    EventLogResponse:
      properties:
        event_log_id:
          type: integer
          title: Event Log Id
        when:
          type: string
          format: date-time
          title: When
        dag_id:
          anyOf:
          - type: string
          - type: 'null'
          title: Dag Id
        task_id:
          anyOf:
          - type: string
          - type: 'null'
          title: Task Id
        run_id:
          anyOf:
          - type: string
          - type: 'null'
          title: Run Id
        map_index:
          anyOf:
          - type: integer
          - type: 'null'
          title: Map Index
        try_number:
          anyOf:
          - type: integer
          - type: 'null'
          title: Try Number
        event:
          type: string
          title: Event
        logical_date:
          anyOf:
          - type: string
            format: date-time
          - type: 'null'
          title: Logical Date
        owner:
          anyOf:
          - type: string
          - type: 'null'
          title: Owner
        extra:
          anyOf:
          - type: string
          - type: 'null'
          title: Extra
      type: object
      required:
      - event_log_id
      - when
      - dag_id
      - task_id
      - run_id
      - map_index
      - try_number
      - event
      - logical_date
      - owner
      - extra
      title: EventLogResponse
      description: Event Log Response.
    FastAPIAppResponse:
      properties:
        app:
          type: string
          title: App
        url_prefix:
          type: string
          title: Url Prefix
        name:
          type: string
          title: Name
      additionalProperties: true
      type: object
      required:
      - app
      - url_prefix
      - name
      title: FastAPIAppResponse
      description: Serializer for Plugin FastAPI App responses.
    HTTPExceptionResponse:
      properties:
        detail:
          anyOf:
          - type: string
          - type: object
          title: Detail
      type: object
      required:
      - detail
      title: HTTPExceptionResponse
      description: HTTPException Model used for error response.
    HTTPValidationError:
      properties:
        detail:
          items:
            $ref: '#/components/schemas/ValidationError'
          type: array
          title: Detail
      type: object
      title: HTTPValidationError
    HealthInfoSchema:
      properties:
        metadatabase:
          $ref: '#/components/schemas/BaseInfoSchema'
        scheduler:
          $ref: '#/components/schemas/SchedulerInfoSchema'
        triggerer:
          $ref: '#/components/schemas/TriggererInfoSchema'
        dag_processor:
          $ref: '#/components/schemas/DagProcessorInfoSchema'
      type: object
      required:
      - metadatabase
      - scheduler
      - triggerer
      - dag_processor
      title: HealthInfoSchema
      description: Schema for the Health endpoint.
    HistoricalMetricDataResponse:
      properties:
        dag_run_types:
          $ref: '#/components/schemas/DAGRunTypes'
        dag_run_states:
          $ref: '#/components/schemas/DAGRunStates'
        task_instance_states:
          $ref: '#/components/schemas/airflow__api_fastapi__core_api__serializers__dashboard__TaskInstanceState'
      type: object
      required:
      - dag_run_types
      - dag_run_states
      - task_instance_states
      title: HistoricalMetricDataResponse
      description: Historical Metric Data serializer for responses.
    JobResponse:
      properties:
        id:
          type: integer
          title: Id
        dag_id:
          anyOf:
          - type: string
          - type: 'null'
          title: Dag Id
        state:
          anyOf:
          - type: string
          - type: 'null'
          title: State
        job_type:
          anyOf:
          - type: string
          - type: 'null'
          title: Job Type
        start_date:
          anyOf:
          - type: string
            format: date-time
          - type: 'null'
          title: Start Date
        end_date:
          anyOf:
          - type: string
            format: date-time
          - type: 'null'
          title: End Date
        latest_heartbeat:
          anyOf:
          - type: string
            format: date-time
          - type: 'null'
          title: Latest Heartbeat
        executor_class:
          anyOf:
          - type: string
            format: date-time
          - type: 'null'
          title: Executor Class
        hostname:
          anyOf:
          - type: string
          - type: 'null'
          title: Hostname
        unixname:
          anyOf:
          - type: string
          - type: 'null'
          title: Unixname
      type: object
      required:
      - id
      - dag_id
      - state
      - job_type
      - start_date
      - end_date
      - latest_heartbeat
      - executor_class
      - hostname
      - unixname
      title: JobResponse
      description: Job serializer for responses.
    PluginCollectionResponse:
      properties:
        plugins:
          items:
            $ref: '#/components/schemas/PluginResponse'
          type: array
          title: Plugins
        total_entries:
          type: integer
          title: Total Entries
      type: object
      required:
      - plugins
      - total_entries
      title: PluginCollectionResponse
      description: Plugin Collection serializer.
    PluginResponse:
      properties:
        name:
          type: string
          title: Name
        macros:
          items:
            type: string
          type: array
          title: Macros
        flask_blueprints:
          items:
            type: string
          type: array
          title: Flask Blueprints
        fastapi_apps:
          items:
            $ref: '#/components/schemas/FastAPIAppResponse'
          type: array
          title: Fastapi Apps
        appbuilder_views:
          items:
            $ref: '#/components/schemas/AppBuilderViewResponse'
          type: array
          title: Appbuilder Views
        appbuilder_menu_items:
          items:
            $ref: '#/components/schemas/AppBuilderMenuItemResponse'
          type: array
          title: Appbuilder Menu Items
        global_operator_extra_links:
          items:
            type: string
          type: array
          title: Global Operator Extra Links
        operator_extra_links:
          items:
            type: string
          type: array
          title: Operator Extra Links
        source:
          type: string
          title: Source
        ti_deps:
          items:
            type: string
          type: array
          title: Ti Deps
        listeners:
          items:
            type: string
          type: array
          title: Listeners
        timetables:
          items:
            type: string
          type: array
          title: Timetables
      type: object
      required:
      - name
      - macros
      - flask_blueprints
      - fastapi_apps
      - appbuilder_views
      - appbuilder_menu_items
      - global_operator_extra_links
      - operator_extra_links
      - source
      - ti_deps
      - listeners
      - timetables
      title: PluginResponse
      description: Plugin serializer.
    PoolCollectionResponse:
      properties:
        pools:
          items:
            $ref: '#/components/schemas/PoolResponse'
          type: array
          title: Pools
        total_entries:
          type: integer
          title: Total Entries
      type: object
      required:
      - pools
      - total_entries
      title: PoolCollectionResponse
      description: Pool Collection serializer for responses.
    PoolPatchBody:
      properties:
        pool:
          anyOf:
          - type: string
          - type: 'null'
          title: Pool
        slots:
          anyOf:
          - type: integer
          - type: 'null'
          title: Slots
        description:
          anyOf:
          - type: string
          - type: 'null'
          title: Description
        include_deferred:
          anyOf:
          - type: boolean
          - type: 'null'
          title: Include Deferred
      type: object
      title: PoolPatchBody
      description: Pool serializer for patch bodies.
    PoolPostBody:
      properties:
        name:
          type: string
          title: Name
        slots:
          type: integer
          title: Slots
        description:
          anyOf:
          - type: string
          - type: 'null'
          title: Description
        include_deferred:
          type: boolean
          title: Include Deferred
          default: false
      type: object
      required:
      - name
      - slots
      title: PoolPostBody
      description: Pool serializer for post bodies.
    PoolResponse:
      properties:
        name:
          type: string
          title: Name
        slots:
          type: integer
          title: Slots
        description:
          anyOf:
          - type: string
          - type: 'null'
          title: Description
        include_deferred:
          type: boolean
          title: Include Deferred
        occupied_slots:
          type: integer
          title: Occupied Slots
        running_slots:
          type: integer
          title: Running Slots
        queued_slots:
          type: integer
          title: Queued Slots
        scheduled_slots:
          type: integer
          title: Scheduled Slots
        open_slots:
          type: integer
          title: Open Slots
        deferred_slots:
          type: integer
          title: Deferred Slots
      type: object
      required:
      - name
      - slots
      - description
      - include_deferred
      - occupied_slots
      - running_slots
      - queued_slots
      - scheduled_slots
      - open_slots
      - deferred_slots
      title: PoolResponse
      description: Pool serializer for responses.
    ProviderCollectionResponse:
      properties:
        providers:
          items:
            $ref: '#/components/schemas/ProviderResponse'
          type: array
          title: Providers
        total_entries:
          type: integer
          title: Total Entries
      type: object
      required:
      - providers
      - total_entries
      title: ProviderCollectionResponse
      description: Provider Collection serializer for responses.
    ProviderResponse:
      properties:
        package_name:
          type: string
          title: Package Name
        description:
          type: string
          title: Description
        version:
          type: string
          title: Version
      type: object
      required:
      - package_name
      - description
      - version
      title: ProviderResponse
      description: Provider serializer for responses.
    SchedulerInfoSchema:
      properties:
        status:
          anyOf:
          - type: string
          - type: 'null'
          title: Status
        latest_scheduler_heartbeat:
          anyOf:
          - type: string
          - type: 'null'
          title: Latest Scheduler Heartbeat
      type: object
      required:
      - status
      - latest_scheduler_heartbeat
      title: SchedulerInfoSchema
      description: Schema for Scheduler info.
    TaskInstanceResponse:
      properties:
        task_id:
          type: string
          title: Task Id
        dag_id:
          type: string
          title: Dag Id
        dag_run_id:
          type: string
          title: Dag Run Id
        map_index:
          type: integer
          title: Map Index
        logical_date:
          type: string
          format: date-time
          title: Logical Date
        start_date:
          anyOf:
          - type: string
            format: date-time
          - type: 'null'
          title: Start Date
        end_date:
          anyOf:
          - type: string
            format: date-time
          - type: 'null'
          title: End Date
        duration:
          anyOf:
          - type: number
          - type: 'null'
          title: Duration
        state:
          anyOf:
          - $ref: '#/components/schemas/airflow__utils__state__TaskInstanceState'
          - type: 'null'
        try_number:
          type: integer
          title: Try Number
        max_tries:
          type: integer
          title: Max Tries
        task_display_name:
          type: string
          title: Task Display Name
        hostname:
          anyOf:
          - type: string
          - type: 'null'
          title: Hostname
        unixname:
          anyOf:
          - type: string
          - type: 'null'
          title: Unixname
        pool:
          type: string
          title: Pool
        pool_slots:
          type: integer
          title: Pool Slots
        queue:
          anyOf:
          - type: string
          - type: 'null'
          title: Queue
        priority_weight:
          anyOf:
          - type: integer
          - type: 'null'
          title: Priority Weight
        operator:
          anyOf:
          - type: string
          - type: 'null'
          title: Operator
        queued_when:
          anyOf:
          - type: string
            format: date-time
          - type: 'null'
          title: Queued When
        pid:
          anyOf:
          - type: integer
          - type: 'null'
          title: Pid
        executor:
          anyOf:
          - type: string
          - type: 'null'
          title: Executor
        executor_config:
          type: string
          title: Executor Config
        note:
          anyOf:
          - type: string
          - type: 'null'
          title: Note
        rendered_map_index:
          anyOf:
          - type: string
          - type: 'null'
          title: Rendered Map Index
        rendered_fields:
          type: object
          title: Rendered Fields
          default: {}
        trigger:
          anyOf:
          - $ref: '#/components/schemas/TriggerResponse'
          - type: 'null'
        triggerer_job:
          anyOf:
          - $ref: '#/components/schemas/JobResponse'
          - type: 'null'
      type: object
      required:
      - task_id
      - dag_id
      - dag_run_id
      - map_index
      - logical_date
      - start_date
      - end_date
      - duration
      - state
      - try_number
      - max_tries
      - task_display_name
      - hostname
      - unixname
      - pool
      - pool_slots
      - queue
      - priority_weight
      - operator
      - queued_when
      - pid
      - executor
      - executor_config
      - note
      - rendered_map_index
      - trigger
      - triggerer_job
      title: TaskInstanceResponse
      description: TaskInstance serializer for responses.
    TriggerResponse:
      properties:
        id:
          type: integer
          title: Id
        classpath:
          type: string
          title: Classpath
        kwargs:
          type: string
          title: Kwargs
        created_date:
          type: string
          format: date-time
          title: Created Date
        triggerer_id:
          anyOf:
          - type: integer
          - type: 'null'
          title: Triggerer Id
      type: object
      required:
      - id
      - classpath
      - kwargs
      - created_date
      - triggerer_id
      title: TriggerResponse
      description: Trigger serializer for responses.
    TriggererInfoSchema:
      properties:
        status:
          anyOf:
          - type: string
          - type: 'null'
          title: Status
        latest_triggerer_heartbeat:
          anyOf:
          - type: string
          - type: 'null'
          title: Latest Triggerer Heartbeat
      type: object
      required:
      - status
      - latest_triggerer_heartbeat
      title: TriggererInfoSchema
      description: Schema for Triggerer info.
    ValidationError:
      properties:
        loc:
          items:
            anyOf:
            - type: string
            - type: integer
          type: array
          title: Location
        msg:
          type: string
          title: Message
        type:
          type: string
          title: Error Type
      type: object
      required:
      - loc
      - msg
      - type
      title: ValidationError
    VariableBody:
      properties:
        key:
          type: string
          title: Key
        description:
          anyOf:
          - type: string
          - type: 'null'
          title: Description
        value:
          anyOf:
          - type: string
          - type: 'null'
          title: Value
      type: object
      required:
      - key
      - description
      - value
      title: VariableBody
      description: Variable serializer for bodies.
    VariableCollectionResponse:
      properties:
        variables:
          items:
            $ref: '#/components/schemas/VariableResponse'
          type: array
          title: Variables
        total_entries:
          type: integer
          title: Total Entries
      type: object
      required:
      - variables
      - total_entries
      title: VariableCollectionResponse
      description: Variable Collection serializer for responses.
    VariableResponse:
      properties:
        key:
          type: string
          title: Key
        description:
          anyOf:
          - type: string
          - type: 'null'
          title: Description
        value:
          anyOf:
          - type: string
          - type: 'null'
          title: Value
      type: object
      required:
      - key
      - description
      - value
      title: VariableResponse
      description: Variable serializer for responses.
    VersionInfo:
      properties:
        version:
          type: string
          title: Version
        git_version:
          anyOf:
          - type: string
          - type: 'null'
          title: Git Version
      type: object
      required:
      - version
      - git_version
      title: VersionInfo
      description: Version information serializer for responses.
    airflow__api_fastapi__core_api__serializers__dashboard__TaskInstanceState:
      properties:
        no_status:
          type: integer
          title: No Status
        removed:
          type: integer
          title: Removed
        scheduled:
          type: integer
          title: Scheduled
        queued:
          type: integer
          title: Queued
        running:
          type: integer
          title: Running
        success:
          type: integer
          title: Success
        restarting:
          type: integer
          title: Restarting
        failed:
          type: integer
          title: Failed
        up_for_retry:
          type: integer
          title: Up For Retry
        up_for_reschedule:
          type: integer
          title: Up For Reschedule
        upstream_failed:
          type: integer
          title: Upstream Failed
        skipped:
          type: integer
          title: Skipped
        deferred:
          type: integer
          title: Deferred
      type: object
      required:
      - no_status
      - removed
      - scheduled
      - queued
      - running
      - success
      - restarting
      - failed
      - up_for_retry
      - up_for_reschedule
      - upstream_failed
      - skipped
      - deferred
      title: TaskInstanceState
      description: TaskInstance serializer for responses.
    airflow__utils__state__TaskInstanceState:
      type: string
      enum:
      - removed
      - scheduled
      - queued
      - running
      - success
      - restarting
      - failed
      - up_for_retry
      - up_for_reschedule
      - upstream_failed
      - skipped
      - deferred
      title: TaskInstanceState
      description: 'All possible states that a Task Instance can be in.


        Note that None is also allowed, so always use this in a type hint with Optional.'<|MERGE_RESOLUTION|>--- conflicted
+++ resolved
@@ -1098,6 +1098,61 @@
             application/json:
               schema:
                 $ref: '#/components/schemas/HTTPValidationError'
+  /public/dags/{dag_id}/dagRuns/{dag_run_id}/clear:
+    post:
+      tags:
+      - DagRun
+      summary: Clear Dag Run
+      operationId: clear_dag_run
+      parameters:
+      - name: dag_id
+        in: path
+        required: true
+        schema:
+          type: string
+          title: Dag Id
+      - name: dag_run_id
+        in: path
+        required: true
+        schema:
+          type: string
+          title: Dag Run Id
+      requestBody:
+        required: true
+        content:
+          application/json:
+            schema:
+              $ref: '#/components/schemas/DAGRunClearBody'
+      responses:
+        '200':
+          description: Successful Response
+          content:
+            application/json:
+              schema: {}
+        '401':
+          content:
+            application/json:
+              schema:
+                $ref: '#/components/schemas/HTTPExceptionResponse'
+          description: Unauthorized
+        '403':
+          content:
+            application/json:
+              schema:
+                $ref: '#/components/schemas/HTTPExceptionResponse'
+          description: Forbidden
+        '404':
+          content:
+            application/json:
+              schema:
+                $ref: '#/components/schemas/HTTPExceptionResponse'
+          description: Not Found
+        '422':
+          description: Validation Error
+          content:
+            application/json:
+              schema:
+                $ref: '#/components/schemas/HTTPValidationError'
   /public/monitor/health:
     get:
       tags:
@@ -1491,79 +1546,7 @@
             application/json:
               schema:
                 $ref: '#/components/schemas/HTTPValidationError'
-<<<<<<< HEAD
-  /public/dags/{dag_id}/dagRuns/{dag_run_id}/clear:
-    post:
-      tags:
-      - DagRun
-      summary: Clear Dag Run
-      operationId: clear_dag_run
-      parameters:
-      - name: dag_id
-        in: path
-        required: true
-        schema:
-          type: string
-          title: Dag Id
-      - name: dag_run_id
-        in: path
-        required: true
-        schema:
-          type: string
-          title: Dag Run Id
-      requestBody:
-        required: true
-        content:
-          application/json:
-            schema:
-              $ref: '#/components/schemas/DAGRunClearBody'
-      responses:
-        '200':
-          description: Successful Response
-          content:
-            application/json:
-              schema: {}
-        '401':
-          content:
-            application/json:
-              schema:
-                $ref: '#/components/schemas/HTTPExceptionResponse'
-          description: Unauthorized
-        '403':
-          content:
-            application/json:
-              schema:
-                $ref: '#/components/schemas/HTTPExceptionResponse'
-          description: Forbidden
-        '404':
-          content:
-            application/json:
-              schema:
-                $ref: '#/components/schemas/HTTPExceptionResponse'
-          description: Not Found
-        '422':
-          description: Validation Error
-          content:
-            application/json:
-              schema:
-                $ref: '#/components/schemas/HTTPValidationError'
-  /public/monitor/health:
-    get:
-      tags:
-      - Monitor
-      summary: Get Health
-      operationId: get_health
-      responses:
-        '200':
-          description: Successful Response
-          content:
-            application/json:
-              schema:
-                $ref: '#/components/schemas/HealthInfoSchema'
-  /public/pools/{pool_name}:
-=======
   /public/variables/{variable_key}:
->>>>>>> 22d2aebe
     delete:
       tags:
       - Variable
