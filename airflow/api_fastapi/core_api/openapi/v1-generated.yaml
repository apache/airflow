--- conflicted
+++ resolved
@@ -493,15 +493,6 @@
             application/json:
               schema:
                 $ref: '#/components/schemas/HTTPValidationError'
-<<<<<<< HEAD
-  /public/dags/{dag_id}/assets/queuedEvent/{uri}:
-    delete:
-      tags:
-      - Asset
-      summary: Delete Dag Asset Queued Event
-      description: Delete a queued asset event for a DAG.
-      operationId: delete_dag_asset_queued_event
-=======
     delete:
       tags:
       - Asset
@@ -562,7 +553,6 @@
       summary: Get Dag Asset Queued Event
       description: Get a queued asset event for a DAG.
       operationId: get_dag_asset_queued_event
->>>>>>> af958bbf
       parameters:
       - name: dag_id
         in: path
@@ -585,17 +575,66 @@
           - type: 'null'
           title: Before
       responses:
-<<<<<<< HEAD
+        '200':
+          description: Successful Response
+          content:
+            application/json:
+              schema:
+                $ref: '#/components/schemas/QueuedEventResponse'
+        '401':
+          content:
+            application/json:
+              schema:
+                $ref: '#/components/schemas/HTTPExceptionResponse'
+          description: Unauthorized
+        '403':
+          content:
+            application/json:
+              schema:
+                $ref: '#/components/schemas/HTTPExceptionResponse'
+          description: Forbidden
+        '404':
+          content:
+            application/json:
+              schema:
+                $ref: '#/components/schemas/HTTPExceptionResponse'
+          description: Not Found
+        '422':
+          description: Validation Error
+          content:
+            application/json:
+              schema:
+                $ref: '#/components/schemas/HTTPValidationError'
+    delete:
+      tags:
+      - Asset
+      summary: Delete Dag Asset Queued Event
+      description: Delete a queued asset event for a DAG.
+      operationId: delete_dag_asset_queued_event
+      parameters:
+      - name: dag_id
+        in: path
+        required: true
+        schema:
+          type: string
+          title: Dag Id
+      - name: uri
+        in: path
+        required: true
+        schema:
+          type: string
+          title: Uri
+      - name: before
+        in: query
+        required: false
+        schema:
+          anyOf:
+          - type: string
+          - type: 'null'
+          title: Before
+      responses:
         '204':
           description: Successful Response
-=======
-        '200':
-          description: Successful Response
-          content:
-            application/json:
-              schema:
-                $ref: '#/components/schemas/QueuedEventResponse'
->>>>>>> af958bbf
         '401':
           content:
             application/json:
@@ -608,18 +647,17 @@
               schema:
                 $ref: '#/components/schemas/HTTPExceptionResponse'
           description: Forbidden
-<<<<<<< HEAD
         '400':
-=======
+          content:
+            application/json:
+              schema:
+                $ref: '#/components/schemas/HTTPExceptionResponse'
+          description: Bad Request
         '404':
->>>>>>> af958bbf
-          content:
-            application/json:
-              schema:
-                $ref: '#/components/schemas/HTTPExceptionResponse'
-<<<<<<< HEAD
-          description: Bad Request
-=======
+          content:
+            application/json:
+              schema:
+                $ref: '#/components/schemas/HTTPExceptionResponse'
           description: Not Found
         '422':
           description: Validation Error
@@ -664,7 +702,6 @@
               schema:
                 $ref: '#/components/schemas/HTTPExceptionResponse'
           description: Forbidden
->>>>>>> af958bbf
         '404':
           content:
             application/json:
