--- conflicted
+++ resolved
@@ -24,14 +24,9 @@
 from jwt import ExpiredSignatureError, InvalidTokenError
 
 from airflow.api_fastapi.app import get_auth_manager
-<<<<<<< HEAD
-from airflow.auth.managers.models.base_user import BaseUser
-from airflow.auth.managers.models.resource_details import (
-    AssetAliasDetails,
-=======
 from airflow.api_fastapi.auth.managers.models.base_user import BaseUser
 from airflow.api_fastapi.auth.managers.models.resource_details import (
->>>>>>> 8cc9f1fc
+    AssetAliasDetails,
     AssetDetails,
     ConfigurationDetails,
     ConnectionDetails,
