# Licensed to the Apache Software Foundation (ASF) under one
# or more contributor license agreements.  See the NOTICE file
# distributed with this work for additional information
# regarding copyright ownership.  The ASF licenses this file
# to you under the Apache License, Version 2.0 (the
# "License"); you may not use this file except in compliance
# with the License.  You may obtain a copy of the License at
#
#   http://www.apache.org/licenses/LICENSE-2.0
#
# Unless required by applicable law or agreed to in writing,
# software distributed under the License is distributed on an
# "AS IS" BASIS, WITHOUT WARRANTIES OR CONDITIONS OF ANY
# KIND, either express or implied.  See the License for the
# specific language governing permissions and limitations
# under the License.
from __future__ import annotations

from pathlib import Path
from typing import TYPE_CHECKING, Annotated, Callable
from urllib.parse import urljoin, urlparse

from fastapi import Depends, HTTPException, Request, status
from fastapi.security import OAuth2PasswordBearer
from jwt import ExpiredSignatureError, InvalidTokenError

from airflow.api_fastapi.app import get_auth_manager
from airflow.api_fastapi.auth.managers.models.base_user import BaseUser
from airflow.api_fastapi.auth.managers.models.resource_details import (
    AccessView,
    AssetAliasDetails,
    AssetDetails,
    BackfillDetails,
    ConfigurationDetails,
    ConnectionDetails,
    DagAccessEntity,
    DagDetails,
    PoolDetails,
    VariableDetails,
)
from airflow.api_fastapi.core_api.base import OrmClause
from airflow.configuration import conf
from airflow.models.dag import DagModel, DagRun, DagTag
from airflow.models.dagwarning import DagWarning
from airflow.models.taskinstance import TaskInstance as TI
<<<<<<< HEAD
from airflow.models.xcom import XComModel
from airflow.utils.jwt_signer import JWTSigner, get_signing_key
=======
from airflow.models.xcom import XCom
>>>>>>> 56e0eed4

if TYPE_CHECKING:
    from sqlalchemy.sql import Select

    from airflow.api_fastapi.auth.managers.base_auth_manager import BaseAuthManager, ResourceMethod

oauth2_scheme = OAuth2PasswordBearer(tokenUrl="token")


async def get_user(token_str: Annotated[str, Depends(oauth2_scheme)]) -> BaseUser:
    try:
        return await get_auth_manager().get_user_from_token(token_str)
    except ExpiredSignatureError:
        raise HTTPException(status.HTTP_401_UNAUTHORIZED, "Token Expired")
    except InvalidTokenError:
        raise HTTPException(status.HTTP_403_FORBIDDEN, "Forbidden")


GetUserDep = Annotated[BaseUser, Depends(get_user)]


async def get_user_with_exception_handling(request: Request) -> BaseUser | None:
    # Currently the UI does not support JWT authentication, this method defines a fallback if no token is provided by the UI.
    # We can remove this method when issue https://github.com/apache/airflow/issues/44884 is done.
    token_str = None

    # TODO remove try-except when authentication integrated everywhere, safeguard for non integrated clients and endpoints
    try:
        token_str = await oauth2_scheme(request)
    except HTTPException as e:
        if e.status_code == status.HTTP_401_UNAUTHORIZED:
            return None

    if not token_str:  # Handle None or empty token
        return None
    return await get_user(token_str)


def requires_access_dag(
    method: ResourceMethod, access_entity: DagAccessEntity | None = None
) -> Callable[[Request, BaseUser], None]:
    def inner(
        request: Request,
        user: GetUserDep,
    ) -> None:
        dag_id: str | None = request.path_params.get("dag_id")

        _requires_access(
            is_authorized_callback=lambda: get_auth_manager().is_authorized_dag(
                method=method, access_entity=access_entity, details=DagDetails(id=dag_id), user=user
            )
        )

    return inner


class PermittedDagFilter(OrmClause[set[str]]):
    """A parameter that filters the permitted dags for the user."""

    def to_orm(self, select: Select) -> Select:
        return select.where(DagModel.dag_id.in_(self.value))


class PermittedDagRunFilter(PermittedDagFilter):
    """A parameter that filters the permitted dag runs for the user."""

    def to_orm(self, select: Select) -> Select:
        return select.where(DagRun.dag_id.in_(self.value))


class PermittedDagWarningFilter(PermittedDagFilter):
    """A parameter that filters the permitted dag warnings for the user."""

    def to_orm(self, select: Select) -> Select:
        return select.where(DagWarning.dag_id.in_(self.value))


class PermittedTIFilter(PermittedDagFilter):
    """A parameter that filters the permitted task instances for the user."""

    def to_orm(self, select: Select) -> Select:
        return select.where(TI.dag_id.in_(self.value))


class PermittedXComFilter(PermittedDagFilter):
    """A parameter that filters the permitted XComs for the user."""

    def to_orm(self, select: Select) -> Select:
        return select.where(XComModel.dag_id.in_(self.value))


class PermittedTagFilter(PermittedDagFilter):
    """A parameter that filters the permitted dag tags for the user."""

    def to_orm(self, select: Select) -> Select:
        return select.where(DagTag.dag_id.in_(self.value))


def permitted_dag_filter_factory(
    method: ResourceMethod, filter_class=PermittedDagFilter
) -> Callable[[Request, BaseUser], PermittedDagFilter]:
    """
    Create a callable for Depends in FastAPI that returns a filter of the permitted dags for the user.

    :param method: whether filter readable or writable.
    :return: The callable that can be used as Depends in FastAPI.
    """

    def depends_permitted_dags_filter(
        request: Request,
        user: GetUserDep,
    ) -> PermittedDagFilter:
        auth_manager: BaseAuthManager = request.app.state.auth_manager
        authorized_dags: set[str] = auth_manager.get_authorized_dag_ids(user=user, method=method)
        return filter_class(authorized_dags)

    return depends_permitted_dags_filter


EditableDagsFilterDep = Annotated[PermittedDagFilter, Depends(permitted_dag_filter_factory("PUT"))]
ReadableDagsFilterDep = Annotated[PermittedDagFilter, Depends(permitted_dag_filter_factory("GET"))]
ReadableDagRunsFilterDep = Annotated[
    PermittedDagRunFilter, Depends(permitted_dag_filter_factory("GET", PermittedDagRunFilter))
]
ReadableDagWarningsFilterDep = Annotated[
    PermittedDagWarningFilter, Depends(permitted_dag_filter_factory("GET", PermittedDagWarningFilter))
]
ReadableTIFilterDep = Annotated[
    PermittedTIFilter, Depends(permitted_dag_filter_factory("GET", PermittedTIFilter))
]
ReadableXComFilterDep = Annotated[
    PermittedXComFilter, Depends(permitted_dag_filter_factory("GET", PermittedXComFilter))
]

ReadableTagsFilterDep = Annotated[
    PermittedTagFilter, Depends(permitted_dag_filter_factory("GET", PermittedTagFilter))
]


def requires_access_backfill(method: ResourceMethod) -> Callable:
    def inner(
        request: Request,
        user: Annotated[BaseUser | None, Depends(get_user)] = None,
    ) -> None:
        backfill_id: str | None = request.path_params.get("backfill_id")

        _requires_access(
            is_authorized_callback=lambda: get_auth_manager().is_authorized_backfill(
                method=method, details=BackfillDetails(id=backfill_id), user=user
            ),
        )

    return inner


def requires_access_pool(method: ResourceMethod) -> Callable[[Request, BaseUser], None]:
    def inner(
        request: Request,
        user: GetUserDep,
    ) -> None:
        pool_name = request.path_params.get("pool_name")

        _requires_access(
            is_authorized_callback=lambda: get_auth_manager().is_authorized_pool(
                method=method, details=PoolDetails(name=pool_name), user=user
            )
        )

    return inner


def requires_access_connection(method: ResourceMethod) -> Callable[[Request, BaseUser], None]:
    def inner(
        request: Request,
        user: GetUserDep,
    ) -> None:
        connection_id = request.path_params.get("connection_id")

        _requires_access(
            is_authorized_callback=lambda: get_auth_manager().is_authorized_connection(
                method=method, details=ConnectionDetails(conn_id=connection_id), user=user
            )
        )

    return inner


def requires_access_configuration(method: ResourceMethod) -> Callable[[Request, BaseUser | None], None]:
    def inner(
        request: Request,
        user: Annotated[BaseUser | None, Depends(get_user)] = None,
    ) -> None:
        section: str | None = request.query_params.get("section") or request.path_params.get("section")

        _requires_access(
            is_authorized_callback=lambda: get_auth_manager().is_authorized_configuration(
                method=method,
                details=ConfigurationDetails(section=section),
                user=user,
            )
        )

    return inner


def requires_access_variable(method: ResourceMethod) -> Callable[[Request, BaseUser | None], None]:
    def inner(
        request: Request,
        user: Annotated[BaseUser | None, Depends(get_user)] = None,
    ) -> None:
        variable_key: str | None = request.path_params.get("variable_key")

        _requires_access(
            is_authorized_callback=lambda: get_auth_manager().is_authorized_variable(
                method=method, details=VariableDetails(key=variable_key), user=user
            ),
        )

    return inner


def requires_access_asset(method: ResourceMethod) -> Callable:
    def inner(
        request: Request,
        user: Annotated[BaseUser | None, Depends(get_user)] = None,
    ) -> None:
        asset_id = request.path_params.get("asset_id")

        _requires_access(
            is_authorized_callback=lambda: get_auth_manager().is_authorized_asset(
                method=method, details=AssetDetails(id=asset_id), user=user
            ),
        )

    return inner


def requires_access_view(access_view: AccessView) -> Callable[[Request, BaseUser | None], None]:
    def inner(
        request: Request,
        user: Annotated[BaseUser | None, Depends(get_user)] = None,
    ) -> None:
        _requires_access(
            is_authorized_callback=lambda: get_auth_manager().is_authorized_view(
                access_view=access_view, user=user
            ),
        )

    return inner


def requires_access_asset_alias(method: ResourceMethod) -> Callable:
    def inner(
        request: Request,
        user: Annotated[BaseUser | None, Depends(get_user)] = None,
    ) -> None:
        asset_alias_id: str | None = request.path_params.get("asset_alias_id")

        _requires_access(
            is_authorized_callback=lambda: get_auth_manager().is_authorized_asset_alias(
                method=method, details=AssetAliasDetails(id=asset_alias_id), user=user
            ),
        )

    return inner


def _requires_access(
    *,
    is_authorized_callback: Callable[[], bool],
) -> None:
    if not is_authorized_callback():
        raise HTTPException(status.HTTP_403_FORBIDDEN, "Forbidden")


def is_safe_url(target_url: str) -> bool:
    """
    Check that the URL is safe.

    Needs to belong to the same domain as base_url, use HTTP or HTTPS (no JavaScript/data schemes),
    is a valid normalized path.
    """
    base_url = conf.get("api", "base_url")

    parsed_base = urlparse(base_url)
    parsed_target = urlparse(urljoin(base_url, target_url))  # Resolves relative URLs

    target_path = Path(parsed_target.path).resolve()

    if target_path and parsed_base.path and not target_path.is_relative_to(parsed_base.path):
        return False

    return parsed_target.scheme in {"http", "https"} and parsed_target.netloc == parsed_base.netloc<|MERGE_RESOLUTION|>--- conflicted
+++ resolved
@@ -43,12 +43,7 @@
 from airflow.models.dag import DagModel, DagRun, DagTag
 from airflow.models.dagwarning import DagWarning
 from airflow.models.taskinstance import TaskInstance as TI
-<<<<<<< HEAD
 from airflow.models.xcom import XComModel
-from airflow.utils.jwt_signer import JWTSigner, get_signing_key
-=======
-from airflow.models.xcom import XCom
->>>>>>> 56e0eed4
 
 if TYPE_CHECKING:
     from sqlalchemy.sql import Select
