# Licensed to the Apache Software Foundation (ASF) under one
# or more contributor license agreements.  See the NOTICE file
# distributed with this work for additional information
# regarding copyright ownership.  The ASF licenses this file
# to you under the Apache License, Version 2.0 (the
# "License"); you may not use this file except in compliance
# with the License.  You may obtain a copy of the License at
#
#   http://www.apache.org/licenses/LICENSE-2.0
#
# Unless required by applicable law or agreed to in writing,
# software distributed under the License is distributed on an
# "AS IS" BASIS, WITHOUT WARRANTIES OR CONDITIONS OF ANY
# KIND, either express or implied.  See the License for the
# specific language governing permissions and limitations
# under the License.

from __future__ import annotations

from typing import Annotated, Literal, cast

from fastapi import Depends, HTTPException, Query, Request, status
from fastapi.exceptions import RequestValidationError
from pydantic import ValidationError
from sqlalchemy import or_, select
from sqlalchemy.exc import MultipleResultsFound
from sqlalchemy.orm import joinedload
from sqlalchemy.sql.selectable import Select

from airflow.api_fastapi.auth.managers.models.resource_details import DagAccessEntity
from airflow.api_fastapi.common.db.common import SessionDep, paginated_select
from airflow.api_fastapi.common.parameters import (
    FilterOptionEnum,
    FilterParam,
    LimitFilter,
    OffsetFilter,
    QueryLimit,
    QueryOffset,
    QueryTIDagVersionFilter,
    QueryTIExecutorFilter,
    QueryTIPoolFilter,
    QueryTIQueueFilter,
    QueryTIStateFilter,
    QueryTITaskDisplayNamePatternSearch,
    Range,
    RangeFilter,
    SortParam,
    datetime_range_filter_factory,
    filter_param_factory,
    float_range_filter_factory,
)
from airflow.api_fastapi.common.router import AirflowRouter
from airflow.api_fastapi.core_api.datamodels.task_instances import (
    ClearTaskInstancesBody,
    PatchTaskInstanceBody,
    TaskDependencyCollectionResponse,
    TaskInstanceCollectionResponse,
    TaskInstanceHistoryCollectionResponse,
    TaskInstanceHistoryResponse,
    TaskInstanceResponse,
    TaskInstancesBatchBody,
)
from airflow.api_fastapi.core_api.openapi.exceptions import create_openapi_http_exception_doc
from airflow.api_fastapi.core_api.security import requires_access_dag
<<<<<<< HEAD
=======
from airflow.api_fastapi.logging.decorators import action_logging
>>>>>>> a3eef566
from airflow.exceptions import TaskNotFound
from airflow.models import Base, DagRun
from airflow.models.dag import DAG
from airflow.models.taskinstance import TaskInstance as TI, clear_task_instances
from airflow.models.taskinstancehistory import TaskInstanceHistory as TIH
from airflow.ti_deps.dep_context import DepContext
from airflow.ti_deps.dependencies_deps import SCHEDULER_QUEUED_DEPS
from airflow.utils.db import get_query_count
from airflow.utils.state import DagRunState, TaskInstanceState

task_instances_router = AirflowRouter(tags=["Task Instance"], prefix="/dags/{dag_id}")
task_instances_prefix = "/dagRuns/{dag_run_id}/taskInstances"


@task_instances_router.get(
    task_instances_prefix + "/{task_id}",
    responses=create_openapi_http_exception_doc([status.HTTP_404_NOT_FOUND]),
    dependencies=[Depends(requires_access_dag(method="GET", access_entity=DagAccessEntity.TASK_INSTANCE))],
)
def get_task_instance(
    dag_id: str, dag_run_id: str, task_id: str, session: SessionDep
) -> TaskInstanceResponse:
    """Get task instance."""
    query = (
        select(TI)
        .where(TI.dag_id == dag_id, TI.run_id == dag_run_id, TI.task_id == task_id)
        .join(TI.dag_run)
        .options(joinedload(TI.rendered_task_instance_fields))
        .options(joinedload(TI.dag_version))
    )
    task_instance = session.scalar(query)

    if task_instance is None:
        raise HTTPException(
            status.HTTP_404_NOT_FOUND,
            f"The Task Instance with dag_id: `{dag_id}`, run_id: `{dag_run_id}` and task_id: `{task_id}` was not found",
        )
    if task_instance.map_index != -1:
        raise HTTPException(
            status.HTTP_404_NOT_FOUND, "Task instance is mapped, add the map_index value to the URL"
        )

    return task_instance


@task_instances_router.get(
    task_instances_prefix + "/{task_id}/listMapped",
    responses=create_openapi_http_exception_doc([status.HTTP_404_NOT_FOUND]),
    dependencies=[Depends(requires_access_dag(method="GET", access_entity=DagAccessEntity.TASK_INSTANCE))],
)
def get_mapped_task_instances(
    dag_id: str,
    dag_run_id: str,
    task_id: str,
    request: Request,
    run_after_range: Annotated[RangeFilter, Depends(datetime_range_filter_factory("run_after", TI))],
    logical_date_range: Annotated[RangeFilter, Depends(datetime_range_filter_factory("logical_date", TI))],
    start_date_range: Annotated[RangeFilter, Depends(datetime_range_filter_factory("start_date", TI))],
    end_date_range: Annotated[RangeFilter, Depends(datetime_range_filter_factory("end_date", TI))],
    update_at_range: Annotated[RangeFilter, Depends(datetime_range_filter_factory("updated_at", TI))],
    duration_range: Annotated[RangeFilter, Depends(float_range_filter_factory("duration", TI))],
    state: QueryTIStateFilter,
    pool: QueryTIPoolFilter,
    queue: QueryTIQueueFilter,
    executor: QueryTIExecutorFilter,
    version_number: QueryTIDagVersionFilter,
    limit: QueryLimit,
    offset: QueryOffset,
    order_by: Annotated[
        SortParam,
        Depends(
            SortParam(
                [
                    "id",
                    "state",
                    "duration",
                    "start_date",
                    "end_date",
                    "map_index",
                    "try_number",
                    "logical_date",
                    "run_after",
                    "data_interval_start",
                    "data_interval_end",
                    "rendered_map_index",
                ],
                TI,
                to_replace={
                    "run_after": DagRun.run_after,
                    "logical_date": DagRun.logical_date,
                    "data_interval_start": DagRun.data_interval_start,
                    "data_interval_end": DagRun.data_interval_end,
                },
            ).dynamic_depends(default="map_index")
        ),
    ],
    session: SessionDep,
) -> TaskInstanceCollectionResponse:
    """Get list of mapped task instances."""
    query = (
        select(TI)
        .where(TI.dag_id == dag_id, TI.run_id == dag_run_id, TI.task_id == task_id, TI.map_index >= 0)
        .join(TI.dag_run)
        .options(joinedload(TI.dag_version))
    )
    # 0 can mean a mapped TI that expanded to an empty list, so it is not an automatic 404
    unfiltered_total_count = get_query_count(query, session=session)
    if unfiltered_total_count == 0:
        dag = request.app.state.dag_bag.get_dag(dag_id)
        if not dag:
            error_message = f"DAG {dag_id} not found"
            raise HTTPException(status.HTTP_404_NOT_FOUND, error_message)
        try:
            task = dag.get_task(task_id)
        except TaskNotFound:
            error_message = f"Task id {task_id} not found"
            raise HTTPException(status.HTTP_404_NOT_FOUND, error_message)
        if not task.get_needs_expansion():
            error_message = f"Task id {task_id} is not mapped"
            raise HTTPException(status.HTTP_404_NOT_FOUND, error_message)

    task_instance_select, total_entries = paginated_select(
        statement=query,
        filters=[
            run_after_range,
            logical_date_range,
            start_date_range,
            end_date_range,
            update_at_range,
            duration_range,
            state,
            pool,
            queue,
            executor,
            version_number,
        ],
        order_by=order_by,
        offset=offset,
        limit=limit,
        session=session,
    )
    task_instances = session.scalars(task_instance_select)

    return TaskInstanceCollectionResponse(
        task_instances=task_instances,
        total_entries=total_entries,
    )


@task_instances_router.get(
    task_instances_prefix + "/{task_id}/dependencies",
    responses=create_openapi_http_exception_doc([status.HTTP_404_NOT_FOUND]),
    dependencies=[Depends(requires_access_dag(method="GET", access_entity=DagAccessEntity.TASK_INSTANCE))],
)
@task_instances_router.get(
    task_instances_prefix + "/{task_id}/{map_index}/dependencies",
    responses=create_openapi_http_exception_doc([status.HTTP_404_NOT_FOUND]),
    dependencies=[Depends(requires_access_dag(method="GET", access_entity=DagAccessEntity.TASK_INSTANCE))],
)
def get_task_instance_dependencies(
    dag_id: str,
    dag_run_id: str,
    task_id: str,
    session: SessionDep,
    request: Request,
    map_index: int = -1,
) -> TaskDependencyCollectionResponse:
    """Get dependencies blocking task from getting scheduled."""
    query = select(TI).where(TI.dag_id == dag_id, TI.run_id == dag_run_id, TI.task_id == task_id)

    if map_index == -1:
        query = query.where(TI.map_index == -1)
    else:
        query = query.where(TI.map_index == map_index)

    result = session.execute(query).one_or_none()

    if result is None:
        error_message = f"Task Instance not found for dag_id={dag_id}, run_id={dag_run_id}, task_id={task_id}"
        raise HTTPException(status.HTTP_404_NOT_FOUND, error_message)

    ti = result[0]
    deps = []

    if ti.state in [None, TaskInstanceState.SCHEDULED]:
        dag = request.app.state.dag_bag.get_dag(ti.dag_id)

        if dag:
            try:
                ti.task = dag.get_task(ti.task_id)
            except TaskNotFound:
                pass
            else:
                dep_context = DepContext(SCHEDULER_QUEUED_DEPS)
                deps = sorted(
                    [
                        {"name": dep.dep_name, "reason": dep.reason}
                        for dep in ti.get_failed_dep_statuses(dep_context=dep_context, session=session)
                    ],
                    key=lambda x: x["name"],
                )

    return TaskDependencyCollectionResponse.model_validate({"dependencies": deps})


@task_instances_router.get(
    task_instances_prefix + "/{task_id}/tries",
    responses=create_openapi_http_exception_doc([status.HTTP_404_NOT_FOUND]),
    dependencies=[Depends(requires_access_dag(method="GET", access_entity=DagAccessEntity.TASK_INSTANCE))],
)
def get_task_instance_tries(
    dag_id: str,
    dag_run_id: str,
    task_id: str,
    session: SessionDep,
    map_index: int = -1,
) -> TaskInstanceHistoryCollectionResponse:
    """Get list of task instances history."""

    def _query(orm_object: Base) -> Select:
        query = (
            select(orm_object)
            .where(
                orm_object.dag_id == dag_id,
                orm_object.run_id == dag_run_id,
                orm_object.task_id == task_id,
                orm_object.map_index == map_index,
            )
            .options(joinedload(orm_object.dag_version))
        )
        return query

    # Exclude TaskInstance with state UP_FOR_RETRY since they have been recorded in TaskInstanceHistory
    tis = session.scalars(
        _query(TI).where(or_(TI.state != TaskInstanceState.UP_FOR_RETRY, TI.state.is_(None)))
    ).all()
    task_instances = session.scalars(_query(TIH)).all() + tis

    if not task_instances:
        raise HTTPException(
            status.HTTP_404_NOT_FOUND,
            f"The Task Instance with dag_id: `{dag_id}`, run_id: `{dag_run_id}`, task_id: `{task_id}` and map_index: `{map_index}` was not found",
        )
    return TaskInstanceHistoryCollectionResponse(
        task_instances=cast(list[TaskInstanceHistoryResponse], task_instances),
        total_entries=len(task_instances),
    )


@task_instances_router.get(
    task_instances_prefix + "/{task_id}/{map_index}/tries",
    responses=create_openapi_http_exception_doc([status.HTTP_404_NOT_FOUND]),
    dependencies=[Depends(requires_access_dag(method="GET", access_entity=DagAccessEntity.TASK_INSTANCE))],
)
def get_mapped_task_instance_tries(
    dag_id: str,
    dag_run_id: str,
    task_id: str,
    session: SessionDep,
    map_index: int,
) -> TaskInstanceHistoryCollectionResponse:
    return get_task_instance_tries(
        dag_id=dag_id,
        dag_run_id=dag_run_id,
        task_id=task_id,
        map_index=map_index,
        session=session,
    )


@task_instances_router.get(
    task_instances_prefix + "/{task_id}/{map_index}",
    responses=create_openapi_http_exception_doc([status.HTTP_404_NOT_FOUND]),
    dependencies=[Depends(requires_access_dag(method="GET", access_entity=DagAccessEntity.TASK_INSTANCE))],
)
def get_mapped_task_instance(
    dag_id: str,
    dag_run_id: str,
    task_id: str,
    map_index: int,
    session: SessionDep,
) -> TaskInstanceResponse:
    """Get task instance."""
    query = (
        select(TI)
        .where(TI.dag_id == dag_id, TI.run_id == dag_run_id, TI.task_id == task_id, TI.map_index == map_index)
        .join(TI.dag_run)
        .options(joinedload(TI.rendered_task_instance_fields))
        .options(joinedload(TI.dag_version))
    )
    task_instance = session.scalar(query)

    if task_instance is None:
        raise HTTPException(
            status.HTTP_404_NOT_FOUND,
            f"The Mapped Task Instance with dag_id: `{dag_id}`, run_id: `{dag_run_id}`, task_id: `{task_id}`, and map_index: `{map_index}` was not found",
        )

    return task_instance


@task_instances_router.get(
    task_instances_prefix,
    responses=create_openapi_http_exception_doc([status.HTTP_404_NOT_FOUND]),
    dependencies=[Depends(requires_access_dag(method="GET", access_entity=DagAccessEntity.TASK_INSTANCE))],
)
def get_task_instances(
    dag_id: str,
    dag_run_id: str,
    request: Request,
    task_id: Annotated[FilterParam[str | None], Depends(filter_param_factory(TI.task_id, str | None))],
    run_after_range: Annotated[RangeFilter, Depends(datetime_range_filter_factory("run_after", TI))],
    logical_date_range: Annotated[RangeFilter, Depends(datetime_range_filter_factory("logical_date", TI))],
    start_date_range: Annotated[RangeFilter, Depends(datetime_range_filter_factory("start_date", TI))],
    end_date_range: Annotated[RangeFilter, Depends(datetime_range_filter_factory("end_date", TI))],
    update_at_range: Annotated[RangeFilter, Depends(datetime_range_filter_factory("updated_at", TI))],
    duration_range: Annotated[RangeFilter, Depends(float_range_filter_factory("duration", TI))],
    task_display_name_pattern: QueryTITaskDisplayNamePatternSearch,
    state: QueryTIStateFilter,
    pool: QueryTIPoolFilter,
    queue: QueryTIQueueFilter,
    executor: QueryTIExecutorFilter,
    version_number: QueryTIDagVersionFilter,
    limit: QueryLimit,
    offset: QueryOffset,
    order_by: Annotated[
        SortParam,
        Depends(
            SortParam(
                [
                    "id",
                    "state",
                    "duration",
                    "start_date",
                    "end_date",
                    "map_index",
                    "try_number",
                    "logical_date",
                    "run_after",
                    "data_interval_start",
                    "data_interval_end",
                    "rendered_map_index",
                ],
                TI,
                to_replace={
                    "logical_date": DagRun.logical_date,
                    "run_after": DagRun.run_after,
                    "data_interval_start": DagRun.data_interval_start,
                    "data_interval_end": DagRun.data_interval_end,
                },
            ).dynamic_depends(default="map_index")
        ),
    ],
    session: SessionDep,
) -> TaskInstanceCollectionResponse:
    """
    Get list of task instances.

    This endpoint allows specifying `~` as the dag_id, dag_run_id to retrieve Task Instances for all DAGs
    and DAG runs.
    """
    query = select(TI).join(TI.dag_run).outerjoin(TI.dag_version).options(joinedload(TI.dag_version))

    if dag_id != "~":
        dag = request.app.state.dag_bag.get_dag(dag_id)
        if not dag:
            raise HTTPException(status.HTTP_404_NOT_FOUND, f"DAG with dag_id: `{dag_id}` was not found")
        query = query.where(TI.dag_id == dag_id)

    if dag_run_id != "~":
        dag_run = session.scalar(select(DagRun).filter_by(run_id=dag_run_id))
        if not dag_run:
            raise HTTPException(
                status.HTTP_404_NOT_FOUND,
                f"DagRun with run_id: `{dag_run_id}` was not found",
            )
        query = query.where(TI.run_id == dag_run_id)

    task_instance_select, total_entries = paginated_select(
        statement=query,
        filters=[
            run_after_range,
            logical_date_range,
            start_date_range,
            end_date_range,
            update_at_range,
            duration_range,
            state,
            pool,
            queue,
            executor,
            task_id,
            task_display_name_pattern,
            version_number,
        ],
        order_by=order_by,
        offset=offset,
        limit=limit,
        session=session,
    )

    task_instances = session.scalars(task_instance_select)
    return TaskInstanceCollectionResponse(
        task_instances=task_instances,
        total_entries=total_entries,
    )


@task_instances_router.post(
    task_instances_prefix + "/list",
    responses=create_openapi_http_exception_doc([status.HTTP_404_NOT_FOUND]),
<<<<<<< HEAD
    dependencies=[Depends(requires_access_dag(method="GET", access_entity=DagAccessEntity.TASK_INSTANCE))],
=======
    dependencies=[
        Depends(action_logging()),
        Depends(requires_access_dag(method="GET", access_entity=DagAccessEntity.TASK_INSTANCE)),
    ],
>>>>>>> a3eef566
)
def get_task_instances_batch(
    dag_id: Literal["~"],
    dag_run_id: Literal["~"],
    body: TaskInstancesBatchBody,
    session: SessionDep,
) -> TaskInstanceCollectionResponse:
    """Get list of task instances."""
    dag_ids = FilterParam(TI.dag_id, body.dag_ids, FilterOptionEnum.IN)
    dag_run_ids = FilterParam(TI.run_id, body.dag_run_ids, FilterOptionEnum.IN)
    task_ids = FilterParam(TI.task_id, body.task_ids, FilterOptionEnum.IN)
    run_after = RangeFilter(
        Range(lower_bound=body.run_after_gte, upper_bound=body.run_after_lte),
        attribute=TI.run_after,
    )
    logical_date = RangeFilter(
        Range(lower_bound=body.logical_date_gte, upper_bound=body.logical_date_lte),
        attribute=TI.logical_date,
    )
    start_date = RangeFilter(
        Range(lower_bound=body.start_date_gte, upper_bound=body.start_date_lte),
        attribute=TI.start_date,
    )
    end_date = RangeFilter(
        Range(lower_bound=body.end_date_gte, upper_bound=body.end_date_lte),
        attribute=TI.end_date,
    )
    duration = RangeFilter(
        Range(lower_bound=body.duration_gte, upper_bound=body.duration_lte),
        attribute=TI.duration,
    )
    state = FilterParam(TI.state, body.state, FilterOptionEnum.ANY_EQUAL)
    pool = FilterParam(TI.pool, body.pool, FilterOptionEnum.ANY_EQUAL)
    queue = FilterParam(TI.queue, body.queue, FilterOptionEnum.ANY_EQUAL)
    executor = FilterParam(TI.executor, body.executor, FilterOptionEnum.ANY_EQUAL)

    offset = OffsetFilter(body.page_offset)
    limit = LimitFilter(body.page_limit)

    order_by = SortParam(
        ["id", "state", "duration", "start_date", "end_date", "map_index"],
        TI,
    ).set_value(body.order_by)

    query = select(TI).join(TI.dag_run)
    task_instance_select, total_entries = paginated_select(
        statement=query,
        filters=[
            dag_ids,
            dag_run_ids,
            task_ids,
            run_after,
            logical_date,
            start_date,
            end_date,
            duration,
            state,
            pool,
            queue,
            executor,
        ],
        order_by=order_by,
        offset=offset,
        limit=limit,
        session=session,
    )
    task_instance_select = task_instance_select.options(
        joinedload(TI.rendered_task_instance_fields), joinedload(TI.task_instance_note)
    )

    task_instances = session.scalars(task_instance_select)

    return TaskInstanceCollectionResponse(
        task_instances=task_instances,
        total_entries=total_entries,
    )


@task_instances_router.get(
    task_instances_prefix + "/{task_id}/tries/{task_try_number}",
    responses=create_openapi_http_exception_doc([status.HTTP_404_NOT_FOUND]),
    dependencies=[Depends(requires_access_dag(method="GET", access_entity=DagAccessEntity.TASK_INSTANCE))],
)
def get_task_instance_try_details(
    dag_id: str,
    dag_run_id: str,
    task_id: str,
    task_try_number: int,
    session: SessionDep,
    map_index: int = -1,
) -> TaskInstanceHistoryResponse:
    """Get task instance details by try number."""

    def _query(orm_object: Base) -> TI | TIH | None:
        query = select(orm_object).where(
            orm_object.dag_id == dag_id,
            orm_object.run_id == dag_run_id,
            orm_object.task_id == task_id,
            orm_object.try_number == task_try_number,
            orm_object.map_index == map_index,
        )

        task_instance = session.scalar(query)
        return task_instance

    result = _query(TI) or _query(TIH)
    if result is None:
        raise HTTPException(
            status.HTTP_404_NOT_FOUND,
            f"The Task Instance with dag_id: `{dag_id}`, run_id: `{dag_run_id}`, task_id: `{task_id}`, try_number: `{task_try_number}` and map_index: `{map_index}` was not found",
        )
    return result


@task_instances_router.get(
    task_instances_prefix + "/{task_id}/{map_index}/tries/{task_try_number}",
    responses=create_openapi_http_exception_doc([status.HTTP_404_NOT_FOUND]),
    dependencies=[Depends(requires_access_dag(method="GET", access_entity=DagAccessEntity.TASK_INSTANCE))],
)
def get_mapped_task_instance_try_details(
    dag_id: str,
    dag_run_id: str,
    task_id: str,
    task_try_number: int,
    session: SessionDep,
    map_index: int,
) -> TaskInstanceHistoryResponse:
    return get_task_instance_try_details(
        dag_id=dag_id,
        dag_run_id=dag_run_id,
        task_id=task_id,
        task_try_number=task_try_number,
        map_index=map_index,
        session=session,
    )


@task_instances_router.post(
    "/clearTaskInstances",
    responses=create_openapi_http_exception_doc([status.HTTP_404_NOT_FOUND]),
<<<<<<< HEAD
    dependencies=[Depends(requires_access_dag(method="PUT", access_entity=DagAccessEntity.TASK_INSTANCE))],
=======
    dependencies=[
        Depends(action_logging()),
        Depends(requires_access_dag(method="PUT", access_entity=DagAccessEntity.TASK_INSTANCE)),
    ],
>>>>>>> a3eef566
)
def post_clear_task_instances(
    dag_id: str,
    request: Request,
    body: ClearTaskInstancesBody,
    session: SessionDep,
) -> TaskInstanceCollectionResponse:
    """Clear task instances."""
    dag = request.app.state.dag_bag.get_dag(dag_id)
    if not dag:
        error_message = f"DAG {dag_id} not found"
        raise HTTPException(status.HTTP_404_NOT_FOUND, error_message)

    reset_dag_runs = body.reset_dag_runs
    dry_run = body.dry_run
    # We always pass dry_run here, otherwise this would try to confirm on the terminal!
    dag_run_id = body.dag_run_id
    future = body.include_future
    past = body.include_past
    downstream = body.include_downstream
    upstream = body.include_upstream

    if dag_run_id is not None:
        dag_run: DagRun | None = session.scalar(
            select(DagRun).where(DagRun.dag_id == dag_id, DagRun.run_id == dag_run_id)
        )
        if dag_run is None:
            error_message = f"Dag Run id {dag_run_id} not found in dag {dag_id}"
            raise HTTPException(status.HTTP_404_NOT_FOUND, error_message)

        if past or future:
            raise HTTPException(
                status.HTTP_400_BAD_REQUEST,
                "Cannot use include_past or include_future when dag_run_id is provided because logical_date is not applicable.",
            )
        body.start_date = dag_run.logical_date if dag_run.logical_date is not None else None
        body.end_date = dag_run.logical_date if dag_run.logical_date is not None else None

    if past:
        body.start_date = None

    if future:
        body.end_date = None

    task_ids = body.task_ids
    if task_ids is not None:
        task_id = [task[0] if isinstance(task, tuple) else task for task in task_ids]
        dag = dag.partial_subset(
            task_ids=task_id,
            include_downstream=downstream,
            include_upstream=upstream,
        )

        if len(dag.task_dict) > 1:
            # If we had upstream/downstream etc then also include those!
            task_ids.extend(tid for tid in dag.task_dict if tid != task_id)

    task_instances = dag.clear(
        dry_run=True,
        run_id=None if past or future else dag_run_id,
        task_ids=task_ids,
        dag_bag=request.app.state.dag_bag,
        session=session,
        **body.model_dump(
            include={
                "start_date",
                "end_date",
                "only_failed",
                "only_running",
            }
        ),
    )

    if not dry_run:
        clear_task_instances(
            task_instances,
            session,
            dag,
            DagRunState.QUEUED if reset_dag_runs else False,
        )

    return TaskInstanceCollectionResponse(
        task_instances=task_instances,
        total_entries=len(task_instances),
    )


def _patch_ti_validate_request(
    dag_id: str,
    dag_run_id: str,
    task_id: str,
    request: Request,
    body: PatchTaskInstanceBody,
    session: SessionDep,
    map_index: int = -1,
    update_mask: list[str] | None = Query(None),
) -> tuple[DAG, TI, dict]:
    dag = request.app.state.dag_bag.get_dag(dag_id)
    if not dag:
        raise HTTPException(status.HTTP_404_NOT_FOUND, f"DAG {dag_id} not found")

    if not dag.has_task(task_id):
        raise HTTPException(status.HTTP_404_NOT_FOUND, f"Task '{task_id}' not found in DAG '{dag_id}'")

    query = (
        select(TI)
        .where(TI.dag_id == dag_id, TI.run_id == dag_run_id, TI.task_id == task_id)
        .join(TI.dag_run)
        .options(joinedload(TI.rendered_task_instance_fields))
    )
    if map_index == -1:
        query = query.where(or_(TI.map_index == -1, TI.map_index is None))
    else:
        query = query.where(TI.map_index == map_index)

    try:
        ti = session.scalar(query)
    except MultipleResultsFound:
        raise HTTPException(
            status.HTTP_400_BAD_REQUEST,
            "Multiple task instances found. As the TI is mapped, add the map_index value to the URL",
        )

    err_msg_404 = f"Task Instance not found for dag_id={dag_id}, run_id={dag_run_id}, task_id={task_id}"
    if ti is None:
        raise HTTPException(status.HTTP_404_NOT_FOUND, err_msg_404)

    fields_to_update = body.model_fields_set
    if update_mask:
        fields_to_update = fields_to_update.intersection(update_mask)
    else:
        try:
            PatchTaskInstanceBody.model_validate(body)
        except ValidationError as e:
            raise RequestValidationError(errors=e.errors())

    return dag, ti, body.model_dump(include=fields_to_update, by_alias=True)


@task_instances_router.patch(
    task_instances_prefix + "/{task_id}/dry_run",
    responses=create_openapi_http_exception_doc(
        [status.HTTP_404_NOT_FOUND, status.HTTP_400_BAD_REQUEST],
    ),
    dependencies=[Depends(requires_access_dag(method="PUT", access_entity=DagAccessEntity.TASK_INSTANCE))],
)
@task_instances_router.patch(
    task_instances_prefix + "/{task_id}/{map_index}/dry_run",
    responses=create_openapi_http_exception_doc(
        [status.HTTP_404_NOT_FOUND, status.HTTP_400_BAD_REQUEST],
    ),
    dependencies=[Depends(requires_access_dag(method="PUT", access_entity=DagAccessEntity.TASK_INSTANCE))],
)
def patch_task_instance_dry_run(
    dag_id: str,
    dag_run_id: str,
    task_id: str,
    request: Request,
    body: PatchTaskInstanceBody,
    session: SessionDep,
    map_index: int = -1,
    update_mask: list[str] | None = Query(None),
) -> TaskInstanceCollectionResponse:
    """Update a task instance dry_run mode."""
    dag, ti, data = _patch_ti_validate_request(
        dag_id, dag_run_id, task_id, request, body, session, map_index, update_mask
    )

    tis: list[TI] = []

    if data.get("new_state"):
        tis = (
            dag.set_task_instance_state(
                task_id=task_id,
                run_id=dag_run_id,
                map_indexes=[map_index],
                state=data["new_state"],
                upstream=body.include_upstream,
                downstream=body.include_downstream,
                future=body.include_future,
                past=body.include_past,
                commit=False,
                session=session,
            )
            or []
        )

    elif "note" in data:
        tis = [ti]

    return TaskInstanceCollectionResponse(
        task_instances=[
            TaskInstanceResponse.model_validate(
                ti,
            )
            for ti in tis
        ],
        total_entries=len(tis),
    )


@task_instances_router.patch(
    task_instances_prefix + "/{task_id}",
    responses=create_openapi_http_exception_doc(
        [status.HTTP_404_NOT_FOUND, status.HTTP_400_BAD_REQUEST, status.HTTP_409_CONFLICT],
    ),
<<<<<<< HEAD
    dependencies=[Depends(requires_access_dag(method="PUT", access_entity=DagAccessEntity.TASK_INSTANCE))],
=======
    dependencies=[
        Depends(action_logging()),
        Depends(requires_access_dag(method="PUT", access_entity=DagAccessEntity.TASK_INSTANCE)),
    ],
>>>>>>> a3eef566
)
@task_instances_router.patch(
    task_instances_prefix + "/{task_id}/{map_index}",
    responses=create_openapi_http_exception_doc(
        [status.HTTP_404_NOT_FOUND, status.HTTP_400_BAD_REQUEST, status.HTTP_409_CONFLICT],
    ),
<<<<<<< HEAD
    dependencies=[Depends(requires_access_dag(method="PUT", access_entity=DagAccessEntity.TASK_INSTANCE))],
=======
    dependencies=[
        Depends(action_logging()),
        Depends(requires_access_dag(method="PUT", access_entity=DagAccessEntity.TASK_INSTANCE)),
    ],
>>>>>>> a3eef566
)
def patch_task_instance(
    dag_id: str,
    dag_run_id: str,
    task_id: str,
    request: Request,
    body: PatchTaskInstanceBody,
    session: SessionDep,
    map_index: int = -1,
    update_mask: list[str] | None = Query(None),
) -> TaskInstanceResponse:
    """Update a task instance."""
    dag, ti, data = _patch_ti_validate_request(
        dag_id, dag_run_id, task_id, request, body, session, map_index, update_mask
    )

    for key, _ in data.items():
        if key == "new_state":
            tis: list[TI] = dag.set_task_instance_state(
                task_id=task_id,
                run_id=dag_run_id,
                map_indexes=[map_index],
                state=data["new_state"],
                upstream=body.include_upstream,
                downstream=body.include_downstream,
                future=body.include_future,
                past=body.include_past,
                commit=True,
                session=session,
            )
            if not tis:
                raise HTTPException(
                    status.HTTP_409_CONFLICT, f"Task id {task_id} is already in {data['new_state']} state"
                )
            ti = tis[0] if isinstance(tis, list) else tis
        elif key == "note":
            if update_mask or body.note is not None:
                # @TODO: replace None passed for user_id with actual user id when
                # permissions and auth is in place.
                if ti.task_instance_note is None:
                    ti.note = (body.note, None)
                else:
                    ti.task_instance_note.content = body.note
                    ti.task_instance_note.user_id = None
                session.commit()

    return TaskInstanceResponse.model_validate(ti)<|MERGE_RESOLUTION|>--- conflicted
+++ resolved
@@ -62,10 +62,7 @@
 )
 from airflow.api_fastapi.core_api.openapi.exceptions import create_openapi_http_exception_doc
 from airflow.api_fastapi.core_api.security import requires_access_dag
-<<<<<<< HEAD
-=======
 from airflow.api_fastapi.logging.decorators import action_logging
->>>>>>> a3eef566
 from airflow.exceptions import TaskNotFound
 from airflow.models import Base, DagRun
 from airflow.models.dag import DAG
@@ -477,14 +474,10 @@
 @task_instances_router.post(
     task_instances_prefix + "/list",
     responses=create_openapi_http_exception_doc([status.HTTP_404_NOT_FOUND]),
-<<<<<<< HEAD
-    dependencies=[Depends(requires_access_dag(method="GET", access_entity=DagAccessEntity.TASK_INSTANCE))],
-=======
     dependencies=[
         Depends(action_logging()),
         Depends(requires_access_dag(method="GET", access_entity=DagAccessEntity.TASK_INSTANCE)),
     ],
->>>>>>> a3eef566
 )
 def get_task_instances_batch(
     dag_id: Literal["~"],
@@ -625,14 +618,10 @@
 @task_instances_router.post(
     "/clearTaskInstances",
     responses=create_openapi_http_exception_doc([status.HTTP_404_NOT_FOUND]),
-<<<<<<< HEAD
-    dependencies=[Depends(requires_access_dag(method="PUT", access_entity=DagAccessEntity.TASK_INSTANCE))],
-=======
     dependencies=[
         Depends(action_logging()),
         Depends(requires_access_dag(method="PUT", access_entity=DagAccessEntity.TASK_INSTANCE)),
     ],
->>>>>>> a3eef566
 )
 def post_clear_task_instances(
     dag_id: str,
@@ -839,28 +828,20 @@
     responses=create_openapi_http_exception_doc(
         [status.HTTP_404_NOT_FOUND, status.HTTP_400_BAD_REQUEST, status.HTTP_409_CONFLICT],
     ),
-<<<<<<< HEAD
-    dependencies=[Depends(requires_access_dag(method="PUT", access_entity=DagAccessEntity.TASK_INSTANCE))],
-=======
     dependencies=[
         Depends(action_logging()),
         Depends(requires_access_dag(method="PUT", access_entity=DagAccessEntity.TASK_INSTANCE)),
     ],
->>>>>>> a3eef566
 )
 @task_instances_router.patch(
     task_instances_prefix + "/{task_id}/{map_index}",
     responses=create_openapi_http_exception_doc(
         [status.HTTP_404_NOT_FOUND, status.HTTP_400_BAD_REQUEST, status.HTTP_409_CONFLICT],
     ),
-<<<<<<< HEAD
-    dependencies=[Depends(requires_access_dag(method="PUT", access_entity=DagAccessEntity.TASK_INSTANCE))],
-=======
     dependencies=[
         Depends(action_logging()),
         Depends(requires_access_dag(method="PUT", access_entity=DagAccessEntity.TASK_INSTANCE)),
     ],
->>>>>>> a3eef566
 )
 def patch_task_instance(
     dag_id: str,
