# Licensed to the Apache Software Foundation (ASF) under one
# or more contributor license agreements.  See the NOTICE file
# distributed with this work for additional information
# regarding copyright ownership.  The ASF licenses this file
# to you under the Apache License, Version 2.0 (the
# "License"); you may not use this file except in compliance
# with the License.  You may obtain a copy of the License at
#
#   http://www.apache.org/licenses/LICENSE-2.0
#
# Unless required by applicable law or agreed to in writing,
# software distributed under the License is distributed on an
# "AS IS" BASIS, WITHOUT WARRANTIES OR CONDITIONS OF ANY
# KIND, either express or implied.  See the License for the
# specific language governing permissions and limitations
# under the License.

from __future__ import annotations

from typing import Annotated

from fastapi import Depends, HTTPException, Query, Request, Response, status
from fastapi.exceptions import RequestValidationError
from pydantic import ValidationError
from sqlalchemy import select, update

from airflow.api.common import delete_dag as delete_dag_module
from airflow.api_fastapi.common.db.common import (
    SessionDep,
    paginated_select,
)
from airflow.api_fastapi.common.db.dags import generate_dag_with_latest_run_query
from airflow.api_fastapi.common.parameters import (
    FilterOptionEnum,
    FilterParam,
    QueryDagDisplayNamePatternSearch,
    QueryDagIdPatternSearch,
    QueryDagIdPatternSearchWithNone,
    QueryLastDagRunStateFilter,
    QueryLimit,
    QueryOffset,
    QueryOnlyActiveFilter,
    QueryOwnersFilter,
    QueryPausedFilter,
    QueryTagsFilter,
    RangeFilter,
    SortParam,
    _transform_dag_run_states,
    datetime_range_filter_factory,
    filter_param_factory,
)
from airflow.api_fastapi.common.router import AirflowRouter
from airflow.api_fastapi.core_api.datamodels.dags import (
    DAGCollectionResponse,
    DAGDetailsResponse,
    DAGPatchBody,
    DAGResponse,
)
from airflow.api_fastapi.core_api.openapi.exceptions import create_openapi_http_exception_doc
<<<<<<< HEAD
from airflow.api_fastapi.core_api.security import (
    EditableDagsFilterDep,
    ReadableDagsFilterDep,
    requires_access_dag,
)
=======
from airflow.api_fastapi.logging.decorators import action_logging
>>>>>>> 3a9cce97
from airflow.exceptions import AirflowException, DagNotFound
from airflow.models import DAG, DagModel
from airflow.models.dagrun import DagRun

dags_router = AirflowRouter(tags=["DAG"], prefix="/dags")


@dags_router.get("", dependencies=[Depends(requires_access_dag(method="GET"))])
def get_dags(
    limit: QueryLimit,
    offset: QueryOffset,
    tags: QueryTagsFilter,
    owners: QueryOwnersFilter,
    dag_id_pattern: QueryDagIdPatternSearch,
    dag_display_name_pattern: QueryDagDisplayNamePatternSearch,
    only_active: QueryOnlyActiveFilter,
    paused: QueryPausedFilter,
    last_dag_run_state: QueryLastDagRunStateFilter,
    dag_run_start_date_range: Annotated[
        RangeFilter, Depends(datetime_range_filter_factory("dag_run_start_date", DagRun, "start_date"))
    ],
    dag_run_end_date_range: Annotated[
        RangeFilter, Depends(datetime_range_filter_factory("dag_run_end_date", DagRun, "end_date"))
    ],
    dag_run_state: Annotated[
        FilterParam[list[str]],
        Depends(
            filter_param_factory(
                DagRun.state,
                list[str],
                FilterOptionEnum.ANY_EQUAL,
                "dag_run_state",
                default_factory=list,
                transform_callable=_transform_dag_run_states,
            )
        ),
    ],
    order_by: Annotated[
        SortParam,
        Depends(
            SortParam(
                ["dag_id", "dag_display_name", "next_dagrun", "state", "start_date"],
                DagModel,
                {"last_run_state": DagRun.state, "last_run_start_date": DagRun.start_date},
            ).dynamic_depends()
        ),
    ],
    readable_dags_filter: ReadableDagsFilterDep,
    session: SessionDep,
) -> DAGCollectionResponse:
    """Get all DAGs."""
    dag_runs_select = None

    if dag_run_state.value or dag_run_start_date_range.is_active() or dag_run_end_date_range.is_active():
        dag_runs_select, _ = paginated_select(
            statement=select(DagRun),
            filters=[
                dag_run_start_date_range,
                dag_run_end_date_range,
                dag_run_state,
            ],
            session=session,
        )
        dag_runs_select = dag_runs_select.cte()

    dags_select, total_entries = paginated_select(
        statement=generate_dag_with_latest_run_query(dag_runs_select),
        filters=[
            only_active,
            paused,
            dag_id_pattern,
            dag_display_name_pattern,
            tags,
            owners,
            last_dag_run_state,
            readable_dags_filter,
        ],
        order_by=order_by,
        offset=offset,
        limit=limit,
        session=session,
    )

    dags = session.scalars(dags_select)

    return DAGCollectionResponse(
        dags=dags,
        total_entries=total_entries,
    )


@dags_router.get(
    "/{dag_id}",
    responses=create_openapi_http_exception_doc(
        [
            status.HTTP_400_BAD_REQUEST,
            status.HTTP_404_NOT_FOUND,
            status.HTTP_422_UNPROCESSABLE_ENTITY,
        ]
    ),
    dependencies=[Depends(requires_access_dag(method="GET"))],
)
def get_dag(dag_id: str, session: SessionDep, request: Request) -> DAGResponse:
    """Get basic information about a DAG."""
    dag: DAG = request.app.state.dag_bag.get_dag(dag_id)
    if not dag:
        raise HTTPException(status.HTTP_404_NOT_FOUND, f"Dag with id {dag_id} was not found")

    dag_model: DagModel = session.get(DagModel, dag_id)
    if not dag_model:
        raise HTTPException(status.HTTP_404_NOT_FOUND, f"Unable to obtain dag with id {dag_id} from session")

    for key, value in dag.__dict__.items():
        if not key.startswith("_") and not hasattr(dag_model, key):
            setattr(dag_model, key, value)

    return dag_model


@dags_router.get(
    "/{dag_id}/details",
    responses=create_openapi_http_exception_doc(
        [
            status.HTTP_400_BAD_REQUEST,
            status.HTTP_404_NOT_FOUND,
        ]
    ),
    dependencies=[Depends(requires_access_dag(method="GET"))],
)
def get_dag_details(dag_id: str, session: SessionDep, request: Request) -> DAGDetailsResponse:
    """Get details of DAG."""
    dag: DAG = request.app.state.dag_bag.get_dag(dag_id)
    if not dag:
        raise HTTPException(status.HTTP_404_NOT_FOUND, f"Dag with id {dag_id} was not found")

    dag_model: DagModel = session.get(DagModel, dag_id)
    if not dag_model:
        raise HTTPException(status.HTTP_404_NOT_FOUND, f"Unable to obtain dag with id {dag_id} from session")

    for key, value in dag.__dict__.items():
        if not key.startswith("_") and not hasattr(dag_model, key):
            setattr(dag_model, key, value)

    return dag_model


@dags_router.patch(
    "/{dag_id}",
    responses=create_openapi_http_exception_doc(
        [
            status.HTTP_400_BAD_REQUEST,
            status.HTTP_404_NOT_FOUND,
        ]
    ),
<<<<<<< HEAD
    dependencies=[Depends(requires_access_dag(method="PUT"))],
=======
    dependencies=[Depends(action_logging())],
>>>>>>> 3a9cce97
)
def patch_dag(
    dag_id: str,
    patch_body: DAGPatchBody,
    session: SessionDep,
    update_mask: list[str] | None = Query(None),
) -> DAGResponse:
    """Patch the specific DAG."""
    dag = session.get(DagModel, dag_id)

    if dag is None:
        raise HTTPException(status.HTTP_404_NOT_FOUND, f"Dag with id: {dag_id} was not found")

    fields_to_update = patch_body.model_fields_set
    if update_mask:
        if update_mask != ["is_paused"]:
            raise HTTPException(
                status.HTTP_400_BAD_REQUEST, "Only `is_paused` field can be updated through the REST API"
            )
        fields_to_update = fields_to_update.intersection(update_mask)
    else:
        try:
            DAGPatchBody(**patch_body.model_dump())
        except ValidationError as e:
            raise RequestValidationError(errors=e.errors())

    data = patch_body.model_dump(include=fields_to_update, by_alias=True)

    for key, val in data.items():
        setattr(dag, key, val)

    return dag


@dags_router.patch(
    "",
    responses=create_openapi_http_exception_doc(
        [
            status.HTTP_400_BAD_REQUEST,
            status.HTTP_404_NOT_FOUND,
        ]
    ),
<<<<<<< HEAD
    dependencies=[Depends(requires_access_dag(method="PUT"))],
=======
    dependencies=[Depends(action_logging())],
>>>>>>> 3a9cce97
)
def patch_dags(
    patch_body: DAGPatchBody,
    limit: QueryLimit,
    offset: QueryOffset,
    tags: QueryTagsFilter,
    owners: QueryOwnersFilter,
    dag_id_pattern: QueryDagIdPatternSearchWithNone,
    only_active: QueryOnlyActiveFilter,
    paused: QueryPausedFilter,
    last_dag_run_state: QueryLastDagRunStateFilter,
    editable_dags_filter: EditableDagsFilterDep,
    session: SessionDep,
    update_mask: list[str] | None = Query(None),
) -> DAGCollectionResponse:
    """Patch multiple DAGs."""
    if update_mask:
        if update_mask != ["is_paused"]:
            raise HTTPException(
                status.HTTP_400_BAD_REQUEST, "Only `is_paused` field can be updated through the REST API"
            )
    else:
        try:
            DAGPatchBody.model_validate(patch_body)
        except ValidationError as e:
            raise RequestValidationError(errors=e.errors())

        # todo: this is not used?
        update_mask = ["is_paused"]

    dags_select, total_entries = paginated_select(
        statement=generate_dag_with_latest_run_query(),
        filters=[only_active, paused, dag_id_pattern, tags, owners, last_dag_run_state, editable_dags_filter],
        order_by=None,
        offset=offset,
        limit=limit,
        session=session,
    )
    dags = session.scalars(dags_select).all()
    dags_to_update = {dag.dag_id for dag in dags}
    session.execute(
        update(DagModel)
        .where(DagModel.dag_id.in_(dags_to_update))
        .values(is_paused=patch_body.is_paused)
        .execution_options(synchronize_session="fetch")
    )

    return DAGCollectionResponse(
        dags=dags,
        total_entries=total_entries,
    )


@dags_router.delete(
    "/{dag_id}",
    responses=create_openapi_http_exception_doc(
        [
            status.HTTP_400_BAD_REQUEST,
            status.HTTP_404_NOT_FOUND,
            status.HTTP_422_UNPROCESSABLE_ENTITY,
        ]
    ),
<<<<<<< HEAD
    dependencies=[Depends(requires_access_dag(method="DELETE"))],
=======
    dependencies=[Depends(action_logging())],
>>>>>>> 3a9cce97
)
def delete_dag(
    dag_id: str,
    session: SessionDep,
) -> Response:
    """Delete the specific DAG."""
    try:
        delete_dag_module.delete_dag(dag_id, session=session)
    except DagNotFound:
        raise HTTPException(status.HTTP_404_NOT_FOUND, f"Dag with id: {dag_id} was not found")
    except AirflowException:
        raise HTTPException(
            status.HTTP_409_CONFLICT, f"Task instances of dag with id: '{dag_id}' are still running"
        )
    return Response(status_code=status.HTTP_204_NO_CONTENT)<|MERGE_RESOLUTION|>--- conflicted
+++ resolved
@@ -57,15 +57,12 @@
     DAGResponse,
 )
 from airflow.api_fastapi.core_api.openapi.exceptions import create_openapi_http_exception_doc
-<<<<<<< HEAD
 from airflow.api_fastapi.core_api.security import (
     EditableDagsFilterDep,
     ReadableDagsFilterDep,
     requires_access_dag,
 )
-=======
 from airflow.api_fastapi.logging.decorators import action_logging
->>>>>>> 3a9cce97
 from airflow.exceptions import AirflowException, DagNotFound
 from airflow.models import DAG, DagModel
 from airflow.models.dagrun import DagRun
@@ -220,11 +217,7 @@
             status.HTTP_404_NOT_FOUND,
         ]
     ),
-<<<<<<< HEAD
-    dependencies=[Depends(requires_access_dag(method="PUT"))],
-=======
-    dependencies=[Depends(action_logging())],
->>>>>>> 3a9cce97
+    dependencies=[Depends(requires_access_dag(method="PUT")), Depends(action_logging())],
 )
 def patch_dag(
     dag_id: str,
@@ -267,11 +260,7 @@
             status.HTTP_404_NOT_FOUND,
         ]
     ),
-<<<<<<< HEAD
-    dependencies=[Depends(requires_access_dag(method="PUT"))],
-=======
-    dependencies=[Depends(action_logging())],
->>>>>>> 3a9cce97
+    dependencies=[Depends(requires_access_dag(method="PUT")), Depends(action_logging())],
 )
 def patch_dags(
     patch_body: DAGPatchBody,
@@ -334,11 +323,7 @@
             status.HTTP_422_UNPROCESSABLE_ENTITY,
         ]
     ),
-<<<<<<< HEAD
-    dependencies=[Depends(requires_access_dag(method="DELETE"))],
-=======
-    dependencies=[Depends(action_logging())],
->>>>>>> 3a9cce97
+    dependencies=[Depends(requires_access_dag(method="DELETE")), Depends(action_logging())],
 )
 def delete_dag(
     dag_id: str,
