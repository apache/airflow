# Licensed to the Apache Software Foundation (ASF) under one
# or more contributor license agreements.  See the NOTICE file
# distributed with this work for additional information
# regarding copyright ownership.  The ASF licenses this file
# to you under the Apache License, Version 2.0 (the
# "License"); you may not use this file except in compliance
# with the License.  You may obtain a copy of the License at
#
#   http://www.apache.org/licenses/LICENSE-2.0
#
# Unless required by applicable law or agreed to in writing,
# software distributed under the License is distributed on an
# "AS IS" BASIS, WITHOUT WARRANTIES OR CONDITIONS OF ANY
# KIND, either express or implied.  See the License for the
# specific language governing permissions and limitations
# under the License.

from __future__ import annotations

from datetime import datetime
from typing import Annotated

from fastapi import Depends, HTTPException, status
from sqlalchemy import delete, select
from sqlalchemy.orm import Session, joinedload, subqueryload

from airflow.api_fastapi.common.db.common import get_session, paginated_select
from airflow.api_fastapi.common.parameters import (
    OptionalDateTimeQuery,
    QueryAssetDagIdPatternSearch,
    QueryAssetIdFilter,
    QueryLimit,
    QueryOffset,
    QuerySourceDagIdFilter,
    QuerySourceMapIndexFilter,
    QuerySourceRunIdFilter,
    QuerySourceTaskIdFilter,
    QueryUriPatternSearch,
    SortParam,
)
from airflow.api_fastapi.common.router import AirflowRouter
from airflow.api_fastapi.core_api.datamodels.assets import (
    AssetCollectionResponse,
    AssetEventCollectionResponse,
    AssetEventResponse,
    AssetResponse,
    CreateAssetEventsBody,
    QueuedEventCollectionResponse,
    QueuedEventResponse,
)
from airflow.api_fastapi.core_api.openapi.exceptions import create_openapi_http_exception_doc
from airflow.assets import Asset
from airflow.assets.manager import asset_manager
from airflow.models.asset import AssetDagRunQueue, AssetEvent, AssetModel
from airflow.utils import timezone

assets_router = AirflowRouter(tags=["Asset"])


def _generate_queued_event_where_clause(
    *,
    dag_id: str | None = None,
    uri: str | None = None,
    before: datetime | str | None = None,
) -> list:
    """Get AssetDagRunQueue where clause."""
    where_clause = []
    if dag_id is not None:
        where_clause.append(AssetDagRunQueue.target_dag_id == dag_id)
    if uri is not None:
        where_clause.append(
            AssetDagRunQueue.asset_id.in_(
                select(AssetModel.id).where(AssetModel.uri == uri),
            ),
        )
    if before is not None:
        where_clause.append(AssetDagRunQueue.created_at < before)
    return where_clause


@assets_router.get(
    "/assets",
    responses=create_openapi_http_exception_doc([401, 403, 404]),
)
def get_assets(
    limit: QueryLimit,
    offset: QueryOffset,
    uri_pattern: QueryUriPatternSearch,
    dag_ids: QueryAssetDagIdPatternSearch,
    order_by: Annotated[
        SortParam,
        Depends(SortParam(["id", "uri", "created_at", "updated_at"], AssetModel).dynamic_depends()),
    ],
    session: Annotated[Session, Depends(get_session)],
) -> AssetCollectionResponse:
    """Get assets."""
    assets_select, total_entries = paginated_select(
        select(AssetModel),
        filters=[uri_pattern, dag_ids],
        order_by=order_by,
        offset=offset,
        limit=limit,
        session=session,
    )
    assets = session.scalars(
        assets_select.options(
            subqueryload(AssetModel.consuming_dags), subqueryload(AssetModel.producing_tasks)
        )
    ).all()
    return AssetCollectionResponse(
        assets=[AssetResponse.model_validate(asset, from_attributes=True) for asset in assets],
        total_entries=total_entries,
    )


@assets_router.get(
    "/assets/events",
    responses=create_openapi_http_exception_doc([404]),
)
def get_asset_events(
    limit: QueryLimit,
    offset: QueryOffset,
    order_by: Annotated[
        SortParam,
        Depends(
            SortParam(
                [
                    "source_task_id",
                    "source_dag_id",
                    "source_run_id",
                    "source_map_index",
                    "timestamp",
                ],
                AssetEvent,
            ).dynamic_depends("timestamp")
        ),
    ],
    asset_id: QueryAssetIdFilter,
    source_dag_id: QuerySourceDagIdFilter,
    source_task_id: QuerySourceTaskIdFilter,
    source_run_id: QuerySourceRunIdFilter,
    source_map_index: QuerySourceMapIndexFilter,
    session: Annotated[Session, Depends(get_session)],
) -> AssetEventCollectionResponse:
    """Get asset events."""
    assets_event_select, total_entries = paginated_select(
        select(AssetEvent),
        filters=[asset_id, source_dag_id, source_task_id, source_run_id, source_map_index],
        order_by=order_by,
        offset=offset,
        limit=limit,
        session=session,
    )

    assets_event_select = assets_event_select.options(subqueryload(AssetEvent.created_dagruns))
    assets_events = session.scalars(assets_event_select).all()

    return AssetEventCollectionResponse(
        asset_events=[
            AssetEventResponse.model_validate(asset, from_attributes=True) for asset in assets_events
        ],
        total_entries=total_entries,
    )


@assets_router.post(
    "/assets/events",
    responses=create_openapi_http_exception_doc([404]),
)
def create_asset_event(
    body: CreateAssetEventsBody,
    session: Annotated[Session, Depends(get_session)],
) -> AssetEventResponse:
    """Create asset events."""
    asset = session.scalar(select(AssetModel).where(AssetModel.uri == body.uri).limit(1))
    if not asset:
        raise HTTPException(404, f"Asset with uri: `{body.uri}` was not found")
    timestamp = timezone.utcnow()

    assets_event = asset_manager.register_asset_change(
        asset=Asset(uri=body.uri),
        timestamp=timestamp,
        extra=body.extra,
        session=session,
    )

    if not assets_event:
        raise HTTPException(404, f"Asset with uri: `{body.uri}` was not found")
    return AssetEventResponse.model_validate(assets_event, from_attributes=True)


@assets_router.get(
    "/assets/{uri:path}",
    responses=create_openapi_http_exception_doc([401, 403, 404]),
)
def get_asset(
    uri: str,
    session: Annotated[Session, Depends(get_session)],
) -> AssetResponse:
    """Get an asset."""
    asset = session.scalar(
        select(AssetModel)
        .where(AssetModel.uri == uri)
        .options(joinedload(AssetModel.consuming_dags), joinedload(AssetModel.producing_tasks))
    )

    if asset is None:
        raise HTTPException(status.HTTP_404_NOT_FOUND, f"The Asset with uri: `{uri}` was not found")

    return AssetResponse.model_validate(asset, from_attributes=True)


@assets_router.get(
    "/dags/{dag_id}/assets/queuedEvent",
    responses=create_openapi_http_exception_doc(
        [
            status.HTTP_404_NOT_FOUND,
        ]
    ),
)
def get_dag_asset_queued_events(
    dag_id: str,
    session: Annotated[Session, Depends(get_session)],
    before: OptionalDateTimeQuery = None,
) -> QueuedEventCollectionResponse:
    """Get queued asset events for a DAG."""
    where_clause = _generate_queued_event_where_clause(dag_id=dag_id, before=before)
    query = (
        select(AssetDagRunQueue, AssetModel.uri)
        .join(AssetModel, AssetDagRunQueue.asset_id == AssetModel.id)
        .where(*where_clause)
    )

    dag_asset_queued_events_select, total_entries = paginated_select(
        query,
        [],
    )
    adrqs = session.execute(dag_asset_queued_events_select).all()

    if not adrqs:
        raise HTTPException(status.HTTP_404_NOT_FOUND, f"Queue event with dag_id: `{dag_id}` was not found")

    queued_events = [
        QueuedEventResponse(created_at=adrq.created_at, dag_id=adrq.target_dag_id, uri=uri)
        for adrq, uri in adrqs
    ]

    return QueuedEventCollectionResponse(
        queued_events=[
            QueuedEventResponse.model_validate(queued_event, from_attributes=True)
            for queued_event in queued_events
        ],
        total_entries=total_entries,
    )


<<<<<<< HEAD
@assets_router.delete(
    "/dags/{dag_id}/assets/queuedEvent/{uri:path}",
=======
@assets_router.get(
    "/dags/{dag_id}/assets/queuedEvent/{uri:path}",
    responses=create_openapi_http_exception_doc(
        [
            status.HTTP_404_NOT_FOUND,
        ]
    ),
)
def get_dag_asset_queued_event(
    dag_id: str,
    uri: str,
    session: Annotated[Session, Depends(get_session)],
    before: OptionalDateTimeQuery = None,
) -> QueuedEventResponse:
    """Get a queued asset event for a DAG."""
    where_clause = _generate_queued_event_where_clause(dag_id=dag_id, uri=uri, before=before)
    query = (
        select(AssetDagRunQueue)
        .join(AssetModel, AssetDagRunQueue.asset_id == AssetModel.id)
        .where(*where_clause)
    )
    adrq = session.scalar(query)
    if not adrq:
        raise HTTPException(
            status.HTTP_404_NOT_FOUND,
            f"Queued event with dag_id: `{dag_id}` and asset uri: `{uri}` was not found",
        )

    return QueuedEventResponse(created_at=adrq.created_at, dag_id=adrq.target_dag_id, uri=uri)


@assets_router.delete(
    "/assets/queuedEvent/{uri:path}",
    status_code=status.HTTP_204_NO_CONTENT,
    responses=create_openapi_http_exception_doc(
        [
            status.HTTP_404_NOT_FOUND,
        ]
    ),
)
def delete_asset_queued_events(
    uri: str,
    session: Annotated[Session, Depends(get_session)],
    before: OptionalDateTimeQuery = None,
):
    """Delete queued asset events for an asset."""
    where_clause = _generate_queued_event_where_clause(uri=uri, before=before)
    delete_stmt = delete(AssetDagRunQueue).where(*where_clause).execution_options(synchronize_session="fetch")
    result = session.execute(delete_stmt)
    if result.rowcount == 0:
        raise HTTPException(status.HTTP_404_NOT_FOUND, detail=f"Queue event with uri: `{uri}` was not found")


@assets_router.delete(
    "/dags/{dag_id}/assets/queuedEvent",
>>>>>>> af958bbf
    status_code=status.HTTP_204_NO_CONTENT,
    responses=create_openapi_http_exception_doc(
        [
            status.HTTP_400_BAD_REQUEST,
            status.HTTP_404_NOT_FOUND,
        ]
    ),
)
<<<<<<< HEAD
def delete_dag_asset_queued_event(
    dag_id: str,
    uri: str,
    session: Annotated[Session, Depends(get_session)],
    before: OptionalDateTimeQuery = None,
):
    """Delete a queued asset event for a DAG."""
    where_clause = _generate_queued_event_where_clause(dag_id=dag_id, before=before, uri=uri)
    delete_statement = (
        delete(AssetDagRunQueue).where(*where_clause).execution_options(synchronize_session="fetch")
    )
    result = session.execute(delete_statement)
    if result.rowcount == 0:
        raise HTTPException(
            status.HTTP_404_NOT_FOUND,
            detail=f"Queued event with dag_id: `{dag_id}` and asset uri: `{uri}` was not found",
        )
=======
def delete_dag_asset_queued_events(
    dag_id: str,
    session: Annotated[Session, Depends(get_session)],
    before: OptionalDateTimeQuery = None,
):
    where_clause = _generate_queued_event_where_clause(dag_id=dag_id, before=before)

    delete_statement = delete(AssetDagRunQueue).where(*where_clause)
    result = session.execute(delete_statement)

    if result.rowcount == 0:
        raise HTTPException(status.HTTP_404_NOT_FOUND, f"Queue event with dag_id: `{dag_id}` was not found")
>>>>>>> af958bbf
<|MERGE_RESOLUTION|>--- conflicted
+++ resolved
@@ -254,10 +254,6 @@
     )
 
 
-<<<<<<< HEAD
-@assets_router.delete(
-    "/dags/{dag_id}/assets/queuedEvent/{uri:path}",
-=======
 @assets_router.get(
     "/dags/{dag_id}/assets/queuedEvent/{uri:path}",
     responses=create_openapi_http_exception_doc(
@@ -313,7 +309,6 @@
 
 @assets_router.delete(
     "/dags/{dag_id}/assets/queuedEvent",
->>>>>>> af958bbf
     status_code=status.HTTP_204_NO_CONTENT,
     responses=create_openapi_http_exception_doc(
         [
@@ -322,7 +317,30 @@
         ]
     ),
 )
-<<<<<<< HEAD
+def delete_dag_asset_queued_events(
+    dag_id: str,
+    session: Annotated[Session, Depends(get_session)],
+    before: OptionalDateTimeQuery = None,
+):
+    where_clause = _generate_queued_event_where_clause(dag_id=dag_id, before=before)
+
+    delete_statement = delete(AssetDagRunQueue).where(*where_clause)
+    result = session.execute(delete_statement)
+
+    if result.rowcount == 0:
+        raise HTTPException(status.HTTP_404_NOT_FOUND, f"Queue event with dag_id: `{dag_id}` was not found")
+
+
+@assets_router.delete(
+    "/dags/{dag_id}/assets/queuedEvent/{uri:path}",
+    status_code=status.HTTP_204_NO_CONTENT,
+    responses=create_openapi_http_exception_doc(
+        [
+            status.HTTP_400_BAD_REQUEST,
+            status.HTTP_404_NOT_FOUND,
+        ]
+    ),
+)
 def delete_dag_asset_queued_event(
     dag_id: str,
     uri: str,
@@ -339,18 +357,4 @@
         raise HTTPException(
             status.HTTP_404_NOT_FOUND,
             detail=f"Queued event with dag_id: `{dag_id}` and asset uri: `{uri}` was not found",
-        )
-=======
-def delete_dag_asset_queued_events(
-    dag_id: str,
-    session: Annotated[Session, Depends(get_session)],
-    before: OptionalDateTimeQuery = None,
-):
-    where_clause = _generate_queued_event_where_clause(dag_id=dag_id, before=before)
-
-    delete_statement = delete(AssetDagRunQueue).where(*where_clause)
-    result = session.execute(delete_statement)
-
-    if result.rowcount == 0:
-        raise HTTPException(status.HTTP_404_NOT_FOUND, f"Queue event with dag_id: `{dag_id}` was not found")
->>>>>>> af958bbf
+        )