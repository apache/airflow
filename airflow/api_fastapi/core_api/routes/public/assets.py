--- conflicted
+++ resolved
@@ -255,23 +255,14 @@
 
 
 @assets_router.delete(
-<<<<<<< HEAD
     "/assets/queuedEvent/{uri:path}",
     status_code=status.HTTP_204_NO_CONTENT,
     responses=create_openapi_http_exception_doc(
         [
-=======
-    "/dags/{dag_id}/assets/queuedEvent",
-    status_code=status.HTTP_204_NO_CONTENT,
-    responses=create_openapi_http_exception_doc(
-        [
-            status.HTTP_400_BAD_REQUEST,
->>>>>>> 313be641
             status.HTTP_404_NOT_FOUND,
         ]
     ),
 )
-<<<<<<< HEAD
 def delete_asset_queued_events(
     uri: str,
     session: Annotated[Session, Depends(get_session)],
@@ -283,7 +274,18 @@
     result = session.execute(delete_stmt)
     if result.rowcount == 0:
         raise HTTPException(status.HTTP_404_NOT_FOUND, detail=f"Queue event with uri: `{uri}` was not found")
-=======
+
+
+@assets_router.delete(
+    "/dags/{dag_id}/assets/queuedEvent",
+    status_code=status.HTTP_204_NO_CONTENT,
+    responses=create_openapi_http_exception_doc(
+        [
+            status.HTTP_400_BAD_REQUEST,
+            status.HTTP_404_NOT_FOUND,
+        ]
+    ),
+)
 def delete_dag_asset_queued_events(
     dag_id: str,
     session: Annotated[Session, Depends(get_session)],
@@ -295,5 +297,4 @@
     result = session.execute(delete_statement)
 
     if result.rowcount == 0:
-        raise HTTPException(status.HTTP_404_NOT_FOUND, f"Queue event with dag_id: `{dag_id}` was not found")
->>>>>>> 313be641
+        raise HTTPException(status.HTTP_404_NOT_FOUND, f"Queue event with dag_id: `{dag_id}` was not found")