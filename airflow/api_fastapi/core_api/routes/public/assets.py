# Licensed to the Apache Software Foundation (ASF) under one
# or more contributor license agreements.  See the NOTICE file
# distributed with this work for additional information
# regarding copyright ownership.  The ASF licenses this file
# to you under the Apache License, Version 2.0 (the
# "License"); you may not use this file except in compliance
# with the License.  You may obtain a copy of the License at
#
#   http://www.apache.org/licenses/LICENSE-2.0
#
# Unless required by applicable law or agreed to in writing,
# software distributed under the License is distributed on an
# "AS IS" BASIS, WITHOUT WARRANTIES OR CONDITIONS OF ANY
# KIND, either express or implied.  See the License for the
# specific language governing permissions and limitations
# under the License.

from __future__ import annotations

from datetime import datetime
from typing import Annotated

from fastapi import Depends, HTTPException, status
from sqlalchemy import delete, select
from sqlalchemy.orm import Session, joinedload, subqueryload

from airflow.api_fastapi.common.db.common import get_session, paginated_select
from airflow.api_fastapi.common.parameters import (
    OptionalDateTimeQuery,
    QueryAssetDagIdPatternSearch,
    QueryAssetIdFilter,
    QueryLimit,
    QueryOffset,
    QuerySourceDagIdFilter,
    QuerySourceMapIndexFilter,
    QuerySourceRunIdFilter,
    QuerySourceTaskIdFilter,
    QueryUriPatternSearch,
    SortParam,
)
from airflow.api_fastapi.common.router import AirflowRouter
from airflow.api_fastapi.core_api.datamodels.assets import (
    AssetCollectionResponse,
    AssetEventCollectionResponse,
    AssetEventResponse,
    AssetResponse,
    CreateAssetEventsBody,
    QueuedEventCollectionResponse,
    QueuedEventResponse,
)
from airflow.api_fastapi.core_api.openapi.exceptions import create_openapi_http_exception_doc
from airflow.assets import Asset
from airflow.assets.manager import asset_manager
from airflow.models.asset import AssetDagRunQueue, AssetEvent, AssetModel
from airflow.utils import timezone

assets_router = AirflowRouter(tags=["Asset"])


def _generate_queued_event_where_clause(
    *,
    dag_id: str | None = None,
    uri: str | None = None,
    before: datetime | str | None = None,
) -> list:
    """Get AssetDagRunQueue where clause."""
    where_clause = []
    if dag_id is not None:
        where_clause.append(AssetDagRunQueue.target_dag_id == dag_id)
    if uri is not None:
        where_clause.append(
            AssetDagRunQueue.asset_id.in_(
                select(AssetModel.id).where(AssetModel.uri == uri),
            ),
        )
    if before is not None:
        where_clause.append(AssetDagRunQueue.created_at < before)
    return where_clause


@assets_router.get(
    "/assets",
    responses=create_openapi_http_exception_doc([401, 403, 404]),
)
def get_assets(
    limit: QueryLimit,
    offset: QueryOffset,
    uri_pattern: QueryUriPatternSearch,
    dag_ids: QueryAssetDagIdPatternSearch,
    order_by: Annotated[
        SortParam,
        Depends(SortParam(["id", "uri", "created_at", "updated_at"], AssetModel).dynamic_depends()),
    ],
    session: Annotated[Session, Depends(get_session)],
) -> AssetCollectionResponse:
    """Get assets."""
    assets_select, total_entries = paginated_select(
        select(AssetModel),
        filters=[uri_pattern, dag_ids],
        order_by=order_by,
        offset=offset,
        limit=limit,
        session=session,
    )
    assets = session.scalars(
        assets_select.options(
            subqueryload(AssetModel.consuming_dags), subqueryload(AssetModel.producing_tasks)
        )
    ).all()
    return AssetCollectionResponse(
        assets=[AssetResponse.model_validate(asset, from_attributes=True) for asset in assets],
        total_entries=total_entries,
    )


@assets_router.get(
    "/assets/events",
    responses=create_openapi_http_exception_doc([404]),
)
def get_asset_events(
    limit: QueryLimit,
    offset: QueryOffset,
    order_by: Annotated[
        SortParam,
        Depends(
            SortParam(
                [
                    "source_task_id",
                    "source_dag_id",
                    "source_run_id",
                    "source_map_index",
                    "timestamp",
                ],
                AssetEvent,
            ).dynamic_depends("timestamp")
        ),
    ],
    asset_id: QueryAssetIdFilter,
    source_dag_id: QuerySourceDagIdFilter,
    source_task_id: QuerySourceTaskIdFilter,
    source_run_id: QuerySourceRunIdFilter,
    source_map_index: QuerySourceMapIndexFilter,
    session: Annotated[Session, Depends(get_session)],
) -> AssetEventCollectionResponse:
    """Get asset events."""
    assets_event_select, total_entries = paginated_select(
        select(AssetEvent),
        filters=[asset_id, source_dag_id, source_task_id, source_run_id, source_map_index],
        order_by=order_by,
        offset=offset,
        limit=limit,
        session=session,
    )

    assets_event_select = assets_event_select.options(subqueryload(AssetEvent.created_dagruns))
    assets_events = session.scalars(assets_event_select).all()

    return AssetEventCollectionResponse(
        asset_events=[
            AssetEventResponse.model_validate(asset, from_attributes=True) for asset in assets_events
        ],
        total_entries=total_entries,
    )


@assets_router.post(
    "/assets/events",
    responses=create_openapi_http_exception_doc([404]),
)
def create_asset_event(
    body: CreateAssetEventsBody,
    session: Annotated[Session, Depends(get_session)],
) -> AssetEventResponse:
    """Create asset events."""
    asset = session.scalar(select(AssetModel).where(AssetModel.uri == body.uri).limit(1))
    if not asset:
        raise HTTPException(404, f"Asset with uri: `{body.uri}` was not found")
    timestamp = timezone.utcnow()

    assets_event = asset_manager.register_asset_change(
        asset=Asset(uri=body.uri),
        timestamp=timestamp,
        extra=body.extra,
        session=session,
    )

    if not assets_event:
        raise HTTPException(404, f"Asset with uri: `{body.uri}` was not found")
    return AssetEventResponse.model_validate(assets_event, from_attributes=True)


@assets_router.get(
    "/assets/{uri:path}",
    responses=create_openapi_http_exception_doc([401, 403, 404]),
)
def get_asset(
    uri: str,
    session: Annotated[Session, Depends(get_session)],
) -> AssetResponse:
    """Get an asset."""
    asset = session.scalar(
        select(AssetModel)
        .where(AssetModel.uri == uri)
        .options(joinedload(AssetModel.consuming_dags), joinedload(AssetModel.producing_tasks))
    )

    if asset is None:
        raise HTTPException(status.HTTP_404_NOT_FOUND, f"The Asset with uri: `{uri}` was not found")

    return AssetResponse.model_validate(asset, from_attributes=True)


@assets_router.get(
    "/dags/{dag_id}/assets/queuedEvent",
    responses=create_openapi_http_exception_doc(
        [
            status.HTTP_404_NOT_FOUND,
        ]
    ),
)
def get_dag_asset_queued_events(
    dag_id: str,
    session: Annotated[Session, Depends(get_session)],
    before: OptionalDateTimeQuery = None,
) -> QueuedEventCollectionResponse:
    """Get queued asset events for a DAG."""
    where_clause = _generate_queued_event_where_clause(dag_id=dag_id, before=before)
    query = (
        select(AssetDagRunQueue, AssetModel.uri)
        .join(AssetModel, AssetDagRunQueue.asset_id == AssetModel.id)
        .where(*where_clause)
    )

    dag_asset_queued_events_select, total_entries = paginated_select(
        query,
        [],
    )
    adrqs = session.execute(dag_asset_queued_events_select).all()

    if not adrqs:
        raise HTTPException(status.HTTP_404_NOT_FOUND, f"Queue event with dag_id: `{dag_id}` was not found")

    queued_events = [
        QueuedEventResponse(created_at=adrq.created_at, dag_id=adrq.target_dag_id, uri=uri)
        for adrq, uri in adrqs
    ]

    return QueuedEventCollectionResponse(
        queued_events=[
            QueuedEventResponse.model_validate(queued_event, from_attributes=True)
            for queued_event in queued_events
        ],
        total_entries=total_entries,
    )


<<<<<<< HEAD
@assets_router.get(
    "/dags/{dag_id}/assets/queuedEvent/{uri:path}",
    responses=create_openapi_http_exception_doc(
        [
=======
@assets_router.delete(
    "/dags/{dag_id}/assets/queuedEvent",
    status_code=status.HTTP_204_NO_CONTENT,
    responses=create_openapi_http_exception_doc(
        [
            status.HTTP_400_BAD_REQUEST,
>>>>>>> f834a637
            status.HTTP_404_NOT_FOUND,
        ]
    ),
)
<<<<<<< HEAD
def get_dag_asset_queued_event(
    dag_id: str,
    uri: str,
    session: Annotated[Session, Depends(get_session)],
    before: OptionalDateTimeQuery = None,
) -> QueuedEventResponse:
    """Get a queued asset event for a DAG."""
    where_clause = _generate_queued_event_where_clause(dag_id=dag_id, uri=uri, before=before)
    query = (
        select(AssetDagRunQueue)
        .join(AssetModel, AssetDagRunQueue.asset_id == AssetModel.id)
        .where(*where_clause)
    )
    adrq = session.scalar(query)
    if not adrq:
        raise HTTPException(
            status.HTTP_404_NOT_FOUND,
            f"Queued event with dag_id: `{dag_id}` and asset uri: `{uri}` was not found",
        )

    return QueuedEventResponse(created_at=adrq.created_at, dag_id=adrq.target_dag_id, uri=uri)
=======
def delete_dag_asset_queued_events(
    dag_id: str,
    session: Annotated[Session, Depends(get_session)],
    before: OptionalDateTimeQuery = None,
):
    where_clause = _generate_queued_event_where_clause(dag_id=dag_id, before=before)

    delete_statement = delete(AssetDagRunQueue).where(*where_clause)
    result = session.execute(delete_statement)

    if result.rowcount == 0:
        raise HTTPException(status.HTTP_404_NOT_FOUND, f"Queue event with dag_id: `{dag_id}` was not found")
>>>>>>> f834a637
<|MERGE_RESOLUTION|>--- conflicted
+++ resolved
@@ -254,24 +254,14 @@
     )
 
 
-<<<<<<< HEAD
 @assets_router.get(
     "/dags/{dag_id}/assets/queuedEvent/{uri:path}",
     responses=create_openapi_http_exception_doc(
         [
-=======
-@assets_router.delete(
-    "/dags/{dag_id}/assets/queuedEvent",
-    status_code=status.HTTP_204_NO_CONTENT,
-    responses=create_openapi_http_exception_doc(
-        [
-            status.HTTP_400_BAD_REQUEST,
->>>>>>> f834a637
             status.HTTP_404_NOT_FOUND,
         ]
     ),
 )
-<<<<<<< HEAD
 def get_dag_asset_queued_event(
     dag_id: str,
     uri: str,
@@ -293,7 +283,18 @@
         )
 
     return QueuedEventResponse(created_at=adrq.created_at, dag_id=adrq.target_dag_id, uri=uri)
-=======
+
+
+@assets_router.delete(
+    "/dags/{dag_id}/assets/queuedEvent",
+    status_code=status.HTTP_204_NO_CONTENT,
+    responses=create_openapi_http_exception_doc(
+        [
+            status.HTTP_400_BAD_REQUEST,
+            status.HTTP_404_NOT_FOUND,
+        ]
+    ),
+)
 def delete_dag_asset_queued_events(
     dag_id: str,
     session: Annotated[Session, Depends(get_session)],
@@ -305,5 +306,4 @@
     result = session.execute(delete_statement)
 
     if result.rowcount == 0:
-        raise HTTPException(status.HTTP_404_NOT_FOUND, f"Queue event with dag_id: `{dag_id}` was not found")
->>>>>>> f834a637
+        raise HTTPException(status.HTTP_404_NOT_FOUND, f"Queue event with dag_id: `{dag_id}` was not found")