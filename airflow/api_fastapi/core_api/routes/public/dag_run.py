--- conflicted
+++ resolved
@@ -246,81 +246,6 @@
         return DAGRunResponse.model_validate(dag_run_cleared, from_attributes=True)
 
 
-<<<<<<< HEAD
-@dag_run_router.post(
-    "",
-    responses=create_openapi_http_exception_doc(
-        [
-            status.HTTP_400_BAD_REQUEST,
-            status.HTTP_404_NOT_FOUND,
-            status.HTTP_409_CONFLICT,
-        ]
-    ),
-)
-def trigger_dag_run(
-    dag_id, body: TriggerDAGRunPostBody, request: Request, session: Annotated[Session, Depends(get_session)]
-):
-    """Trigger a DAG."""
-    dm = session.scalar(select(DagModel).where(DagModel.is_active, DagModel.dag_id == dag_id).limit(1))
-    if not dm:
-        raise HTTPException(status.HTTP_404_NOT_FOUND, f"DAG with dag_id: '{dag_id}' not found")
-
-    if dm.has_import_errors:
-        raise HTTPException(
-            status.HTTP_400_BAD_REQUEST,
-            f"DAG with dag_id: '{dag_id}' has import errors and cannot be triggered",
-        )
-
-    logical_date = pendulum.instance(body.logical_date)
-    run_id = body.dag_run_id
-    dagrun_instance = session.scalar(
-        select(DagRun)
-        .where(
-            DagRun.dag_id == dag_id,
-            or_(DagRun.run_id == run_id, DagRun.logical_date == logical_date),
-        )
-        .limit(1)
-    )
-    if not dagrun_instance:
-        dag: DAG = request.app.state.dag_bag.get_dag(dag_id)
-
-        if body.data_interval_start and body.data_interval_end:
-            data_interval = DataInterval(
-                start=pendulum.instance(body.data_interval_start),
-                end=pendulum.instance(body.data_interval_end),
-            )
-        else:
-            data_interval = dag.timetable.infer_manual_data_interval(run_after=logical_date)
-        dag_version = DagVersion.get_latest_version(dag.dag_id)
-        dag_run = dag.create_dagrun(
-            run_type=DagRunType.MANUAL,
-            run_id=run_id,
-            logical_date=logical_date,
-            data_interval=data_interval,
-            state=DagRunState.QUEUED,
-            conf=body.conf,
-            external_trigger=True,
-            dag_version=dag_version,
-            session=session,
-            triggered_by=DagRunTriggeredByType.REST_API,
-        )
-        dag_run_note = body.note
-        if dag_run_note:
-            current_user_id = None  # refer to https://github.com/apache/airflow/issues/43534
-            dag_run.note = (dag_run_note, current_user_id)
-        return DAGRunResponse.model_validate(dag_run, from_attributes=True)
-
-    if dagrun_instance.logical_date == logical_date:
-        raise HTTPException(
-            status.HTTP_409_CONFLICT,
-            f"DAGRun with DAG ID: '{dag_id}' and "
-            f"DAGRun logical date: '{logical_date.isoformat(sep=' ')}' already exists",
-        )
-
-    raise HTTPException(
-        status.HTTP_409_CONFLICT,
-        f"DAGRun with DAG ID: '{dag_id}' and DAGRun ID: '{body.dag_run_id}' already exists",
-=======
 @dag_run_router.get("", responses=create_openapi_http_exception_doc([status.HTTP_404_NOT_FOUND]))
 def get_dag_runs(
     dag_id: str,
@@ -381,5 +306,80 @@
     return DAGRunCollectionResponse(
         dag_runs=[DAGRunResponse.model_validate(dag_run, from_attributes=True) for dag_run in dag_runs],
         total_entries=total_entries,
->>>>>>> 1307e37b
+    )
+
+
+@dag_run_router.post(
+    "",
+    responses=create_openapi_http_exception_doc(
+        [
+            status.HTTP_400_BAD_REQUEST,
+            status.HTTP_404_NOT_FOUND,
+            status.HTTP_409_CONFLICT,
+        ]
+    ),
+)
+def trigger_dag_run(
+    dag_id, body: TriggerDAGRunPostBody, request: Request, session: Annotated[Session, Depends(get_session)]
+):
+    """Trigger a DAG."""
+    dm = session.scalar(select(DagModel).where(DagModel.is_active, DagModel.dag_id == dag_id).limit(1))
+    if not dm:
+        raise HTTPException(status.HTTP_404_NOT_FOUND, f"DAG with dag_id: '{dag_id}' not found")
+
+    if dm.has_import_errors:
+        raise HTTPException(
+            status.HTTP_400_BAD_REQUEST,
+            f"DAG with dag_id: '{dag_id}' has import errors and cannot be triggered",
+        )
+
+    logical_date = pendulum.instance(body.logical_date)
+    run_id = body.dag_run_id
+    dagrun_instance = session.scalar(
+        select(DagRun)
+        .where(
+            DagRun.dag_id == dag_id,
+            or_(DagRun.run_id == run_id, DagRun.logical_date == logical_date),
+        )
+        .limit(1)
+    )
+    if not dagrun_instance:
+        dag: DAG = request.app.state.dag_bag.get_dag(dag_id)
+
+        if body.data_interval_start and body.data_interval_end:
+            data_interval = DataInterval(
+                start=pendulum.instance(body.data_interval_start),
+                end=pendulum.instance(body.data_interval_end),
+            )
+        else:
+            data_interval = dag.timetable.infer_manual_data_interval(run_after=logical_date)
+        dag_version = DagVersion.get_latest_version(dag.dag_id)
+        dag_run = dag.create_dagrun(
+            run_type=DagRunType.MANUAL,
+            run_id=run_id,
+            logical_date=logical_date,
+            data_interval=data_interval,
+            state=DagRunState.QUEUED,
+            conf=body.conf,
+            external_trigger=True,
+            dag_version=dag_version,
+            session=session,
+            triggered_by=DagRunTriggeredByType.REST_API,
+        )
+        dag_run_note = body.note
+        if dag_run_note:
+            current_user_id = None  # refer to https://github.com/apache/airflow/issues/43534
+            dag_run.note = (dag_run_note, current_user_id)
+        return DAGRunResponse.model_validate(dag_run, from_attributes=True)
+
+    if dagrun_instance.logical_date == logical_date:
+        raise HTTPException(
+            status.HTTP_409_CONFLICT,
+            f"DAGRun with DAG ID: '{dag_id}' and "
+            f"DAGRun logical date: '{logical_date.isoformat(sep=' ')}' already exists",
+        )
+
+    raise HTTPException(
+        status.HTTP_409_CONFLICT,
+        f"DAGRun with DAG ID: '{dag_id}' and DAGRun ID: '{body.dag_run_id}' already exists",
     )