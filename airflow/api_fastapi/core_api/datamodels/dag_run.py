--- conflicted
+++ resolved
@@ -67,7 +67,13 @@
     note: str | None
 
 
-<<<<<<< HEAD
+class DAGRunCollectionResponse(BaseModel):
+    """DAG Run Collection serializer for responses."""
+
+    dag_runs: list[DAGRunResponse]
+    total_entries: int
+
+
 class DAGRunsBatchBody(BaseModel):
     """List DAG Runs body for batch endpoint."""
 
@@ -81,11 +87,4 @@
     start_date_gte: AwareDatetime | None = None
     start_date_lte: AwareDatetime | None = None
     end_date_gte: AwareDatetime | None = None
-    end_date_lte: AwareDatetime | None = None
-=======
-class DAGRunCollectionResponse(BaseModel):
-    """DAG Run Collection serializer for responses."""
-
-    dag_runs: list[DAGRunResponse]
-    total_entries: int
->>>>>>> 85540016
+    end_date_lte: AwareDatetime | None = None