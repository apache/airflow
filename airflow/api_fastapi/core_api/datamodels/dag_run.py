--- conflicted
+++ resolved
@@ -20,11 +20,7 @@
 from datetime import datetime
 from enum import Enum
 
-<<<<<<< HEAD
-from pydantic import AwareDatetime, Field, computed_field, model_validator
-=======
-from pydantic import AwareDatetime, Field, NonNegativeInt
->>>>>>> a832c418
+from pydantic import AwareDatetime, Field, NonNegativeInt, computed_field, model_validator
 
 from airflow.api_fastapi.core_api.base import BaseModel
 from airflow.models import DagRun
@@ -81,7 +77,6 @@
     total_entries: int
 
 
-<<<<<<< HEAD
 class TriggerDAGRunPostBody(BaseModel):
     """Trigger DAG Run Serializer for POST body."""
 
@@ -111,7 +106,8 @@
     @property
     def logical_date(self) -> datetime:
         return timezone.utcnow()
-=======
+
+
 class DAGRunsBatchBody(BaseModel):
     """List DAG Runs body for batch endpoint."""
 
@@ -125,5 +121,4 @@
     start_date_gte: AwareDatetime | None = None
     start_date_lte: AwareDatetime | None = None
     end_date_gte: AwareDatetime | None = None
-    end_date_lte: AwareDatetime | None = None
->>>>>>> a832c418
+    end_date_lte: AwareDatetime | None = None