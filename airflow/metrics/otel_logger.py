# Licensed to the Apache Software Foundation (ASF) under one
# or more contributor license agreements.  See the NOTICE file
# distributed with this work for additional information
# regarding copyright ownership.  The ASF licenses this file
# to you under the Apache License, Version 2.0 (the
# "License"); you may not use this file except in compliance
# with the License.  You may obtain a copy of the License at
#
#   http://www.apache.org/licenses/LICENSE-2.0
#
# Unless required by applicable law or agreed to in writing,
# software distributed under the License is distributed on an
# "AS IS" BASIS, WITHOUT WARRANTIES OR CONDITIONS OF ANY
# KIND, either express or implied.  See the License for the
# specific language governing permissions and limitations
# under the License.
from __future__ import annotations

import datetime
import logging
import random
import warnings
from collections.abc import Iterable
from functools import partial
from typing import TYPE_CHECKING, Callable, Union

from opentelemetry import metrics
from opentelemetry.exporter.otlp.proto.http.metric_exporter import OTLPMetricExporter
from opentelemetry.metrics import Observation
from opentelemetry.sdk.metrics import MeterProvider
from opentelemetry.sdk.metrics._internal.export import ConsoleMetricExporter, PeriodicExportingMetricReader
from opentelemetry.sdk.resources import HOST_NAME, SERVICE_NAME, Resource

from airflow.configuration import conf
<<<<<<< HEAD
from airflow.exceptions import AirflowProviderDeprecationWarning, InvalidStatsNameException
from airflow.metrics.base_stats_logger import StatsLogger
=======
>>>>>>> a18bcd7a
from airflow.metrics.protocols import Timer
from airflow.metrics.validators import (
    OTEL_NAME_MAX_LENGTH,
    ListValidator,
    PatternAllowListValidator,
    get_validator,
    stat_name_otel_handler,
)
from airflow.utils.net import get_hostname

if TYPE_CHECKING:
    from opentelemetry.metrics import Instrument
    from opentelemetry.util.types import Attributes

    from airflow.metrics.protocols import DeltaType, TimerProtocol

log = logging.getLogger(__name__)

GaugeValues = Union[int, float]

DEFAULT_GAUGE_VALUE = 0.0

# "airflow.dag_processing.processes" is currently the only UDC used in Airflow.  If more are added,
# we should add a better system for this.
#
# Generally in OTel a Counter is monotonic (can only go up) and there is an UpDownCounter which,
# as you can guess, is non-monotonic; it can go up or down. The choice here is to either drop
# this one metric and implement the rest as monotonic Counters, implement all counters as
# UpDownCounters, or add a bit of logic to do it intelligently. The catch is that the Collector
# which transmits these metrics to the upstream dashboard tools (Prometheus, Grafana, etc.) assigns
# the type of Gauge to any UDC instead of Counter. Adding this logic feels like the best compromise
# where normal Counters still get typed correctly, and we don't lose an existing metric.
# See:
# https://github.com/open-telemetry/opentelemetry-specification/blob/main/specification/metrics/api.md#counter-creation
# https://github.com/open-telemetry/opentelemetry-specification/blob/main/specification/metrics/api.md#updowncounter
UP_DOWN_COUNTERS = {"airflow.dag_processing.processes"}

DEFAULT_METRIC_NAME_PREFIX = "airflow"
# Delimiter is placed between the universal metric prefix and the unique metric name.
DEFAULT_METRIC_NAME_DELIMITER = "."


def full_name(name: str, *, prefix: str = DEFAULT_METRIC_NAME_PREFIX) -> str:
    """Assembles the prefix, delimiter, and name and returns it as a string."""
    return f"{prefix}{DEFAULT_METRIC_NAME_DELIMITER}{name}"


def _is_up_down_counter(name):
    return name in UP_DOWN_COUNTERS


def _generate_key_name(name: str, attributes: Attributes = None):
    if attributes:
        key = name
        for item in attributes.items():
            key += f"_{item[0]}_{item[1]}"
    else:
        key = name

    return key


def name_is_otel_safe(prefix: str, name: str) -> bool:
    """
    Return True if the provided name and prefix would result in a name that meets the OpenTelemetry standard.

    Legal names are defined here:
    https://opentelemetry.io/docs/reference/specification/metrics/api/#instrument-name-syntax
    """
    return bool(stat_name_otel_handler(prefix, name, max_length=OTEL_NAME_MAX_LENGTH))


def _type_as_str(obj: Instrument) -> str:
    """
    Given an OpenTelemetry Instrument, returns the type of the instrument as a string.

    :param obj: An OTel Instrument or subclass
    :returns: The type() of the Instrument without all the nested class info
    """
    # type().__name__ will return something like: '_Counter',
    # this drops the leading underscore for cleaner logging.

    return type(obj).__name__[1:]


def _get_otel_safe_name(name: str) -> str:
    """
    Verify that the provided name does not exceed OpenTelemetry's maximum length for metric names.

    :param name: The original metric name
    :returns: The name, truncated to an OTel-acceptable length if required.
    """
    otel_safe_name = name[:OTEL_NAME_MAX_LENGTH]
    if name != otel_safe_name:
        warnings.warn(
            f"Metric name `{name}` exceeds OpenTelemetry's name length limit of "
            f"{OTEL_NAME_MAX_LENGTH} characters and will be truncated to `{otel_safe_name}`.",
            category=UserWarning,
            stacklevel=2,
        )
    return otel_safe_name


def _skip_due_to_rate(rate: float) -> bool:
    if rate < 0:
        raise ValueError("rate must be a positive value.")
    return rate < 1 and random.random() > rate


class _OtelTimer(Timer):
    """
    An implementation of Stats.Timer() which records the result in the OTel Metrics Map.

    OpenTelemetry does not have a native timer, we will store the values as a Gauge.

    :param name: The name of the timer.
    :param tags: Tags to append to the timer.
    """

    def __init__(self, otel_logger: SafeOtelLogger, name: str | None, tags: Attributes):
        super().__init__()
        self.otel_logger = otel_logger
        self.name = name
        self.tags = tags

    def stop(self, send: bool = True) -> None:
        super().stop(send)
        if self.name and send:
            self.otel_logger.metrics_map.set_gauge_value(
                full_name(prefix=self.otel_logger.prefix, name=self.name), self.duration, False, self.tags
            )


class SafeOtelLogger(StatsLogger):
    """Otel Logger."""

    def __init__(
        self,
        otel_provider,
        prefix: str = DEFAULT_METRIC_NAME_PREFIX,
        metrics_validator: ListValidator = PatternAllowListValidator(),
    ):
        self.otel: Callable = otel_provider
        self.prefix: str = prefix
        self.metrics_validator = metrics_validator
        self.meter = otel_provider.get_meter(__name__)
        self.metrics_map = MetricsMap(self.meter)

    def incr(
        self,
        metric_name: str,
        count: int = 1,
        rate: float = 1,
        tags: Attributes = None,
    ):
        """
        Increment stat by count.

        :param metric_name: The name of the metric to increment.
        :param count: A positive integer to add to the current value of stat.
        :param rate: value between 0 and 1 that represents the sample rate at
            which the metric is going to be emitted.
        :param tags: Tags to append to the stat.
        """
        if _skip_due_to_rate(rate):
            return
        if count < 0:
            raise ValueError("count must be a positive value.")

        if self.metrics_validator.test(metric_name):
            full_metric_name = self.get_name(metric_name, tags)
            counter = self.metrics_map.get_counter(full_metric_name, attributes=tags)
            counter.add(count, attributes=tags)
            return counter

    def decr(
        self,
        metric_name: str,
        count: int = 1,
        rate: float = 1,
        tags: Attributes = None,
    ):
        """
        Decrement stat by count.

        :param metric_name: The name of the metric to decrement.
        :param count: A positive integer to subtract from current value of stat.
        :param rate: value between 0 and 1 that represents the sample rate at
            which the metric is going to be emitted.
        :param tags: Tags to append to the stat.
        """
        if _skip_due_to_rate(rate):
            return
        if count < 0:
            raise ValueError("count must be a positive value.")

        if self.metrics_validator.test(metric_name):
            full_metric_name = self.get_name(metric_name, tags)
            counter = self.metrics_map.get_counter(full_metric_name)
            counter.add(-count, attributes=tags)
            return counter

    def gauge(
        self,
        metric_name: str,
        value: int | float,
        rate: float = 1,
        delta: bool = False,
        *,
        tags: Attributes = None,
        back_compat_name: str = "",
    ) -> None:
        """
        Record a new value for a Gauge.

        :param metric_name: The name of the metric to update.
        :param value: The new value of stat, either a float or an int.
        :param rate: value between 0 and 1 that represents the sample rate at
            which the metric is going to be emitted.
        :param delta: If true, the provided value will be added to the previous value.
            If False the new value will override the previous.
        :param tags: Tags to append to the stat.
        :param back_compat_name:  If an alternative name is provided, the
            stat will be emitted using both names if possible.
        """
        if _skip_due_to_rate(rate):
            return

        if back_compat_name and self.metrics_validator.test(back_compat_name):
            self.metrics_map.set_gauge_value(
                full_name(prefix=self.prefix, name=back_compat_name), value, delta, tags
            )

        if self.metrics_validator.test(metric_name):
            full_metric_name = self.get_name(metric_name, tags)
            self.metrics_map.set_gauge_value(full_metric_name, value, delta, tags)

    def timing(
        self,
        metric_name: str,
        dt: DeltaType,
        *,
        tags: Attributes = None,
    ) -> None:
        """OTel does not have a native timer, stored as a Gauge whose value is number of seconds elapsed."""
        if self.metrics_validator.test(metric_name):
            full_metric_name = self.get_name(metric_name, tags)
            if isinstance(dt, datetime.timedelta):
<<<<<<< HEAD
                if metrics_consistency_on:
                    dt = dt.total_seconds() * 1000.0
                else:
                    dt = dt.total_seconds()
            self.metrics_map.set_gauge_value(full_metric_name, float(dt), False, tags)
=======
                dt = dt.total_seconds() * 1000.0
            self.metrics_map.set_gauge_value(full_name(prefix=self.prefix, name=stat), float(dt), False, tags)
>>>>>>> a18bcd7a

    def timer(
        self,
        stat: str | None = None,
        *args,
        tags: Attributes = None,
        **kwargs,
    ) -> TimerProtocol:
        """Timer context manager returns the duration and can be cancelled."""
        return _OtelTimer(self, stat, tags)

    def get_name(self, metric_name: str, tags: Attributes | None = None) -> str:
        """Generate an OTel-safe metric name with the prefix and delimiter."""
        if not metric_name:
            raise InvalidStatsNameException("The stat name cannot be None or an empty string.")
        if not name_is_otel_safe(self.prefix, metric_name):
            raise ValueError(f"Metric name `{metric_name}` is not OTel-safe.")

        return full_name(name=metric_name, prefix=self.prefix)


class MetricsMap:
    """Stores Otel Instruments."""

    def __init__(self, meter):
        self.meter = meter
        self.map = {}

    def clear(self) -> None:
        self.map.clear()

    def _create_counter(self, name):
        """Create a new counter or up_down_counter for the provided name."""
        otel_safe_name = _get_otel_safe_name(name)

        if _is_up_down_counter(name):
            counter = self.meter.create_up_down_counter(name=otel_safe_name)
        else:
            counter = self.meter.create_counter(name=otel_safe_name)

        log.debug("Created %s as type: %s", otel_safe_name, _type_as_str(counter))
        return counter

    def get_counter(self, name: str, attributes: Attributes = None):
        """
        Return the counter; creates a new one if it did not exist.

        :param name: The name of the counter to fetch or create.
        :param attributes:  Counter attributes, used to generate a unique key to store the counter.
        """
        key = _generate_key_name(name, attributes)
        if key not in self.map:
            self.map[key] = self._create_counter(name)
        return self.map[key]

    def del_counter(self, name: str, attributes: Attributes = None) -> None:
        """
        Delete a counter.

        :param name: The name of the counter to delete.
        :param attributes: Counter attributes which were used to generate a unique key to store the counter.
        """
        key = _generate_key_name(name, attributes)
        if key in self.map.keys():
            del self.map[key]

    def set_gauge_value(self, name: str, value: float | None, delta: bool, tags: Attributes):
        """
        Override the last reading for a Gauge with a new value.

        :param name: The name of the gauge to record.
        :param value: The new reading to record.
        :param delta: If True, value is added to the previous reading, else it overrides.
        :param tags: Gauge attributes which were used to generate a unique key to store the counter.
        :returns: None
        """
        key: str = _generate_key_name(name, tags)
        new_value = value or DEFAULT_GAUGE_VALUE
        old_value = self.poke_gauge(name, tags)
        if delta:
            new_value += old_value
        # If delta is true, add the new value to the last reading otherwise overwrite it.
        self.map[key] = Observation(new_value, tags)

    def _create_gauge(self, name: str, attributes: Attributes = None):
        """
        Create a new Observable Gauge with the provided name and the default value.

        :param name: The name of the gauge to fetch or create.
        :param attributes:  Gauge attributes, used to generate a unique key to store the gauge.
        """
        otel_safe_name = _get_otel_safe_name(name)
        key = _generate_key_name(name, attributes)

        gauge = self.meter.create_observable_gauge(
            name=otel_safe_name,
            callbacks=[partial(self.read_gauge, _generate_key_name(name, attributes))],
        )
        self.map[key] = Observation(DEFAULT_GAUGE_VALUE, attributes)

        return gauge

    def read_gauge(self, key: str, *args) -> Iterable[Observation]:
        """Return the Observation for the provided key; callback for the Observable Gauges."""
        yield self.map[key]

    def poke_gauge(self, name: str, attributes: Attributes = None) -> GaugeValues:
        """
        Return the value of the gauge; creates a new one with the default value if it did not exist.

        :param name: The name of the gauge to fetch or create.
        :param attributes:  Gauge attributes, used to generate a unique key to store the gauge.
        :returns:  The integer or float value last recorded for the provided Gauge name.
        """
        key = _generate_key_name(name, attributes)
        if key not in self.map:
            self._create_gauge(name, attributes)

        return self.map[key].value


def get_otel_logger(cls) -> SafeOtelLogger:
    host = conf.get("metrics", "otel_host")  # ex: "breeze-otel-collector"
    port = conf.getint("metrics", "otel_port")  # ex: 4318
    prefix = conf.get("metrics", "otel_prefix")  # ex: "airflow"
    ssl_active = conf.getboolean("metrics", "otel_ssl_active")
    # PeriodicExportingMetricReader will default to an interval of 60000 millis.
    interval = conf.getint("metrics", "otel_interval_milliseconds", fallback=None)  # ex: 30000
    debug = conf.getboolean("metrics", "otel_debugging_on")
    service_name = conf.get("metrics", "otel_service")

    resource = Resource.create(attributes={HOST_NAME: get_hostname(), SERVICE_NAME: service_name})

    protocol = "https" if ssl_active else "http"
    endpoint = f"{protocol}://{host}:{port}/v1/metrics"

    log.info("[Metric Exporter] Connecting to OpenTelemetry Collector at %s", endpoint)
    readers = [
        PeriodicExportingMetricReader(
            OTLPMetricExporter(endpoint=endpoint),
            export_interval_millis=interval,
        )
    ]

    if debug:
        export_to_console = PeriodicExportingMetricReader(ConsoleMetricExporter())
        readers.append(export_to_console)

    metrics.set_meter_provider(
        MeterProvider(
            resource=resource,
            metric_readers=readers,
            shutdown_on_exit=False,
        ),
    )

    return SafeOtelLogger(metrics.get_meter_provider(), prefix, get_validator())<|MERGE_RESOLUTION|>--- conflicted
+++ resolved
@@ -32,11 +32,8 @@
 from opentelemetry.sdk.resources import HOST_NAME, SERVICE_NAME, Resource
 
 from airflow.configuration import conf
-<<<<<<< HEAD
-from airflow.exceptions import AirflowProviderDeprecationWarning, InvalidStatsNameException
+from airflow.exceptions import InvalidStatsNameException
 from airflow.metrics.base_stats_logger import StatsLogger
-=======
->>>>>>> a18bcd7a
 from airflow.metrics.protocols import Timer
 from airflow.metrics.validators import (
     OTEL_NAME_MAX_LENGTH,
@@ -285,16 +282,8 @@
         if self.metrics_validator.test(metric_name):
             full_metric_name = self.get_name(metric_name, tags)
             if isinstance(dt, datetime.timedelta):
-<<<<<<< HEAD
-                if metrics_consistency_on:
-                    dt = dt.total_seconds() * 1000.0
-                else:
-                    dt = dt.total_seconds()
+                dt = dt.total_seconds() * 1000.0
             self.metrics_map.set_gauge_value(full_metric_name, float(dt), False, tags)
-=======
-                dt = dt.total_seconds() * 1000.0
-            self.metrics_map.set_gauge_value(full_name(prefix=self.prefix, name=stat), float(dt), False, tags)
->>>>>>> a18bcd7a
 
     def timer(
         self,
