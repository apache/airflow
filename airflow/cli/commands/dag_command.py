--- conflicted
+++ resolved
@@ -108,24 +108,7 @@
                 dag_run_state=State.NONE,
             )
 
-<<<<<<< HEAD
-        dag.run(
-            start_date=args.start_date,
-            end_date=args.end_date,
-            mark_success=args.mark_success,
-            local=args.local,
-            donot_pickle=(args.donot_pickle or conf.getboolean('core', 'donot_pickle')),
-            ignore_first_depends_on_past=args.ignore_first_depends_on_past,
-            ignore_task_deps=args.ignore_dependencies,
-            pool=args.pool,
-            delay_on_limit_secs=args.delay_on_limit,
-            verbose=args.verbose,
-            conf=run_conf,
-            rerun_failed_tasks=args.rerun_failed_tasks,
-            rerun_succeeded_task=args.rerun_succeeded_tasks,
-            run_backwards=args.run_backwards,
-        )
-=======
+
         try:
             dag.run(
                 start_date=args.start_date,
@@ -140,12 +123,13 @@
                 verbose=args.verbose,
                 conf=run_conf,
                 rerun_failed_tasks=args.rerun_failed_tasks,
+                rerun_succeeded_task=args.rerun_succeeded_tasks,
                 run_backwards=args.run_backwards,
             )
         except ValueError as vr:
             print(str(vr))
             sys.exit(1)
->>>>>>> de9b02f7
+
 
 
 @cli_utils.action_logging
