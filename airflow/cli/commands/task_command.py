#
# Licensed to the Apache Software Foundation (ASF) under one
# or more contributor license agreements.  See the NOTICE file
# distributed with this work for additional information
# regarding copyright ownership.  The ASF licenses this file
# to you under the Apache License, Version 2.0 (the
# "License"); you may not use this file except in compliance
# with the License.  You may obtain a copy of the License at
#
#   http://www.apache.org/licenses/LICENSE-2.0
#
# Unless required by applicable law or agreed to in writing,
# software distributed under the License is distributed on an
# "AS IS" BASIS, WITHOUT WARRANTIES OR CONDITIONS OF ANY
# KIND, either express or implied.  See the License for the
# specific language governing permissions and limitations
# under the License.
"""Task sub-commands."""

from __future__ import annotations

import functools
import importlib
import json
import logging
import os
import sys
import textwrap
from collections.abc import Generator
from contextlib import contextmanager, redirect_stderr, redirect_stdout, suppress
from typing import TYPE_CHECKING, Protocol, Union, cast

import pendulum
from pendulum.parsing.exceptions import ParserError
from sqlalchemy import select

from airflow import settings
from airflow.cli.simple_table import AirflowConsole
from airflow.configuration import conf
from airflow.exceptions import AirflowException, DagRunNotFound, TaskDeferred, TaskInstanceNotFound
from airflow.executors.executor_loader import ExecutorLoader
from airflow.jobs.job import Job, run_job
from airflow.jobs.local_task_job_runner import LocalTaskJobRunner
from airflow.listeners.listener import get_listener_manager
from airflow.models import TaskInstance
from airflow.models.dag import DAG, _run_inline_trigger
from airflow.models.dagrun import DagRun
from airflow.models.param import ParamsDict
from airflow.models.taskinstance import TaskReturnCode
from airflow.serialization.pydantic.taskinstance import TaskInstancePydantic
from airflow.settings import IS_EXECUTOR_CONTAINER, IS_K8S_EXECUTOR_POD
from airflow.ti_deps.dep_context import DepContext
from airflow.ti_deps.dependencies_deps import SCHEDULER_QUEUED_DEPS
from airflow.typing_compat import Literal
from airflow.utils import cli as cli_utils, timezone
from airflow.utils.cli import (
    get_dag,
    get_dag_by_file_location,
    get_dags,
    should_ignore_depends_on_past,
    suppress_logs_and_warning,
)
from airflow.utils.log.file_task_handler import _set_task_deferred_context_var
from airflow.utils.log.logging_mixin import StreamLogWriter
from airflow.utils.log.secrets_masker import RedactedIO
from airflow.utils.net import get_hostname
from airflow.utils.providers_configuration_loader import providers_configuration_loaded
from airflow.utils.session import NEW_SESSION, create_session, provide_session
from airflow.utils.span_status import SpanStatus
from airflow.utils.state import DagRunState
from airflow.utils.task_instance_session import set_current_task_instance_session
from airflow.utils.types import DagRunTriggeredByType

if TYPE_CHECKING:
    from sqlalchemy.orm.session import Session

    from airflow.models.operator import Operator
    from airflow.serialization.pydantic.dag_run import DagRunPydantic

log = logging.getLogger(__name__)

CreateIfNecessary = Union[Literal[False], Literal["db"], Literal["memory"]]


def _generate_temporary_run_id() -> str:
    """
    Generate a ``run_id`` for a DAG run that will be created temporarily.

    This is used mostly by ``airflow task test`` to create a DAG run that will
    be deleted after the task is run.
    """
    return f"__airflow_temporary_run_{timezone.utcnow().isoformat()}__"


def _fetch_dag_run_from_run_id_or_logical_date_string(
    *,
    dag_id: str,
    value: str,
    session: Session,
) -> tuple[DagRun | DagRunPydantic, pendulum.DateTime | None]:
    """
    Try to find a DAG run with a given string value.

    The string value may be a run ID, or a logical date in string form. We first
    try to use it as a run_id; if a run is found, it is returned as-is.

    Otherwise, the string value is parsed into a datetime. If that works, it is
    used to find a DAG run.

    The return value is a two-tuple. The first item is the found DAG run (or
    *None* if one cannot be found). The second is the parsed logical date. This
    second value can be used to create a new run by the calling function when
    one cannot be found here.
    """
    if dag_run := DAG.fetch_dagrun(dag_id=dag_id, run_id=value, session=session):
        return dag_run, dag_run.logical_date  # type: ignore[return-value]
    try:
        logical_date = timezone.parse(value)
    except (ParserError, TypeError):
        return dag_run, None
    dag_run = session.scalar(
        select(DagRun)
        .where(DagRun.dag_id == dag_id, DagRun.logical_date == logical_date)
        .order_by(DagRun.id.desc())
        .limit(1)
    )
    return dag_run, logical_date


def _get_dag_run(
    *,
    dag: DAG,
    create_if_necessary: CreateIfNecessary,
    logical_date_or_run_id: str | None = None,
    session: Session | None = None,
) -> tuple[DagRun | DagRunPydantic, bool]:
    """
    Try to retrieve a DAG run from a string representing either a run ID or logical date.

    This checks DAG runs like this:

    1. If the input ``logical_date_or_run_id`` matches a DAG run ID, return the run.
    2. Try to parse the input as a date. If that works, and the resulting
       date matches a DAG run's logical date, return the run.
    3. If ``create_if_necessary`` is *False* and the input works for neither of
       the above, raise ``DagRunNotFound``.
    4. Try to create a new DAG run. If the input looks like a date, use it as
       the logical date; otherwise use it as a run ID and set the logical date
       to the current time.
    """
    if not logical_date_or_run_id and not create_if_necessary:
        raise ValueError("Must provide `logical_date_or_run_id` if not `create_if_necessary`.")

    logical_date = None
    if logical_date_or_run_id:
        dag_run, logical_date = _fetch_dag_run_from_run_id_or_logical_date_string(
            dag_id=dag.dag_id,
            value=logical_date_or_run_id,
            session=session,
        )
        if dag_run is not None:
            return dag_run, False
        elif not create_if_necessary:
            raise DagRunNotFound(
                f"DagRun for {dag.dag_id} with run_id or logical_date "
                f"of {logical_date_or_run_id!r} not found"
            )

    if logical_date is not None:
        dag_run_logical_date = logical_date
    else:
        dag_run_logical_date = pendulum.instance(timezone.utcnow())

    if create_if_necessary == "memory":
        dag_run = DagRun(
            dag_id=dag.dag_id,
            run_id=logical_date_or_run_id,
            logical_date=dag_run_logical_date,
            data_interval=dag.timetable.infer_manual_data_interval(run_after=dag_run_logical_date),
            triggered_by=DagRunTriggeredByType.CLI,
        )
        return dag_run, True
    elif create_if_necessary == "db":
        dag_run = dag.create_dagrun(
            state=DagRunState.QUEUED,
            logical_date=dag_run_logical_date,
            run_id=_generate_temporary_run_id(),
            data_interval=dag.timetable.infer_manual_data_interval(run_after=dag_run_logical_date),
            session=session,
            triggered_by=DagRunTriggeredByType.CLI,
        )
        return dag_run, True
    raise ValueError(f"unknown create_if_necessary value: {create_if_necessary!r}")


@provide_session
def _get_ti(
    task: Operator,
    map_index: int,
    *,
    logical_date_or_run_id: str | None = None,
    pool: str | None = None,
    create_if_necessary: CreateIfNecessary = False,
    session: Session = NEW_SESSION,
):
    dag = task.dag
    if dag is None:
        raise ValueError("Cannot get task instance for a task not assigned to a DAG")

    # this check is imperfect because diff dags could have tasks with same name
    # but in a task, dag_id is a property that accesses its dag, and we don't
    # currently include the dag when serializing an operator
    if task.task_id not in dag.task_dict:
        raise ValueError(f"Provided task {task.task_id} is not in dag '{dag.dag_id}.")

    if not logical_date_or_run_id and not create_if_necessary:
        raise ValueError("Must provide `logical_date_or_run_id` if not `create_if_necessary`.")
    if task.get_needs_expansion():
        if map_index < 0:
            raise RuntimeError("No map_index passed to mapped task")
    elif map_index >= 0:
        raise RuntimeError("map_index passed to non-mapped task")
    dag_run, dr_created = _get_dag_run(
        dag=dag,
        logical_date_or_run_id=logical_date_or_run_id,
        create_if_necessary=create_if_necessary,
        session=session,
    )

    ti_or_none = dag_run.get_task_instance(task.task_id, map_index=map_index, session=session)
    ti: TaskInstance
    if ti_or_none is None:
        if not create_if_necessary:
            raise TaskInstanceNotFound(
                f"TaskInstance for {dag.dag_id}, {task.task_id}, map={map_index} with "
                f"run_id or logical_date of {logical_date_or_run_id!r} not found"
            )
        # TODO: Validate map_index is in range?
        ti = TaskInstance(task, run_id=dag_run.run_id, map_index=map_index)
        if dag_run in session:
            session.add(ti)
        ti.dag_run = dag_run
    else:
        ti = ti_or_none
    ti.refresh_from_task(task, pool_override=pool)

    # we do refresh_from_task so that if TI has come back via RPC, we ensure that ti.task
    # is the original task object and not the result of the round trip
    ti.refresh_from_task(task, pool_override=pool)
    return ti, dr_created


def _run_task_by_selected_method(args, dag: DAG, ti: TaskInstance) -> None | TaskReturnCode:
    """
    Run the task based on a mode.

    Any of the 3 modes are available:

    - using LocalTaskJob
    - as raw task
    - by executor
    """
    if TYPE_CHECKING:
        assert not isinstance(ti, TaskInstancePydantic)  # Wait for AIP-44 implementation to complete
    if args.local:
        return _run_task_by_local_task_job(args, ti)
    if args.raw:
        return _run_raw_task(args, ti)
    _run_task_by_executor(args, dag, ti)
    return None


def _run_task_by_executor(args, dag: DAG, ti: TaskInstance) -> None:
    """
    Send the task to the executor for execution.

    This can result in the task being started by another host if the executor implementation does.
    """
    from airflow.executors.base_executor import BaseExecutor

    if ti.executor:
        executor = ExecutorLoader.load_executor(ti.executor)
    else:
        executor = ExecutorLoader.get_default_executor()
    executor.job_id = None
    executor.start()
    print("Sending to executor.")

    # TODO: Task-SDK: this is temporary while we migrate the other executors over
    if executor.queue_workload.__func__ is not BaseExecutor.queue_workload:  # type: ignore[attr-defined]
        from airflow.executors import workloads

        workload = workloads.ExecuteTask.make(ti, dag_path=dag.relative_fileloc)
        executor.queue_workload(workload)
    else:
        executor.queue_task_instance(
            ti,
            mark_success=args.mark_success,
            ignore_all_deps=args.ignore_all_dependencies,
            ignore_depends_on_past=should_ignore_depends_on_past(args),
            wait_for_past_depends_before_skipping=(args.depends_on_past == "wait"),
            ignore_task_deps=args.ignore_dependencies,
            ignore_ti_state=args.force,
            pool=args.pool,
        )
        executor.heartbeat()
    executor.end()


def _run_task_by_local_task_job(args, ti: TaskInstance) -> TaskReturnCode | None:
    """Run LocalTaskJob, which monitors the raw task execution process."""
    job_runner = LocalTaskJobRunner(
        job=Job(dag_id=ti.dag_id),
        task_instance=ti,
        mark_success=args.mark_success,
        ignore_all_deps=args.ignore_all_dependencies,
        ignore_depends_on_past=should_ignore_depends_on_past(args),
        wait_for_past_depends_before_skipping=(args.depends_on_past == "wait"),
        ignore_task_deps=args.ignore_dependencies,
        ignore_ti_state=args.force,
        pool=args.pool,
        external_executor_id=_extract_external_executor_id(args),
    )
    try:
        ret = run_job(job=job_runner.job, execute_callable=job_runner._execute)
    finally:
        if args.shut_down_logging:
            logging.shutdown()
    with suppress(ValueError):
        return TaskReturnCode(ret)
    return None


RAW_TASK_UNSUPPORTED_OPTION = [
    "ignore_all_dependencies",
    "ignore_dependencies",
    "force",
]


def _run_raw_task(args, ti: TaskInstance) -> None | TaskReturnCode:
    """Run the main task handling code."""
    return ti._run_raw_task(
        mark_success=args.mark_success,
        pool=args.pool,
    )


def _extract_external_executor_id(args) -> str | None:
    if hasattr(args, "external_executor_id"):
        return getattr(args, "external_executor_id")
    return os.environ.get("external_executor_id", None)


@contextmanager
def _move_task_handlers_to_root(ti: TaskInstance) -> Generator[None, None, None]:
    """
    Move handlers for task logging to root logger.

    We want anything logged during task run to be propagated to task log handlers.
    If running in a k8s executor pod, also keep the stream handler on root logger
    so that logs are still emitted to stdout.
    """
    # nothing to do
    if not ti.log.handlers or settings.DONOT_MODIFY_HANDLERS:
        yield
        return

    # Move task handlers to root and reset task logger and restore original logger settings after exit.
    # If k8s executor, we need to ensure that root logger has a console handler, so that
    # task logs propagate to stdout (this is how webserver retrieves them while task is running).
    root_logger = logging.getLogger()
    console_handler = next((h for h in root_logger.handlers if h.name == "console"), None)
    with LoggerMutationHelper(root_logger), LoggerMutationHelper(ti.log) as task_helper:
        task_helper.move(root_logger)
        if IS_K8S_EXECUTOR_POD or IS_EXECUTOR_CONTAINER:
            if console_handler and console_handler not in root_logger.handlers:
                root_logger.addHandler(console_handler)
        yield


@contextmanager
def _redirect_stdout_to_ti_log(ti: TaskInstance) -> Generator[None, None, None]:
    """
    Redirect stdout to ti logger.

    Redirect stdout and stderr to the task instance log as INFO and WARNING
    level messages, respectively.

    If stdout already redirected (possible when task running with option
    `--local`), don't redirect again.
    """
    # if sys.stdout is StreamLogWriter, it means we already redirected
    # likely before forking in LocalTaskJob
    if not isinstance(sys.stdout, StreamLogWriter):
        info_writer = StreamLogWriter(ti.log, logging.INFO)
        warning_writer = StreamLogWriter(ti.log, logging.WARNING)
        with redirect_stdout(info_writer), redirect_stderr(warning_writer):
            yield
    else:
        yield


class TaskCommandMarker:
    """Marker for listener hooks, to properly detect from which component they are called."""


@cli_utils.action_cli(check_db=False)
def task_run(args, dag: DAG | None = None) -> TaskReturnCode | None:
    """
    Run a single task instance.

    Note that there must be at least one DagRun for this to start,
    i.e. it must have been scheduled and/or triggered previously.
    Alternatively, if you just need to run it for testing then use
    "airflow tasks test ..." command instead.
    """
    # Load custom airflow config

    if args.local and args.raw:
        raise AirflowException(
            "Option --raw and --local are mutually exclusive. "
            "Please remove one option to execute the command."
        )

    if args.raw:
        unsupported_options = [o for o in RAW_TASK_UNSUPPORTED_OPTION if getattr(args, o)]

        if unsupported_options:
            unsupported_raw_task_flags = ", ".join(f"--{o}" for o in RAW_TASK_UNSUPPORTED_OPTION)
            unsupported_flags = ", ".join(f"--{o}" for o in unsupported_options)
            raise AirflowException(
                "Option --raw does not work with some of the other options on this command. "
                "You can't use --raw option and the following options: "
                f"{unsupported_raw_task_flags}. "
                f"You provided the option {unsupported_flags}. "
                "Delete it to execute the command."
            )

    if args.cfg_path:
        with open(args.cfg_path) as conf_file:
            conf_dict = json.load(conf_file)

        if os.path.exists(args.cfg_path):
            os.remove(args.cfg_path)

        conf.read_dict(conf_dict, source=args.cfg_path)
        settings.configure_vars()

    settings.MASK_SECRETS_IN_LOGS = True

    get_listener_manager().hook.on_starting(component=TaskCommandMarker())

    if not dag:
        _dag = get_dag(args.subdir, args.dag_id, args.read_from_db)
    else:
        _dag = dag
    task = _dag.get_task(task_id=args.task_id)
    ti, _ = _get_ti(task, args.map_index, logical_date_or_run_id=args.logical_date_or_run_id, pool=args.pool)
    ti.init_run_context(raw=args.raw)

    hostname = get_hostname()

    log.info("Running %s on host %s", ti, hostname)

<<<<<<< HEAD
    if args.carrier is not None:
        log.info("Found args.carrier: %s. Setting the value in the ti instance.", args.carrier)
        # The arg value is a dict string, and it needs to be converted back to a dict.
        carrier_dict = json.loads(args.carrier)
        ti.set_context_carrier(context_carrier=carrier_dict, with_commit=True)
        ti.set_span_status(status=SpanStatus.ACTIVE, with_commit=True)

    if not InternalApiConfig.get_use_internal_api():
        # IMPORTANT, have to re-configure ORM with the NullPool, otherwise, each "run" command may leave
        # behind multiple open sleeping connections while heartbeating, which could
        # easily exceed the database connection limit when
        # processing hundreds of simultaneous tasks.
        # this should be last thing before running, to reduce likelihood of an open session
        # which can cause trouble if running process in a fork.
        settings.reconfigure_orm(disable_connection_pool=True)
=======
>>>>>>> 3747c91a
    task_return_code = None
    try:
        if args.interactive:
            task_return_code = _run_task_by_selected_method(args, _dag, ti)
        else:
            with _move_task_handlers_to_root(ti), _redirect_stdout_to_ti_log(ti):
                task_return_code = _run_task_by_selected_method(args, _dag, ti)
                if task_return_code == TaskReturnCode.DEFERRED:
                    _set_task_deferred_context_var()
    finally:
        try:
            get_listener_manager().hook.before_stopping(component=TaskCommandMarker())
        except Exception:
            pass
    return task_return_code


@cli_utils.action_cli(check_db=False)
@providers_configuration_loaded
def task_failed_deps(args) -> None:
    """
    Get task instance dependencies that were not met.

    Returns the unmet dependencies for a task instance from the perspective of the
    scheduler (i.e. why a task instance doesn't get scheduled and then queued by the
    scheduler, and then run by an executor).
    >>> airflow tasks failed-deps tutorial sleep 2015-01-01
    Task instance dependencies not met:
    Dagrun Running: Task instance's dagrun did not exist: Unknown reason
    Trigger Rule: Task's trigger rule 'all_success' requires all upstream tasks
    to have succeeded, but found 1 non-success(es).
    """
    dag = get_dag(args.subdir, args.dag_id)
    task = dag.get_task(task_id=args.task_id)
    ti, _ = _get_ti(task, args.map_index, logical_date_or_run_id=args.logical_date_or_run_id)
    # tasks_failed-deps is executed with access to the database.
    if isinstance(ti, TaskInstancePydantic):
        raise ValueError("not a TaskInstance")
    dep_context = DepContext(deps=SCHEDULER_QUEUED_DEPS)
    failed_deps = list(ti.get_failed_dep_statuses(dep_context=dep_context))
    # TODO, Do we want to print or log this
    if failed_deps:
        print("Task instance dependencies not met:")
        for dep in failed_deps:
            print(f"{dep.dep_name}: {dep.reason}")
    else:
        print("Task instance dependencies are all met.")


@cli_utils.action_cli(check_db=False)
@suppress_logs_and_warning
@providers_configuration_loaded
def task_state(args) -> None:
    """
    Return the state of a TaskInstance at the command line.

    >>> airflow tasks state tutorial sleep 2015-01-01
    success
    """
    dag = get_dag(args.subdir, args.dag_id)
    task = dag.get_task(task_id=args.task_id)
    ti, _ = _get_ti(task, args.map_index, logical_date_or_run_id=args.logical_date_or_run_id)
    # task_state is executed with access to the database.
    if isinstance(ti, TaskInstancePydantic):
        raise ValueError("not a TaskInstance")
    print(ti.current_state())


@cli_utils.action_cli(check_db=False)
@suppress_logs_and_warning
@providers_configuration_loaded
def task_list(args, dag: DAG | None = None) -> None:
    """List the tasks within a DAG at the command line."""
    dag = dag or get_dag(args.subdir, args.dag_id)
    tasks = sorted(t.task_id for t in dag.tasks)
    print("\n".join(tasks))


class _SupportedDebugger(Protocol):
    def post_mortem(self) -> None: ...


SUPPORTED_DEBUGGER_MODULES = [
    "pudb",
    "web_pdb",
    "ipdb",
    "pdb",
]


def _guess_debugger() -> _SupportedDebugger:
    """
    Try to guess the debugger used by the user.

    When it doesn't find any user-installed debugger, returns ``pdb``.

    List of supported debuggers:

    * `pudb <https://github.com/inducer/pudb>`__
    * `web_pdb <https://github.com/romanvm/python-web-pdb>`__
    * `ipdb <https://github.com/gotcha/ipdb>`__
    * `pdb <https://docs.python.org/3/library/pdb.html>`__
    """
    exc: Exception
    for mod_name in SUPPORTED_DEBUGGER_MODULES:
        try:
            return cast(_SupportedDebugger, importlib.import_module(mod_name))
        except ImportError as e:
            exc = e
    raise exc


@cli_utils.action_cli(check_db=False)
@suppress_logs_and_warning
@providers_configuration_loaded
@provide_session
def task_states_for_dag_run(args, session: Session = NEW_SESSION) -> None:
    """Get the status of all task instances in a DagRun."""
    dag_run = session.scalar(
        select(DagRun).where(DagRun.run_id == args.logical_date_or_run_id, DagRun.dag_id == args.dag_id)
    )
    if not dag_run:
        try:
            logical_date = timezone.parse(args.logical_date_or_run_id)
            dag_run = session.scalar(
                select(DagRun).where(DagRun.logical_date == logical_date, DagRun.dag_id == args.dag_id)
            )
        except (ParserError, TypeError) as err:
            raise AirflowException(f"Error parsing the supplied logical_date. Error: {err}")

    if dag_run is None:
        raise DagRunNotFound(
            f"DagRun for {args.dag_id} with run_id or logical_date of {args.logical_date_or_run_id!r} "
            "not found"
        )

    has_mapped_instances = any(ti.map_index >= 0 for ti in dag_run.task_instances)

    def format_task_instance(ti: TaskInstance) -> dict[str, str]:
        data = {
            "dag_id": ti.dag_id,
            "logical_date": dag_run.logical_date.isoformat(),
            "task_id": ti.task_id,
            "state": ti.state,
            "start_date": ti.start_date.isoformat() if ti.start_date else "",
            "end_date": ti.end_date.isoformat() if ti.end_date else "",
        }
        if has_mapped_instances:
            data["map_index"] = str(ti.map_index) if ti.map_index >= 0 else ""
        return data

    AirflowConsole().print_as(data=dag_run.task_instances, output=args.output, mapper=format_task_instance)


@cli_utils.action_cli(check_db=False)
@provide_session
def task_test(args, dag: DAG | None = None, session: Session = NEW_SESSION) -> None:
    """Test task for a given dag_id."""
    # We want to log output from operators etc to show up here. Normally
    # airflow.task would redirect to a file, but here we want it to propagate
    # up to the normal airflow handler.

    settings.MASK_SECRETS_IN_LOGS = True

    handlers = logging.getLogger("airflow.task").handlers
    already_has_stream_handler = False
    for handler in handlers:
        already_has_stream_handler = isinstance(handler, logging.StreamHandler)
        if already_has_stream_handler:
            break
    if not already_has_stream_handler:
        logging.getLogger("airflow.task").propagate = True

    env_vars = {"AIRFLOW_TEST_MODE": "True"}
    if args.env_vars:
        env_vars.update(args.env_vars)
        os.environ.update(env_vars)

    dag = dag or get_dag(args.subdir, args.dag_id)

    task = dag.get_task(task_id=args.task_id)
    # Add CLI provided task_params to task.params
    if args.task_params:
        passed_in_params = json.loads(args.task_params)
        task.params.update(passed_in_params)

    if task.params and isinstance(task.params, ParamsDict):
        task.params.validate()

    ti, dr_created = _get_ti(
        task, args.map_index, logical_date_or_run_id=args.logical_date_or_run_id, create_if_necessary="db"
    )
    # task_test is executed with access to the database.
    if isinstance(ti, TaskInstancePydantic):
        raise ValueError("not a TaskInstance")
    try:
        with redirect_stdout(RedactedIO()):
            if args.dry_run:
                ti.dry_run()
            else:
                ti.run(ignore_task_deps=True, ignore_ti_state=True, test_mode=True, raise_on_defer=True)
    except TaskDeferred as defer:
        ti.defer_task(exception=defer, session=session)
        log.info("[TASK TEST] running trigger in line")

        event = _run_inline_trigger(defer.trigger)
        ti.next_method = defer.method_name
        ti.next_kwargs = {"event": event.payload} if event else defer.kwargs

        execute_callable = getattr(task, ti.next_method)
        if ti.next_kwargs:
            execute_callable = functools.partial(execute_callable, **ti.next_kwargs)
        context = ti.get_template_context(ignore_param_exceptions=False)
        execute_callable(context)

        log.info("[TASK TEST] Trigger completed")
    except Exception:
        if args.post_mortem:
            debugger = _guess_debugger()
            debugger.post_mortem()
        else:
            raise
    finally:
        if not already_has_stream_handler:
            # Make sure to reset back to normal. When run for CLI this doesn't
            # matter, but it does for test suite
            logging.getLogger("airflow.task").propagate = False
        if dr_created:
            with create_session() as session:
                session.delete(ti.dag_run)


@cli_utils.action_cli(check_db=False)
@suppress_logs_and_warning
@providers_configuration_loaded
def task_render(args, dag: DAG | None = None) -> None:
    """Render and displays templated fields for a given task."""
    if not dag:
        dag = get_dag(args.subdir, args.dag_id)
    task = dag.get_task(task_id=args.task_id)
    ti, _ = _get_ti(
        task, args.map_index, logical_date_or_run_id=args.logical_date_or_run_id, create_if_necessary="memory"
    )
    # task_render is executed with access to the database.
    if isinstance(ti, TaskInstancePydantic):
        raise ValueError("not a TaskInstance")
    with create_session() as session, set_current_task_instance_session(session=session):
        ti.render_templates()
    for attr in task.template_fields:
        print(
            textwrap.dedent(
                f"""        # ----------------------------------------------------------
        # property: {attr}
        # ----------------------------------------------------------
        {getattr(ti.task, attr)}
        """
            )
        )


@cli_utils.action_cli(check_db=False)
@providers_configuration_loaded
def task_clear(args) -> None:
    """Clear all task instances or only those matched by regex for a DAG(s)."""
    logging.basicConfig(level=settings.LOGGING_LEVEL, format=settings.SIMPLE_LOG_FORMAT)

    if args.dag_id and not args.subdir and not args.dag_regex and not args.task_regex:
        dags = [get_dag_by_file_location(args.dag_id)]
    else:
        # todo clear command only accepts a single dag_id. no reason for get_dags with 's' except regex?
        dags = get_dags(args.subdir, args.dag_id, use_regex=args.dag_regex)

        if args.task_regex:
            for idx, dag in enumerate(dags):
                dags[idx] = dag.partial_subset(
                    task_ids_or_regex=args.task_regex,
                    include_downstream=args.downstream,
                    include_upstream=args.upstream,
                )

    DAG.clear_dags(
        dags,
        start_date=args.start_date,
        end_date=args.end_date,
        only_failed=args.only_failed,
        only_running=args.only_running,
        confirm_prompt=not args.yes,
    )


class LoggerMutationHelper:
    """
    Helper for moving and resetting handlers and other logger attrs.

    :meta private:
    """

    def __init__(self, logger: logging.Logger) -> None:
        self.handlers = logger.handlers[:]
        self.level = logger.level
        self.propagate = logger.propagate
        self.source_logger = logger

    def apply(self, logger: logging.Logger, replace: bool = True) -> None:
        """
        Set ``logger`` with attrs stored on instance.

        If ``logger`` is root logger, don't change propagate.
        """
        if replace:
            logger.handlers[:] = self.handlers
        else:
            for h in self.handlers:
                if h not in logger.handlers:
                    logger.addHandler(h)
        logger.level = self.level
        if logger is not logging.getLogger():
            logger.propagate = self.propagate

    def move(self, logger: logging.Logger, replace: bool = True) -> None:
        """
        Replace ``logger`` attrs with those from source.

        :param logger: target logger
        :param replace: if True, remove all handlers from target first; otherwise add if not present.
        """
        self.apply(logger, replace=replace)
        self.source_logger.propagate = True
        self.source_logger.handlers[:] = []

    def reset(self) -> None:
        self.apply(self.source_logger)

    def __enter__(self) -> LoggerMutationHelper:
        return self

    def __exit__(self, exc_type, exc_val, exc_tb) -> None:
        self.reset()<|MERGE_RESOLUTION|>--- conflicted
+++ resolved
@@ -463,7 +463,6 @@
 
     log.info("Running %s on host %s", ti, hostname)
 
-<<<<<<< HEAD
     if args.carrier is not None:
         log.info("Found args.carrier: %s. Setting the value in the ti instance.", args.carrier)
         # The arg value is a dict string, and it needs to be converted back to a dict.
@@ -471,16 +470,6 @@
         ti.set_context_carrier(context_carrier=carrier_dict, with_commit=True)
         ti.set_span_status(status=SpanStatus.ACTIVE, with_commit=True)
 
-    if not InternalApiConfig.get_use_internal_api():
-        # IMPORTANT, have to re-configure ORM with the NullPool, otherwise, each "run" command may leave
-        # behind multiple open sleeping connections while heartbeating, which could
-        # easily exceed the database connection limit when
-        # processing hundreds of simultaneous tasks.
-        # this should be last thing before running, to reduce likelihood of an open session
-        # which can cause trouble if running process in a fork.
-        settings.reconfigure_orm(disable_connection_pool=True)
-=======
->>>>>>> 3747c91a
     task_return_code = None
     try:
         if args.interactive:
