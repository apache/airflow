--- conflicted
+++ resolved
@@ -40,6 +40,7 @@
 from airflow.utils.cli import setup_locations
 from airflow.utils.hashlib_wrapper import md5
 from airflow.utils.log.logging_mixin import LoggingMixin
+from airflow.utils.process_utils import check_if_pidfile_process_is_running
 from airflow.utils.providers_configuration_loader import providers_configuration_loaded
 
 log = logging.getLogger(__name__)
@@ -362,16 +363,6 @@
             ssl_context=(ssl_cert, ssl_key) if ssl_cert and ssl_key else None,
         )
     else:
-<<<<<<< HEAD
-=======
-        pid_file, stdout, stderr, log_file = setup_locations(
-            "webserver", args.pid, args.stdout, args.stderr, args.log_file
-        )
-
-        # Check if webserver is already running if not, remove old pidfile
-        check_if_pidfile_process_is_running(pid_file=pid_file, process_name="webserver")
->>>>>>> 8d0ad02d
-
         print(
             textwrap.dedent(
                 f"""\
