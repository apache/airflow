--- conflicted
+++ resolved
@@ -544,58 +544,7 @@
 ARG_KERBEROS_ONE_TIME_MODE = Arg(
     ("-o", "--one-time"), help="Run airflow kerberos one time instead of forever", action="store_true"
 )
-<<<<<<< HEAD
-# run
-ARG_INTERACTIVE = Arg(
-    ("-N", "--interactive"),
-    help="Do not capture standard output and error streams (useful for interactive debugging)",
-    action="store_true",
-)
-# TODO(aoen): "force" is a poor choice of name here since it implies it overrides
-# all dependencies (not just past success), e.g. the ignore_depends_on_past
-# dependency. This flag should be deprecated and renamed to 'ignore_ti_state' and
-# the "ignore_all_dependencies" command should be called the"force" command
-# instead.
-ARG_FORCE = Arg(
-    ("-f", "--force"),
-    help="Ignore previous task instance state, rerun regardless if task already succeeded/failed",
-    action="store_true",
-)
-ARG_RAW = Arg(("-r", "--raw"), argparse.SUPPRESS, "store_true")
-ARG_CARRIER = Arg(
-    ("-c", "--carrier"),
-    help="Context Carrier, containing the injected context for the Otel task span",
-    type=str,
-)
-ARG_IGNORE_ALL_DEPENDENCIES = Arg(
-    ("-A", "--ignore-all-dependencies"),
-    help="Ignores all non-critical dependencies, including ignore_ti_state and ignore_task_deps",
-    action="store_true",
-)
-# TODO(aoen): ignore_dependencies is a poor choice of name here because it is too
-# vague (e.g. a task being in the appropriate state to be run is also a dependency
-# but is not ignored by this flag), the name 'ignore_task_dependencies' is
-# slightly better (as it ignores all dependencies that are specific to the task),
-# so deprecate the old command name and use this instead.
-ARG_IGNORE_DEPENDENCIES = Arg(
-    ("-i", "--ignore-dependencies"),
-    help="Ignore task-specific dependencies, e.g. upstream, depends_on_past, and retry delay dependencies",
-    action="store_true",
-)
-ARG_DEPENDS_ON_PAST = Arg(
-    ("-d", "--depends-on-past"),
-    help="Determine how Airflow should deal with past dependencies. The default action is `check`, Airflow "
-    "will check if the past dependencies are met for the tasks having `depends_on_past=True` before run "
-    "them, if `ignore` is provided, the past dependencies will be ignored, if `wait` is provided and "
-    "`depends_on_past=True`, Airflow will wait the past dependencies until they are met before running or "
-    "skipping the task",
-    choices={"check", "ignore", "wait"},
-    default="check",
-)
-ARG_CFG_PATH = Arg(("--cfg-path",), help="Path to config file to use instead of airflow.cfg")
-=======
 # tasks
->>>>>>> 2ea7aed7
 ARG_MAP_INDEX = Arg(("--map-index",), type=int, default=-1, help="Mapped task index")
 
 
@@ -1262,35 +1211,6 @@
         ),
     ),
     ActionCommand(
-<<<<<<< HEAD
-        name="run",
-        help="Run a single task instance",
-        func=lazy_load_command("airflow.cli.commands.remote_commands.task_command.task_run"),
-        args=(
-            ARG_DAG_ID,
-            ARG_TASK_ID,
-            ARG_LOGICAL_DATE_OR_RUN_ID,
-            ARG_SUBDIR,
-            ARG_MARK_SUCCESS,
-            ARG_FORCE,
-            ARG_POOL,
-            ARG_CFG_PATH,
-            ARG_LOCAL,
-            ARG_RAW,
-            ARG_CARRIER,
-            ARG_IGNORE_ALL_DEPENDENCIES,
-            ARG_IGNORE_DEPENDENCIES,
-            ARG_DEPENDS_ON_PAST,
-            ARG_INTERACTIVE,
-            ARG_SHUT_DOWN_LOGGING,
-            ARG_MAP_INDEX,
-            ARG_VERBOSE,
-            ARG_READ_FROM_DB,
-        ),
-    ),
-    ActionCommand(
-=======
->>>>>>> 2ea7aed7
         name="test",
         help="Test a task instance",
         description=(
