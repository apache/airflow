# -*- coding: utf-8 -*-
#
# Licensed to the Apache Software Foundation (ASF) under one
# or more contributor license agreements.  See the NOTICE file
# distributed with this work for additional information
# regarding copyright ownership.  The ASF licenses this file
# to you under the Apache License, Version 2.0 (the
# "License"); you may not use this file except in compliance
# with the License.  You may obtain a copy of the License at
#
#   http://www.apache.org/licenses/LICENSE-2.0
#
# Unless required by applicable law or agreed to in writing,
# software distributed under the License is distributed on an
# "AS IS" BASIS, WITHOUT WARRANTIES OR CONDITIONS OF ANY
# KIND, either express or implied.  See the License for the
# specific language governing permissions and limitations
# under the License.

import json
from typing import Dict, List, Optional

from airflow.exceptions import AirflowException
from airflow.hooks.slack_hook import SlackHook
from airflow.models import BaseOperator
from airflow.utils.decorators import apply_defaults


class SlackAPIOperator(BaseOperator):
    """
    Base Slack Operator
    The SlackAPIPostOperator is derived from this operator.
    In the future additional Slack API Operators will be derived from this class as well

    :param slack_conn_id: Slack connection ID which its password is Slack API token
    :type slack_conn_id: str
    :param token: Slack API token (https://api.slack.com/web)
    :type token: str
    :param method: The Slack API Method to Call (https://api.slack.com/methods)
    :type method: str
    :param api_params: API Method call parameters (https://api.slack.com/methods)
    :type api_params: dict
    """

    @apply_defaults
    def __init__(self,
                 slack_conn_id: Optional[str] = None,
                 token: Optional[str] = None,
                 method: Optional[str] = None,
                 api_params: Optional[Dict] = None,
                 *args, **kwargs) -> None:
        super().__init__(*args, **kwargs)

        if token is None and slack_conn_id is None:
            raise AirflowException('No valid Slack token nor slack_conn_id supplied.')
        if token is not None and slack_conn_id is not None:
            raise AirflowException('Cannot determine Slack credential '
                                   'when both token and slack_conn_id are supplied.')

        self.token = token  # type: Optional[str]
        self.slack_conn_id = slack_conn_id  # type: Optional[str]

        self.method = method
        self.api_params = api_params

    def construct_api_call_params(self):
        """
        Used by the execute function. Allows templating on the source fields
        of the api_call_params dict before construction

        Override in child classes.
        Each SlackAPIOperator child class is responsible for
        having a construct_api_call_params function
        which sets self.api_call_params with a dict of
        API call parameters (https://api.slack.com/methods)
        """

    def execute(self, **kwargs):
        """
        SlackAPIOperator calls will not fail even if the call is not unsuccessful.
        It should not prevent a DAG from completing in success
        """
        if not self.api_params:
            self.construct_api_call_params()
        slack = SlackHook(token=self.token, slack_conn_id=self.slack_conn_id)
        slack.call(self.method, self.api_params)


class SlackAPIPostOperator(SlackAPIOperator):
    """
    Posts messages to a slack channel

    :param channel: channel in which to post message on slack name (#general) or
        ID (C12318391). (templated)
    :type channel: str
    :param username: Username that airflow will be posting to Slack as. (templated)
    :type username: str
    :param text: message to send to slack. (templated)
    :type text: str
    :param icon_url: url to icon used for this message
    :type icon_url: str
    :param attachments: extra formatting details. (templated)
        - see https://api.slack.com/docs/attachments.
    :type attachments: list of hashes
    """

    template_fields = ('username', 'text', 'attachments', 'channel')
    ui_color = '#FFBA40'

    @apply_defaults
    def __init__(self,
<<<<<<< HEAD
                 channel='#general',
                 username='Airflow',
                 text='No message has been set.\n'
                      'Here is a cat video instead\n'
                      'https://www.youtube.com/watch?v=J---aiyznGQ',
                 icon_url='https://raw.githubusercontent.com/apache/'
                          'airflow/master/airflow/www/static/pin_100.jpg',
                 attachments=None,
=======
                 channel: str = '#general',
                 username: str = 'Airflow',
                 text: str = 'No message has been set.\n'
                             'Here is a cat video instead\n'
                             'https://www.youtube.com/watch?v=J---aiyznGQ',
                 icon_url: str = 'https://raw.githubusercontent.com/apache/'
                                 'airflow/master/airflow/www/static/pin_100.png',
                 attachments: Optional[List] = None,
>>>>>>> 4311c1f0
                 *args, **kwargs):
        self.method = 'chat.postMessage'
        self.channel = channel
        self.username = username
        self.text = text
        self.icon_url = icon_url
        self.attachments = attachments
        super().__init__(method=self.method,
                         *args, **kwargs)

    def construct_api_call_params(self):
        self.api_params = {
            'channel': self.channel,
            'username': self.username,
            'text': self.text,
            'icon_url': self.icon_url,
            'attachments': json.dumps(self.attachments),
        }<|MERGE_RESOLUTION|>--- conflicted
+++ resolved
@@ -109,16 +109,6 @@
 
     @apply_defaults
     def __init__(self,
-<<<<<<< HEAD
-                 channel='#general',
-                 username='Airflow',
-                 text='No message has been set.\n'
-                      'Here is a cat video instead\n'
-                      'https://www.youtube.com/watch?v=J---aiyznGQ',
-                 icon_url='https://raw.githubusercontent.com/apache/'
-                          'airflow/master/airflow/www/static/pin_100.jpg',
-                 attachments=None,
-=======
                  channel: str = '#general',
                  username: str = 'Airflow',
                  text: str = 'No message has been set.\n'
@@ -127,7 +117,6 @@
                  icon_url: str = 'https://raw.githubusercontent.com/apache/'
                                  'airflow/master/airflow/www/static/pin_100.png',
                  attachments: Optional[List] = None,
->>>>>>> 4311c1f0
                  *args, **kwargs):
         self.method = 'chat.postMessage'
         self.channel = channel
