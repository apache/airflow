--- conflicted
+++ resolved
@@ -34,84 +34,6 @@
     Please use `airflow.providers.apache.hive.transfers.mysql_to_hive.MySqlToHiveOperator`.
     """
 
-<<<<<<< HEAD
-    template_fields = ('sql', 'partition', 'hive_table')
-    template_ext = ('.sql',)
-    ui_color = '#a0e08c'
-
-    @apply_defaults
-    def __init__(
-            self,
-            sql,
-            hive_table,
-            create=True,
-            recreate=False,
-            partition=None,
-            delimiter=chr(1),
-            mysql_conn_id='mysql_default',
-            hive_cli_conn_id='hive_cli_default',
-            tblproperties=None,
-            *args, **kwargs):
-        super(MySqlToHiveTransfer, self).__init__(*args, **kwargs)
-        self.sql = sql
-        self.hive_table = hive_table
-        self.partition = partition
-        self.create = create
-        self.recreate = recreate
-        self.delimiter = str(delimiter)
-        self.mysql_conn_id = mysql_conn_id
-        self.hive_cli_conn_id = hive_cli_conn_id
-        self.partition = partition or {}
-        self.tblproperties = tblproperties
-
-    @classmethod
-    def type_map(cls, mysql_type):
-        t = MySQLdb.constants.FIELD_TYPE
-        d = {
-            t.BIT: 'INT',
-            t.DECIMAL: 'DOUBLE',
-            t.NEWDECIMAL: 'DOUBLE',
-            t.DOUBLE: 'DOUBLE',
-            t.FLOAT: 'DOUBLE',
-            t.INT24: 'INT',
-            t.LONG: 'BIGINT',
-            t.LONGLONG: 'DECIMAL(38,0)',
-            t.SHORT: 'INT',
-            t.TINY: 'SMALLINT',
-            t.YEAR: 'INT',
-            t.TIMESTAMP: 'TIMESTAMP',
-        }
-        return d[mysql_type] if mysql_type in d else 'STRING'
-
-    def execute(self, context):
-        hive = HiveCliHook(hive_cli_conn_id=self.hive_cli_conn_id)
-        mysql = MySqlHook(mysql_conn_id=self.mysql_conn_id)
-
-        self.log.info("Dumping MySQL query results to local file")
-        conn = mysql.get_conn()
-        cursor = conn.cursor()
-        cursor.execute(self.sql)
-        with NamedTemporaryFile("wb") as f:
-            csv_writer = csv.writer(f, delimiter=self.delimiter,
-                                    encoding="utf-8")
-            field_dict = OrderedDict()
-            for field in cursor.description:
-                field_dict[field[0]] = self.type_map(field[1])
-            csv_writer.writerows(cursor)
-            f.flush()
-            cursor.close()
-            conn.close()
-            self.log.info("Loading file into Hive")
-            hive.load_file(
-                f.name,
-                self.hive_table,
-                field_dict=field_dict,
-                create=self.create,
-                partition=self.partition,
-                delimiter=self.delimiter,
-                recreate=self.recreate,
-                tblproperties=self.tblproperties)
-=======
     def __init__(self, **kwargs):
         warnings.warn(
             """This class is deprecated.
@@ -119,5 +41,4 @@
             DeprecationWarning,
             stacklevel=3,
         )
-        super().__init__(**kwargs)
->>>>>>> d25854dd
+        super().__init__(**kwargs)