#
# Licensed to the Apache Software Foundation (ASF) under one
# or more contributor license agreements.  See the NOTICE file
# distributed with this work for additional information
# regarding copyright ownership.  The ASF licenses this file
# to you under the Apache License, Version 2.0 (the
# "License"); you may not use this file except in compliance
# with the License.  You may obtain a copy of the License at
#
#   http://www.apache.org/licenses/LICENSE-2.0
#
# Unless required by applicable law or agreed to in writing,
# software distributed under the License is distributed on an
# "AS IS" BASIS, WITHOUT WARRANTIES OR CONDITIONS OF ANY
# KIND, either express or implied.  See the License for the
# specific language governing permissions and limitations
# under the License.
"""This module is deprecated. Please use :mod:`airflow.operators.email`."""

import warnings

from airflow.operators.email import EmailOperator  # noqa

<<<<<<< HEAD
class EmailOperator(BaseOperator):
    """
    Sends an email.

    :param to: list of emails to send the email to. (templated)
    :type to: list or string (comma or semicolon delimited)
    :param subject: subject line for the email. (templated)
    :type subject: str
    :param html_content: content of the email, html markup
        is allowed. (templated)
    :type html_content: str
    :param files: file names to attach in email
    :type files: list
    :param cc: list of recipients to be added in CC field
    :type cc: list or string (comma or semicolon delimited)
    :param bcc: list of recipients to be added in BCC field
    :type bcc: list or string (comma or semicolon delimited)
    :param mime_subtype: MIME sub content type
    :type mime_subtype: str
    :param mime_charset: character set parameter added to the Content-Type
        header.
    :type mime_charset: str
    """

    template_fields = ('to', 'subject', 'html_content')
    template_ext = ('.html',)
    ui_color = '#e6faf9'

    @apply_defaults
    def __init__(
            self,
            to,
            subject,
            html_content,
            files=None,
            cc=None,
            bcc=None,
            mime_subtype='mixed',
            mime_charset='us_ascii',
            *args, **kwargs):
        super(EmailOperator, self).__init__(*args, **kwargs)
        self.to = to
        self.subject = subject
        self.html_content = html_content
        self.files = files or []
        self.cc = cc
        self.bcc = bcc
        self.mime_subtype = mime_subtype
        self.mime_charset = mime_charset

    def execute(self, context):
        send_email(self.to, self.subject, self.html_content,
                   files=self.files, cc=self.cc, bcc=self.bcc,
                   mime_subtype=self.mime_subtype, mime_charset=self.mime_charset)
=======
warnings.warn(
    "This module is deprecated. Please use `airflow.operators.email`.", DeprecationWarning, stacklevel=2
)
>>>>>>> d25854dd
<|MERGE_RESOLUTION|>--- conflicted
+++ resolved
@@ -21,63 +21,6 @@
 
 from airflow.operators.email import EmailOperator  # noqa
 
-<<<<<<< HEAD
-class EmailOperator(BaseOperator):
-    """
-    Sends an email.
-
-    :param to: list of emails to send the email to. (templated)
-    :type to: list or string (comma or semicolon delimited)
-    :param subject: subject line for the email. (templated)
-    :type subject: str
-    :param html_content: content of the email, html markup
-        is allowed. (templated)
-    :type html_content: str
-    :param files: file names to attach in email
-    :type files: list
-    :param cc: list of recipients to be added in CC field
-    :type cc: list or string (comma or semicolon delimited)
-    :param bcc: list of recipients to be added in BCC field
-    :type bcc: list or string (comma or semicolon delimited)
-    :param mime_subtype: MIME sub content type
-    :type mime_subtype: str
-    :param mime_charset: character set parameter added to the Content-Type
-        header.
-    :type mime_charset: str
-    """
-
-    template_fields = ('to', 'subject', 'html_content')
-    template_ext = ('.html',)
-    ui_color = '#e6faf9'
-
-    @apply_defaults
-    def __init__(
-            self,
-            to,
-            subject,
-            html_content,
-            files=None,
-            cc=None,
-            bcc=None,
-            mime_subtype='mixed',
-            mime_charset='us_ascii',
-            *args, **kwargs):
-        super(EmailOperator, self).__init__(*args, **kwargs)
-        self.to = to
-        self.subject = subject
-        self.html_content = html_content
-        self.files = files or []
-        self.cc = cc
-        self.bcc = bcc
-        self.mime_subtype = mime_subtype
-        self.mime_charset = mime_charset
-
-    def execute(self, context):
-        send_email(self.to, self.subject, self.html_content,
-                   files=self.files, cc=self.cc, bcc=self.bcc,
-                   mime_subtype=self.mime_subtype, mime_charset=self.mime_charset)
-=======
 warnings.warn(
     "This module is deprecated. Please use `airflow.operators.email`.", DeprecationWarning, stacklevel=2
-)
->>>>>>> d25854dd
+)