#
# Licensed to the Apache Software Foundation (ASF) under one
# or more contributor license agreements.  See the NOTICE file
# distributed with this work for additional information
# regarding copyright ownership.  The ASF licenses this file
# to you under the Apache License, Version 2.0 (the
# "License"); you may not use this file except in compliance
# with the License.  You may obtain a copy of the License at
#
#   http://www.apache.org/licenses/LICENSE-2.0
#
# Unless required by applicable law or agreed to in writing,
# software distributed under the License is distributed on an
# "AS IS" BASIS, WITHOUT WARRANTIES OR CONDITIONS OF ANY
# KIND, either express or implied.  See the License for the
# specific language governing permissions and limitations
# under the License.
"""This module is deprecated. Please use :mod:`airflow.task.task_runner.cgroup_task_runner`."""

import warnings

from airflow.task.task_runner.cgroup_task_runner import CgroupTaskRunner  # noqa

<<<<<<< HEAD
from airflow.task.task_runner.base_task_runner import BaseTaskRunner
from airflow.utils.helpers import reap_process_group
from airflow.utils.operator_resources import Resources


class CgroupTaskRunner(BaseTaskRunner):
    """
    Runs the raw Airflow task in a cgroup that has containment for memory and
    cpu. It uses the resource requirements defined in the task to construct
    the settings for the cgroup.

    Cgroup must be mounted first otherwise CgroupTaskRunner
    will not be able to work.

    cgroup-bin Ubuntu package must be installed to use cgexec command.

    Note that this task runner will only work if the Airflow user has root privileges,
    e.g. if the airflow user is called `airflow` then the following entries (or an even
    less restrictive ones) are needed in the sudoers file (replacing
    /CGROUPS_FOLDER with your system's cgroups folder, e.g. '/sys/fs/cgroup/'):
    airflow ALL= (root) NOEXEC: /bin/chown /CGROUPS_FOLDER/memory/airflow/*
    airflow ALL= (root) NOEXEC: !/bin/chown /CGROUPS_FOLDER/memory/airflow/*..*
    airflow ALL= (root) NOEXEC: !/bin/chown /CGROUPS_FOLDER/memory/airflow/* *
    airflow ALL= (root) NOEXEC: /bin/chown /CGROUPS_FOLDER/cpu/airflow/*
    airflow ALL= (root) NOEXEC: !/bin/chown /CGROUPS_FOLDER/cpu/airflow/*..*
    airflow ALL= (root) NOEXEC: !/bin/chown /CGROUPS_FOLDER/cpu/airflow/* *
    airflow ALL= (root) NOEXEC: /bin/chmod /CGROUPS_FOLDER/memory/airflow/*
    airflow ALL= (root) NOEXEC: !/bin/chmod /CGROUPS_FOLDER/memory/airflow/*..*
    airflow ALL= (root) NOEXEC: !/bin/chmod /CGROUPS_FOLDER/memory/airflow/* *
    airflow ALL= (root) NOEXEC: /bin/chmod /CGROUPS_FOLDER/cpu/airflow/*
    airflow ALL= (root) NOEXEC: !/bin/chmod /CGROUPS_FOLDER/cpu/airflow/*..*
    airflow ALL= (root) NOEXEC: !/bin/chmod /CGROUPS_FOLDER/cpu/airflow/* *
    """

    def __init__(self, local_task_job):
        super(CgroupTaskRunner, self).__init__(local_task_job)
        self.process = None
        self._finished_running = False
        self._cpu_shares = None
        self._mem_mb_limit = None
        self._created_cpu_cgroup = False
        self._created_mem_cgroup = False
        self._cur_user = getpass.getuser()

    def _create_cgroup(self, path):
        """
        Create the specified cgroup.

        :param path: The path of the cgroup to create.
        E.g. cpu/mygroup/mysubgroup
        :return: the Node associated with the created cgroup.
        :rtype: cgroupspy.nodes.Node
        """
        node = trees.Tree().root
        path_split = path.split(os.sep)
        for path_element in path_split:
            # node.name is encoded to bytes:
            # https://github.com/cloudsigma/cgroupspy/blob/e705ac4ccdfe33d8ecc700e9a35a9556084449ca/cgroupspy/nodes.py#L64
            name_to_node = {x.name.decode(): x for x in node.children}
            if path_element not in name_to_node:
                self.log.debug("Creating cgroup %s in %s", path_element, node.path.decode())
                node = node.create_cgroup(path_element)
            else:
                self.log.debug(
                    "Not creating cgroup %s in %s since it already exists",
                    path_element, node.path.decode()
                )
                node = name_to_node[path_element]
        return node

    def _delete_cgroup(self, path):
        """
        Delete the specified cgroup.

        :param path: The path of the cgroup to delete.
        E.g. cpu/mygroup/mysubgroup
        """
        node = trees.Tree().root
        path_split = path.split("/")
        for path_element in path_split:
            name_to_node = {x.name.decode(): x for x in node.children}
            if path_element not in name_to_node:
                self.log.warning("Cgroup does not exist: %s", path)
                return
            else:
                node = name_to_node[path_element]
        # node is now the leaf node
        parent = node.parent
        self.log.debug("Deleting cgroup %s/%s", parent, node.name)
        parent.delete_cgroup(node.name.decode())

    def start(self):
        # Use bash if it's already in a cgroup
        cgroups = self._get_cgroup_names()
        if ((cgroups.get("cpu") and cgroups.get("cpu") != "/") or
                (cgroups.get("memory") and cgroups.get("memory") != "/")):
            self.log.debug(
                "Already running in a cgroup (cpu: %s memory: %s) so not "
                "creating another one",
                cgroups.get("cpu"), cgroups.get("memory")
            )
            self.process = self.run_command()
            return

        # Create a unique cgroup name
        cgroup_name = "airflow/{}/{}".format(datetime.datetime.utcnow().
                                             strftime("%Y-%m-%d"),
                                             str(uuid.uuid4()))

        self.mem_cgroup_name = "memory/{}".format(cgroup_name)
        self.cpu_cgroup_name = "cpu/{}".format(cgroup_name)

        # Get the resource requirements from the task
        task = self._task_instance.task
        resources = task.resources if task.resources is not None else Resources()
        cpus = resources.cpus.qty
        self._cpu_shares = cpus * 1024
        self._mem_mb_limit = resources.ram.qty

        # Create the memory cgroup
        mem_cgroup_node = self._create_cgroup(self.mem_cgroup_name)
        self._created_mem_cgroup = True
        if self._mem_mb_limit > 0:
            self.log.debug(
                "Setting %s with %s MB of memory",
                self.mem_cgroup_name, self._mem_mb_limit
            )
            mem_cgroup_node.controller.limit_in_bytes = self._mem_mb_limit * 1024 * 1024

        # Create the CPU cgroup
        cpu_cgroup_node = self._create_cgroup(self.cpu_cgroup_name)
        self._created_cpu_cgroup = True
        if self._cpu_shares > 0:
            self.log.debug(
                "Setting %s with %s CPU shares",
                self.cpu_cgroup_name, self._cpu_shares
            )
            cpu_cgroup_node.controller.shares = self._cpu_shares

        # Start the process w/ cgroups
        self.log.debug(
            "Starting task process with cgroups cpu,memory: %s",
            cgroup_name
        )
        self.process = self.run_command(
            ['cgexec', '-g', 'cpu,memory:{}'.format(cgroup_name)]
        )

    def return_code(self):
        return_code = self.process.poll()
        # TODO(plypaul) Monitoring the the control file in the cgroup fs is better than
        # checking the return code here. The PR to use this is here:
        # https://github.com/plypaul/airflow/blob/e144e4d41996300ffa93947f136eab7785b114ed/airflow/contrib/task_runner/cgroup_task_runner.py#L43
        # but there were some issues installing the python butter package and
        # libseccomp-dev on some hosts for some reason.
        # I wasn't able to track down the root cause of the package install failures, but
        # we might want to revisit that approach at some other point.
        if return_code == 137:
            self.log.warning("Task failed with return code of 137. This may indicate "
                             "that it was killed due to excessive memory usage. "
                             "Please consider optimizing your task or using the "
                             "resources argument to reserve more memory for your task")
        return return_code

    def terminate(self):
        if self.process and psutil.pid_exists(self.process.pid):
            reap_process_group(self.process.pid, self.log)

    def on_finish(self):
        # Let the OOM watcher thread know we're done to avoid false OOM alarms
        self._finished_running = True
        # Clean up the cgroups
        if self._created_mem_cgroup:
            self._delete_cgroup(self.mem_cgroup_name)
        if self._created_cpu_cgroup:
            self._delete_cgroup(self.cpu_cgroup_name)
        super(CgroupTaskRunner, self).on_finish()

    @staticmethod
    def _get_cgroup_names():
        """
        :return: a mapping between the subsystem name to the cgroup name
        :rtype: dict[str, str]
        """
        with open("/proc/self/cgroup") as f:
            lines = f.readlines()
            d = {}
            for line in lines:
                line_split = line.rstrip().split(":")
                subsystem = line_split[1]
                group_name = line_split[2]
                d[subsystem] = group_name
            return d
=======
warnings.warn(
    "This module is deprecated. Please use `airflow.task.task_runner.cgroup_task_runner`.",
    DeprecationWarning,
    stacklevel=2,
)
>>>>>>> d25854dd
<|MERGE_RESOLUTION|>--- conflicted
+++ resolved
@@ -21,204 +21,8 @@
 
 from airflow.task.task_runner.cgroup_task_runner import CgroupTaskRunner  # noqa
 
-<<<<<<< HEAD
-from airflow.task.task_runner.base_task_runner import BaseTaskRunner
-from airflow.utils.helpers import reap_process_group
-from airflow.utils.operator_resources import Resources
-
-
-class CgroupTaskRunner(BaseTaskRunner):
-    """
-    Runs the raw Airflow task in a cgroup that has containment for memory and
-    cpu. It uses the resource requirements defined in the task to construct
-    the settings for the cgroup.
-
-    Cgroup must be mounted first otherwise CgroupTaskRunner
-    will not be able to work.
-
-    cgroup-bin Ubuntu package must be installed to use cgexec command.
-
-    Note that this task runner will only work if the Airflow user has root privileges,
-    e.g. if the airflow user is called `airflow` then the following entries (or an even
-    less restrictive ones) are needed in the sudoers file (replacing
-    /CGROUPS_FOLDER with your system's cgroups folder, e.g. '/sys/fs/cgroup/'):
-    airflow ALL= (root) NOEXEC: /bin/chown /CGROUPS_FOLDER/memory/airflow/*
-    airflow ALL= (root) NOEXEC: !/bin/chown /CGROUPS_FOLDER/memory/airflow/*..*
-    airflow ALL= (root) NOEXEC: !/bin/chown /CGROUPS_FOLDER/memory/airflow/* *
-    airflow ALL= (root) NOEXEC: /bin/chown /CGROUPS_FOLDER/cpu/airflow/*
-    airflow ALL= (root) NOEXEC: !/bin/chown /CGROUPS_FOLDER/cpu/airflow/*..*
-    airflow ALL= (root) NOEXEC: !/bin/chown /CGROUPS_FOLDER/cpu/airflow/* *
-    airflow ALL= (root) NOEXEC: /bin/chmod /CGROUPS_FOLDER/memory/airflow/*
-    airflow ALL= (root) NOEXEC: !/bin/chmod /CGROUPS_FOLDER/memory/airflow/*..*
-    airflow ALL= (root) NOEXEC: !/bin/chmod /CGROUPS_FOLDER/memory/airflow/* *
-    airflow ALL= (root) NOEXEC: /bin/chmod /CGROUPS_FOLDER/cpu/airflow/*
-    airflow ALL= (root) NOEXEC: !/bin/chmod /CGROUPS_FOLDER/cpu/airflow/*..*
-    airflow ALL= (root) NOEXEC: !/bin/chmod /CGROUPS_FOLDER/cpu/airflow/* *
-    """
-
-    def __init__(self, local_task_job):
-        super(CgroupTaskRunner, self).__init__(local_task_job)
-        self.process = None
-        self._finished_running = False
-        self._cpu_shares = None
-        self._mem_mb_limit = None
-        self._created_cpu_cgroup = False
-        self._created_mem_cgroup = False
-        self._cur_user = getpass.getuser()
-
-    def _create_cgroup(self, path):
-        """
-        Create the specified cgroup.
-
-        :param path: The path of the cgroup to create.
-        E.g. cpu/mygroup/mysubgroup
-        :return: the Node associated with the created cgroup.
-        :rtype: cgroupspy.nodes.Node
-        """
-        node = trees.Tree().root
-        path_split = path.split(os.sep)
-        for path_element in path_split:
-            # node.name is encoded to bytes:
-            # https://github.com/cloudsigma/cgroupspy/blob/e705ac4ccdfe33d8ecc700e9a35a9556084449ca/cgroupspy/nodes.py#L64
-            name_to_node = {x.name.decode(): x for x in node.children}
-            if path_element not in name_to_node:
-                self.log.debug("Creating cgroup %s in %s", path_element, node.path.decode())
-                node = node.create_cgroup(path_element)
-            else:
-                self.log.debug(
-                    "Not creating cgroup %s in %s since it already exists",
-                    path_element, node.path.decode()
-                )
-                node = name_to_node[path_element]
-        return node
-
-    def _delete_cgroup(self, path):
-        """
-        Delete the specified cgroup.
-
-        :param path: The path of the cgroup to delete.
-        E.g. cpu/mygroup/mysubgroup
-        """
-        node = trees.Tree().root
-        path_split = path.split("/")
-        for path_element in path_split:
-            name_to_node = {x.name.decode(): x for x in node.children}
-            if path_element not in name_to_node:
-                self.log.warning("Cgroup does not exist: %s", path)
-                return
-            else:
-                node = name_to_node[path_element]
-        # node is now the leaf node
-        parent = node.parent
-        self.log.debug("Deleting cgroup %s/%s", parent, node.name)
-        parent.delete_cgroup(node.name.decode())
-
-    def start(self):
-        # Use bash if it's already in a cgroup
-        cgroups = self._get_cgroup_names()
-        if ((cgroups.get("cpu") and cgroups.get("cpu") != "/") or
-                (cgroups.get("memory") and cgroups.get("memory") != "/")):
-            self.log.debug(
-                "Already running in a cgroup (cpu: %s memory: %s) so not "
-                "creating another one",
-                cgroups.get("cpu"), cgroups.get("memory")
-            )
-            self.process = self.run_command()
-            return
-
-        # Create a unique cgroup name
-        cgroup_name = "airflow/{}/{}".format(datetime.datetime.utcnow().
-                                             strftime("%Y-%m-%d"),
-                                             str(uuid.uuid4()))
-
-        self.mem_cgroup_name = "memory/{}".format(cgroup_name)
-        self.cpu_cgroup_name = "cpu/{}".format(cgroup_name)
-
-        # Get the resource requirements from the task
-        task = self._task_instance.task
-        resources = task.resources if task.resources is not None else Resources()
-        cpus = resources.cpus.qty
-        self._cpu_shares = cpus * 1024
-        self._mem_mb_limit = resources.ram.qty
-
-        # Create the memory cgroup
-        mem_cgroup_node = self._create_cgroup(self.mem_cgroup_name)
-        self._created_mem_cgroup = True
-        if self._mem_mb_limit > 0:
-            self.log.debug(
-                "Setting %s with %s MB of memory",
-                self.mem_cgroup_name, self._mem_mb_limit
-            )
-            mem_cgroup_node.controller.limit_in_bytes = self._mem_mb_limit * 1024 * 1024
-
-        # Create the CPU cgroup
-        cpu_cgroup_node = self._create_cgroup(self.cpu_cgroup_name)
-        self._created_cpu_cgroup = True
-        if self._cpu_shares > 0:
-            self.log.debug(
-                "Setting %s with %s CPU shares",
-                self.cpu_cgroup_name, self._cpu_shares
-            )
-            cpu_cgroup_node.controller.shares = self._cpu_shares
-
-        # Start the process w/ cgroups
-        self.log.debug(
-            "Starting task process with cgroups cpu,memory: %s",
-            cgroup_name
-        )
-        self.process = self.run_command(
-            ['cgexec', '-g', 'cpu,memory:{}'.format(cgroup_name)]
-        )
-
-    def return_code(self):
-        return_code = self.process.poll()
-        # TODO(plypaul) Monitoring the the control file in the cgroup fs is better than
-        # checking the return code here. The PR to use this is here:
-        # https://github.com/plypaul/airflow/blob/e144e4d41996300ffa93947f136eab7785b114ed/airflow/contrib/task_runner/cgroup_task_runner.py#L43
-        # but there were some issues installing the python butter package and
-        # libseccomp-dev on some hosts for some reason.
-        # I wasn't able to track down the root cause of the package install failures, but
-        # we might want to revisit that approach at some other point.
-        if return_code == 137:
-            self.log.warning("Task failed with return code of 137. This may indicate "
-                             "that it was killed due to excessive memory usage. "
-                             "Please consider optimizing your task or using the "
-                             "resources argument to reserve more memory for your task")
-        return return_code
-
-    def terminate(self):
-        if self.process and psutil.pid_exists(self.process.pid):
-            reap_process_group(self.process.pid, self.log)
-
-    def on_finish(self):
-        # Let the OOM watcher thread know we're done to avoid false OOM alarms
-        self._finished_running = True
-        # Clean up the cgroups
-        if self._created_mem_cgroup:
-            self._delete_cgroup(self.mem_cgroup_name)
-        if self._created_cpu_cgroup:
-            self._delete_cgroup(self.cpu_cgroup_name)
-        super(CgroupTaskRunner, self).on_finish()
-
-    @staticmethod
-    def _get_cgroup_names():
-        """
-        :return: a mapping between the subsystem name to the cgroup name
-        :rtype: dict[str, str]
-        """
-        with open("/proc/self/cgroup") as f:
-            lines = f.readlines()
-            d = {}
-            for line in lines:
-                line_split = line.rstrip().split(":")
-                subsystem = line_split[1]
-                group_name = line_split[2]
-                d[subsystem] = group_name
-            return d
-=======
 warnings.warn(
     "This module is deprecated. Please use `airflow.task.task_runner.cgroup_task_runner`.",
     DeprecationWarning,
     stacklevel=2,
-)
->>>>>>> d25854dd
+)