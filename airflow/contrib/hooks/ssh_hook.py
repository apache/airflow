--- conflicted
+++ resolved
@@ -1,7 +1,3 @@
-<<<<<<< HEAD
-# -*- coding: utf-8 -*-
-=======
->>>>>>> d25854dd
 #
 # Licensed to the Apache Software Foundation (ASF) under one
 # or more contributor license agreements.  See the NOTICE file
@@ -21,253 +17,6 @@
 # under the License.
 """This module is deprecated. Please use :mod:`airflow.providers.ssh.hooks.ssh`."""
 
-<<<<<<< HEAD
-import getpass
-import os
-import warnings
-from io import StringIO
-
-import paramiko
-from paramiko.config import SSH_PORT
-from sshtunnel import SSHTunnelForwarder
-
-from airflow.exceptions import AirflowException
-from airflow.hooks.base_hook import BaseHook
-
-
-class SSHHook(BaseHook):
-    """
-    Hook for ssh remote execution using Paramiko.
-    ref: https://github.com/paramiko/paramiko
-    This hook also lets you create ssh tunnel and serve as basis for SFTP file transfer
-
-    :param ssh_conn_id: connection id from airflow Connections from where all the required
-        parameters can be fetched like username, password or key_file.
-        Thought the priority is given to the param passed during init
-    :type ssh_conn_id: str
-    :param remote_host: remote host to connect
-    :type remote_host: str
-    :param username: username to connect to the remote_host
-    :type username: str
-    :param password: password of the username to connect to the remote_host
-    :type password: str
-    :param key_file: path to key file to use to connect to the remote_host
-    :type key_file: str
-    :param port: port of remote host to connect (Default is paramiko SSH_PORT)
-    :type port: int
-    :param timeout: timeout for the attempt to connect to the remote_host.
-    :type timeout: int
-    :param keepalive_interval: send a keepalive packet to remote host every
-        keepalive_interval seconds
-    :type keepalive_interval: int
-    """
-
-    def __init__(self,
-                 ssh_conn_id=None,
-                 remote_host=None,
-                 username=None,
-                 password=None,
-                 key_file=None,
-                 port=None,
-                 timeout=10,
-                 keepalive_interval=30
-                 ):
-        super(SSHHook, self).__init__(ssh_conn_id)
-        self.ssh_conn_id = ssh_conn_id
-        self.remote_host = remote_host
-        self.username = username
-        self.password = password
-        self.key_file = key_file
-        self.pkey = None
-        self.port = port
-        self.timeout = timeout
-        self.keepalive_interval = keepalive_interval
-
-        # Default values, overridable from Connection
-        self.compress = True
-        self.no_host_key_check = True
-        self.allow_host_key_change = False
-        self.host_proxy = None
-
-        # Placeholder for deprecated __enter__
-        self.client = None
-
-        # Use connection to override defaults
-        if self.ssh_conn_id is not None:
-            conn = self.get_connection(self.ssh_conn_id)
-            if self.username is None:
-                self.username = conn.login
-            if self.password is None:
-                self.password = conn.password
-            if self.remote_host is None:
-                self.remote_host = conn.host
-            if self.port is None:
-                self.port = conn.port
-            if conn.extra is not None:
-                extra_options = conn.extra_dejson
-                if "key_file" in extra_options and self.key_file is None:
-                    self.key_file = extra_options.get("key_file")
-
-                private_key = extra_options.get('private_key')
-                if private_key:
-                    self.pkey = paramiko.RSAKey.from_private_key(StringIO(private_key))
-
-                if "timeout" in extra_options:
-                    self.timeout = int(extra_options["timeout"], 10)
-
-                if "compress" in extra_options\
-                        and str(extra_options["compress"]).lower() == 'false':
-                    self.compress = False
-                if "no_host_key_check" in extra_options\
-                        and\
-                        str(extra_options["no_host_key_check"]).lower() == 'false':
-                    self.no_host_key_check = False
-                if "allow_host_key_change" in extra_options\
-                        and\
-                        str(extra_options["allow_host_key_change"]).lower() == 'true':
-                    self.allow_host_key_change = True
-
-        if self.pkey and self.key_file:
-            raise AirflowException(
-                "Params key_file and private_key both provided.  Must provide no more than one.")
-
-        if not self.remote_host:
-            raise AirflowException("Missing required param: remote_host")
-
-        # Auto detecting username values from system
-        if not self.username:
-            self.log.debug(
-                "username to ssh to host: %s is not specified for connection id"
-                " %s. Using system's default provided by getpass.getuser()",
-                self.remote_host, self.ssh_conn_id
-            )
-            self.username = getpass.getuser()
-
-        user_ssh_config_filename = os.path.expanduser('~/.ssh/config')
-        if os.path.isfile(user_ssh_config_filename):
-            ssh_conf = paramiko.SSHConfig()
-            with open(user_ssh_config_filename) as config_fd:
-                ssh_conf.parse(config_fd)
-            host_info = ssh_conf.lookup(self.remote_host)
-            if host_info and host_info.get('proxycommand'):
-                self.host_proxy = paramiko.ProxyCommand(host_info.get('proxycommand'))
-
-            if not (self.password or self.key_file):
-                if host_info and host_info.get('identityfile'):
-                    self.key_file = host_info.get('identityfile')[0]
-
-        self.port = self.port or SSH_PORT
-
-    def get_conn(self):
-        """
-        Opens a ssh connection to the remote host.
-
-        :rtype: paramiko.client.SSHClient
-        """
-
-        self.log.debug('Creating SSH client for conn_id: %s', self.ssh_conn_id)
-        client = paramiko.SSHClient()
-
-        if not self.allow_host_key_change:
-            self.log.warning('Remote Identification Change is not verified. '
-                             'This wont protect against Man-In-The-Middle attacks')
-            client.load_system_host_keys()
-        if self.no_host_key_check:
-            self.log.warning('No Host Key Verification. This wont protect '
-                             'against Man-In-The-Middle attacks')
-            # Default is RejectPolicy
-            client.set_missing_host_key_policy(paramiko.AutoAddPolicy())
-        connect_kwargs = dict(
-            hostname=self.remote_host,
-            username=self.username,
-            timeout=self.timeout,
-            compress=self.compress,
-            port=self.port,
-            sock=self.host_proxy
-        )
-
-        if self.password:
-            password = self.password.strip()
-            connect_kwargs.update(password=password)
-
-        if self.pkey:
-            connect_kwargs.update(pkey=self.pkey)
-
-        if self.key_file:
-            connect_kwargs.update(key_filename=self.key_file)
-
-        client.connect(**connect_kwargs)
-
-        if self.keepalive_interval:
-            client.get_transport().set_keepalive(self.keepalive_interval)
-
-        self.client = client
-        return client
-
-    def __enter__(self):
-        warnings.warn('The contextmanager of SSHHook is deprecated.'
-                      'Please use get_conn() as a contextmanager instead.'
-                      'This method will be removed in Airflow 2.0',
-                      category=DeprecationWarning)
-        return self
-
-    def __exit__(self, exc_type, exc_val, exc_tb):
-        if self.client is not None:
-            self.client.close()
-            self.client = None
-
-    def get_tunnel(self, remote_port, remote_host="localhost", local_port=None):
-        """
-        Creates a tunnel between two hosts. Like ssh -L <LOCAL_PORT>:host:<REMOTE_PORT>.
-
-        :param remote_port: The remote port to create a tunnel to
-        :type remote_port: int
-        :param remote_host: The remote host to create a tunnel to (default localhost)
-        :type remote_host: str
-        :param local_port:  The local port to attach the tunnel to
-        :type local_port: int
-
-        :return: sshtunnel.SSHTunnelForwarder object
-        """
-
-        if local_port:
-            local_bind_address = ('localhost', local_port)
-        else:
-            local_bind_address = ('localhost',)
-
-        tunnel_kwargs = dict(
-            ssh_port=self.port,
-            ssh_username=self.username,
-            ssh_pkey=self.key_file or self.pkey,
-            ssh_proxy=self.host_proxy,
-            local_bind_address=local_bind_address,
-            remote_bind_address=(remote_host, remote_port),
-            logger=self.log
-        )
-
-        if self.password:
-            password = self.password.strip()
-            tunnel_kwargs.update(
-                ssh_password=password,
-            )
-        else:
-            tunnel_kwargs.update(
-                host_pkey_directories=[],
-            )
-
-        client = SSHTunnelForwarder(self.remote_host, **tunnel_kwargs)
-
-        return client
-
-    def create_tunnel(self, local_port, remote_port=None, remote_host="localhost"):
-        warnings.warn('SSHHook.create_tunnel is deprecated, Please'
-                      'use get_tunnel() instead. But please note that the'
-                      'order of the parameters have changed'
-                      'This method will be removed in Airflow 2.0',
-                      category=DeprecationWarning)
-
-        return self.get_tunnel(remote_port, remote_host, local_port)
-=======
 import warnings
 
 from airflow.providers.ssh.hooks.ssh import SSHHook  # noqa
@@ -276,5 +25,4 @@
     "This module is deprecated. Please use `airflow.providers.ssh.hooks.ssh`.",
     DeprecationWarning,
     stacklevel=2,
-)
->>>>>>> d25854dd
+)