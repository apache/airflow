#
# Licensed to the Apache Software Foundation (ASF) under one
# or more contributor license agreements.  See the NOTICE file
# distributed with this work for additional information
# regarding copyright ownership.  The ASF licenses this file
# to you under the Apache License, Version 2.0 (the
# "License"); you may not use this file except in compliance
# with the License.  You may obtain a copy of the License at
#
#   http://www.apache.org/licenses/LICENSE-2.0
#
# Unless required by applicable law or agreed to in writing,
# software distributed under the License is distributed on an
# "AS IS" BASIS, WITHOUT WARRANTIES OR CONDITIONS OF ANY
# KIND, either express or implied.  See the License for the
# specific language governing permissions and limitations
# under the License.
"""This module is deprecated. Please use :mod:`airflow.providers.sftp.hooks.sftp`."""

<<<<<<< HEAD
import stat
import pysftp
import datetime
from airflow.contrib.hooks.ssh_hook import SSHHook
=======
import warnings
>>>>>>> d25854dd

from airflow.providers.sftp.hooks.sftp import SFTPHook  # noqa

<<<<<<< HEAD
class SFTPHook(SSHHook):
    """
    This hook is inherited from SSH hook. Please refer to SSH hook for the input
    arguments.

    Interact with SFTP. Aims to be interchangeable with FTPHook.

    :Pitfalls::

        - In contrast with FTPHook describe_directory only returns size, type and
          modify. It doesn't return unix.owner, unix.mode, perm, unix.group and
          unique.
        - retrieve_file and store_file only take a local full path and not a
           buffer.
        - If no mode is passed to create_directory it will be created with 777
          permissions.

    Errors that may occur throughout but should be handled downstream.
    """

    def __init__(self, ftp_conn_id='sftp_default', *args, **kwargs):
        kwargs['ssh_conn_id'] = ftp_conn_id
        super(SFTPHook, self).__init__(*args, **kwargs)

        self.conn = None
        self.private_key_pass = None

        # Fail for unverified hosts, unless this is explicitly allowed
        self.no_host_key_check = False

        if self.ssh_conn_id is not None:
            conn = self.get_connection(self.ssh_conn_id)
            if conn.extra is not None:
                extra_options = conn.extra_dejson
                if 'private_key_pass' in extra_options:
                    self.private_key_pass = extra_options.get('private_key_pass', None)

                # For backward compatibility
                # TODO: remove in Airflow 2.1
                import warnings
                if 'ignore_hostkey_verification' in extra_options:
                    warnings.warn(
                        'Extra option `ignore_hostkey_verification` is deprecated.'
                        'Please use `no_host_key_check` instead.'
                        'This option will be removed in Airflow 2.1',
                        DeprecationWarning,
                        stacklevel=2,
                    )
                    self.no_host_key_check = str(
                        extra_options['ignore_hostkey_verification']
                    ).lower() == 'true'

                if 'no_host_key_check' in extra_options:
                    self.no_host_key_check = str(
                        extra_options['no_host_key_check']).lower() == 'true'

                if 'private_key' in extra_options:
                    warnings.warn(
                        'Extra option `private_key` is deprecated.'
                        'Please use `key_file` instead.'
                        'This option will be removed in Airflow 2.1',
                        DeprecationWarning,
                        stacklevel=2,
                    )
                    self.key_file = extra_options.get('private_key')

    def get_conn(self):
        """
        Returns an SFTP connection object
        """
        if self.conn is None:
            cnopts = pysftp.CnOpts()
            if self.no_host_key_check:
                cnopts.hostkeys = None
            cnopts.compression = self.compress
            conn_params = {
                'host': self.remote_host,
                'port': self.port,
                'username': self.username,
                'cnopts': cnopts
            }
            if self.password and self.password.strip():
                conn_params['password'] = self.password
            if self.key_file:
                conn_params['private_key'] = self.key_file
            if self.private_key_pass:
                conn_params['private_key_pass'] = self.private_key_pass

            self.conn = pysftp.Connection(**conn_params)
        return self.conn

    def close_conn(self):
        """
        Closes the connection. An error will occur if the
        connection wasnt ever opened.
        """
        conn = self.conn
        conn.close()
        self.conn = None

    def describe_directory(self, path):
        """
        Returns a dictionary of {filename: {attributes}} for all files
        on the remote system (where the MLSD command is supported).

        :param path: full path to the remote directory
        :type path: str
        """
        conn = self.get_conn()
        flist = conn.listdir_attr(path)
        files = {}
        for f in flist:
            modify = datetime.datetime.fromtimestamp(
                f.st_mtime).strftime('%Y%m%d%H%M%S')
            files[f.filename] = {
                'size': f.st_size,
                'type': 'dir' if stat.S_ISDIR(f.st_mode) else 'file',
                'modify': modify}
        return files

    def list_directory(self, path):
        """
        Returns a list of files on the remote system.

        :param path: full path to the remote directory to list
        :type path: str
        """
        conn = self.get_conn()
        files = conn.listdir(path)
        return files

    def create_directory(self, path, mode=777):
        """
        Creates a directory on the remote system.

        :param path: full path to the remote directory to create
        :type path: str
        :param mode: int representation of octal mode for directory
        """
        conn = self.get_conn()
        conn.mkdir(path, mode)

    def delete_directory(self, path):
        """
        Deletes a directory on the remote system.

        :param path: full path to the remote directory to delete
        :type path: str
        """
        conn = self.get_conn()
        conn.rmdir(path)

    def retrieve_file(self, remote_full_path, local_full_path):
        """
        Transfers the remote file to a local location.
        If local_full_path is a string path, the file will be put
        at that location

        :param remote_full_path: full path to the remote file
        :type remote_full_path: str
        :param local_full_path: full path to the local file
        :type local_full_path: str
        """
        conn = self.get_conn()
        self.log.info('Retrieving file from FTP: %s', remote_full_path)
        conn.get(remote_full_path, local_full_path)
        self.log.info('Finished retrieving file from FTP: %s', remote_full_path)

    def store_file(self, remote_full_path, local_full_path):
        """
        Transfers a local file to the remote location.
        If local_full_path_or_buffer is a string path, the file will be read
        from that location

        :param remote_full_path: full path to the remote file
        :type remote_full_path: str
        :param local_full_path: full path to the local file
        :type local_full_path: str
        """
        conn = self.get_conn()
        conn.put(local_full_path, remote_full_path)

    def delete_file(self, path):
        """
        Removes a file on the FTP Server

        :param path: full path to the remote file
        :type path: str
        """
        conn = self.get_conn()
        conn.remove(path)

    def get_mod_time(self, path):
        conn = self.get_conn()
        ftp_mdtm = conn.stat(path).st_mtime
        return datetime.datetime.fromtimestamp(ftp_mdtm).strftime('%Y%m%d%H%M%S')

    def path_exists(self, path):
        """
        Returns True if a remote entity exists

        :param path: full path to the remote file or directory
        :type path: str
        """
        conn = self.get_conn()
        return conn.exists(path)
=======
warnings.warn(
    "This module is deprecated. Please use `airflow.providers.sftp.hooks.sftp`.",
    DeprecationWarning,
    stacklevel=2,
)
>>>>>>> d25854dd
<|MERGE_RESOLUTION|>--- conflicted
+++ resolved
@@ -17,228 +17,12 @@
 # under the License.
 """This module is deprecated. Please use :mod:`airflow.providers.sftp.hooks.sftp`."""
 
-<<<<<<< HEAD
-import stat
-import pysftp
-import datetime
-from airflow.contrib.hooks.ssh_hook import SSHHook
-=======
 import warnings
->>>>>>> d25854dd
 
 from airflow.providers.sftp.hooks.sftp import SFTPHook  # noqa
 
-<<<<<<< HEAD
-class SFTPHook(SSHHook):
-    """
-    This hook is inherited from SSH hook. Please refer to SSH hook for the input
-    arguments.
-
-    Interact with SFTP. Aims to be interchangeable with FTPHook.
-
-    :Pitfalls::
-
-        - In contrast with FTPHook describe_directory only returns size, type and
-          modify. It doesn't return unix.owner, unix.mode, perm, unix.group and
-          unique.
-        - retrieve_file and store_file only take a local full path and not a
-           buffer.
-        - If no mode is passed to create_directory it will be created with 777
-          permissions.
-
-    Errors that may occur throughout but should be handled downstream.
-    """
-
-    def __init__(self, ftp_conn_id='sftp_default', *args, **kwargs):
-        kwargs['ssh_conn_id'] = ftp_conn_id
-        super(SFTPHook, self).__init__(*args, **kwargs)
-
-        self.conn = None
-        self.private_key_pass = None
-
-        # Fail for unverified hosts, unless this is explicitly allowed
-        self.no_host_key_check = False
-
-        if self.ssh_conn_id is not None:
-            conn = self.get_connection(self.ssh_conn_id)
-            if conn.extra is not None:
-                extra_options = conn.extra_dejson
-                if 'private_key_pass' in extra_options:
-                    self.private_key_pass = extra_options.get('private_key_pass', None)
-
-                # For backward compatibility
-                # TODO: remove in Airflow 2.1
-                import warnings
-                if 'ignore_hostkey_verification' in extra_options:
-                    warnings.warn(
-                        'Extra option `ignore_hostkey_verification` is deprecated.'
-                        'Please use `no_host_key_check` instead.'
-                        'This option will be removed in Airflow 2.1',
-                        DeprecationWarning,
-                        stacklevel=2,
-                    )
-                    self.no_host_key_check = str(
-                        extra_options['ignore_hostkey_verification']
-                    ).lower() == 'true'
-
-                if 'no_host_key_check' in extra_options:
-                    self.no_host_key_check = str(
-                        extra_options['no_host_key_check']).lower() == 'true'
-
-                if 'private_key' in extra_options:
-                    warnings.warn(
-                        'Extra option `private_key` is deprecated.'
-                        'Please use `key_file` instead.'
-                        'This option will be removed in Airflow 2.1',
-                        DeprecationWarning,
-                        stacklevel=2,
-                    )
-                    self.key_file = extra_options.get('private_key')
-
-    def get_conn(self):
-        """
-        Returns an SFTP connection object
-        """
-        if self.conn is None:
-            cnopts = pysftp.CnOpts()
-            if self.no_host_key_check:
-                cnopts.hostkeys = None
-            cnopts.compression = self.compress
-            conn_params = {
-                'host': self.remote_host,
-                'port': self.port,
-                'username': self.username,
-                'cnopts': cnopts
-            }
-            if self.password and self.password.strip():
-                conn_params['password'] = self.password
-            if self.key_file:
-                conn_params['private_key'] = self.key_file
-            if self.private_key_pass:
-                conn_params['private_key_pass'] = self.private_key_pass
-
-            self.conn = pysftp.Connection(**conn_params)
-        return self.conn
-
-    def close_conn(self):
-        """
-        Closes the connection. An error will occur if the
-        connection wasnt ever opened.
-        """
-        conn = self.conn
-        conn.close()
-        self.conn = None
-
-    def describe_directory(self, path):
-        """
-        Returns a dictionary of {filename: {attributes}} for all files
-        on the remote system (where the MLSD command is supported).
-
-        :param path: full path to the remote directory
-        :type path: str
-        """
-        conn = self.get_conn()
-        flist = conn.listdir_attr(path)
-        files = {}
-        for f in flist:
-            modify = datetime.datetime.fromtimestamp(
-                f.st_mtime).strftime('%Y%m%d%H%M%S')
-            files[f.filename] = {
-                'size': f.st_size,
-                'type': 'dir' if stat.S_ISDIR(f.st_mode) else 'file',
-                'modify': modify}
-        return files
-
-    def list_directory(self, path):
-        """
-        Returns a list of files on the remote system.
-
-        :param path: full path to the remote directory to list
-        :type path: str
-        """
-        conn = self.get_conn()
-        files = conn.listdir(path)
-        return files
-
-    def create_directory(self, path, mode=777):
-        """
-        Creates a directory on the remote system.
-
-        :param path: full path to the remote directory to create
-        :type path: str
-        :param mode: int representation of octal mode for directory
-        """
-        conn = self.get_conn()
-        conn.mkdir(path, mode)
-
-    def delete_directory(self, path):
-        """
-        Deletes a directory on the remote system.
-
-        :param path: full path to the remote directory to delete
-        :type path: str
-        """
-        conn = self.get_conn()
-        conn.rmdir(path)
-
-    def retrieve_file(self, remote_full_path, local_full_path):
-        """
-        Transfers the remote file to a local location.
-        If local_full_path is a string path, the file will be put
-        at that location
-
-        :param remote_full_path: full path to the remote file
-        :type remote_full_path: str
-        :param local_full_path: full path to the local file
-        :type local_full_path: str
-        """
-        conn = self.get_conn()
-        self.log.info('Retrieving file from FTP: %s', remote_full_path)
-        conn.get(remote_full_path, local_full_path)
-        self.log.info('Finished retrieving file from FTP: %s', remote_full_path)
-
-    def store_file(self, remote_full_path, local_full_path):
-        """
-        Transfers a local file to the remote location.
-        If local_full_path_or_buffer is a string path, the file will be read
-        from that location
-
-        :param remote_full_path: full path to the remote file
-        :type remote_full_path: str
-        :param local_full_path: full path to the local file
-        :type local_full_path: str
-        """
-        conn = self.get_conn()
-        conn.put(local_full_path, remote_full_path)
-
-    def delete_file(self, path):
-        """
-        Removes a file on the FTP Server
-
-        :param path: full path to the remote file
-        :type path: str
-        """
-        conn = self.get_conn()
-        conn.remove(path)
-
-    def get_mod_time(self, path):
-        conn = self.get_conn()
-        ftp_mdtm = conn.stat(path).st_mtime
-        return datetime.datetime.fromtimestamp(ftp_mdtm).strftime('%Y%m%d%H%M%S')
-
-    def path_exists(self, path):
-        """
-        Returns True if a remote entity exists
-
-        :param path: full path to the remote file or directory
-        :type path: str
-        """
-        conn = self.get_conn()
-        return conn.exists(path)
-=======
 warnings.warn(
     "This module is deprecated. Please use `airflow.providers.sftp.hooks.sftp`.",
     DeprecationWarning,
     stacklevel=2,
-)
->>>>>>> d25854dd
+)