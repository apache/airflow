#
# Licensed to the Apache Software Foundation (ASF) under one
# or more contributor license agreements.  See the NOTICE file
# distributed with this work for additional information
# regarding copyright ownership.  The ASF licenses this file
# to you under the Apache License, Version 2.0 (the
# "License"); you may not use this file except in compliance
# with the License.  You may obtain a copy of the License at
#
#   http://www.apache.org/licenses/LICENSE-2.0
#
# Unless required by applicable law or agreed to in writing,
# software distributed under the License is distributed on an
# "AS IS" BASIS, WITHOUT WARRANTIES OR CONDITIONS OF ANY
# KIND, either express or implied.  See the License for the
# specific language governing permissions and limitations
# under the License.

<<<<<<< HEAD
from airflow.exceptions import AirflowException
from airflow.hooks.base_hook import BaseHook
=======
"""This module is deprecated. Please use :mod:`airflow.providers.jira.hooks.jira`."""
>>>>>>> d25854dd

import warnings

<<<<<<< HEAD
class JiraHook(BaseHook):
    """
    Jira interaction hook, a Wrapper around JIRA Python SDK.

    :param jira_conn_id: reference to a pre-defined Jira Connection
    :type jira_conn_id: str
    """
    def __init__(self,
                 jira_conn_id='jira_default',
                 proxies=None):
        super(JiraHook, self).__init__(jira_conn_id)
        self.jira_conn_id = jira_conn_id
        self.proxies = proxies
        self.client = None
        self.get_conn()

    def get_conn(self):
        if not self.client:
            self.log.debug('Creating Jira client for conn_id: %s', self.jira_conn_id)

            get_server_info = True
            validate = True
            extra_options = {}
            conn = None

            if self.jira_conn_id is not None:
                conn = self.get_connection(self.jira_conn_id)
                if conn.extra is not None:
                    extra_options = conn.extra_dejson
                    # only required attributes are taken for now,
                    # more can be added ex: async, logging, max_retries

                    # verify
                    if 'verify' in extra_options \
                            and extra_options['verify'].lower() == 'false':
                        extra_options['verify'] = False

                    # validate
                    if 'validate' in extra_options \
                            and extra_options['validate'].lower() == 'false':
                        validate = False

                    if 'get_server_info' in extra_options \
                            and extra_options['get_server_info'].lower() == 'false':
                        get_server_info = False

                try:
                    self.client = JIRA(conn.host,
                                       options=extra_options,
                                       basic_auth=(conn.login, conn.password),
                                       get_server_info=get_server_info,
                                       validate=validate,
                                       proxies=self.proxies)
                except JIRAError as jira_error:
                    raise AirflowException('Failed to create jira client, jira error: %s'
                                           % str(jira_error))
                except Exception as e:
                    raise AirflowException('Failed to create jira client, error: %s'
                                           % str(e))

        return self.client
=======
from airflow.providers.jira.hooks.jira import JiraHook  # noqa

warnings.warn(
    "This module is deprecated. Please use `airflow.providers.jira.hooks.jira`.",
    DeprecationWarning,
    stacklevel=2,
)
>>>>>>> d25854dd
<|MERGE_RESOLUTION|>--- conflicted
+++ resolved
@@ -16,83 +16,14 @@
 # specific language governing permissions and limitations
 # under the License.
 
-<<<<<<< HEAD
-from airflow.exceptions import AirflowException
-from airflow.hooks.base_hook import BaseHook
-=======
 """This module is deprecated. Please use :mod:`airflow.providers.jira.hooks.jira`."""
->>>>>>> d25854dd
 
 import warnings
 
-<<<<<<< HEAD
-class JiraHook(BaseHook):
-    """
-    Jira interaction hook, a Wrapper around JIRA Python SDK.
-
-    :param jira_conn_id: reference to a pre-defined Jira Connection
-    :type jira_conn_id: str
-    """
-    def __init__(self,
-                 jira_conn_id='jira_default',
-                 proxies=None):
-        super(JiraHook, self).__init__(jira_conn_id)
-        self.jira_conn_id = jira_conn_id
-        self.proxies = proxies
-        self.client = None
-        self.get_conn()
-
-    def get_conn(self):
-        if not self.client:
-            self.log.debug('Creating Jira client for conn_id: %s', self.jira_conn_id)
-
-            get_server_info = True
-            validate = True
-            extra_options = {}
-            conn = None
-
-            if self.jira_conn_id is not None:
-                conn = self.get_connection(self.jira_conn_id)
-                if conn.extra is not None:
-                    extra_options = conn.extra_dejson
-                    # only required attributes are taken for now,
-                    # more can be added ex: async, logging, max_retries
-
-                    # verify
-                    if 'verify' in extra_options \
-                            and extra_options['verify'].lower() == 'false':
-                        extra_options['verify'] = False
-
-                    # validate
-                    if 'validate' in extra_options \
-                            and extra_options['validate'].lower() == 'false':
-                        validate = False
-
-                    if 'get_server_info' in extra_options \
-                            and extra_options['get_server_info'].lower() == 'false':
-                        get_server_info = False
-
-                try:
-                    self.client = JIRA(conn.host,
-                                       options=extra_options,
-                                       basic_auth=(conn.login, conn.password),
-                                       get_server_info=get_server_info,
-                                       validate=validate,
-                                       proxies=self.proxies)
-                except JIRAError as jira_error:
-                    raise AirflowException('Failed to create jira client, jira error: %s'
-                                           % str(jira_error))
-                except Exception as e:
-                    raise AirflowException('Failed to create jira client, error: %s'
-                                           % str(e))
-
-        return self.client
-=======
 from airflow.providers.jira.hooks.jira import JiraHook  # noqa
 
 warnings.warn(
     "This module is deprecated. Please use `airflow.providers.jira.hooks.jira`.",
     DeprecationWarning,
     stacklevel=2,
-)
->>>>>>> d25854dd
+)