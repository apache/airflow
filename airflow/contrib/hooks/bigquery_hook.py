--- conflicted
+++ resolved
@@ -26,10 +26,7 @@
 import six
 from builtins import range
 from copy import deepcopy
-<<<<<<< HEAD
-=======
 from six import iteritems
->>>>>>> cb8b2a1d
 
 from past.builtins import basestring
 
@@ -209,12 +206,8 @@
                  service,
                  project_id,
                  use_legacy_sql=True,
-<<<<<<< HEAD
-                 api_resource_configs=None):
-=======
                  api_resource_configs=None,
                  location=None):
->>>>>>> cb8b2a1d
 
         self.service = service
         self.project_id = project_id
@@ -232,13 +225,8 @@
                            table_id,
                            schema_fields=None,
                            time_partitioning=None,
-<<<<<<< HEAD
-                           labels=None
-                           ):
-=======
                            labels=None,
                            view=None):
->>>>>>> cb8b2a1d
         """
         Creates a new, empty table in the dataset.
         To create a view, which is defined by a SQL query, parse a dictionary to 'view' kwarg
@@ -250,12 +238,8 @@
         :param table_id: The Name of the table to be created.
         :type table_id: str
         :param schema_fields: If set, the schema field list as defined here:
-<<<<<<< HEAD
-        https://cloud.google.com/bigquery/docs/reference/rest/v2/jobs#configuration.load.schema
-=======
             https://cloud.google.com/bigquery/docs/reference/rest/v2/jobs#configuration.load.schema
         :type schema_fields: list
->>>>>>> cb8b2a1d
         :param labels: a dictionary containing labels for the table, passed to BigQuery
         :type labels: dict
 
@@ -302,12 +286,9 @@
         if labels:
             table_resource['labels'] = labels
 
-<<<<<<< HEAD
-=======
         if view:
             table_resource['view'] = view
 
->>>>>>> cb8b2a1d
         self.log.info('Creating Table %s:%s.%s',
                       project_id, dataset_id, table_id)
 
@@ -539,12 +520,8 @@
                   priority='INTERACTIVE',
                   time_partitioning=None,
                   api_resource_configs=None,
-<<<<<<< HEAD
-                  cluster_fields=None):
-=======
                   cluster_fields=None,
                   location=None):
->>>>>>> cb8b2a1d
         """
         Executes a BigQuery SQL query. Optionally persists results in a BigQuery
         table. See here:
@@ -576,11 +553,7 @@
         :type udf_config: list
         :param use_legacy_sql: Whether to use legacy SQL (true) or standard SQL (false).
             If `None`, defaults to `self.use_legacy_sql`.
-<<<<<<< HEAD
-        :type use_legacy_sql: bool
-=======
         :type use_legacy_sql: boolean
->>>>>>> cb8b2a1d
         :param api_resource_configs: a dictionary that contain params
             'configuration' applied for Google BigQuery Jobs API:
             https://cloud.google.com/bigquery/docs/reference/rest/v2/jobs
@@ -588,10 +561,6 @@
             if you need to provide some params that are not supported by the
             BigQueryHook like args.
         :type api_resource_configs: dict
-<<<<<<< HEAD
-        :type udf_config: list
-=======
->>>>>>> cb8b2a1d
         :param maximum_billing_tier: Positive integer that serves as a
             multiplier of the basic price.
         :type maximum_billing_tier: int
@@ -609,11 +578,7 @@
         :param labels a dictionary containing labels for the job/query,
             passed to BigQuery
         :type labels: dict
-<<<<<<< HEAD
-        :param schema_update_options: Allows the schema of the desitination
-=======
         :param schema_update_options: Allows the schema of the destination
->>>>>>> cb8b2a1d
             table to be updated as a side effect of the query job.
         :type schema_update_options: tuple
         :param priority: Specifies a priority for the query.
@@ -627,10 +592,6 @@
             by one or more columns. This is only available in combination with
             time_partitioning. The order of columns given determines the sort order.
         :type cluster_fields: list of str
-<<<<<<< HEAD
-        """
-
-=======
         :param location: The geographic location of the job. Required except for
             US and EU. See details at
             https://cloud.google.com/bigquery/docs/locations#specifying_your_location
@@ -643,7 +604,6 @@
         if location:
             self.location = location
 
->>>>>>> cb8b2a1d
         if not api_resource_configs:
             api_resource_configs = self.api_resource_configs
         else:
@@ -712,13 +672,8 @@
             cluster_fields = {'fields': cluster_fields}
 
         query_param_list = [
-<<<<<<< HEAD
-            (sql, 'query', None, str),
-            (priority, 'priority', 'INTERACTIVE', str),
-=======
             (sql, 'query', None, six.string_types),
             (priority, 'priority', 'INTERACTIVE', six.string_types),
->>>>>>> cb8b2a1d
             (use_legacy_sql, 'useLegacySql', self.use_legacy_sql, bool),
             (query_params, 'queryParameters', None, dict),
             (udf_config, 'userDefinedFunctionResources', None, list),
@@ -817,11 +772,7 @@
         :param field_delimiter: The delimiter to use when extracting to a CSV.
         :type field_delimiter: str
         :param print_header: Whether to print a header for a CSV file extract.
-<<<<<<< HEAD
-        :type print_header: bool
-=======
         :type print_header: boolean
->>>>>>> cb8b2a1d
         :param labels: a dictionary containing labels for the job/query,
             passed to BigQuery
         :type labels: dict
@@ -884,11 +835,7 @@
         :param write_disposition: The write disposition if the table already exists.
         :type write_disposition: str
         :param create_disposition: The create disposition if the table doesn't exist.
-<<<<<<< HEAD
-        :type create_disposition: str
-=======
         :type create_disposition: string
->>>>>>> cb8b2a1d
         :param labels a dictionary containing labels for the job/query,
             passed to BigQuery
         :type labels: dict
@@ -951,12 +898,8 @@
                  schema_update_options=(),
                  src_fmt_configs=None,
                  time_partitioning=None,
-<<<<<<< HEAD
-                 cluster_fields=None):
-=======
                  cluster_fields=None,
                  autodetect=False):
->>>>>>> cb8b2a1d
         """
         Executes a BigQuery load command to load data from Google Cloud Storage
         to BigQuery. See here:
@@ -1033,14 +976,11 @@
         # if it's not, we raise a ValueError
         # Refer to this link for more details:
         #   https://cloud.google.com/bigquery/docs/reference/rest/v2/jobs#configuration.query.tableDefinitions.(key).sourceFormat
-<<<<<<< HEAD
-=======
 
         if schema_fields is None and not autodetect:
             raise ValueError(
                 'You must either pass a schema or autodetect=True.')
 
->>>>>>> cb8b2a1d
         if src_fmt_configs is None:
             src_fmt_configs = {}
 
@@ -1181,11 +1121,6 @@
         keep_polling_job = True
         while keep_polling_job:
             try:
-<<<<<<< HEAD
-                job = jobs.get(
-                    projectId=self.project_id,
-                    jobId=self.running_job_id).execute()
-=======
                 if self.location:
                     job = jobs.get(
                         projectId=self.project_id,
@@ -1195,7 +1130,6 @@
                     job = jobs.get(
                         projectId=self.project_id,
                         jobId=self.running_job_id).execute()
->>>>>>> cb8b2a1d
                 if job['status']['state'] == 'DONE':
                     keep_polling_job = False
                     # Check if job had errors.
@@ -1224,9 +1158,6 @@
     def poll_job_complete(self, job_id):
         jobs = self.service.jobs()
         try:
-<<<<<<< HEAD
-            job = jobs.get(projectId=self.project_id, jobId=job_id).execute()
-=======
             if self.location:
                 job = jobs.get(projectId=self.project_id,
                                jobId=job_id,
@@ -1234,7 +1165,6 @@
             else:
                 job = jobs.get(projectId=self.project_id,
                                jobId=job_id).execute()
->>>>>>> cb8b2a1d
             if job['status']['state'] == 'DONE':
                 return True
         except HttpError as err:
@@ -1574,8 +1504,6 @@
                 'BigQuery job failed. Error was: {}'.format(err.content)
             )
 
-<<<<<<< HEAD
-=======
     def get_dataset(self, dataset_id, project_id=None):
         """
         Method returns dataset_resource if dataset exist
@@ -1729,7 +1657,6 @@
                 'BigQuery job failed. Error was: {}'.format(err.content)
             )
 
->>>>>>> cb8b2a1d
 
 class BigQueryCursor(BigQueryBaseCursor):
     """
@@ -1945,11 +1872,7 @@
 
     if '.' not in table_input:
         raise ValueError(
-<<<<<<< HEAD
-            'Expected deletion_dataset_table name in the format of '
-=======
             'Expected target table name in the format of '
->>>>>>> cb8b2a1d
             '<dataset>.<table>. Got: {}'.format(table_input))
 
     if not default_project_id:
