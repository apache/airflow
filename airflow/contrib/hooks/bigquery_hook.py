# -*- coding: utf-8 -*-
#
# Licensed under the Apache License, Version 2.0 (the "License");
# you may not use this file except in compliance with the License.
# You may obtain a copy of the License at
#
# http://www.apache.org/licenses/LICENSE-2.0
#
# Unless required by applicable law or agreed to in writing, software
# distributed under the License is distributed on an "AS IS" BASIS,
# WITHOUT WARRANTIES OR CONDITIONS OF ANY KIND, either express or implied.
# See the License for the specific language governing permissions and
# limitations under the License.
#
"""
This module contains a BigQuery Hook, as well as a very basic PEP 249
implementation for BigQuery.
"""

import time
from builtins import range

from past.builtins import basestring

from airflow.contrib.hooks.gcp_api_base_hook import GoogleCloudBaseHook
from airflow.hooks.dbapi_hook import DbApiHook
from airflow.utils.log.logging_mixin import LoggingMixin
from apiclient.discovery import HttpError, build
from googleapiclient import errors
from pandas.tools.merge import concat
from pandas_gbq.gbq import \
    _check_google_client_version as gbq_check_google_client_version
from pandas_gbq.gbq import _parse_data as gbq_parse_data
from pandas_gbq.gbq import \
    _test_google_api_imports as gbq_test_google_api_imports
from pandas_gbq.gbq import GbqConnector


class BigQueryHook(GoogleCloudBaseHook, DbApiHook, LoggingMixin):
    """
    Interact with BigQuery. This hook uses the Google Cloud Platform
    connection.
    """
    conn_name_attr = 'bigquery_conn_id'

    def __init__(self, bigquery_conn_id='bigquery_default', delegate_to=None):
        super(BigQueryHook, self).__init__(
            conn_id=bigquery_conn_id, delegate_to=delegate_to)

    def get_conn(self):
        """
        Returns a BigQuery PEP 249 connection object.
        """
        service = self.get_service()
        project = self._get_field('project')
        return BigQueryConnection(service=service, project_id=project)

    def get_service(self):
        """
        Returns a BigQuery service object.
        """
        http_authorized = self._authorize()
        return build('bigquery', 'v2', http=http_authorized)

    def insert_rows(self, table, rows, target_fields=None, commit_every=1000):
        """
        Insertion is currently unsupported. Theoretically, you could use
        BigQuery's streaming API to insert rows into a table, but this hasn't
        been implemented.
        """
        raise NotImplementedError()

    def get_pandas_df(self, bql, parameters=None, dialect='legacy'):
        """
        Returns a Pandas DataFrame for the results produced by a BigQuery
        query. The DbApiHook method must be overridden because Pandas
        doesn't support PEP 249 connections, except for SQLite. See:

        https://github.com/pydata/pandas/blob/master/pandas/io/sql.py#L447
        https://github.com/pydata/pandas/issues/6900

        :param bql: The BigQuery SQL to execute.
        :type bql: string
        :param parameters: The parameters to render the SQL query with (not
            used, leave to override superclass method)
        :type parameters: mapping or iterable
        :param dialect: Dialect of BigQuery SQL – legacy SQL or standard SQL
        :type dialect: string in {'legacy', 'standard'}, default 'legacy'
        """
        service = self.get_service()
        project = self._get_field('project')
        connector = BigQueryPandasConnector(project, service, dialect=dialect)
        schema, pages = connector.run_query(bql)
        dataframe_list = []

        while len(pages) > 0:
            page = pages.pop()
            dataframe_list.append(gbq_parse_data(schema, page))

        if len(dataframe_list) > 0:
            return concat(dataframe_list, ignore_index=True)
        else:
            return gbq_parse_data(schema, [])

    def table_exists(self, project_id, dataset_id, table_id):
        """
        Checks for the existence of a table in Google BigQuery.

        :param project_id: The Google cloud project in which to look for the
            table. The connection supplied to the hook must provide access to
            the specified project.
        :type project_id: string
        :param dataset_id: The name of the dataset in which to look for the
            table.
        :type dataset_id: string
        :param table_id: The name of the table to check the existence of.
        :type table_id: string
        """
        service = self.get_service()
        try:
            service.tables().get(
                projectId=project_id, datasetId=dataset_id,
                tableId=table_id).execute()
            return True
        except errors.HttpError as e:
            if e.resp['status'] == '404':
                return False
            raise


class BigQueryPandasConnector(GbqConnector):
    """
    This connector behaves identically to GbqConnector (from Pandas), except
    that it allows the service to be injected, and disables a call to
    self.get_credentials(). This allows Airflow to use BigQuery with Pandas
    without forcing a three legged OAuth connection. Instead, we can inject
    service account credentials into the binding.
    """

    def __init__(self,
                 project_id,
                 service,
                 reauth=False,
                 verbose=False,
                 dialect='legacy'):
        gbq_check_google_client_version()
        gbq_test_google_api_imports()
        self.project_id = project_id
        self.reauth = reauth
        self.service = service
        self.verbose = verbose
        self.dialect = dialect


class BigQueryConnection(object):
    """
    BigQuery does not have a notion of a persistent connection. Thus, these
    objects are small stateless factories for cursors, which do all the real
    work.
    """

    def __init__(self, *args, **kwargs):
        self._args = args
        self._kwargs = kwargs

    def close(self):
        """ BigQueryConnection does not have anything to close. """
        pass

    def commit(self):
        """ BigQueryConnection does not support transactions. """
        pass

    def cursor(self):
        """ Return a new :py:class:`Cursor` object using the connection. """
        return BigQueryCursor(*self._args, **self._kwargs)

    def rollback(self):
        raise NotImplementedError(
            "BigQueryConnection does not have transactions")


class BigQueryBaseCursor(LoggingMixin):
    """
    The BigQuery base cursor contains helper methods to execute queries against
    BigQuery. The methods can be used directly by operators, in cases where a
    PEP 249 cursor isn't needed.
    """

    def __init__(self, service, project_id):
        self.service = service
        self.project_id = project_id
<<<<<<< HEAD

    def run_query(
            self, bql, destination_dataset_table = False,
            write_disposition = 'WRITE_EMPTY',
            allow_large_results=False,
            udf_config = False,
            use_legacy_sql=True,
            maximum_billing_tier=None,
            create_disposition='CREATE_IF_NEEDED'):
=======
        self.running_job_id = None

    def run_query(self,
                  bql,
                  destination_dataset_table=False,
                  write_disposition='WRITE_EMPTY',
                  allow_large_results=False,
                  udf_config=False,
                  use_legacy_sql=True,
                  maximum_billing_tier=None,
                  create_disposition='CREATE_IF_NEEDED',
                  query_params=None,
                  schema_update_options=()):
>>>>>>> cb5ebe9f
        """
        Executes a BigQuery SQL query. Optionally persists results in a BigQuery
        table. See here:

        https://cloud.google.com/bigquery/docs/reference/v2/jobs

        For more details about these parameters.

        :param bql: The BigQuery SQL to execute.
        :type bql: string
        :param destination_dataset_table: The dotted <dataset>.<table>
            BigQuery table to save the query results.
        :param write_disposition: What to do if the table already exists in
            BigQuery.
        :type write_disposition: string
<<<<<<< HEAD
        :param create_disposition: Specifies whether the job is allowed to create new tables.
        :type create_disposition: string
=======
>>>>>>> cb5ebe9f
        :param allow_large_results: Whether to allow large results.
        :type allow_large_results: boolean
        :param udf_config: The User Defined Function configuration for the query.
            See https://cloud.google.com/bigquery/user-defined-functions for details.
        :type udf_config: list
        :param use_legacy_sql: Whether to use legacy SQL (true) or standard SQL (false).
        :type use_legacy_sql: boolean
<<<<<<< HEAD
        :param maximum_billing_tier: Positive integer that serves as a multiplier of the basic price.
        :type maximum_billing_tier: integer
=======
        :param maximum_billing_tier: Positive integer that serves as a
            multiplier of the basic price.
        :type maximum_billing_tier: integer
        :param create_disposition: Specifies whether the job is allowed to
            create new tables.
        :type create_disposition: string
        :param query_params a dictionary containing query parameter types and
            values, passed to BigQuery
        :type query_params: dict
        :param schema_update_options: Allows the schema of the desitination
            table to be updated as a side effect of the query job.
        :type schema_update_options: tuple
>>>>>>> cb5ebe9f
        """

        # BigQuery also allows you to define how you want a table's schema to change
        # as a side effect of a query job
        # for more details:
        #   https://cloud.google.com/bigquery/docs/reference/rest/v2/jobs#configuration.query.schemaUpdateOptions
        allowed_schema_update_options = [
            'ALLOW_FIELD_ADDITION', "ALLOW_FIELD_RELAXATION"
        ]
        if not set(allowed_schema_update_options).issuperset(
                set(schema_update_options)):
            raise ValueError(
                "{0} contains invalid schema update options. "
                "Please only use one or more of the following options: {1}"
                .format(schema_update_options, allowed_schema_update_options))

        configuration = {
            'query': {
                'query': bql,
                'useLegacySql': use_legacy_sql,
                'maximumBillingTier': maximum_billing_tier
            }
        }

        if destination_dataset_table:
            assert '.' in destination_dataset_table, (
                'Expected destination_dataset_table in the format of '
                '<dataset>.<table>. Got: {}').format(destination_dataset_table)
            destination_project, destination_dataset, destination_table = \
                _split_tablename(table_input=destination_dataset_table,
                                 default_project_id=self.project_id)
            configuration['query'].update({
<<<<<<< HEAD
                'allowLargeResults': allow_large_results,
                'writeDisposition': write_disposition,
                'createDisposition': create_disposition,
=======
                'allowLargeResults':
                allow_large_results,
                'writeDisposition':
                write_disposition,
                'createDisposition':
                create_disposition,
>>>>>>> cb5ebe9f
                'destinationTable': {
                    'projectId': destination_project,
                    'datasetId': destination_dataset,
                    'tableId': destination_table,
                }
            })
        if udf_config:
            assert isinstance(udf_config, list)
            configuration['query'].update({
                'userDefinedFunctionResources':
                udf_config
            })

        if query_params:
            if use_legacy_sql:
                raise ValueError("Query paramaters are not allowed when using "
                                 "legacy SQL")
            else:
                configuration['query']['queryParameters'] = query_params

        if schema_update_options:
            if write_disposition not in ["WRITE_APPEND", "WRITE_TRUNCATE"]:
                raise ValueError("schema_update_options is only "
                                 "allowed if write_disposition is "
                                 "'WRITE_APPEND' or 'WRITE_TRUNCATE'.")
            else:
                self.log.info(
                    "Adding experimental "
                    "'schemaUpdateOptions': {0}".format(schema_update_options))
                configuration['query'][
                    'schemaUpdateOptions'] = schema_update_options

        return self.run_with_configuration(configuration)

    def run_extract(  # noqa
            self,
            source_project_dataset_table,
            destination_cloud_storage_uris,
            compression='NONE',
            export_format='CSV',
            field_delimiter=',',
            print_header=True):
        """
        Executes a BigQuery extract command to copy data from BigQuery to
        Google Cloud Storage. See here:

        https://cloud.google.com/bigquery/docs/reference/v2/jobs

        For more details about these parameters.

        :param source_project_dataset_table: The dotted <dataset>.<table>
            BigQuery table to use as the source data.
        :type source_project_dataset_table: string
        :param destination_cloud_storage_uris: The destination Google Cloud
            Storage URI (e.g. gs://some-bucket/some-file.txt). Follows
            convention defined here:
            https://cloud.google.com/bigquery/exporting-data-from-bigquery#exportingmultiple
        :type destination_cloud_storage_uris: list
        :param compression: Type of compression to use.
        :type compression: string
        :param export_format: File format to export.
        :type export_format: string
        :param field_delimiter: The delimiter to use when extracting to a CSV.
        :type field_delimiter: string
        :param print_header: Whether to print a header for a CSV file extract.
        :type print_header: boolean
        """

        source_project, source_dataset, source_table = \
            _split_tablename(table_input=source_project_dataset_table,
                             default_project_id=self.project_id,
                             var_name='source_project_dataset_table')

        configuration = {
            'extract': {
                'sourceTable': {
                    'projectId': source_project,
                    'datasetId': source_dataset,
                    'tableId': source_table,
                },
                'compression': compression,
                'destinationUris': destination_cloud_storage_uris,
                'destinationFormat': export_format,
            }
        }

        if export_format == 'CSV':
            # Only set fieldDelimiter and printHeader fields if using CSV.
            # Google does not like it if you set these fields for other export
            # formats.
            configuration['extract']['fieldDelimiter'] = field_delimiter
            configuration['extract']['printHeader'] = print_header

        return self.run_with_configuration(configuration)

    def run_copy(self,
                 source_project_dataset_tables,
                 destination_project_dataset_table,
                 write_disposition='WRITE_EMPTY',
                 create_disposition='CREATE_IF_NEEDED'):
        """
        Executes a BigQuery copy command to copy data from one BigQuery table
        to another. See here:

        https://cloud.google.com/bigquery/docs/reference/v2/jobs#configuration.copy

        For more details about these parameters.

        :param source_project_dataset_tables: One or more dotted
            (project:|project.)<dataset>.<table>
            BigQuery tables to use as the source data. Use a list if there are
            multiple source tables.
            If <project> is not included, project will be the project defined
            in the connection json.
        :type source_project_dataset_tables: list|string
        :param destination_project_dataset_table: The destination BigQuery
            table. Format is: (project:|project.)<dataset>.<table>
        :type destination_project_dataset_table: string
        :param write_disposition: The write disposition if the table already exists.
        :type write_disposition: string
        :param create_disposition: The create disposition if the table doesn't exist.
        :type create_disposition: string
        """
        source_project_dataset_tables = ([
            source_project_dataset_tables
        ] if not isinstance(source_project_dataset_tables, list) else
            source_project_dataset_tables)

        source_project_dataset_tables_fixup = []
        for source_project_dataset_table in source_project_dataset_tables:
            source_project, source_dataset, source_table = \
                _split_tablename(table_input=source_project_dataset_table,
                                 default_project_id=self.project_id,
                                 var_name='source_project_dataset_table')
            source_project_dataset_tables_fixup.append({
                'projectId':
                source_project,
                'datasetId':
                source_dataset,
                'tableId':
                source_table
            })

        destination_project, destination_dataset, destination_table = \
            _split_tablename(table_input=destination_project_dataset_table,
                             default_project_id=self.project_id)
        configuration = {
            'copy': {
                'createDisposition': create_disposition,
                'writeDisposition': write_disposition,
                'sourceTables': source_project_dataset_tables_fixup,
                'destinationTable': {
                    'projectId': destination_project,
                    'datasetId': destination_dataset,
                    'tableId': destination_table
                }
            }
        }

        return self.run_with_configuration(configuration)

    def run_load(self,
                 destination_project_dataset_table,
                 schema_fields,
                 source_uris,
                 source_format='CSV',
                 create_disposition='CREATE_IF_NEEDED',
                 skip_leading_rows=0,
                 write_disposition='WRITE_EMPTY',
                 field_delimiter=',',
                 max_bad_records=0,
                 quote_character=None,
                 allow_quoted_newlines=False,
<<<<<<< HEAD
                 schema_update_options=()):
=======
                 allow_jagged_rows=False,
                 schema_update_options=(),
                 src_fmt_configs={}):
>>>>>>> cb5ebe9f
        """
        Executes a BigQuery load command to load data from Google Cloud Storage
        to BigQuery. See here:

        https://cloud.google.com/bigquery/docs/reference/v2/jobs

        For more details about these parameters.

        :param destination_project_dataset_table:
            The dotted (<project>.|<project>:)<dataset>.<table> BigQuery table to load
            data into. If <project> is not included, project will be the project defined
            in the connection json.
        :type destination_project_dataset_table: string
        :param schema_fields: The schema field list as defined here:
            https://cloud.google.com/bigquery/docs/reference/v2/jobs#configuration.load
        :type schema_fields: list
        :param source_uris: The source Google Cloud
            Storage URI (e.g. gs://some-bucket/some-file.txt). A single wild
            per-object name can be used.
        :type source_uris: list
        :param source_format: File format to export.
        :type source_format: string
        :param create_disposition: The create disposition if the table doesn't exist.
        :type create_disposition: string
        :param skip_leading_rows: Number of rows to skip when loading from a CSV.
        :type skip_leading_rows: int
        :param write_disposition: The write disposition if the table already exists.
        :type write_disposition: string
        :param field_delimiter: The delimiter to use when loading from a CSV.
        :type field_delimiter: string
        :param max_bad_records: The maximum number of bad records that BigQuery can
            ignore when running the job.
        :type max_bad_records: int
        :param quote_character: The value that is used to quote data sections in a CSV file.
        :type quote_character: string
        :param allow_quoted_newlines: Whether to allow quoted newlines (true) or not (false).
        :type allow_quoted_newlines: boolean
<<<<<<< HEAD
=======
        :param allow_jagged_rows: Accept rows that are missing trailing optional columns.
            The missing values are treated as nulls. If false, records with missing trailing columns
            are treated as bad records, and if there are too many bad records, an invalid error is
            returned in the job result. Only applicable when soure_format is CSV.
        :type allow_jagged_rows: bool
>>>>>>> cb5ebe9f
        :param schema_update_options: Allows the schema of the desitination
            table to be updated as a side effect of the load job.
        :type schema_update_options: tuple
        :param src_fmt_configs: configure optional fields specific to the source format
        :type src_fmt_configs: dict
        """

        # bigquery only allows certain source formats
        # we check to make sure the passed source format is valid
        # if it's not, we raise a ValueError
        # Refer to this link for more details:
        #   https://cloud.google.com/bigquery/docs/reference/rest/v2/jobs#configuration.query.tableDefinitions.(key).sourceFormat
        source_format = source_format.upper()
        allowed_formats = [
            "CSV", "NEWLINE_DELIMITED_JSON", "AVRO", "GOOGLE_SHEETS",
            "DATASTORE_BACKUP"
        ]
        if source_format not in allowed_formats:
            raise ValueError("{0} is not a valid source format. "
                             "Please use one of the following types: {1}"
                             .format(source_format, allowed_formats))

        # bigquery also allows you to define how you want a table's schema to change
        # as a side effect of a load
        # for more details:
        #   https://cloud.google.com/bigquery/docs/reference/rest/v2/jobs#configuration.load.schemaUpdateOptions
        allowed_schema_update_options = [
            'ALLOW_FIELD_ADDITION', "ALLOW_FIELD_RELAXATION"
        ]
        if not set(allowed_schema_update_options).issuperset(
                set(schema_update_options)):
            raise ValueError(
                "{0} contains invalid schema update options. "
                "Please only use one or more of the following options: {1}"
                .format(schema_update_options, allowed_schema_update_options))

        destination_project, destination_dataset, destination_table = \
            _split_tablename(table_input=destination_project_dataset_table,
                             default_project_id=self.project_id,
                             var_name='destination_project_dataset_table')

        configuration = {
            'load': {
                'createDisposition': create_disposition,
                'destinationTable': {
                    'projectId': destination_project,
                    'datasetId': destination_dataset,
                    'tableId': destination_table,
                },
                'sourceFormat': source_format,
                'sourceUris': source_uris,
                'writeDisposition': write_disposition,
            }
        }
        if schema_fields:
            configuration['load']['schema'] = {'fields': schema_fields}

        if schema_update_options:
            if write_disposition not in ["WRITE_APPEND", "WRITE_TRUNCATE"]:
                raise ValueError("schema_update_options is only "
                                 "allowed if write_disposition is "
                                 "'WRITE_APPEND' or 'WRITE_TRUNCATE'.")
            else:
                self.log.info(
                    "Adding experimental "
                    "'schemaUpdateOptions': {0}".format(schema_update_options))
                configuration['load'][
                    'schemaUpdateOptions'] = schema_update_options

        if max_bad_records:
            configuration['load']['maxBadRecords'] = max_bad_records

<<<<<<< HEAD
        if quote_character:
            configuration['load']['quote'] = quote_character

        if allow_quoted_newlines:
            configuration['load']['allowQuotedNewlines'] = allow_quoted_newlines
=======
        # if following fields are not specified in src_fmt_configs,
        # honor the top-level params for backward-compatibility
        if 'skipLeadingRows' not in src_fmt_configs:
            src_fmt_configs['skipLeadingRows'] = skip_leading_rows
        if 'fieldDelimiter' not in src_fmt_configs:
            src_fmt_configs['fieldDelimiter'] = field_delimiter
        if quote_character:
            src_fmt_configs['quote'] = quote_character
        if allow_quoted_newlines:
            src_fmt_configs['allowQuotedNewlines'] = allow_quoted_newlines

        src_fmt_to_configs_mapping = {
            'CSV': [
                'allowJaggedRows', 'allowQuotedNewlines', 'autodetect',
                'fieldDelimiter', 'skipLeadingRows', 'ignoreUnknownValues',
                'nullMarker', 'quote'
            ],
            'DATASTORE_BACKUP': ['projectionFields'],
            'NEWLINE_DELIMITED_JSON': ['autodetect', 'ignoreUnknownValues'],
            'AVRO': [],
        }
        valid_configs = src_fmt_to_configs_mapping[source_format]
        src_fmt_configs = {
            k: v
            for k, v in src_fmt_configs.items() if k in valid_configs
        }
        configuration['load'].update(src_fmt_configs)

        if allow_jagged_rows:
            configuration['load']['allowJaggedRows'] = allow_jagged_rows
>>>>>>> cb5ebe9f

        return self.run_with_configuration(configuration)

    def run_with_configuration(self, configuration):
        """
        Executes a BigQuery SQL query. See here:

        https://cloud.google.com/bigquery/docs/reference/v2/jobs

        For more details about the configuration parameter.

        :param configuration: The configuration parameter maps directly to
            BigQuery's configuration field in the job object. See
            https://cloud.google.com/bigquery/docs/reference/v2/jobs for
            details.
        """
        jobs = self.service.jobs()
        job_data = {'configuration': configuration}

        # Send query and wait for reply.
        query_reply = jobs \
            .insert(projectId=self.project_id, body=job_data) \
            .execute()
        self.running_job_id = query_reply['jobReference']['jobId']

        # Wait for query to finish.
        keep_polling_job = True
        while (keep_polling_job):
            try:
                job = jobs.get(
                    projectId=self.project_id,
                    jobId=self.running_job_id).execute()
                if (job['status']['state'] == 'DONE'):
                    keep_polling_job = False
                    # Check if job had errors.
                    if 'errorResult' in job['status']:
                        raise Exception(
                            'BigQuery job failed. Final error was: {}. The job was: {}'.
                            format(job['status']['errorResult'], job))
                else:
                    self.log.info('Waiting for job to complete : %s, %s',
                                  self.project_id, self.running_job_id)
                    time.sleep(5)

            except HttpError as err:
                if err.resp.status in [500, 503]:
                    self.log.info(
                        '%s: Retryable error, waiting for job to complete: %s',
                        err.resp.status, self.running_job_id)
                    time.sleep(5)
                else:
                    raise Exception(
                        'BigQuery job status check failed. Final error was: %s',
                        err.resp.status)

        return self.running_job_id

    def poll_job_complete(self, job_id):
        jobs = self.service.jobs()
        try:
            job = jobs.get(projectId=self.project_id, jobId=job_id).execute()
            if (job['status']['state'] == 'DONE'):
                return True
        except HttpError as err:
            if err.resp.status in [500, 503]:
                self.log.info(
                    '%s: Retryable error while polling job with id %s',
                    err.resp.status, job_id)
            else:
                raise Exception(
                    'BigQuery job status check failed. Final error was: %s',
                    err.resp.status)
        return False

    def cancel_query(self):
        """
        Cancel all started queries that have not yet completed
        """
        jobs = self.service.jobs()
        if (self.running_job_id and
                not self.poll_job_complete(self.running_job_id)):
            self.log.info('Attempting to cancel job : %s, %s', self.project_id,
                          self.running_job_id)
            jobs.cancel(
                projectId=self.project_id,
                jobId=self.running_job_id).execute()
        else:
            self.log.info('No running BigQuery jobs to cancel.')
            return

        # Wait for all the calls to cancel to finish
        max_polling_attempts = 12
        polling_attempts = 0

        job_complete = False
        while (polling_attempts < max_polling_attempts and not job_complete):
            polling_attempts = polling_attempts + 1
            job_complete = self.poll_job_complete(self.running_job_id)
            if (job_complete):
                self.log.info('Job successfully canceled: %s, %s',
                              self.project_id, self.running_job_id)
            elif (polling_attempts == max_polling_attempts):
                self.log.info(
                    "Stopping polling due to timeout. Job with id %s "
                    "has not completed cancel and may or may not finish.",
                    self.running_job_id)
            else:
                self.log.info('Waiting for canceled job with id %s to finish.',
                              self.running_job_id)
                time.sleep(5)

    def get_schema(self, dataset_id, table_id):
        """
        Get the schema for a given datset.table.
        see https://cloud.google.com/bigquery/docs/reference/v2/tables#resource

        :param dataset_id: the dataset ID of the requested table
        :param table_id: the table ID of the requested table
        :return: a table schema
        """
        tables_resource = self.service.tables() \
            .get(projectId=self.project_id, datasetId=dataset_id, tableId=table_id) \
            .execute()
        return tables_resource['schema']

    def get_tabledata(self, dataset_id, table_id,
                      max_results=None, selected_fields=None, page_token=None,
                      start_index=None):
        """
        Get the data of a given dataset.table and optionally with selected columns.
        see https://cloud.google.com/bigquery/docs/reference/v2/tabledata/list

        :param dataset_id: the dataset ID of the requested table.
        :param table_id: the table ID of the requested table.
        :param max_results: the maximum results to return.
        :param selected_fields: List of fields to return (comma-separated). If
            unspecified, all fields are returned.
        :param page_token: page token, returned from a previous call,
            identifying the result set.
        :param start_index: zero based index of the starting row to read.
        :return: map containing the requested rows.
        """
        optional_params = {}
        if max_results:
            optional_params['maxResults'] = max_results
        if selected_fields:
            optional_params['selectedFields'] = selected_fields
        if page_token:
            optional_params['pageToken'] = page_token
        if start_index:
            optional_params['startIndex'] = start_index
        return (self.service.tabledata().list(
            projectId=self.project_id,
            datasetId=dataset_id,
            tableId=table_id,
            **optional_params).execute())

    def run_table_delete(self, deletion_dataset_table,
                         ignore_if_missing=False):
        """
        Delete an existing table from the dataset;
        If the table does not exist, return an error unless ignore_if_missing
        is set to True.

        :param deletion_dataset_table: A dotted
        (<project>.|<project>:)<dataset>.<table> that indicates which table
        will be deleted.
        :type deletion_dataset_table: str
        :param ignore_if_missing: if True, then return success even if the
        requested table does not exist.
        :type ignore_if_missing: boolean
        :return:
        """

        assert '.' in deletion_dataset_table, (
            'Expected deletion_dataset_table in the format of '
            '<dataset>.<table>. Got: {}').format(deletion_dataset_table)
        deletion_project, deletion_dataset, deletion_table = \
            _split_tablename(table_input=deletion_dataset_table,
                             default_project_id=self.project_id)

        try:
            tables_resource = self.service.tables() \
                .delete(projectId=deletion_project,
                        datasetId=deletion_dataset,
                        tableId=deletion_table) \
                .execute()
            self.log.info('Deleted table %s:%s.%s.', deletion_project,
                          deletion_dataset, deletion_table)
        except HttpError:
            if not ignore_if_missing:
                raise Exception('Table deletion failed. Table does not exist.')
            else:
                self.log.info('Table does not exist. Skipping.')

    def run_table_upsert(self, dataset_id, table_resource, project_id=None):
        """
        creates a new, empty table in the dataset;
        If the table already exists, update the existing table.
        Since BigQuery does not natively allow table upserts, this is not an
        atomic operation.

        :param dataset_id: the dataset to upsert the table into.
        :type dataset_id: str
        :param table_resource: a table resource. see
            https://cloud.google.com/bigquery/docs/reference/v2/tables#resource
        :type table_resource: dict
        :param project_id: the project to upsert the table into.  If None,
        project will be self.project_id.
        :return:
        """
        # check to see if the table exists
        table_id = table_resource['tableReference']['tableId']
        project_id = project_id if project_id is not None else self.project_id
        tables_list_resp = self.service.tables().list(
            projectId=project_id, datasetId=dataset_id).execute()
        while True:
            for table in tables_list_resp.get('tables', []):
                if table['tableReference']['tableId'] == table_id:
                    # found the table, do update
                    self.log.info('Table %s:%s.%s exists, updating.',
                                  project_id, dataset_id, table_id)
                    return self.service.tables().update(
                        projectId=project_id,
                        datasetId=dataset_id,
                        tableId=table_id,
                        body=table_resource).execute()
            # If there is a next page, we need to check the next page.
            if 'nextPageToken' in tables_list_resp:
                tables_list_resp = self.service.tables()\
                    .list(projectId=project_id,
                          datasetId=dataset_id,
                          pageToken=tables_list_resp['nextPageToken'])\
                    .execute()
            # If there is no next page, then the table doesn't exist.
            else:
                # do insert
                self.log.info('Table %s:%s.%s does not exist. creating.',
                              project_id, dataset_id, table_id)
                return self.service.tables().insert(
                    projectId=project_id,
                    datasetId=dataset_id,
                    body=table_resource).execute()

    def run_grant_dataset_view_access(self,
                                      source_dataset,
                                      view_dataset,
                                      view_table,
                                      source_project=None,
                                      view_project=None):
        """
        Grant authorized view access of a dataset to a view table.
        If this view has already been granted access to the dataset, do nothing.
        This method is not atomic.  Running it may clobber a simultaneous update.

        :param source_dataset: the source dataset
        :type source_dataset: str
        :param view_dataset: the dataset that the view is in
        :type view_dataset: str
        :param view_table: the table of the view
        :type view_table: str
        :param source_project: the project of the source dataset. If None,
        self.project_id will be used.
        :type source_project: str
        :param view_project: the project that the view is in. If None,
        self.project_id will be used.
        :type view_project: str
        :return: the datasets resource of the source dataset.
        """

        # Apply default values to projects
        source_project = source_project if source_project else self.project_id
        view_project = view_project if view_project else self.project_id

        # we don't want to clobber any existing accesses, so we have to get
        # info on the dataset before we can add view access
        source_dataset_resource = self.service.datasets().get(
            projectId=source_project, datasetId=source_dataset).execute()
        access = source_dataset_resource[
            'access'] if 'access' in source_dataset_resource else []
        view_access = {
            'view': {
                'projectId': view_project,
                'datasetId': view_dataset,
                'tableId': view_table
            }
        }
        # check to see if the view we want to add already exists.
        if view_access not in access:
            self.log.info(
                'Granting table %s:%s.%s authorized view access to %s:%s dataset.',
                view_project, view_dataset, view_table, source_project,
                source_dataset)
            access.append(view_access)
            return self.service.datasets().patch(
                projectId=source_project,
                datasetId=source_dataset,
                body={
                    'access': access
                }).execute()
        else:
            # if view is already in access, do nothing.
            self.log.info(
                'Table %s:%s.%s already has authorized view access to %s:%s dataset.',
                view_project, view_dataset, view_table, source_project,
                source_dataset)
            return source_dataset_resource


class BigQueryCursor(BigQueryBaseCursor):
    """
    A very basic BigQuery PEP 249 cursor implementation. The PyHive PEP 249
    implementation was used as a reference:

    https://github.com/dropbox/PyHive/blob/master/pyhive/presto.py
    https://github.com/dropbox/PyHive/blob/master/pyhive/common.py
    """

    def __init__(self, service, project_id):
        super(BigQueryCursor, self).__init__(
            service=service, project_id=project_id)
        self.buffersize = None
        self.page_token = None
        self.job_id = None
        self.buffer = []
        self.all_pages_loaded = False

    @property
    def description(self):
        """ The schema description method is not currently implemented. """
        raise NotImplementedError

    def close(self):
        """ By default, do nothing """
        pass

    @property
    def rowcount(self):
        """ By default, return -1 to indicate that this is not supported. """
        return -1

    def execute(self, operation, parameters=None):
        """
        Executes a BigQuery query, and returns the job ID.

        :param operation: The query to execute.
        :type operation: string
        :param parameters: Parameters to substitute into the query.
        :type parameters: dict
        """
        bql = _bind_parameters(operation,
                               parameters) if parameters else operation
        self.job_id = self.run_query(bql)

    def executemany(self, operation, seq_of_parameters):
        """
        Execute a BigQuery query multiple times with different parameters.

        :param operation: The query to execute.
        :type operation: string
        :param parameters: List of dictionary parameters to substitute into the
            query.
        :type parameters: list
        """
        for parameters in seq_of_parameters:
            self.execute(operation, parameters)

    def fetchone(self):
        """ Fetch the next row of a query result set. """
        return self.next()

    def next(self):
        """
        Helper method for fetchone, which returns the next row from a buffer.
        If the buffer is empty, attempts to paginate through the result set for
        the next page, and load it into the buffer.
        """
        if not self.job_id:
            return None

        if len(self.buffer) == 0:
            if self.all_pages_loaded:
                return None

            query_results = (self.service.jobs().getQueryResults(
                projectId=self.project_id,
                jobId=self.job_id,
                pageToken=self.page_token).execute())

            if 'rows' in query_results and query_results['rows']:
                self.page_token = query_results.get('pageToken')
                fields = query_results['schema']['fields']
                col_types = [field['type'] for field in fields]
                rows = query_results['rows']

                for dict_row in rows:
                    typed_row = ([
                        _bq_cast(vs['v'], col_types[idx])
                        for idx, vs in enumerate(dict_row['f'])
                    ])
                    self.buffer.append(typed_row)

                if not self.page_token:
                    self.all_pages_loaded = True

            else:
                # Reset all state since we've exhausted the results.
                self.page_token = None
                self.job_id = None
                self.page_token = None
                return None

        return self.buffer.pop(0)

    def fetchmany(self, size=None):
        """
        Fetch the next set of rows of a query result, returning a sequence of sequences (e.g. a
        list of tuples). An empty sequence is returned when no more rows are available.
        The number of rows to fetch per call is specified by the parameter. If it is not given, the
        cursor's arraysize determines the number of rows to be fetched. The method should try to
        fetch as many rows as indicated by the size parameter. If this is not possible due to the
        specified number of rows not being available, fewer rows may be returned.
        An :py:class:`~pyhive.exc.Error` (or subclass) exception is raised if the previous call to
        :py:meth:`execute` did not produce any result set or no call was issued yet.
        """
        if size is None:
            size = self.arraysize
        result = []
        for _ in range(size):
            one = self.fetchone()
            if one is None:
                break
            else:
                result.append(one)
        return result

    def fetchall(self):
        """
        Fetch all (remaining) rows of a query result, returning them as a sequence of sequences
        (e.g. a list of tuples).
        """
        result = []
        while True:
            one = self.fetchone()
            if one is None:
                break
            else:
                result.append(one)
        return result

    def get_arraysize(self):
        """ Specifies the number of rows to fetch at a time with .fetchmany() """
        return self._buffersize if self.buffersize else 1

    def set_arraysize(self, arraysize):
        """ Specifies the number of rows to fetch at a time with .fetchmany() """
        self.buffersize = arraysize

    arraysize = property(get_arraysize, set_arraysize)

    def setinputsizes(self, sizes):
        """ Does nothing by default """
        pass

    def setoutputsize(self, size, column=None):
        """ Does nothing by default """
        pass


def _bind_parameters(operation, parameters):
    """ Helper method that binds parameters to a SQL query. """
    # inspired by MySQL Python Connector (conversion.py)
    string_parameters = {}
    for (name, value) in parameters.iteritems():
        if value is None:
            string_parameters[name] = 'NULL'
        elif isinstance(value, basestring):
            string_parameters[name] = "'" + _escape(value) + "'"
        else:
            string_parameters[name] = str(value)
    return operation % string_parameters


def _escape(s):
    """ Helper method that escapes parameters to a SQL query. """
    e = s
    e = e.replace('\\', '\\\\')
    e = e.replace('\n', '\\n')
    e = e.replace('\r', '\\r')
    e = e.replace("'", "\\'")
    e = e.replace('"', '\\"')
    return e


def _bq_cast(string_field, bq_type):
    """
    Helper method that casts a BigQuery row to the appropriate data types.
    This is useful because BigQuery returns all fields as strings.
    """
    if string_field is None:
        return None
    elif bq_type == 'INTEGER' or bq_type == 'TIMESTAMP':
        return int(string_field)
    elif bq_type == 'FLOAT':
        return float(string_field)
    elif bq_type == 'BOOLEAN':
        assert string_field in set(['true', 'false'])
        return string_field == 'true'
    else:
        return string_field


def _split_tablename(table_input, default_project_id, var_name=None):
    assert default_project_id is not None, "INTERNAL: No default project is specified"

    def var_print(var_name):
        if var_name is None:
            return ""
        else:
            return "Format exception for {var}: ".format(var=var_name)

    if table_input.count('.') + table_input.count(':') > 3:
        raise Exception(('{var}Use either : or . to specify project '
                         'got {input}').format(
                             var=var_print(var_name), input=table_input))

    cmpt = table_input.rsplit(':', 1)
    project_id = None
    rest = table_input
    if len(cmpt) == 1:
        project_id = None
        rest = cmpt[0]
    elif len(cmpt) == 2 and cmpt[0].count(':') <= 1:
        if cmpt[-1].count('.') != 2:
            project_id = cmpt[0]
            rest = cmpt[1]
    else:
        raise Exception(('{var}Expect format of (<project:)<dataset>.<table>, '
                         'got {input}').format(
                             var=var_print(var_name), input=table_input))

    cmpt = rest.split('.')
    if len(cmpt) == 3:
        assert project_id is None, ("{var}Use either : or . to specify project"
                                    ).format(var=var_print(var_name))
        project_id = cmpt[0]
        dataset_id = cmpt[1]
        table_id = cmpt[2]

    elif len(cmpt) == 2:
        dataset_id = cmpt[0]
        table_id = cmpt[1]
    else:
        raise Exception(
            ('{var}Expect format of (<project.|<project:)<dataset>.<table>, '
             'got {input}').format(var=var_print(var_name), input=table_input))

    if project_id is None:
        if var_name is not None:
            log = LoggingMixin().log
            log.info('Project not included in {var}: {input}; '
                     'using project "{project}"'.format(
                         var=var_name,
                         input=table_input,
                         project=default_project_id))
        project_id = default_project_id

    return project_id, dataset_id, table_id<|MERGE_RESOLUTION|>--- conflicted
+++ resolved
@@ -190,17 +190,6 @@
     def __init__(self, service, project_id):
         self.service = service
         self.project_id = project_id
-<<<<<<< HEAD
-
-    def run_query(
-            self, bql, destination_dataset_table = False,
-            write_disposition = 'WRITE_EMPTY',
-            allow_large_results=False,
-            udf_config = False,
-            use_legacy_sql=True,
-            maximum_billing_tier=None,
-            create_disposition='CREATE_IF_NEEDED'):
-=======
         self.running_job_id = None
 
     def run_query(self,
@@ -214,7 +203,6 @@
                   create_disposition='CREATE_IF_NEEDED',
                   query_params=None,
                   schema_update_options=()):
->>>>>>> cb5ebe9f
         """
         Executes a BigQuery SQL query. Optionally persists results in a BigQuery
         table. See here:
@@ -230,11 +218,6 @@
         :param write_disposition: What to do if the table already exists in
             BigQuery.
         :type write_disposition: string
-<<<<<<< HEAD
-        :param create_disposition: Specifies whether the job is allowed to create new tables.
-        :type create_disposition: string
-=======
->>>>>>> cb5ebe9f
         :param allow_large_results: Whether to allow large results.
         :type allow_large_results: boolean
         :param udf_config: The User Defined Function configuration for the query.
@@ -242,10 +225,6 @@
         :type udf_config: list
         :param use_legacy_sql: Whether to use legacy SQL (true) or standard SQL (false).
         :type use_legacy_sql: boolean
-<<<<<<< HEAD
-        :param maximum_billing_tier: Positive integer that serves as a multiplier of the basic price.
-        :type maximum_billing_tier: integer
-=======
         :param maximum_billing_tier: Positive integer that serves as a
             multiplier of the basic price.
         :type maximum_billing_tier: integer
@@ -258,7 +237,6 @@
         :param schema_update_options: Allows the schema of the desitination
             table to be updated as a side effect of the query job.
         :type schema_update_options: tuple
->>>>>>> cb5ebe9f
         """
 
         # BigQuery also allows you to define how you want a table's schema to change
@@ -291,18 +269,12 @@
                 _split_tablename(table_input=destination_dataset_table,
                                  default_project_id=self.project_id)
             configuration['query'].update({
-<<<<<<< HEAD
-                'allowLargeResults': allow_large_results,
-                'writeDisposition': write_disposition,
-                'createDisposition': create_disposition,
-=======
                 'allowLargeResults':
                 allow_large_results,
                 'writeDisposition':
                 write_disposition,
                 'createDisposition':
                 create_disposition,
->>>>>>> cb5ebe9f
                 'destinationTable': {
                     'projectId': destination_project,
                     'datasetId': destination_dataset,
@@ -476,13 +448,9 @@
                  max_bad_records=0,
                  quote_character=None,
                  allow_quoted_newlines=False,
-<<<<<<< HEAD
-                 schema_update_options=()):
-=======
                  allow_jagged_rows=False,
                  schema_update_options=(),
                  src_fmt_configs={}):
->>>>>>> cb5ebe9f
         """
         Executes a BigQuery load command to load data from Google Cloud Storage
         to BigQuery. See here:
@@ -520,14 +488,11 @@
         :type quote_character: string
         :param allow_quoted_newlines: Whether to allow quoted newlines (true) or not (false).
         :type allow_quoted_newlines: boolean
-<<<<<<< HEAD
-=======
         :param allow_jagged_rows: Accept rows that are missing trailing optional columns.
             The missing values are treated as nulls. If false, records with missing trailing columns
             are treated as bad records, and if there are too many bad records, an invalid error is
             returned in the job result. Only applicable when soure_format is CSV.
         :type allow_jagged_rows: bool
->>>>>>> cb5ebe9f
         :param schema_update_options: Allows the schema of the desitination
             table to be updated as a side effect of the load job.
         :type schema_update_options: tuple
@@ -600,13 +565,6 @@
         if max_bad_records:
             configuration['load']['maxBadRecords'] = max_bad_records
 
-<<<<<<< HEAD
-        if quote_character:
-            configuration['load']['quote'] = quote_character
-
-        if allow_quoted_newlines:
-            configuration['load']['allowQuotedNewlines'] = allow_quoted_newlines
-=======
         # if following fields are not specified in src_fmt_configs,
         # honor the top-level params for backward-compatibility
         if 'skipLeadingRows' not in src_fmt_configs:
@@ -637,7 +595,6 @@
 
         if allow_jagged_rows:
             configuration['load']['allowJaggedRows'] = allow_jagged_rows
->>>>>>> cb5ebe9f
 
         return self.run_with_configuration(configuration)
 
