--- conflicted
+++ resolved
@@ -390,13 +390,10 @@
                  max_bad_records=0,
                  quote_character=None,
                  allow_quoted_newlines=False,
-<<<<<<< HEAD
                  allow_jagged_rows=False,
                  schema_update_options=()):
-=======
                  schema_update_options=(),
                  src_fmt_configs={}):
->>>>>>> f3258bb5
         """
         Executes a BigQuery load command to load data from Google Cloud Storage
         to BigQuery. See here:
