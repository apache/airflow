--- conflicted
+++ resolved
@@ -234,14 +234,8 @@
 
     def get_log_conn(self):
         """
-<<<<<<< HEAD
-        Establish an AWS connection for retrieving logs during training
-
-        :rtype: :py:class:`CloudWatchLog.Client`
-=======
         This method is deprecated.
         Please use :py:meth:`airflow.contrib.hooks.AwsLogsHook.get_conn` instead.
->>>>>>> 4311c1f0
         """
         warnings.warn("Method `get_log_conn` has been deprecated. "
                       "Please use `airflow.contrib.hooks.AwsLogsHook.get_conn` instead.",
@@ -260,51 +254,7 @@
                       category=DeprecationWarning,
                       stacklevel=2)
 
-<<<<<<< HEAD
-        :param log_group: The name of the log group.
-        :type log_group: str
-        :param stream_name: The name of the specific stream.
-        :type stream_name: str
-        :param start_time: The time stamp value to start reading the logs from (default: 0).
-        :type start_time: int
-        :param skip: The number of log entries to skip at the start (default: 0).
-            This is for when there are multiple entries at the same timestamp.
-        :type skip: int
-        :rtype: dict
-        :return: | A CloudWatch log event with the following key-value pairs:
-                 |   'timestamp' (int): The time in milliseconds of the event.
-                 |   'message' (str): The log event data.
-                 |   'ingestionTime' (int): The time in milliseconds the event was ingested.
-        """
-
-        next_token = None
-
-        event_count = 1
-        while event_count > 0:
-            if next_token is not None:
-                token_arg = {'nextToken': next_token}
-            else:
-                token_arg = {}
-
-            response = self.get_log_conn().get_log_events(logGroupName=log_group,
-                                                          logStreamName=stream_name,
-                                                          startTime=start_time,
-                                                          startFromHead=True,
-                                                          **token_arg)
-            next_token = response['nextForwardToken']
-            events = response['events']
-            event_count = len(events)
-            if event_count > skip:
-                events = events[skip:]
-                skip = 0
-            else:
-                skip = skip - event_count
-                events = []
-            for ev in events:
-                yield ev
-=======
         return self.logs_hook.get_log_events(log_group, stream_name, start_time, skip)
->>>>>>> 4311c1f0
 
     def multi_stream_iter(self, log_group, streams, positions=None):
         """
