--- conflicted
+++ resolved
@@ -147,7 +147,7 @@
                  volumes: Optional[List[Volume]] = None,
                  env_vars: Optional[Dict] = None,
                  secrets: Optional[List[Secret]] = None,
-                 in_cluster: bool = True,
+                 in_cluster: bool = None,
                  cluster_context: Optional[str] = None,
                  labels: Optional[Dict] = None,
                  startup_timeout_seconds: int = 120,
@@ -299,81 +299,4 @@
     @staticmethod
     def _set_name(name):
         validate_key(name, max_length=63)
-<<<<<<< HEAD
         return re.sub(r'[^a-z0-9.-]+', '-', name.lower())
-
-    @apply_defaults
-    def __init__(self,  # pylint: disable=too-many-arguments,too-many-locals
-                 namespace,
-                 image,
-                 name,
-                 cmds=None,
-                 arguments=None,
-                 ports=None,
-                 volume_mounts=None,
-                 volumes=None,
-                 env_vars=None,
-                 secrets=None,
-                 in_cluster=None,
-                 cluster_context=None,
-                 labels=None,
-                 startup_timeout_seconds=120,
-                 get_logs=True,
-                 image_pull_policy='IfNotPresent',
-                 annotations=None,
-                 resources=None,
-                 affinity=None,
-                 config_file=None,
-                 node_selectors=None,
-                 image_pull_secrets=None,
-                 service_account_name='default',
-                 is_delete_operator_pod=False,
-                 hostnetwork=False,
-                 tolerations=None,
-                 configmaps=None,
-                 security_context=None,
-                 pod_runtime_info_envs=None,
-                 dnspolicy=None,
-                 full_pod_spec=None,
-                 *args,
-                 **kwargs):
-        if kwargs.get('xcom_push') is not None:
-            raise AirflowException("'xcom_push' was deprecated, use 'do_xcom_push' instead")
-        super().__init__(*args, resources=None, **kwargs)
-
-        self.pod = None
-
-        self.image = image
-        self.namespace = namespace
-        self.cmds = cmds or []
-        self.arguments = arguments or []
-        self.labels = labels or {}
-        self.startup_timeout_seconds = startup_timeout_seconds
-        self.name = self._set_name(name)
-        self.env_vars = env_vars or {}
-        self.ports = ports or []
-        self.volume_mounts = volume_mounts or []
-        self.volumes = volumes or []
-        self.secrets = secrets or []
-        self.in_cluster = in_cluster
-        self.cluster_context = cluster_context
-        self.get_logs = get_logs
-        self.image_pull_policy = image_pull_policy
-        self.node_selectors = node_selectors or {}
-        self.annotations = annotations or {}
-        self.affinity = affinity or {}
-        self.resources = self._set_resources(resources)
-        self.config_file = config_file
-        self.image_pull_secrets = image_pull_secrets
-        self.service_account_name = service_account_name
-        self.is_delete_operator_pod = is_delete_operator_pod
-        self.hostnetwork = hostnetwork
-        self.tolerations = tolerations or []
-        self.configmaps = configmaps or []
-        self.security_context = security_context or {}
-        self.pod_runtime_info_envs = pod_runtime_info_envs or []
-        self.dnspolicy = dnspolicy
-        self.full_pod_spec = full_pod_spec
-=======
-        return re.sub(r'[^a-z0-9.-]+', '-', name.lower())
->>>>>>> 389f68cb
