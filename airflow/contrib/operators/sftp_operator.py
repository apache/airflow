#
# Licensed to the Apache Software Foundation (ASF) under one
# or more contributor license agreements.  See the NOTICE file
# distributed with this work for additional information
# regarding copyright ownership.  The ASF licenses this file
# to you under the Apache License, Version 2.0 (the
# "License"); you may not use this file except in compliance
# with the License.  You may obtain a copy of the License at
#
#   http://www.apache.org/licenses/LICENSE-2.0
#
# Unless required by applicable law or agreed to in writing,
# software distributed under the License is distributed on an
# "AS IS" BASIS, WITHOUT WARRANTIES OR CONDITIONS OF ANY
# KIND, either express or implied.  See the License for the
# specific language governing permissions and limitations
# under the License.
<<<<<<< HEAD
import os

from airflow.contrib.hooks.ssh_hook import SSHHook
from airflow.exceptions import AirflowException
from airflow.models import BaseOperator
from airflow.utils.decorators import apply_defaults
=======
"""This module is deprecated. Please use :mod:`airflow.providers.sftp.operators.sftp`."""
>>>>>>> d25854dd

import warnings

from airflow.providers.sftp.operators.sftp import SFTPOperator  # noqa

<<<<<<< HEAD

class SFTPOperator(BaseOperator):
    """
    SFTPOperator for transferring files from remote host to local or vice a versa.
    This operator uses ssh_hook to open sftp transport channel that serve as basis
    for file transfer.

    :param ssh_hook: predefined ssh_hook to use for remote execution.
        Either `ssh_hook` or `ssh_conn_id` needs to be provided.
    :type ssh_hook: airflow.contrib.hooks.ssh_hook.SSHHook
    :param ssh_conn_id: connection id from airflow Connections.
        `ssh_conn_id` will be ignored if `ssh_hook` is provided.
    :type ssh_conn_id: str
    :param remote_host: remote host to connect (templated)
        Nullable. If provided, it will replace the `remote_host` which was
        defined in `ssh_hook` or predefined in the connection of `ssh_conn_id`.
    :type remote_host: str
    :param local_filepath: local file path to get or put. (templated)
    :type local_filepath: str
    :param remote_filepath: remote file path to get or put. (templated)
    :type remote_filepath: str
    :param operation: specify operation 'get' or 'put', defaults to put
    :type operation: str
    :param confirm: specify if the SFTP operation should be confirmed, defaults to True
    :type confirm: bool
    :param create_intermediate_dirs: create missing intermediate directories when
        copying from remote to local and vice-versa. Default is False.

        Example: The following task would copy ``file.txt`` to the remote host
        at ``/tmp/tmp1/tmp2/`` while creating ``tmp``,``tmp1`` and ``tmp2`` if they
        don't exist. If the parameter is not passed it would error as the directory
        does not exist. ::

            put_file = SFTPOperator(
                task_id="test_sftp",
                ssh_conn_id="ssh_default",
                local_filepath="/tmp/file.txt",
                remote_filepath="/tmp/tmp1/tmp2/file.txt",
                operation="put",
                create_intermediate_dirs=True,
                dag=dag
            )

    :type create_intermediate_dirs: bool
    """
    template_fields = ('local_filepath', 'remote_filepath', 'remote_host')

    @apply_defaults
    def __init__(self,
                 ssh_hook=None,
                 ssh_conn_id=None,
                 remote_host=None,
                 local_filepath=None,
                 remote_filepath=None,
                 operation=SFTPOperation.PUT,
                 confirm=True,
                 create_intermediate_dirs=False,
                 *args,
                 **kwargs):
        super(SFTPOperator, self).__init__(*args, **kwargs)
        self.ssh_hook = ssh_hook
        self.ssh_conn_id = ssh_conn_id
        self.remote_host = remote_host
        self.local_filepath = local_filepath
        self.remote_filepath = remote_filepath
        self.operation = operation
        self.confirm = confirm
        self.create_intermediate_dirs = create_intermediate_dirs
        if not (self.operation.lower() == SFTPOperation.GET or
                self.operation.lower() == SFTPOperation.PUT):
            raise TypeError("unsupported operation value {0}, expected {1} or {2}"
                            .format(self.operation, SFTPOperation.GET, SFTPOperation.PUT))

    def execute(self, context):
        file_msg = None
        try:
            if self.ssh_conn_id:
                if self.ssh_hook and isinstance(self.ssh_hook, SSHHook):
                    self.log.info("ssh_conn_id is ignored when ssh_hook is provided.")
                else:
                    self.log.info("ssh_hook is not provided or invalid. " +
                                  "Trying ssh_conn_id to create SSHHook.")
                    self.ssh_hook = SSHHook(ssh_conn_id=self.ssh_conn_id)

            if not self.ssh_hook:
                raise AirflowException("Cannot operate without ssh_hook or ssh_conn_id.")

            if self.remote_host is not None:
                self.log.info("remote_host is provided explicitly. " +
                              "It will replace the remote_host which was defined " +
                              "in ssh_hook or predefined in connection of ssh_conn_id.")
                self.ssh_hook.remote_host = self.remote_host

            with self.ssh_hook.get_conn() as ssh_client:
                sftp_client = ssh_client.open_sftp()
                if self.operation.lower() == SFTPOperation.GET:
                    local_folder = os.path.dirname(self.local_filepath)
                    if self.create_intermediate_dirs:
                        # Create Intermediate Directories if it doesn't exist
                        try:
                            os.makedirs(local_folder)
                        except OSError:
                            if not os.path.isdir(local_folder):
                                raise
                    file_msg = "from {0} to {1}".format(self.remote_filepath,
                                                        self.local_filepath)
                    self.log.info("Starting to transfer %s", file_msg)
                    sftp_client.get(self.remote_filepath, self.local_filepath)
                else:
                    remote_folder = os.path.dirname(self.remote_filepath)
                    if self.create_intermediate_dirs:
                        _make_intermediate_dirs(
                            sftp_client=sftp_client,
                            remote_directory=remote_folder,
                        )
                    file_msg = "from {0} to {1}".format(self.local_filepath,
                                                        self.remote_filepath)
                    self.log.info("Starting to transfer file %s", file_msg)
                    sftp_client.put(self.local_filepath,
                                    self.remote_filepath,
                                    confirm=self.confirm)

        except Exception as e:
            raise AirflowException("Error while transferring {0}, error: {1}"
                                   .format(file_msg, str(e)))

        return self.local_filepath


def _make_intermediate_dirs(sftp_client, remote_directory):
    """
    Create all the intermediate directories in a remote host

    :param sftp_client: A Paramiko SFTP client.
    :param remote_directory: Absolute Path of the directory containing the file
    :return:
    """
    if remote_directory == '/':
        sftp_client.chdir('/')
        return
    if remote_directory == '':
        return
    try:
        sftp_client.chdir(remote_directory)
    except IOError:
        dirname, basename = os.path.split(remote_directory.rstrip('/'))
        _make_intermediate_dirs(sftp_client, dirname)
        sftp_client.mkdir(basename)
        sftp_client.chdir(basename)
        return
=======
warnings.warn(
    "This module is deprecated. Please use `airflow.providers.sftp.operators.sftp`.",
    DeprecationWarning,
    stacklevel=2,
)
>>>>>>> d25854dd
<|MERGE_RESOLUTION|>--- conflicted
+++ resolved
@@ -15,176 +15,14 @@
 # KIND, either express or implied.  See the License for the
 # specific language governing permissions and limitations
 # under the License.
-<<<<<<< HEAD
-import os
-
-from airflow.contrib.hooks.ssh_hook import SSHHook
-from airflow.exceptions import AirflowException
-from airflow.models import BaseOperator
-from airflow.utils.decorators import apply_defaults
-=======
 """This module is deprecated. Please use :mod:`airflow.providers.sftp.operators.sftp`."""
->>>>>>> d25854dd
 
 import warnings
 
 from airflow.providers.sftp.operators.sftp import SFTPOperator  # noqa
 
-<<<<<<< HEAD
-
-class SFTPOperator(BaseOperator):
-    """
-    SFTPOperator for transferring files from remote host to local or vice a versa.
-    This operator uses ssh_hook to open sftp transport channel that serve as basis
-    for file transfer.
-
-    :param ssh_hook: predefined ssh_hook to use for remote execution.
-        Either `ssh_hook` or `ssh_conn_id` needs to be provided.
-    :type ssh_hook: airflow.contrib.hooks.ssh_hook.SSHHook
-    :param ssh_conn_id: connection id from airflow Connections.
-        `ssh_conn_id` will be ignored if `ssh_hook` is provided.
-    :type ssh_conn_id: str
-    :param remote_host: remote host to connect (templated)
-        Nullable. If provided, it will replace the `remote_host` which was
-        defined in `ssh_hook` or predefined in the connection of `ssh_conn_id`.
-    :type remote_host: str
-    :param local_filepath: local file path to get or put. (templated)
-    :type local_filepath: str
-    :param remote_filepath: remote file path to get or put. (templated)
-    :type remote_filepath: str
-    :param operation: specify operation 'get' or 'put', defaults to put
-    :type operation: str
-    :param confirm: specify if the SFTP operation should be confirmed, defaults to True
-    :type confirm: bool
-    :param create_intermediate_dirs: create missing intermediate directories when
-        copying from remote to local and vice-versa. Default is False.
-
-        Example: The following task would copy ``file.txt`` to the remote host
-        at ``/tmp/tmp1/tmp2/`` while creating ``tmp``,``tmp1`` and ``tmp2`` if they
-        don't exist. If the parameter is not passed it would error as the directory
-        does not exist. ::
-
-            put_file = SFTPOperator(
-                task_id="test_sftp",
-                ssh_conn_id="ssh_default",
-                local_filepath="/tmp/file.txt",
-                remote_filepath="/tmp/tmp1/tmp2/file.txt",
-                operation="put",
-                create_intermediate_dirs=True,
-                dag=dag
-            )
-
-    :type create_intermediate_dirs: bool
-    """
-    template_fields = ('local_filepath', 'remote_filepath', 'remote_host')
-
-    @apply_defaults
-    def __init__(self,
-                 ssh_hook=None,
-                 ssh_conn_id=None,
-                 remote_host=None,
-                 local_filepath=None,
-                 remote_filepath=None,
-                 operation=SFTPOperation.PUT,
-                 confirm=True,
-                 create_intermediate_dirs=False,
-                 *args,
-                 **kwargs):
-        super(SFTPOperator, self).__init__(*args, **kwargs)
-        self.ssh_hook = ssh_hook
-        self.ssh_conn_id = ssh_conn_id
-        self.remote_host = remote_host
-        self.local_filepath = local_filepath
-        self.remote_filepath = remote_filepath
-        self.operation = operation
-        self.confirm = confirm
-        self.create_intermediate_dirs = create_intermediate_dirs
-        if not (self.operation.lower() == SFTPOperation.GET or
-                self.operation.lower() == SFTPOperation.PUT):
-            raise TypeError("unsupported operation value {0}, expected {1} or {2}"
-                            .format(self.operation, SFTPOperation.GET, SFTPOperation.PUT))
-
-    def execute(self, context):
-        file_msg = None
-        try:
-            if self.ssh_conn_id:
-                if self.ssh_hook and isinstance(self.ssh_hook, SSHHook):
-                    self.log.info("ssh_conn_id is ignored when ssh_hook is provided.")
-                else:
-                    self.log.info("ssh_hook is not provided or invalid. " +
-                                  "Trying ssh_conn_id to create SSHHook.")
-                    self.ssh_hook = SSHHook(ssh_conn_id=self.ssh_conn_id)
-
-            if not self.ssh_hook:
-                raise AirflowException("Cannot operate without ssh_hook or ssh_conn_id.")
-
-            if self.remote_host is not None:
-                self.log.info("remote_host is provided explicitly. " +
-                              "It will replace the remote_host which was defined " +
-                              "in ssh_hook or predefined in connection of ssh_conn_id.")
-                self.ssh_hook.remote_host = self.remote_host
-
-            with self.ssh_hook.get_conn() as ssh_client:
-                sftp_client = ssh_client.open_sftp()
-                if self.operation.lower() == SFTPOperation.GET:
-                    local_folder = os.path.dirname(self.local_filepath)
-                    if self.create_intermediate_dirs:
-                        # Create Intermediate Directories if it doesn't exist
-                        try:
-                            os.makedirs(local_folder)
-                        except OSError:
-                            if not os.path.isdir(local_folder):
-                                raise
-                    file_msg = "from {0} to {1}".format(self.remote_filepath,
-                                                        self.local_filepath)
-                    self.log.info("Starting to transfer %s", file_msg)
-                    sftp_client.get(self.remote_filepath, self.local_filepath)
-                else:
-                    remote_folder = os.path.dirname(self.remote_filepath)
-                    if self.create_intermediate_dirs:
-                        _make_intermediate_dirs(
-                            sftp_client=sftp_client,
-                            remote_directory=remote_folder,
-                        )
-                    file_msg = "from {0} to {1}".format(self.local_filepath,
-                                                        self.remote_filepath)
-                    self.log.info("Starting to transfer file %s", file_msg)
-                    sftp_client.put(self.local_filepath,
-                                    self.remote_filepath,
-                                    confirm=self.confirm)
-
-        except Exception as e:
-            raise AirflowException("Error while transferring {0}, error: {1}"
-                                   .format(file_msg, str(e)))
-
-        return self.local_filepath
-
-
-def _make_intermediate_dirs(sftp_client, remote_directory):
-    """
-    Create all the intermediate directories in a remote host
-
-    :param sftp_client: A Paramiko SFTP client.
-    :param remote_directory: Absolute Path of the directory containing the file
-    :return:
-    """
-    if remote_directory == '/':
-        sftp_client.chdir('/')
-        return
-    if remote_directory == '':
-        return
-    try:
-        sftp_client.chdir(remote_directory)
-    except IOError:
-        dirname, basename = os.path.split(remote_directory.rstrip('/'))
-        _make_intermediate_dirs(sftp_client, dirname)
-        sftp_client.mkdir(basename)
-        sftp_client.chdir(basename)
-        return
-=======
 warnings.warn(
     "This module is deprecated. Please use `airflow.providers.sftp.operators.sftp`.",
     DeprecationWarning,
     stacklevel=2,
-)
->>>>>>> d25854dd
+)