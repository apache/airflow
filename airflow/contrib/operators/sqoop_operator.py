#
# Licensed to the Apache Software Foundation (ASF) under one
# or more contributor license agreements.  See the NOTICE file
# distributed with this work for additional information
# regarding copyright ownership.  The ASF licenses this file
# to you under the Apache License, Version 2.0 (the
# "License"); you may not use this file except in compliance
# with the License.  You may obtain a copy of the License at
#
#   http://www.apache.org/licenses/LICENSE-2.0
#
# Unless required by applicable law or agreed to in writing,
# software distributed under the License is distributed on an
# "AS IS" BASIS, WITHOUT WARRANTIES OR CONDITIONS OF ANY
# KIND, either express or implied.  See the License for the
# specific language governing permissions and limitations
# under the License.
<<<<<<< HEAD
#

"""
This module contains a sqoop 1 operator
"""
import os
import signal

from airflow.contrib.hooks.sqoop_hook import SqoopHook
from airflow.exceptions import AirflowException
from airflow.models import BaseOperator
from airflow.utils.decorators import apply_defaults


class SqoopOperator(BaseOperator):
    """
    Execute a Sqoop job.
    Documentation for Apache Sqoop can be found here:
    https://sqoop.apache.org/docs/1.4.2/SqoopUserGuide.html
    """
    template_fields = ('conn_id', 'cmd_type', 'table', 'query', 'target_dir',
                       'file_type', 'columns', 'split_by',
                       'where', 'export_dir', 'input_null_string',
                       'input_null_non_string', 'staging_table',
                       'enclosed_by', 'escaped_by', 'input_fields_terminated_by',
                       'input_lines_terminated_by', 'input_optionally_enclosed_by',
                       'properties', 'extra_import_options', 'driver',
                       'extra_export_options', 'hcatalog_database', 'hcatalog_table',)
    ui_color = '#7D8CA4'

    @apply_defaults
    def __init__(self,
                 conn_id='sqoop_default',
                 cmd_type='import',
                 table=None,
                 query=None,
                 target_dir=None,
                 append=None,
                 file_type='text',
                 columns=None,
                 num_mappers=None,
                 split_by=None,
                 where=None,
                 export_dir=None,
                 input_null_string=None,
                 input_null_non_string=None,
                 staging_table=None,
                 clear_staging_table=False,
                 enclosed_by=None,
                 escaped_by=None,
                 input_fields_terminated_by=None,
                 input_lines_terminated_by=None,
                 input_optionally_enclosed_by=None,
                 batch=False,
                 direct=False,
                 driver=None,
                 verbose=False,
                 relaxed_isolation=False,
                 properties=None,
                 hcatalog_database=None,
                 hcatalog_table=None,
                 create_hcatalog_table=False,
                 extra_import_options=None,
                 extra_export_options=None,
                 *args,
                 **kwargs):
        """
        :param conn_id: str
        :param cmd_type: str specify command to execute "export" or "import"
        :param table: Table to read
        :param query: Import result of arbitrary SQL query. Instead of using the table,
            columns and where arguments, you can specify a SQL statement with the query
            argument. Must also specify a destination directory with target_dir.
        :param target_dir: HDFS destination directory where the data
            from the rdbms will be written
        :param append: Append data to an existing dataset in HDFS
        :param file_type: "avro", "sequence", "text" Imports data to
            into the specified format. Defaults to text.
        :param columns: <col,col,col> Columns to import from table
        :param num_mappers: Use n mapper tasks to import/export in parallel
        :param split_by: Column of the table used to split work units
        :param where: WHERE clause to use during import
        :param export_dir: HDFS Hive database directory to export to the rdbms
        :param input_null_string: The string to be interpreted as null
            for string columns
        :param input_null_non_string: The string to be interpreted as null
            for non-string columns
        :param staging_table: The table in which data will be staged before
            being inserted into the destination table
        :param clear_staging_table: Indicate that any data present in the
            staging table can be deleted
        :param enclosed_by: Sets a required field enclosing character
        :param escaped_by: Sets the escape character
        :param input_fields_terminated_by: Sets the input field separator
        :param input_lines_terminated_by: Sets the input end-of-line character
        :param input_optionally_enclosed_by: Sets a field enclosing character
        :param batch: Use batch mode for underlying statement execution
        :param direct: Use direct export fast path
        :param driver: Manually specify JDBC driver class to use
        :param verbose: Switch to more verbose logging for debug purposes
        :param relaxed_isolation: use read uncommitted isolation level
        :param hcatalog_database: Specifies the database name for the HCatalog table
        :param hcatalog_table: The argument value for this option is the HCatalog table
        :param create_hcatalog_table: Have sqoop create the hcatalog table passed
            in or not
        :param properties: additional JVM properties passed to sqoop
        :param extra_import_options: Extra import options to pass as dict.
            If a key doesn't have a value, just pass an empty string to it.
            Don't include prefix of -- for sqoop options.
        :param extra_export_options: Extra export options to pass as dict.
            If a key doesn't have a value, just pass an empty string to it.
            Don't include prefix of -- for sqoop options.
        """
        super(SqoopOperator, self).__init__(*args, **kwargs)
        self.conn_id = conn_id
        self.cmd_type = cmd_type
        self.table = table
        self.query = query
        self.target_dir = target_dir
        self.append = append
        self.file_type = file_type
        self.columns = columns
        self.num_mappers = num_mappers
        self.split_by = split_by
        self.where = where
        self.export_dir = export_dir
        self.input_null_string = input_null_string
        self.input_null_non_string = input_null_non_string
        self.staging_table = staging_table
        self.clear_staging_table = clear_staging_table
        self.enclosed_by = enclosed_by
        self.escaped_by = escaped_by
        self.input_fields_terminated_by = input_fields_terminated_by
        self.input_lines_terminated_by = input_lines_terminated_by
        self.input_optionally_enclosed_by = input_optionally_enclosed_by
        self.batch = batch
        self.direct = direct
        self.driver = driver
        self.verbose = verbose
        self.relaxed_isolation = relaxed_isolation
        self.hcatalog_database = hcatalog_database
        self.hcatalog_table = hcatalog_table
        self.create_hcatalog_table = create_hcatalog_table
        self.properties = properties
        self.extra_import_options = extra_import_options or {}
        self.extra_export_options = extra_export_options or {}

    def execute(self, context):
        """
        Execute sqoop job
        """
        self.hook = SqoopHook(
            conn_id=self.conn_id,
            verbose=self.verbose,
            num_mappers=self.num_mappers,
            hcatalog_database=self.hcatalog_database,
            hcatalog_table=self.hcatalog_table,
            properties=self.properties
        )

        if self.cmd_type == 'export':
            self.hook.export_table(
                table=self.table,
                export_dir=self.export_dir,
                input_null_string=self.input_null_string,
                input_null_non_string=self.input_null_non_string,
                staging_table=self.staging_table,
                clear_staging_table=self.clear_staging_table,
                enclosed_by=self.enclosed_by,
                escaped_by=self.escaped_by,
                input_fields_terminated_by=self.input_fields_terminated_by,
                input_lines_terminated_by=self.input_lines_terminated_by,
                input_optionally_enclosed_by=self.input_optionally_enclosed_by,
                batch=self.batch,
                relaxed_isolation=self.relaxed_isolation,
                extra_export_options=self.extra_export_options)
        elif self.cmd_type == 'import':
            # add create hcatalog table to extra import options if option passed
            # if new params are added to constructor can pass them in here
            # so don't modify sqoop_hook for each param
            if self.create_hcatalog_table:
                self.extra_import_options['create-hcatalog-table'] = ''
=======
"""This module is deprecated. Please use :mod:`airflow.providers.apache.sqoop.operators.sqoop`."""
>>>>>>> d25854dd

import warnings

from airflow.providers.apache.sqoop.operators.sqoop import SqoopOperator  # noqa

warnings.warn(
    "This module is deprecated. Please use `airflow.providers.apache.sqoop.operators.sqoop`.",
    DeprecationWarning,
    stacklevel=2,
)<|MERGE_RESOLUTION|>--- conflicted
+++ resolved
@@ -15,192 +15,7 @@
 # KIND, either express or implied.  See the License for the
 # specific language governing permissions and limitations
 # under the License.
-<<<<<<< HEAD
-#
-
-"""
-This module contains a sqoop 1 operator
-"""
-import os
-import signal
-
-from airflow.contrib.hooks.sqoop_hook import SqoopHook
-from airflow.exceptions import AirflowException
-from airflow.models import BaseOperator
-from airflow.utils.decorators import apply_defaults
-
-
-class SqoopOperator(BaseOperator):
-    """
-    Execute a Sqoop job.
-    Documentation for Apache Sqoop can be found here:
-    https://sqoop.apache.org/docs/1.4.2/SqoopUserGuide.html
-    """
-    template_fields = ('conn_id', 'cmd_type', 'table', 'query', 'target_dir',
-                       'file_type', 'columns', 'split_by',
-                       'where', 'export_dir', 'input_null_string',
-                       'input_null_non_string', 'staging_table',
-                       'enclosed_by', 'escaped_by', 'input_fields_terminated_by',
-                       'input_lines_terminated_by', 'input_optionally_enclosed_by',
-                       'properties', 'extra_import_options', 'driver',
-                       'extra_export_options', 'hcatalog_database', 'hcatalog_table',)
-    ui_color = '#7D8CA4'
-
-    @apply_defaults
-    def __init__(self,
-                 conn_id='sqoop_default',
-                 cmd_type='import',
-                 table=None,
-                 query=None,
-                 target_dir=None,
-                 append=None,
-                 file_type='text',
-                 columns=None,
-                 num_mappers=None,
-                 split_by=None,
-                 where=None,
-                 export_dir=None,
-                 input_null_string=None,
-                 input_null_non_string=None,
-                 staging_table=None,
-                 clear_staging_table=False,
-                 enclosed_by=None,
-                 escaped_by=None,
-                 input_fields_terminated_by=None,
-                 input_lines_terminated_by=None,
-                 input_optionally_enclosed_by=None,
-                 batch=False,
-                 direct=False,
-                 driver=None,
-                 verbose=False,
-                 relaxed_isolation=False,
-                 properties=None,
-                 hcatalog_database=None,
-                 hcatalog_table=None,
-                 create_hcatalog_table=False,
-                 extra_import_options=None,
-                 extra_export_options=None,
-                 *args,
-                 **kwargs):
-        """
-        :param conn_id: str
-        :param cmd_type: str specify command to execute "export" or "import"
-        :param table: Table to read
-        :param query: Import result of arbitrary SQL query. Instead of using the table,
-            columns and where arguments, you can specify a SQL statement with the query
-            argument. Must also specify a destination directory with target_dir.
-        :param target_dir: HDFS destination directory where the data
-            from the rdbms will be written
-        :param append: Append data to an existing dataset in HDFS
-        :param file_type: "avro", "sequence", "text" Imports data to
-            into the specified format. Defaults to text.
-        :param columns: <col,col,col> Columns to import from table
-        :param num_mappers: Use n mapper tasks to import/export in parallel
-        :param split_by: Column of the table used to split work units
-        :param where: WHERE clause to use during import
-        :param export_dir: HDFS Hive database directory to export to the rdbms
-        :param input_null_string: The string to be interpreted as null
-            for string columns
-        :param input_null_non_string: The string to be interpreted as null
-            for non-string columns
-        :param staging_table: The table in which data will be staged before
-            being inserted into the destination table
-        :param clear_staging_table: Indicate that any data present in the
-            staging table can be deleted
-        :param enclosed_by: Sets a required field enclosing character
-        :param escaped_by: Sets the escape character
-        :param input_fields_terminated_by: Sets the input field separator
-        :param input_lines_terminated_by: Sets the input end-of-line character
-        :param input_optionally_enclosed_by: Sets a field enclosing character
-        :param batch: Use batch mode for underlying statement execution
-        :param direct: Use direct export fast path
-        :param driver: Manually specify JDBC driver class to use
-        :param verbose: Switch to more verbose logging for debug purposes
-        :param relaxed_isolation: use read uncommitted isolation level
-        :param hcatalog_database: Specifies the database name for the HCatalog table
-        :param hcatalog_table: The argument value for this option is the HCatalog table
-        :param create_hcatalog_table: Have sqoop create the hcatalog table passed
-            in or not
-        :param properties: additional JVM properties passed to sqoop
-        :param extra_import_options: Extra import options to pass as dict.
-            If a key doesn't have a value, just pass an empty string to it.
-            Don't include prefix of -- for sqoop options.
-        :param extra_export_options: Extra export options to pass as dict.
-            If a key doesn't have a value, just pass an empty string to it.
-            Don't include prefix of -- for sqoop options.
-        """
-        super(SqoopOperator, self).__init__(*args, **kwargs)
-        self.conn_id = conn_id
-        self.cmd_type = cmd_type
-        self.table = table
-        self.query = query
-        self.target_dir = target_dir
-        self.append = append
-        self.file_type = file_type
-        self.columns = columns
-        self.num_mappers = num_mappers
-        self.split_by = split_by
-        self.where = where
-        self.export_dir = export_dir
-        self.input_null_string = input_null_string
-        self.input_null_non_string = input_null_non_string
-        self.staging_table = staging_table
-        self.clear_staging_table = clear_staging_table
-        self.enclosed_by = enclosed_by
-        self.escaped_by = escaped_by
-        self.input_fields_terminated_by = input_fields_terminated_by
-        self.input_lines_terminated_by = input_lines_terminated_by
-        self.input_optionally_enclosed_by = input_optionally_enclosed_by
-        self.batch = batch
-        self.direct = direct
-        self.driver = driver
-        self.verbose = verbose
-        self.relaxed_isolation = relaxed_isolation
-        self.hcatalog_database = hcatalog_database
-        self.hcatalog_table = hcatalog_table
-        self.create_hcatalog_table = create_hcatalog_table
-        self.properties = properties
-        self.extra_import_options = extra_import_options or {}
-        self.extra_export_options = extra_export_options or {}
-
-    def execute(self, context):
-        """
-        Execute sqoop job
-        """
-        self.hook = SqoopHook(
-            conn_id=self.conn_id,
-            verbose=self.verbose,
-            num_mappers=self.num_mappers,
-            hcatalog_database=self.hcatalog_database,
-            hcatalog_table=self.hcatalog_table,
-            properties=self.properties
-        )
-
-        if self.cmd_type == 'export':
-            self.hook.export_table(
-                table=self.table,
-                export_dir=self.export_dir,
-                input_null_string=self.input_null_string,
-                input_null_non_string=self.input_null_non_string,
-                staging_table=self.staging_table,
-                clear_staging_table=self.clear_staging_table,
-                enclosed_by=self.enclosed_by,
-                escaped_by=self.escaped_by,
-                input_fields_terminated_by=self.input_fields_terminated_by,
-                input_lines_terminated_by=self.input_lines_terminated_by,
-                input_optionally_enclosed_by=self.input_optionally_enclosed_by,
-                batch=self.batch,
-                relaxed_isolation=self.relaxed_isolation,
-                extra_export_options=self.extra_export_options)
-        elif self.cmd_type == 'import':
-            # add create hcatalog table to extra import options if option passed
-            # if new params are added to constructor can pass them in here
-            # so don't modify sqoop_hook for each param
-            if self.create_hcatalog_table:
-                self.extra_import_options['create-hcatalog-table'] = ''
-=======
 """This module is deprecated. Please use :mod:`airflow.providers.apache.sqoop.operators.sqoop`."""
->>>>>>> d25854dd
 
 import warnings
 
