# -*- coding: utf-8 -*-
#
# Licensed to the Apache Software Foundation (ASF) under one
# or more contributor license agreements.  See the NOTICE file
# distributed with this work for additional information
# regarding copyright ownership.  The ASF licenses this file
# to you under the Apache License, Version 2.0 (the
# "License"); you may not use this file except in compliance
# with the License.  You may obtain a copy of the License at
#
#   http://www.apache.org/licenses/LICENSE-2.0
#
# Unless required by applicable law or agreed to in writing,
# software distributed under the License is distributed on an
# "AS IS" BASIS, WITHOUT WARRANTIES OR CONDITIONS OF ANY
# KIND, either express or implied.  See the License for the
# specific language governing permissions and limitations
# under the License.
"""This module is deprecated. Please use `airflow.gcp.operators.dataflow`."""

import warnings

# pylint: disable=unused-import
from airflow.gcp.operators.dataflow import (  # noqa
    DataFlowJavaOperator, DataFlowPythonOperator, DataflowTemplateOperator,
)

<<<<<<< HEAD
class DataFlowJavaOperator(BaseOperator):
    """
    Start a Java Cloud DataFlow batch job. The parameters of the operation
    will be passed to the job.

    .. seealso::
        For more detail on job submission have a look at the reference:
        https://cloud.google.com/dataflow/pipelines/specifying-exec-params

    :param jar: The reference to a self executing DataFlow jar (templated).
    :type jar: str
    :param job_name: The 'jobName' to use when executing the DataFlow job
        (templated). This ends up being set in the pipeline options, so any entry
        with key ``'jobName'`` in ``options`` will be overwritten.
    :type job_name: str
    :param dataflow_default_options: Map of default job options.
    :type dataflow_default_options: dict
    :param options: Map of job specific options.
    :type options: dict
    :param gcp_conn_id: The connection ID to use connecting to Google Cloud
        Platform.
    :type gcp_conn_id: str
    :param delegate_to: The account to impersonate, if any.
        For this to work, the service account making the request must have
        domain-wide delegation enabled.
    :type delegate_to: str
    :param poll_sleep: The time in seconds to sleep between polling Google
        Cloud Platform for the dataflow job status while the job is in the
        JOB_STATE_RUNNING state.
    :type poll_sleep: int
    :param job_class: The name of the dataflow job class to be executued, it
        is often not the main class configured in the dataflow jar file.
    :type job_class: str

    ``jar``, ``options``, and ``job_name`` are templated so you can use variables in them.

    Note that both
    ``dataflow_default_options`` and ``options`` will be merged to specify pipeline
    execution parameter, and ``dataflow_default_options`` is expected to save
    high-level options, for instances, project and zone information, which
    apply to all dataflow operators in the DAG.

    It's a good practice to define dataflow_* parameters in the default_args of the dag
    like the project, zone and staging location.

    .. code-block:: python

       default_args = {
           'dataflow_default_options': {
               'project': 'my-gcp-project',
               'zone': 'europe-west1-d',
               'stagingLocation': 'gs://my-staging-bucket/staging/'
           }
       }

    You need to pass the path to your dataflow as a file reference with the ``jar``
    parameter, the jar needs to be a self executing jar (see documentation here:
    https://beam.apache.org/documentation/runners/dataflow/#self-executing-jar).
    Use ``options`` to pass on options to your job.

    .. code-block:: python

       t1 = DataFlowJavaOperator(
           task_id='datapflow_example',
           jar='{{var.value.gcp_dataflow_base}}pipeline/build/libs/pipeline-example-1.0.jar',
           options={
               'autoscalingAlgorithm': 'BASIC',
               'maxNumWorkers': '50',
               'start': '{{ds}}',
               'partitionType': 'DAY',
               'labels': {'foo' : 'bar'}
           },
           gcp_conn_id='gcp-airflow-service-account',
           dag=my-dag)

    """
    template_fields = ['options', 'jar', 'job_name']
    ui_color = '#0273d4'

    @apply_defaults
    def __init__(
            self,
            jar,
            job_name='{{task.task_id}}',
            dataflow_default_options=None,
            options=None,
            gcp_conn_id='google_cloud_default',
            delegate_to=None,
            poll_sleep=10,
            job_class=None,
            *args,
            **kwargs):
        super(DataFlowJavaOperator, self).__init__(*args, **kwargs)

        dataflow_default_options = dataflow_default_options or {}
        options = options or {}
        options.setdefault('labels', {}).update(
            {'airflow-version': 'v' + version.replace('.', '-').replace('+', '-')})
        self.gcp_conn_id = gcp_conn_id
        self.delegate_to = delegate_to
        self.jar = jar
        self.job_name = job_name
        self.dataflow_default_options = dataflow_default_options
        self.options = options
        self.poll_sleep = poll_sleep
        self.job_class = job_class

    def execute(self, context):
        bucket_helper = GoogleCloudBucketHelper(
            self.gcp_conn_id, self.delegate_to)
        self.jar = bucket_helper.google_cloud_to_local(self.jar)
        hook = DataFlowHook(gcp_conn_id=self.gcp_conn_id,
                            delegate_to=self.delegate_to,
                            poll_sleep=self.poll_sleep)

        dataflow_options = copy.copy(self.dataflow_default_options)
        dataflow_options.update(self.options)

        hook.start_java_dataflow(self.job_name, dataflow_options,
                                 self.jar, self.job_class)


class DataflowTemplateOperator(BaseOperator):
    """
    Start a Templated Cloud DataFlow batch job. The parameters of the operation
    will be passed to the job.

    :param template: The reference to the DataFlow template.
    :type template: str
    :param job_name: The 'jobName' to use when executing the DataFlow template
        (templated).
    :param dataflow_default_options: Map of default job environment options.
    :type dataflow_default_options: dict
    :param parameters: Map of job specific parameters for the template.
    :type parameters: dict
    :param gcp_conn_id: The connection ID to use connecting to Google Cloud
        Platform.
    :type gcp_conn_id: str
    :param delegate_to: The account to impersonate, if any.
        For this to work, the service account making the request must have
        domain-wide delegation enabled.
    :type delegate_to: str
    :param poll_sleep: The time in seconds to sleep between polling Google
        Cloud Platform for the dataflow job status while the job is in the
        JOB_STATE_RUNNING state.
    :type poll_sleep: int

    It's a good practice to define dataflow_* parameters in the default_args of the dag
    like the project, zone and staging location.

    .. seealso::
        https://cloud.google.com/dataflow/docs/reference/rest/v1b3/LaunchTemplateParameters
        https://cloud.google.com/dataflow/docs/reference/rest/v1b3/RuntimeEnvironment

    .. code-block:: python

       default_args = {
           'dataflow_default_options': {
               'project': 'my-gcp-project',
               'region': 'europe-west1',
               'zone': 'europe-west1-d',
               'tempLocation': 'gs://my-staging-bucket/staging/',
               }
           }
       }

    You need to pass the path to your dataflow template as a file reference with the
    ``template`` parameter. Use ``parameters`` to pass on parameters to your job.
    Use ``environment`` to pass on runtime environment variables to your job.

    .. code-block:: python

       t1 = DataflowTemplateOperator(
           task_id='datapflow_example',
           template='{{var.value.gcp_dataflow_base}}',
           parameters={
               'inputFile': "gs://bucket/input/my_input.txt",
               'outputFile': "gs://bucket/output/my_output.txt"
           },
           gcp_conn_id='gcp-airflow-service-account',
           dag=my-dag)

    ``template``, ``dataflow_default_options``, ``parameters``, and ``job_name`` are
    templated so you can use variables in them.

    Note that ``dataflow_default_options`` is expected to save high-level options
    for project information, which apply to all dataflow operators in the DAG.

        .. seealso::
            https://cloud.google.com/dataflow/docs/reference/rest/v1b3
            /LaunchTemplateParameters
            https://cloud.google.com/dataflow/docs/reference/rest/v1b3/RuntimeEnvironment
            For more detail on job template execution have a look at the reference:
            https://cloud.google.com/dataflow/docs/templates/executing-templates
    """
    template_fields = ['parameters', 'dataflow_default_options', 'template', 'job_name']
    ui_color = '#0273d4'

    @apply_defaults
    def __init__(
            self,
            template,
            job_name='{{task.task_id}}',
            dataflow_default_options=None,
            parameters=None,
            gcp_conn_id='google_cloud_default',
            delegate_to=None,
            poll_sleep=10,
            *args,
            **kwargs):
        super(DataflowTemplateOperator, self).__init__(*args, **kwargs)

        dataflow_default_options = dataflow_default_options or {}
        parameters = parameters or {}

        self.gcp_conn_id = gcp_conn_id
        self.delegate_to = delegate_to
        self.dataflow_default_options = dataflow_default_options
        self.poll_sleep = poll_sleep
        self.template = template
        self.job_name = job_name
        self.parameters = parameters

    def execute(self, context):
        hook = DataFlowHook(gcp_conn_id=self.gcp_conn_id,
                            delegate_to=self.delegate_to,
                            poll_sleep=self.poll_sleep)

        hook.start_template_dataflow(self.job_name, self.dataflow_default_options,
                                     self.parameters, self.template)


class DataFlowPythonOperator(BaseOperator):
    """
    Launching Cloud Dataflow jobs written in python. Note that both
    dataflow_default_options and options will be merged to specify pipeline
    execution parameter, and dataflow_default_options is expected to save
    high-level options, for instances, project and zone information, which
    apply to all dataflow operators in the DAG.

    .. seealso::
        For more detail on job submission have a look at the reference:
        https://cloud.google.com/dataflow/pipelines/specifying-exec-params

    :param py_file: Reference to the python dataflow pipleline file.py, e.g.,
        /some/local/file/path/to/your/python/pipeline/file.
    :type py_file: str
    :param job_name: The 'job_name' to use when executing the DataFlow job
        (templated). This ends up being set in the pipeline options, so any entry
        with key ``'jobName'`` or ``'job_name'`` in ``options`` will be overwritten.
    :type job_name: str
    :param py_options: Additional python options.
    :type pyt_options: list of strings, e.g., ["-m", "-v"].
    :param dataflow_default_options: Map of default job options.
    :type dataflow_default_options: dict
    :param options: Map of job specific options.
    :type options: dict
    :param gcp_conn_id: The connection ID to use connecting to Google Cloud
        Platform.
    :type gcp_conn_id: str
    :param delegate_to: The account to impersonate, if any.
        For this to work, the service account making the request must have
        domain-wide  delegation enabled.
    :type delegate_to: str
    :param poll_sleep: The time in seconds to sleep between polling Google
        Cloud Platform for the dataflow job status while the job is in the
        JOB_STATE_RUNNING state.
    :type poll_sleep: int
    """
    template_fields = ['options', 'dataflow_default_options', 'job_name']

    @apply_defaults
    def __init__(
            self,
            py_file,
            job_name='{{task.task_id}}',
            py_options=None,
            dataflow_default_options=None,
            options=None,
            gcp_conn_id='google_cloud_default',
            delegate_to=None,
            poll_sleep=10,
            *args,
            **kwargs):

        super(DataFlowPythonOperator, self).__init__(*args, **kwargs)

        self.py_file = py_file
        self.job_name = job_name
        self.py_options = py_options or []
        self.dataflow_default_options = dataflow_default_options or {}
        self.options = options or {}
        self.options.setdefault('labels', {}).update(
            {'airflow-version': 'v' + version.replace('.', '-').replace('+', '-')})
        self.gcp_conn_id = gcp_conn_id
        self.delegate_to = delegate_to
        self.poll_sleep = poll_sleep

    def execute(self, context):
        """Execute the python dataflow job."""
        bucket_helper = GoogleCloudBucketHelper(
            self.gcp_conn_id, self.delegate_to)
        self.py_file = bucket_helper.google_cloud_to_local(self.py_file)
        hook = DataFlowHook(gcp_conn_id=self.gcp_conn_id,
                            delegate_to=self.delegate_to,
                            poll_sleep=self.poll_sleep)
        dataflow_options = self.dataflow_default_options.copy()
        dataflow_options.update(self.options)
        # Convert argument names from lowerCamelCase to snake case.
        camel_to_snake = lambda name: re.sub(
            r'[A-Z]', lambda x: '_' + x.group(0).lower(), name)
        formatted_options = {camel_to_snake(key): dataflow_options[key]
                             for key in dataflow_options}
        hook.start_python_dataflow(
            self.job_name, formatted_options,
            self.py_file, self.py_options)


class GoogleCloudBucketHelper(object):
    """GoogleCloudStorageHook helper class to download GCS object."""
    GCS_PREFIX_LENGTH = 5

    def __init__(self,
                 gcp_conn_id='google_cloud_default',
                 delegate_to=None):
        self._gcs_hook = GoogleCloudStorageHook(gcp_conn_id, delegate_to)

    def google_cloud_to_local(self, file_name):
        """
        Checks whether the file specified by file_name is stored in Google Cloud
        Storage (GCS), if so, downloads the file and saves it locally. The full
        path of the saved file will be returned. Otherwise the local file_name
        will be returned immediately.

        :param file_name: The full path of input file.
        :type file_name: str
        :return: The full path of local file.
        :type: str
        """
        if not file_name.startswith('gs://'):
            return file_name

        # Extracts bucket_id and object_id by first removing 'gs://' prefix and
        # then split the remaining by path delimiter '/'.
        path_components = file_name[self.GCS_PREFIX_LENGTH:].split('/')
        if len(path_components) < 2:
            raise Exception(
                'Invalid Google Cloud Storage (GCS) object path: {}'
                .format(file_name))

        bucket_id = path_components[0]
        object_id = '/'.join(path_components[1:])
        local_file = '/tmp/dataflow{}-{}'.format(str(uuid.uuid4())[:8],
                                                 path_components[-1])
        self._gcs_hook.download(bucket_id, object_id, local_file)

        if os.stat(local_file).st_size > 0:
            return local_file
        raise Exception(
            'Failed to download Google Cloud Storage (GCS) object: {}'
            .format(file_name))
=======
warnings.warn(
    "This module is deprecated. Please use `airflow.gcp.operators.dataflow`.",
    DeprecationWarning, stacklevel=2
)
>>>>>>> 4311c1f0
<|MERGE_RESOLUTION|>--- conflicted
+++ resolved
@@ -25,371 +25,7 @@
     DataFlowJavaOperator, DataFlowPythonOperator, DataflowTemplateOperator,
 )
 
-<<<<<<< HEAD
-class DataFlowJavaOperator(BaseOperator):
-    """
-    Start a Java Cloud DataFlow batch job. The parameters of the operation
-    will be passed to the job.
-
-    .. seealso::
-        For more detail on job submission have a look at the reference:
-        https://cloud.google.com/dataflow/pipelines/specifying-exec-params
-
-    :param jar: The reference to a self executing DataFlow jar (templated).
-    :type jar: str
-    :param job_name: The 'jobName' to use when executing the DataFlow job
-        (templated). This ends up being set in the pipeline options, so any entry
-        with key ``'jobName'`` in ``options`` will be overwritten.
-    :type job_name: str
-    :param dataflow_default_options: Map of default job options.
-    :type dataflow_default_options: dict
-    :param options: Map of job specific options.
-    :type options: dict
-    :param gcp_conn_id: The connection ID to use connecting to Google Cloud
-        Platform.
-    :type gcp_conn_id: str
-    :param delegate_to: The account to impersonate, if any.
-        For this to work, the service account making the request must have
-        domain-wide delegation enabled.
-    :type delegate_to: str
-    :param poll_sleep: The time in seconds to sleep between polling Google
-        Cloud Platform for the dataflow job status while the job is in the
-        JOB_STATE_RUNNING state.
-    :type poll_sleep: int
-    :param job_class: The name of the dataflow job class to be executued, it
-        is often not the main class configured in the dataflow jar file.
-    :type job_class: str
-
-    ``jar``, ``options``, and ``job_name`` are templated so you can use variables in them.
-
-    Note that both
-    ``dataflow_default_options`` and ``options`` will be merged to specify pipeline
-    execution parameter, and ``dataflow_default_options`` is expected to save
-    high-level options, for instances, project and zone information, which
-    apply to all dataflow operators in the DAG.
-
-    It's a good practice to define dataflow_* parameters in the default_args of the dag
-    like the project, zone and staging location.
-
-    .. code-block:: python
-
-       default_args = {
-           'dataflow_default_options': {
-               'project': 'my-gcp-project',
-               'zone': 'europe-west1-d',
-               'stagingLocation': 'gs://my-staging-bucket/staging/'
-           }
-       }
-
-    You need to pass the path to your dataflow as a file reference with the ``jar``
-    parameter, the jar needs to be a self executing jar (see documentation here:
-    https://beam.apache.org/documentation/runners/dataflow/#self-executing-jar).
-    Use ``options`` to pass on options to your job.
-
-    .. code-block:: python
-
-       t1 = DataFlowJavaOperator(
-           task_id='datapflow_example',
-           jar='{{var.value.gcp_dataflow_base}}pipeline/build/libs/pipeline-example-1.0.jar',
-           options={
-               'autoscalingAlgorithm': 'BASIC',
-               'maxNumWorkers': '50',
-               'start': '{{ds}}',
-               'partitionType': 'DAY',
-               'labels': {'foo' : 'bar'}
-           },
-           gcp_conn_id='gcp-airflow-service-account',
-           dag=my-dag)
-
-    """
-    template_fields = ['options', 'jar', 'job_name']
-    ui_color = '#0273d4'
-
-    @apply_defaults
-    def __init__(
-            self,
-            jar,
-            job_name='{{task.task_id}}',
-            dataflow_default_options=None,
-            options=None,
-            gcp_conn_id='google_cloud_default',
-            delegate_to=None,
-            poll_sleep=10,
-            job_class=None,
-            *args,
-            **kwargs):
-        super(DataFlowJavaOperator, self).__init__(*args, **kwargs)
-
-        dataflow_default_options = dataflow_default_options or {}
-        options = options or {}
-        options.setdefault('labels', {}).update(
-            {'airflow-version': 'v' + version.replace('.', '-').replace('+', '-')})
-        self.gcp_conn_id = gcp_conn_id
-        self.delegate_to = delegate_to
-        self.jar = jar
-        self.job_name = job_name
-        self.dataflow_default_options = dataflow_default_options
-        self.options = options
-        self.poll_sleep = poll_sleep
-        self.job_class = job_class
-
-    def execute(self, context):
-        bucket_helper = GoogleCloudBucketHelper(
-            self.gcp_conn_id, self.delegate_to)
-        self.jar = bucket_helper.google_cloud_to_local(self.jar)
-        hook = DataFlowHook(gcp_conn_id=self.gcp_conn_id,
-                            delegate_to=self.delegate_to,
-                            poll_sleep=self.poll_sleep)
-
-        dataflow_options = copy.copy(self.dataflow_default_options)
-        dataflow_options.update(self.options)
-
-        hook.start_java_dataflow(self.job_name, dataflow_options,
-                                 self.jar, self.job_class)
-
-
-class DataflowTemplateOperator(BaseOperator):
-    """
-    Start a Templated Cloud DataFlow batch job. The parameters of the operation
-    will be passed to the job.
-
-    :param template: The reference to the DataFlow template.
-    :type template: str
-    :param job_name: The 'jobName' to use when executing the DataFlow template
-        (templated).
-    :param dataflow_default_options: Map of default job environment options.
-    :type dataflow_default_options: dict
-    :param parameters: Map of job specific parameters for the template.
-    :type parameters: dict
-    :param gcp_conn_id: The connection ID to use connecting to Google Cloud
-        Platform.
-    :type gcp_conn_id: str
-    :param delegate_to: The account to impersonate, if any.
-        For this to work, the service account making the request must have
-        domain-wide delegation enabled.
-    :type delegate_to: str
-    :param poll_sleep: The time in seconds to sleep between polling Google
-        Cloud Platform for the dataflow job status while the job is in the
-        JOB_STATE_RUNNING state.
-    :type poll_sleep: int
-
-    It's a good practice to define dataflow_* parameters in the default_args of the dag
-    like the project, zone and staging location.
-
-    .. seealso::
-        https://cloud.google.com/dataflow/docs/reference/rest/v1b3/LaunchTemplateParameters
-        https://cloud.google.com/dataflow/docs/reference/rest/v1b3/RuntimeEnvironment
-
-    .. code-block:: python
-
-       default_args = {
-           'dataflow_default_options': {
-               'project': 'my-gcp-project',
-               'region': 'europe-west1',
-               'zone': 'europe-west1-d',
-               'tempLocation': 'gs://my-staging-bucket/staging/',
-               }
-           }
-       }
-
-    You need to pass the path to your dataflow template as a file reference with the
-    ``template`` parameter. Use ``parameters`` to pass on parameters to your job.
-    Use ``environment`` to pass on runtime environment variables to your job.
-
-    .. code-block:: python
-
-       t1 = DataflowTemplateOperator(
-           task_id='datapflow_example',
-           template='{{var.value.gcp_dataflow_base}}',
-           parameters={
-               'inputFile': "gs://bucket/input/my_input.txt",
-               'outputFile': "gs://bucket/output/my_output.txt"
-           },
-           gcp_conn_id='gcp-airflow-service-account',
-           dag=my-dag)
-
-    ``template``, ``dataflow_default_options``, ``parameters``, and ``job_name`` are
-    templated so you can use variables in them.
-
-    Note that ``dataflow_default_options`` is expected to save high-level options
-    for project information, which apply to all dataflow operators in the DAG.
-
-        .. seealso::
-            https://cloud.google.com/dataflow/docs/reference/rest/v1b3
-            /LaunchTemplateParameters
-            https://cloud.google.com/dataflow/docs/reference/rest/v1b3/RuntimeEnvironment
-            For more detail on job template execution have a look at the reference:
-            https://cloud.google.com/dataflow/docs/templates/executing-templates
-    """
-    template_fields = ['parameters', 'dataflow_default_options', 'template', 'job_name']
-    ui_color = '#0273d4'
-
-    @apply_defaults
-    def __init__(
-            self,
-            template,
-            job_name='{{task.task_id}}',
-            dataflow_default_options=None,
-            parameters=None,
-            gcp_conn_id='google_cloud_default',
-            delegate_to=None,
-            poll_sleep=10,
-            *args,
-            **kwargs):
-        super(DataflowTemplateOperator, self).__init__(*args, **kwargs)
-
-        dataflow_default_options = dataflow_default_options or {}
-        parameters = parameters or {}
-
-        self.gcp_conn_id = gcp_conn_id
-        self.delegate_to = delegate_to
-        self.dataflow_default_options = dataflow_default_options
-        self.poll_sleep = poll_sleep
-        self.template = template
-        self.job_name = job_name
-        self.parameters = parameters
-
-    def execute(self, context):
-        hook = DataFlowHook(gcp_conn_id=self.gcp_conn_id,
-                            delegate_to=self.delegate_to,
-                            poll_sleep=self.poll_sleep)
-
-        hook.start_template_dataflow(self.job_name, self.dataflow_default_options,
-                                     self.parameters, self.template)
-
-
-class DataFlowPythonOperator(BaseOperator):
-    """
-    Launching Cloud Dataflow jobs written in python. Note that both
-    dataflow_default_options and options will be merged to specify pipeline
-    execution parameter, and dataflow_default_options is expected to save
-    high-level options, for instances, project and zone information, which
-    apply to all dataflow operators in the DAG.
-
-    .. seealso::
-        For more detail on job submission have a look at the reference:
-        https://cloud.google.com/dataflow/pipelines/specifying-exec-params
-
-    :param py_file: Reference to the python dataflow pipleline file.py, e.g.,
-        /some/local/file/path/to/your/python/pipeline/file.
-    :type py_file: str
-    :param job_name: The 'job_name' to use when executing the DataFlow job
-        (templated). This ends up being set in the pipeline options, so any entry
-        with key ``'jobName'`` or ``'job_name'`` in ``options`` will be overwritten.
-    :type job_name: str
-    :param py_options: Additional python options.
-    :type pyt_options: list of strings, e.g., ["-m", "-v"].
-    :param dataflow_default_options: Map of default job options.
-    :type dataflow_default_options: dict
-    :param options: Map of job specific options.
-    :type options: dict
-    :param gcp_conn_id: The connection ID to use connecting to Google Cloud
-        Platform.
-    :type gcp_conn_id: str
-    :param delegate_to: The account to impersonate, if any.
-        For this to work, the service account making the request must have
-        domain-wide  delegation enabled.
-    :type delegate_to: str
-    :param poll_sleep: The time in seconds to sleep between polling Google
-        Cloud Platform for the dataflow job status while the job is in the
-        JOB_STATE_RUNNING state.
-    :type poll_sleep: int
-    """
-    template_fields = ['options', 'dataflow_default_options', 'job_name']
-
-    @apply_defaults
-    def __init__(
-            self,
-            py_file,
-            job_name='{{task.task_id}}',
-            py_options=None,
-            dataflow_default_options=None,
-            options=None,
-            gcp_conn_id='google_cloud_default',
-            delegate_to=None,
-            poll_sleep=10,
-            *args,
-            **kwargs):
-
-        super(DataFlowPythonOperator, self).__init__(*args, **kwargs)
-
-        self.py_file = py_file
-        self.job_name = job_name
-        self.py_options = py_options or []
-        self.dataflow_default_options = dataflow_default_options or {}
-        self.options = options or {}
-        self.options.setdefault('labels', {}).update(
-            {'airflow-version': 'v' + version.replace('.', '-').replace('+', '-')})
-        self.gcp_conn_id = gcp_conn_id
-        self.delegate_to = delegate_to
-        self.poll_sleep = poll_sleep
-
-    def execute(self, context):
-        """Execute the python dataflow job."""
-        bucket_helper = GoogleCloudBucketHelper(
-            self.gcp_conn_id, self.delegate_to)
-        self.py_file = bucket_helper.google_cloud_to_local(self.py_file)
-        hook = DataFlowHook(gcp_conn_id=self.gcp_conn_id,
-                            delegate_to=self.delegate_to,
-                            poll_sleep=self.poll_sleep)
-        dataflow_options = self.dataflow_default_options.copy()
-        dataflow_options.update(self.options)
-        # Convert argument names from lowerCamelCase to snake case.
-        camel_to_snake = lambda name: re.sub(
-            r'[A-Z]', lambda x: '_' + x.group(0).lower(), name)
-        formatted_options = {camel_to_snake(key): dataflow_options[key]
-                             for key in dataflow_options}
-        hook.start_python_dataflow(
-            self.job_name, formatted_options,
-            self.py_file, self.py_options)
-
-
-class GoogleCloudBucketHelper(object):
-    """GoogleCloudStorageHook helper class to download GCS object."""
-    GCS_PREFIX_LENGTH = 5
-
-    def __init__(self,
-                 gcp_conn_id='google_cloud_default',
-                 delegate_to=None):
-        self._gcs_hook = GoogleCloudStorageHook(gcp_conn_id, delegate_to)
-
-    def google_cloud_to_local(self, file_name):
-        """
-        Checks whether the file specified by file_name is stored in Google Cloud
-        Storage (GCS), if so, downloads the file and saves it locally. The full
-        path of the saved file will be returned. Otherwise the local file_name
-        will be returned immediately.
-
-        :param file_name: The full path of input file.
-        :type file_name: str
-        :return: The full path of local file.
-        :type: str
-        """
-        if not file_name.startswith('gs://'):
-            return file_name
-
-        # Extracts bucket_id and object_id by first removing 'gs://' prefix and
-        # then split the remaining by path delimiter '/'.
-        path_components = file_name[self.GCS_PREFIX_LENGTH:].split('/')
-        if len(path_components) < 2:
-            raise Exception(
-                'Invalid Google Cloud Storage (GCS) object path: {}'
-                .format(file_name))
-
-        bucket_id = path_components[0]
-        object_id = '/'.join(path_components[1:])
-        local_file = '/tmp/dataflow{}-{}'.format(str(uuid.uuid4())[:8],
-                                                 path_components[-1])
-        self._gcs_hook.download(bucket_id, object_id, local_file)
-
-        if os.stat(local_file).st_size > 0:
-            return local_file
-        raise Exception(
-            'Failed to download Google Cloud Storage (GCS) object: {}'
-            .format(file_name))
-=======
 warnings.warn(
     "This module is deprecated. Please use `airflow.gcp.operators.dataflow`.",
     DeprecationWarning, stacklevel=2
-)
->>>>>>> 4311c1f0
+)