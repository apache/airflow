--- conflicted
+++ resolved
@@ -15,468 +15,6 @@
 # KIND, either express or implied.  See the License for the
 # specific language governing permissions and limitations
 # under the License.
-<<<<<<< HEAD
-#
-
-import six
-import time
-
-from airflow.exceptions import AirflowException
-from airflow.contrib.hooks.databricks_hook import DatabricksHook
-from airflow.models import BaseOperator
-from airflow.utils.decorators import apply_defaults
-
-
-XCOM_RUN_ID_KEY = 'run_id'
-XCOM_RUN_PAGE_URL_KEY = 'run_page_url'
-
-
-def _deep_string_coerce(content, json_path='json'):
-    """
-    Coerces content or all values of content if it is a dict to a string. The
-    function will throw if content contains non-string or non-numeric types.
-
-    The reason why we have this function is because the ``self.json`` field must be a
-    dict with only string values. This is because ``render_template`` will fail
-    for numerical values.
-    """
-    c = _deep_string_coerce
-    if isinstance(content, six.string_types):
-        return content
-    elif isinstance(content, six.integer_types + (float,)):
-        # Databricks can tolerate either numeric or string types in the API backend.
-        return str(content)
-    elif isinstance(content, (list, tuple)):
-        return [c(e, '{0}[{1}]'.format(json_path, i)) for i, e in enumerate(content)]
-    elif isinstance(content, dict):
-        return {k: c(v, '{0}[{1}]'.format(json_path, k))
-                for k, v in list(content.items())}
-    else:
-        param_type = type(content)
-        msg = 'Type {0} used for parameter {1} is not a number or a string' \
-            .format(param_type, json_path)
-        raise AirflowException(msg)
-
-
-def _handle_databricks_operator_execution(operator, hook, log, context):
-    """
-    Handles the Airflow + Databricks lifecycle logic for a Databricks operator
-
-    :param operator: Databricks operator being handled
-    :param context: Airflow context
-    """
-    if operator.do_xcom_push:
-        context['ti'].xcom_push(key=XCOM_RUN_ID_KEY, value=operator.run_id)
-    log.info('Run submitted with run_id: %s', operator.run_id)
-    run_page_url = hook.get_run_page_url(operator.run_id)
-    if operator.do_xcom_push:
-        context['ti'].xcom_push(key=XCOM_RUN_PAGE_URL_KEY, value=run_page_url)
-
-    log.info('View run status, Spark UI, and logs at %s', run_page_url)
-    while True:
-        run_state = hook.get_run_state(operator.run_id)
-        if run_state.is_terminal:
-            if run_state.is_successful:
-                log.info('%s completed successfully.', operator.task_id)
-                log.info('View run status, Spark UI, and logs at %s', run_page_url)
-                return
-            else:
-                error_message = '{t} failed with terminal state: {s}'.format(
-                    t=operator.task_id,
-                    s=run_state)
-                raise AirflowException(error_message)
-        else:
-            log.info('%s in run state: %s', operator.task_id, run_state)
-            log.info('View run status, Spark UI, and logs at %s', run_page_url)
-            log.info('Sleeping for %s seconds.', operator.polling_period_seconds)
-            time.sleep(operator.polling_period_seconds)
-
-
-class DatabricksSubmitRunOperator(BaseOperator):
-    """
-    Submits a Spark job run to Databricks using the
-    `api/2.0/jobs/runs/submit
-    <https://docs.databricks.com/api/latest/jobs.html#runs-submit>`_
-    API endpoint.
-
-    There are two ways to instantiate this operator.
-
-    In the first way, you can take the JSON payload that you typically use
-    to call the ``api/2.0/jobs/runs/submit`` endpoint and pass it directly
-    to our ``DatabricksSubmitRunOperator`` through the ``json`` parameter.
-    For example ::
-
-        json = {
-          'new_cluster': {
-            'spark_version': '2.1.0-db3-scala2.11',
-            'num_workers': 2
-          },
-          'notebook_task': {
-            'notebook_path': '/Users/airflow@example.com/PrepareData',
-          },
-        }
-        notebook_run = DatabricksSubmitRunOperator(task_id='notebook_run', json=json)
-
-    Another way to accomplish the same thing is to use the named parameters
-    of the ``DatabricksSubmitRunOperator`` directly. Note that there is exactly
-    one named parameter for each top level parameter in the ``runs/submit``
-    endpoint. In this method, your code would look like this: ::
-
-        new_cluster = {
-          'spark_version': '2.1.0-db3-scala2.11',
-          'num_workers': 2
-        }
-        notebook_task = {
-          'notebook_path': '/Users/airflow@example.com/PrepareData',
-        }
-        notebook_run = DatabricksSubmitRunOperator(
-            task_id='notebook_run',
-            new_cluster=new_cluster,
-            notebook_task=notebook_task)
-
-    In the case where both the json parameter **AND** the named parameters
-    are provided, they will be merged together. If there are conflicts during the merge,
-    the named parameters will take precedence and override the top level ``json`` keys.
-
-    Currently the named parameters that ``DatabricksSubmitRunOperator`` supports are
-        - ``spark_jar_task``
-        - ``notebook_task``
-        - ``new_cluster``
-        - ``existing_cluster_id``
-        - ``libraries``
-        - ``run_name``
-        - ``timeout_seconds``
-
-    :param json: A JSON object containing API parameters which will be passed
-        directly to the ``api/2.0/jobs/runs/submit`` endpoint. The other named parameters
-        (i.e. ``spark_jar_task``, ``notebook_task``..) to this operator will
-        be merged with this json dictionary if they are provided.
-        If there are conflicts during the merge, the named parameters will
-        take precedence and override the top level json keys. (templated)
-
-        .. seealso::
-            For more information about templating see :ref:`jinja-templating`.
-            https://docs.databricks.com/api/latest/jobs.html#runs-submit
-    :type json: dict
-    :param spark_jar_task: The main class and parameters for the JAR task. Note that
-        the actual JAR is specified in the ``libraries``.
-        *EITHER* ``spark_jar_task`` *OR* ``notebook_task`` should be specified.
-        This field will be templated.
-
-        .. seealso::
-            https://docs.databricks.com/api/latest/jobs.html#jobssparkjartask
-    :type spark_jar_task: dict
-    :param notebook_task: The notebook path and parameters for the notebook task.
-        *EITHER* ``spark_jar_task`` *OR* ``notebook_task`` should be specified.
-        This field will be templated.
-
-        .. seealso::
-            https://docs.databricks.com/api/latest/jobs.html#jobsnotebooktask
-    :type notebook_task: dict
-    :param new_cluster: Specs for a new cluster on which this task will be run.
-        *EITHER* ``new_cluster`` *OR* ``existing_cluster_id`` should be specified.
-        This field will be templated.
-
-        .. seealso::
-            https://docs.databricks.com/api/latest/jobs.html#jobsclusterspecnewcluster
-    :type new_cluster: dict
-    :param existing_cluster_id: ID for existing cluster on which to run this task.
-        *EITHER* ``new_cluster`` *OR* ``existing_cluster_id`` should be specified.
-        This field will be templated.
-    :type existing_cluster_id: str
-    :param libraries: Libraries which this run will use.
-        This field will be templated.
-
-        .. seealso::
-            https://docs.databricks.com/api/latest/libraries.html#managedlibrarieslibrary
-    :type libraries: list of dicts
-    :param run_name: The run name used for this task.
-        By default this will be set to the Airflow ``task_id``. This ``task_id`` is a
-        required parameter of the superclass ``BaseOperator``.
-        This field will be templated.
-    :type run_name: str
-    :param timeout_seconds: The timeout for this run. By default a value of 0 is used
-        which means to have no timeout.
-        This field will be templated.
-    :type timeout_seconds: int32
-    :param databricks_conn_id: The name of the Airflow connection to use.
-        By default and in the common case this will be ``databricks_default``. To use
-        token based authentication, provide the key ``token`` in the extra field for the
-        connection and create the key ``host`` and leave the ``host`` field empty.
-    :type databricks_conn_id: str
-    :param polling_period_seconds: Controls the rate which we poll for the result of
-        this run. By default the operator will poll every 30 seconds.
-    :type polling_period_seconds: int
-    :param databricks_retry_limit: Amount of times retry if the Databricks backend is
-        unreachable. Its value must be greater than or equal to 1.
-    :type databricks_retry_limit: int
-    :param databricks_retry_delay: Number of seconds to wait between retries (it
-            might be a floating point number).
-    :type databricks_retry_delay: float
-    :param do_xcom_push: Whether we should push run_id and run_page_url to xcom.
-    :type do_xcom_push: bool
-    """
-    # Used in airflow.models.BaseOperator
-    template_fields = ('json',)
-    # Databricks brand color (blue) under white text
-    ui_color = '#1CB1C2'
-    ui_fgcolor = '#fff'
-
-    @apply_defaults
-    def __init__(
-            self,
-            json=None,
-            spark_jar_task=None,
-            notebook_task=None,
-            new_cluster=None,
-            existing_cluster_id=None,
-            libraries=None,
-            run_name=None,
-            timeout_seconds=None,
-            databricks_conn_id='databricks_default',
-            polling_period_seconds=30,
-            databricks_retry_limit=3,
-            databricks_retry_delay=1,
-            do_xcom_push=False,
-            **kwargs):
-        """
-        Creates a new ``DatabricksSubmitRunOperator``.
-        """
-        super(DatabricksSubmitRunOperator, self).__init__(**kwargs)
-        self.json = json or {}
-        self.databricks_conn_id = databricks_conn_id
-        self.polling_period_seconds = polling_period_seconds
-        self.databricks_retry_limit = databricks_retry_limit
-        self.databricks_retry_delay = databricks_retry_delay
-        if spark_jar_task is not None:
-            self.json['spark_jar_task'] = spark_jar_task
-        if notebook_task is not None:
-            self.json['notebook_task'] = notebook_task
-        if new_cluster is not None:
-            self.json['new_cluster'] = new_cluster
-        if existing_cluster_id is not None:
-            self.json['existing_cluster_id'] = existing_cluster_id
-        if libraries is not None:
-            self.json['libraries'] = libraries
-        if run_name is not None:
-            self.json['run_name'] = run_name
-        if timeout_seconds is not None:
-            self.json['timeout_seconds'] = timeout_seconds
-        if 'run_name' not in self.json:
-            self.json['run_name'] = run_name or kwargs['task_id']
-
-        self.json = _deep_string_coerce(self.json)
-        # This variable will be used in case our task gets killed.
-        self.run_id = None
-        self.do_xcom_push = do_xcom_push
-
-    def get_hook(self):
-        return DatabricksHook(
-            self.databricks_conn_id,
-            retry_limit=self.databricks_retry_limit,
-            retry_delay=self.databricks_retry_delay)
-
-    def execute(self, context):
-        hook = self.get_hook()
-        self.run_id = hook.submit_run(self.json)
-        _handle_databricks_operator_execution(self, hook, self.log, context)
-
-    def on_kill(self):
-        hook = self.get_hook()
-        hook.cancel_run(self.run_id)
-        self.log.info(
-            'Task: %s with run_id: %s was requested to be cancelled.',
-            self.task_id, self.run_id
-        )
-
-
-class DatabricksRunNowOperator(BaseOperator):
-    """
-    Runs an existing Spark job run to Databricks using the
-    `api/2.0/jobs/run-now
-    <https://docs.databricks.com/api/latest/jobs.html#run-now>`_
-    API endpoint.
-
-    There are two ways to instantiate this operator.
-
-    In the first way, you can take the JSON payload that you typically use
-    to call the ``api/2.0/jobs/run-now`` endpoint and pass it directly
-    to our ``DatabricksRunNowOperator`` through the ``json`` parameter.
-    For example ::
-
-        json = {
-          "job_id": 42,
-          "notebook_params": {
-            "dry-run": "true",
-            "oldest-time-to-consider": "1457570074236"
-          }
-        }
-
-        notebook_run = DatabricksRunNowOperator(task_id='notebook_run', json=json)
-
-    Another way to accomplish the same thing is to use the named parameters
-    of the ``DatabricksRunNowOperator`` directly. Note that there is exactly
-    one named parameter for each top level parameter in the ``run-now``
-    endpoint. In this method, your code would look like this: ::
-
-        job_id=42
-
-        notebook_params = {
-            "dry-run": "true",
-            "oldest-time-to-consider": "1457570074236"
-        }
-
-        python_params = ["douglas adams", "42"]
-
-        spark_submit_params = ["--class", "org.apache.spark.examples.SparkPi"]
-
-        notebook_run = DatabricksRunNowOperator(
-            job_id=job_id,
-            notebook_params=notebook_params,
-            python_params=python_params,
-            spark_submit_params=spark_submit_params
-        )
-
-    In the case where both the json parameter **AND** the named parameters
-    are provided, they will be merged together. If there are conflicts during the merge,
-    the named parameters will take precedence and override the top level ``json`` keys.
-
-    Currently the named parameters that ``DatabricksRunNowOperator`` supports are
-        - ``job_id``
-        - ``json``
-        - ``notebook_params``
-        - ``python_params``
-        - ``spark_submit_params``
-
-
-    :param job_id: the job_id of the existing Databricks job.
-        This field will be templated.
-
-        .. seealso::
-            https://docs.databricks.com/api/latest/jobs.html#run-now
-    :type job_id: str
-    :param json: A JSON object containing API parameters which will be passed
-        directly to the ``api/2.0/jobs/run-now`` endpoint. The other named parameters
-        (i.e. ``notebook_params``, ``spark_submit_params``..) to this operator will
-        be merged with this json dictionary if they are provided.
-        If there are conflicts during the merge, the named parameters will
-        take precedence and override the top level json keys. (templated)
-
-        .. seealso::
-            For more information about templating see :ref:`jinja-templating`.
-            https://docs.databricks.com/api/latest/jobs.html#run-now
-    :type json: dict
-    :param notebook_params: A dict from keys to values for jobs with notebook task,
-        e.g. "notebook_params": {"name": "john doe", "age":  "35"}.
-        The map is passed to the notebook and will be accessible through the
-        dbutils.widgets.get function. See Widgets for more information.
-        If not specified upon run-now, the triggered run will use the
-        job’s base parameters. notebook_params cannot be
-        specified in conjunction with jar_params. The json representation
-        of this field (i.e. {"notebook_params":{"name":"john doe","age":"35"}})
-        cannot exceed 10,000 bytes.
-        This field will be templated.
-
-        .. seealso::
-            https://docs.databricks.com/user-guide/notebooks/widgets.html
-    :type notebook_params: dict
-    :param python_params: A list of parameters for jobs with python tasks,
-        e.g. "python_params": ["john doe", "35"].
-        The parameters will be passed to python file as command line parameters.
-        If specified upon run-now, it would overwrite the parameters specified in
-        job setting.
-        The json representation of this field (i.e. {"python_params":["john doe","35"]})
-        cannot exceed 10,000 bytes.
-        This field will be templated.
-
-        .. seealso::
-            https://docs.databricks.com/api/latest/jobs.html#run-now
-    :type python_params: list[str]
-    :param spark_submit_params: A list of parameters for jobs with spark submit task,
-        e.g. "spark_submit_params": ["--class", "org.apache.spark.examples.SparkPi"].
-        The parameters will be passed to spark-submit script as command line parameters.
-        If specified upon run-now, it would overwrite the parameters specified
-        in job setting.
-        The json representation of this field cannot exceed 10,000 bytes.
-        This field will be templated.
-
-        .. seealso::
-            https://docs.databricks.com/api/latest/jobs.html#run-now
-    :type spark_submit_params: list[str]
-    :param timeout_seconds: The timeout for this run. By default a value of 0 is used
-        which means to have no timeout.
-        This field will be templated.
-    :type timeout_seconds: int32
-    :param databricks_conn_id: The name of the Airflow connection to use.
-        By default and in the common case this will be ``databricks_default``. To use
-        token based authentication, provide the key ``token`` in the extra field for the
-        connection and create the key ``host`` and leave the ``host`` field empty.
-    :type databricks_conn_id: str
-    :param polling_period_seconds: Controls the rate which we poll for the result of
-        this run. By default the operator will poll every 30 seconds.
-    :type polling_period_seconds: int
-    :param databricks_retry_limit: Amount of times retry if the Databricks backend is
-        unreachable. Its value must be greater than or equal to 1.
-    :type databricks_retry_limit: int
-    :param do_xcom_push: Whether we should push run_id and run_page_url to xcom.
-    :type do_xcom_push: bool
-    """
-    # Used in airflow.models.BaseOperator
-    template_fields = ('json',)
-    # Databricks brand color (blue) under white text
-    ui_color = '#1CB1C2'
-    ui_fgcolor = '#fff'
-
-    @apply_defaults
-    def __init__(
-            self,
-            job_id,
-            json=None,
-            notebook_params=None,
-            python_params=None,
-            spark_submit_params=None,
-            databricks_conn_id='databricks_default',
-            polling_period_seconds=30,
-            databricks_retry_limit=3,
-            databricks_retry_delay=1,
-            do_xcom_push=False,
-            **kwargs):
-
-        """
-        Creates a new ``DatabricksRunNowOperator``.
-        """
-        super(DatabricksRunNowOperator, self).__init__(**kwargs)
-        self.json = json or {}
-        self.databricks_conn_id = databricks_conn_id
-        self.polling_period_seconds = polling_period_seconds
-        self.databricks_retry_limit = databricks_retry_limit
-        self.databricks_retry_delay = databricks_retry_delay
-
-        if job_id is not None:
-            self.json['job_id'] = job_id
-        if notebook_params is not None:
-            self.json['notebook_params'] = notebook_params
-        if python_params is not None:
-            self.json['python_params'] = python_params
-        if spark_submit_params is not None:
-            self.json['spark_submit_params'] = spark_submit_params
-
-        self.json = _deep_string_coerce(self.json)
-        # This variable will be used in case our task gets killed.
-        self.run_id = None
-        self.do_xcom_push = do_xcom_push
-
-    def get_hook(self):
-        return DatabricksHook(
-            self.databricks_conn_id,
-            retry_limit=self.databricks_retry_limit,
-            retry_delay=self.databricks_retry_delay)
-
-    def execute(self, context):
-        hook = self.get_hook()
-        self.run_id = hook.run_now(self.json)
-        _handle_databricks_operator_execution(self, hook, self.log, context)
-=======
 """This module is deprecated. Please use :mod:`airflow.providers.databricks.operators.databricks`."""
 
 import warnings
@@ -485,7 +23,6 @@
     DatabricksRunNowOperator,
     DatabricksSubmitRunOperator,
 )
->>>>>>> d25854dd
 
 warnings.warn(
     "This module is deprecated. Please use `airflow.providers.databricks.operators.databricks`.",
