--- conflicted
+++ resolved
@@ -15,108 +15,6 @@
 # KIND, either express or implied.  See the License for the
 # specific language governing permissions and limitations
 # under the License.
-<<<<<<< HEAD
-#
-from airflow.operators.http_operator import SimpleHttpOperator
-from airflow.utils.decorators import apply_defaults
-from airflow.contrib.hooks.slack_webhook_hook import SlackWebhookHook
-
-
-class SlackWebhookOperator(SimpleHttpOperator):
-    """
-    This operator allows you to post messages to Slack using incoming webhooks.
-    Takes both Slack webhook token directly and connection that has Slack webhook token.
-    If both supplied, http_conn_id will be used as base_url,
-    and webhook_token will be taken as endpoint, the relative path of the url.
-
-    Each Slack webhook token can be pre-configured to use a specific channel, username and
-    icon. You can override these defaults in this hook.
-
-    :param http_conn_id: connection that has Slack webhook token in the extra field
-    :type http_conn_id: str
-    :param webhook_token: Slack webhook token
-    :type webhook_token: str
-    :param message: The message you want to send on Slack
-    :type message: str
-    :param attachments: The attachments to send on Slack. Should be a list of
-        dictionaries representing Slack attachments.
-    :type attachments: list
-    :param blocks: The blocks to send on Slack. Should be a list of
-        dictionaries representing Slack blocks.
-    :type blocks: list
-    :param channel: The channel the message should be posted to
-    :type channel: str
-    :param username: The username to post to slack with
-    :type username: str
-    :param icon_emoji: The emoji to use as icon for the user posting to Slack
-    :type icon_emoji: str
-    :param icon_url: The icon image URL string to use in place of the default icon.
-    :type icon_url: str
-    :param link_names: Whether or not to find and link channel and usernames in your
-        message
-    :type link_names: bool
-    :param proxy: Proxy to use to make the Slack webhook call
-    :type proxy: str
-    :param extra_options: Extra options for http hook
-    :type extra_options: dict
-    """
-
-    template_fields = ['webhook_token', 'message', 'attachments', 'blocks', 'channel',
-                       'username', 'proxy', 'extra_options', ]
-
-    @apply_defaults
-    def __init__(self,
-                 http_conn_id=None,
-                 webhook_token=None,
-                 message="",
-                 attachments=None,
-                 blocks=None,
-                 channel=None,
-                 username=None,
-                 icon_emoji=None,
-                 icon_url=None,
-                 link_names=False,
-                 extra_options=None,
-                 proxy=None,
-                 *args,
-                 **kwargs):
-        super(SlackWebhookOperator, self).__init__(endpoint=webhook_token,
-                                                   *args,
-                                                   **kwargs)
-        self.http_conn_id = http_conn_id
-        self.webhook_token = webhook_token
-        self.message = message
-        self.attachments = attachments
-        self.blocks = blocks
-        self.channel = channel
-        self.username = username
-        self.icon_emoji = icon_emoji
-        self.icon_url = icon_url
-        self.link_names = link_names
-        self.proxy = proxy
-        self.hook = None
-        self.extra_options = extra_options
-
-    def execute(self, context):
-        """
-        Call the SlackWebhookHook to post the provided Slack message
-        """
-        self.hook = SlackWebhookHook(
-            self.http_conn_id,
-            self.webhook_token,
-            self.message,
-            self.attachments,
-            self.blocks,
-            self.channel,
-            self.username,
-            self.icon_emoji,
-            self.icon_url,
-            self.link_names,
-            self.proxy,
-            self.extra_options
-        )
-        self.hook.execute()
-=======
 """This module is deprecated. Please use :mod:`airflow.providers.slack.operators.slack_webhook`."""
 
 import warnings
@@ -127,5 +25,4 @@
     "This module is deprecated. Please use `airflow.providers.slack.operators.slack_webhook`.",
     DeprecationWarning,
     stacklevel=2,
-)
->>>>>>> d25854dd
+)