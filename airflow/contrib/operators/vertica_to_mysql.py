--- conflicted
+++ resolved
@@ -20,11 +20,7 @@
 Please use :mod:`airflow.providers.mysql.transfers.vertica_to_mysql`.
 """
 
-<<<<<<< HEAD
-import MySQLdb
-=======
 import warnings
->>>>>>> d25854dd
 
 from airflow.providers.mysql.transfers.vertica_to_mysql import VerticaToMySqlOperator
 
@@ -42,127 +38,6 @@
     `airflow.providers.mysql.transfers.vertica_to_mysql.VerticaToMySqlOperator`.
     """
 
-<<<<<<< HEAD
-    :param sql: SQL query to execute against the Vertica database. (templated)
-    :type sql: str
-    :param vertica_conn_id: source Vertica connection
-    :type vertica_conn_id: str
-    :param mysql_table: target MySQL table, use dot notation to target a
-        specific database. (templated)
-    :type mysql_table: str
-    :param mysql_conn_id: source mysql connection
-    :type mysql_conn_id: str
-    :param mysql_preoperator: sql statement to run against MySQL prior to
-        import, typically use to truncate of delete in place of the data
-        coming in, allowing the task to be idempotent (running the task
-        twice won't double load data). (templated)
-    :type mysql_preoperator: str
-    :param mysql_postoperator: sql statement to run against MySQL after the
-        import, typically used to move data from staging to production
-        and issue cleanup commands. (templated)
-    :type mysql_postoperator: str
-    :param bulk_load: flag to use bulk_load option.  This loads MySQL directly
-        from a tab-delimited text file using the LOAD DATA LOCAL INFILE command.
-        This option requires an extra connection parameter for the
-        destination MySQL connection: {'local_infile': true}.
-    :type bulk_load: bool
-    """
-
-    template_fields = ('sql', 'mysql_table', 'mysql_preoperator',
-                       'mysql_postoperator')
-    template_ext = ('.sql',)
-    ui_color = '#a0e08c'
-
-    @apply_defaults
-    def __init__(
-            self,
-            sql,
-            mysql_table,
-            vertica_conn_id='vertica_default',
-            mysql_conn_id='mysql_default',
-            mysql_preoperator=None,
-            mysql_postoperator=None,
-            bulk_load=False,
-            *args, **kwargs):
-        super(VerticaToMySqlTransfer, self).__init__(*args, **kwargs)
-        self.sql = sql
-        self.mysql_table = mysql_table
-        self.mysql_conn_id = mysql_conn_id
-        self.mysql_preoperator = mysql_preoperator
-        self.mysql_postoperator = mysql_postoperator
-        self.vertica_conn_id = vertica_conn_id
-        self.bulk_load = bulk_load
-
-    def execute(self, context):
-        vertica = VerticaHook(vertica_conn_id=self.vertica_conn_id)
-        mysql = MySqlHook(mysql_conn_id=self.mysql_conn_id)
-
-        tmpfile = None
-        result = None
-
-        selected_columns = []
-
-        count = 0
-        with closing(vertica.get_conn()) as conn:
-            with closing(conn.cursor()) as cursor:
-                cursor.execute(self.sql)
-                selected_columns = [d.name for d in cursor.description]
-
-                if self.bulk_load:
-                    tmpfile = NamedTemporaryFile("w")
-
-                    self.log.info(
-                        "Selecting rows from Vertica to local file %s...",
-                        tmpfile.name)
-                    self.log.info(self.sql)
-
-                    csv_writer = csv.writer(tmpfile, delimiter='\t', encoding='utf-8')
-                    for row in cursor.iterate():
-                        csv_writer.writerow(row)
-                        count += 1
-
-                    tmpfile.flush()
-                else:
-                    self.log.info("Selecting rows from Vertica...")
-                    self.log.info(self.sql)
-
-                    result = cursor.fetchall()
-                    count = len(result)
-
-                self.log.info("Selected rows from Vertica %s", count)
-
-        if self.mysql_preoperator:
-            self.log.info("Running MySQL preoperator...")
-            mysql.run(self.mysql_preoperator)
-
-        try:
-            if self.bulk_load:
-                self.log.info("Bulk inserting rows into MySQL...")
-                with closing(mysql.get_conn()) as conn:
-                    with closing(conn.cursor()) as cursor:
-                        cursor.execute("LOAD DATA LOCAL INFILE '%s' INTO "
-                                       "TABLE %s LINES TERMINATED BY '\r\n' (%s)" %
-                                       (tmpfile.name,
-                                        self.mysql_table,
-                                        ", ".join(selected_columns)))
-                        conn.commit()
-                tmpfile.close()
-            else:
-                self.log.info("Inserting rows into MySQL...")
-                mysql.insert_rows(table=self.mysql_table,
-                                  rows=result,
-                                  target_fields=selected_columns)
-            self.log.info("Inserted rows into MySQL %s", count)
-        except (MySQLdb.Error, MySQLdb.Warning):
-            self.log.info("Inserted rows into MySQL 0")
-            raise
-
-        if self.mysql_postoperator:
-            self.log.info("Running MySQL postoperator...")
-            mysql.run(self.mysql_postoperator)
-
-        self.log.info("Done")
-=======
     def __init__(self, *args, **kwargs):
         warnings.warn(
             """This class is deprecated.
@@ -171,5 +46,4 @@
             DeprecationWarning,
             stacklevel=2,
         )
-        super().__init__(*args, **kwargs)
->>>>>>> d25854dd
+        super().__init__(*args, **kwargs)