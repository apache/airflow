--- conflicted
+++ resolved
@@ -86,12 +86,8 @@
             resources=None,
             annotations=None,
             affinity=None,
-<<<<<<< HEAD
-            hostnetwork=False
-=======
             hostnetwork=False,
             tolerations=None,
->>>>>>> cb8b2a1d
     ):
         self.image = image
         self.envs = envs or {}
@@ -112,9 +108,5 @@
         self.resources = resources or Resources()
         self.annotations = annotations or {}
         self.affinity = affinity or {}
-<<<<<<< HEAD
         self.hostnetwork = hostnetwork or False
-=======
-        self.hostnetwork = hostnetwork or False
-        self.tolerations = tolerations or []
->>>>>>> cb8b2a1d
+        self.tolerations = tolerations or []