--- conflicted
+++ resolved
@@ -156,12 +156,9 @@
                     ti.set_state(State.UPSTREAM_FAILED, session)
                 elif skipped == upstream:
                     ti.set_state(State.SKIPPED, session)
-<<<<<<< HEAD
-=======
             elif tr == TR.NONE_SKIPPED:
                 if skipped:
                     ti.set_state(State.SKIPPED, session)
->>>>>>> 4311c1f0
 
         if tr == TR.ONE_SUCCESS:
             if successes <= 0:
@@ -213,8 +210,6 @@
                     "upstream_tasks_state={2}, upstream_task_ids={3}"
                     .format(tr, num_failures, upstream_tasks_state,
                             task.upstream_task_ids))
-<<<<<<< HEAD
-=======
         elif tr == TR.NONE_SKIPPED:
             if not upstream_done or (skipped > 0):
                 yield self._failing_status(
@@ -223,7 +218,6 @@
                     "upstream_tasks_state={2}, upstream_task_ids={3}"
                     .format(tr, skipped, upstream_tasks_state,
                             task.upstream_task_ids))
->>>>>>> 4311c1f0
         else:
             yield self._failing_status(
                 reason="No strategy to evaluate trigger rule '{0}'.".format(tr))