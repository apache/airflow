--- conflicted
+++ resolved
@@ -55,18 +55,10 @@
         return f"<TIDep({self.name})>"
 
     @property
-<<<<<<< HEAD
-    def name(self):
-        """
-        The human-readable name for the dependency.
-
-        Use the classname as the default name if this method is not overridden in the subclass.
-=======
     def name(self) -> str:
         """The human-readable name for the dependency.
 
         Use the class name as the default if ``NAME`` is not provided.
->>>>>>> 093345cb
         """
         return getattr(self, "NAME", self.__class__.__name__)
 
