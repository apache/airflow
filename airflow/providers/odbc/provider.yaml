--- conflicted
+++ resolved
@@ -52,13 +52,8 @@
   - 1.0.0
 
 dependencies:
-<<<<<<< HEAD
-  - apache-airflow>=2.7.0
+  - apache-airflow>=2.8.0
   - apache-airflow-providers-common-sql>=1.15.0
-=======
-  - apache-airflow>=2.8.0
-  - apache-airflow-providers-common-sql>=1.14.1
->>>>>>> ba4d4a05
   - pyodbc>=5.0.0
 
 integrations:
