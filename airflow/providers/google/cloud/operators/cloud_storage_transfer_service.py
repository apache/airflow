#
# Licensed to the Apache Software Foundation (ASF) under one
# or more contributor license agreements.  See the NOTICE file
# distributed with this work for additional information
# regarding copyright ownership.  The ASF licenses this file
# to you under the Apache License, Version 2.0 (the
# "License"); you may not use this file except in compliance
# with the License.  You may obtain a copy of the License at
#
#   http://www.apache.org/licenses/LICENSE-2.0
#
# Unless required by applicable law or agreed to in writing,
# software distributed under the License is distributed on an
# "AS IS" BASIS, WITHOUT WARRANTIES OR CONDITIONS OF ANY
# KIND, either express or implied.  See the License for the
# specific language governing permissions and limitations
# under the License.
#
"""This module contains Google Cloud Transfer operators."""
from copy import deepcopy
from datetime import date, time
from typing import Dict, Optional, Sequence, Union, List

from airflow.exceptions import AirflowException
from airflow.models import BaseOperator
from airflow.providers.amazon.aws.hooks.base_aws import AwsBaseHook
from airflow.providers.google.cloud.hooks.cloud_storage_transfer_service import (
    ACCESS_KEY_ID,
    AWS_ACCESS_KEY,
    AWS_S3_DATA_SOURCE,
    BUCKET_NAME,
    DAY,
    DESCRIPTION,
    GCS_DATA_SINK,
    GCS_DATA_SOURCE,
    HOURS,
    HTTP_DATA_SOURCE,
    MINUTES,
    MONTH,
    OBJECT_CONDITIONS,
    PROJECT_ID,
    SCHEDULE,
    SCHEDULE_END_DATE,
    SCHEDULE_START_DATE,
    SECONDS,
    SECRET_ACCESS_KEY,
    START_TIME_OF_DAY,
    STATUS,
    TRANSFER_OPTIONS,
    TRANSFER_SPEC,
    YEAR,
    CloudDataTransferServiceHook,
    GcpTransferJobsStatus,
)
from airflow.utils.decorators import apply_defaults


class TransferJobPreprocessor:
    """Helper class for preprocess of transfer job body."""

    def __init__(self, body: dict, aws_conn_id: str = 'aws_default', default_schedule: bool = False) -> None:
        self.body = body
        self.aws_conn_id = aws_conn_id
        self.default_schedule = default_schedule

    def _inject_aws_credentials(self) -> None:
        if TRANSFER_SPEC in self.body and AWS_S3_DATA_SOURCE in self.body[TRANSFER_SPEC]:
            aws_hook = AwsBaseHook(self.aws_conn_id, resource_type="s3")
            aws_credentials = aws_hook.get_credentials()
            aws_access_key_id = aws_credentials.access_key  # type: ignore[attr-defined]
            aws_secret_access_key = aws_credentials.secret_key  # type: ignore[attr-defined]
            self.body[TRANSFER_SPEC][AWS_S3_DATA_SOURCE][AWS_ACCESS_KEY] = {
                ACCESS_KEY_ID: aws_access_key_id,
                SECRET_ACCESS_KEY: aws_secret_access_key,
            }

    def _reformat_date(self, field_key: str) -> None:
        schedule = self.body[SCHEDULE]
        if field_key not in schedule:
            return
        if isinstance(schedule[field_key], date):
            schedule[field_key] = self._convert_date_to_dict(schedule[field_key])

    def _reformat_time(self, field_key: str) -> None:
        schedule = self.body[SCHEDULE]
        if field_key not in schedule:
            return
        if isinstance(schedule[field_key], time):
            schedule[field_key] = self._convert_time_to_dict(schedule[field_key])

    def _reformat_schedule(self) -> None:
        if SCHEDULE not in self.body:
            if self.default_schedule:
                self.body[SCHEDULE] = {SCHEDULE_START_DATE: date.today(), SCHEDULE_END_DATE: date.today()}
            else:
                return
        self._reformat_date(SCHEDULE_START_DATE)
        self._reformat_date(SCHEDULE_END_DATE)
        self._reformat_time(START_TIME_OF_DAY)

    def process_body(self) -> dict:
        """
        Injects AWS credentials into body if needed and
        reformats schedule information.

        :return: Preprocessed body
        :rtype: dict
        """
        self._inject_aws_credentials()
        self._reformat_schedule()
        return self.body

    @staticmethod
<<<<<<< HEAD
    def _convert_date_to_dict(field_date):
        """Convert native python ``datetime.date`` object  to a format supported by the API"""
        return {DAY: field_date.day, MONTH: field_date.month, YEAR: field_date.year}

    @staticmethod
    def _convert_time_to_dict(time_object):
        """Convert native python ``datetime.time`` object  to a format supported by the API"""
=======
    def _convert_date_to_dict(field_date: date) -> dict:
        """
        Convert native python ``datetime.date`` object  to a format supported by the API
        """
        return {DAY: field_date.day, MONTH: field_date.month, YEAR: field_date.year}

    @staticmethod
    def _convert_time_to_dict(time_object: time) -> dict:
        """
        Convert native python ``datetime.time`` object  to a format supported by the API
        """
>>>>>>> 81a977be
        return {HOURS: time_object.hour, MINUTES: time_object.minute, SECONDS: time_object.second}


class TransferJobValidator:
    """Helper class for validating transfer job body."""

    def __init__(self, body: dict) -> None:
        if not body:
            raise AirflowException("The required parameter 'body' is empty or None")

        self.body = body

    def _verify_data_source(self) -> None:
        is_gcs = GCS_DATA_SOURCE in self.body[TRANSFER_SPEC]
        is_aws_s3 = AWS_S3_DATA_SOURCE in self.body[TRANSFER_SPEC]
        is_http = HTTP_DATA_SOURCE in self.body[TRANSFER_SPEC]

        sources_count = sum([is_gcs, is_aws_s3, is_http])
        if sources_count > 1:
            raise AirflowException(
                "More than one data source detected. Please choose exactly one data source from: "
                "gcsDataSource, awsS3DataSource and httpDataSource."
            )

    def _restrict_aws_credentials(self) -> None:
        aws_transfer = AWS_S3_DATA_SOURCE in self.body[TRANSFER_SPEC]
        if aws_transfer and AWS_ACCESS_KEY in self.body[TRANSFER_SPEC][AWS_S3_DATA_SOURCE]:
            raise AirflowException(
                "AWS credentials detected inside the body parameter (awsAccessKey). This is not allowed, "
                "please use Airflow connections to store credentials."
            )

    def validate_body(self) -> None:
        """
        Validates the body. Checks if body specifies `transferSpec`
        if yes, then check if AWS credentials are passed correctly and
        no more than 1 data source was selected.

        :raises: AirflowException
        """
        if TRANSFER_SPEC in self.body:
            self._restrict_aws_credentials()
            self._verify_data_source()


class CloudDataTransferServiceCreateJobOperator(BaseOperator):
    """
    Creates a transfer job that runs periodically.

    .. warning::

        This operator is NOT idempotent in the following cases:

        * `name` is not passed in body param
        * transfer job `name` has been soft deleted. In this case,
          each new task will receive a unique suffix

        If you run it many times, many transfer jobs will be created in the Google Cloud.

    .. seealso::
        For more information on how to use this operator, take a look at the guide:
        :ref:`howto/operator:CloudDataTransferServiceCreateJobOperator`

    :param body: (Required) The request body, as described in
        https://cloud.google.com/storage-transfer/docs/reference/rest/v1/transferJobs#TransferJob
        With three additional improvements:

        * dates can be given in the form :class:`datetime.date`
        * times can be given in the form :class:`datetime.time`
        * credentials to Amazon Web Service should be stored in the connection and indicated by the
          aws_conn_id parameter

    :type body: dict
    :param aws_conn_id: The connection ID used to retrieve credentials to
        Amazon Web Service.
    :type aws_conn_id: str
    :param gcp_conn_id: The connection ID used to connect to Google Cloud.
    :type gcp_conn_id: str
    :param api_version: API version used (e.g. v1).
    :type api_version: str
    :param google_impersonation_chain: Optional Google service account to impersonate using
        short-term credentials, or chained list of accounts required to get the access_token
        of the last account in the list, which will be impersonated in the request.
        If set as a string, the account must grant the originating account
        the Service Account Token Creator IAM role.
        If set as a sequence, the identities from the list must grant
        Service Account Token Creator IAM role to the directly preceding identity, with first
        account from the list granting this role to the originating account (templated).
    :type google_impersonation_chain: Union[str, Sequence[str]]
    """

    # [START gcp_transfer_job_create_template_fields]
    template_fields = (
        'body',
        'gcp_conn_id',
        'aws_conn_id',
        'google_impersonation_chain',
    )
    # [END gcp_transfer_job_create_template_fields]

    @apply_defaults
    def __init__(
        self,
        *,
        body: dict,
        aws_conn_id: str = 'aws_default',
        gcp_conn_id: str = 'google_cloud_default',
        api_version: str = 'v1',
        google_impersonation_chain: Optional[Union[str, Sequence[str]]] = None,
        **kwargs,
    ) -> None:
        super().__init__(**kwargs)
        self.body = deepcopy(body)
        self.aws_conn_id = aws_conn_id
        self.gcp_conn_id = gcp_conn_id
        self.api_version = api_version
        self.google_impersonation_chain = google_impersonation_chain
        self._validate_inputs()

    def _validate_inputs(self) -> None:
        TransferJobValidator(body=self.body).validate_body()

    def execute(self, context) -> dict:
        TransferJobPreprocessor(body=self.body, aws_conn_id=self.aws_conn_id).process_body()
        hook = CloudDataTransferServiceHook(
            api_version=self.api_version,
            gcp_conn_id=self.gcp_conn_id,
            impersonation_chain=self.google_impersonation_chain,
        )
        return hook.create_transfer_job(body=self.body)


class CloudDataTransferServiceUpdateJobOperator(BaseOperator):
    """
    Updates a transfer job that runs periodically.

    .. seealso::
        For more information on how to use this operator, take a look at the guide:
        :ref:`howto/operator:CloudDataTransferServiceUpdateJobOperator`

    :param job_name: (Required) Name of the job to be updated
    :type job_name: str
    :param body: (Required) The request body, as described in
        https://cloud.google.com/storage-transfer/docs/reference/rest/v1/transferJobs/patch#request-body
        With three additional improvements:

        * dates can be given in the form :class:`datetime.date`
        * times can be given in the form :class:`datetime.time`
        * credentials to Amazon Web Service should be stored in the connection and indicated by the
          aws_conn_id parameter

    :type body: dict
    :param aws_conn_id: The connection ID used to retrieve credentials to
        Amazon Web Service.
    :type aws_conn_id: str
    :param gcp_conn_id: The connection ID used to connect to Google Cloud.
    :type gcp_conn_id: str
    :param api_version: API version used (e.g. v1).
    :type api_version: str
    :param google_impersonation_chain: Optional Google service account to impersonate using
        short-term credentials, or chained list of accounts required to get the access_token
        of the last account in the list, which will be impersonated in the request.
        If set as a string, the account must grant the originating account
        the Service Account Token Creator IAM role.
        If set as a sequence, the identities from the list must grant
        Service Account Token Creator IAM role to the directly preceding identity, with first
        account from the list granting this role to the originating account (templated).
    :type google_impersonation_chain: Union[str, Sequence[str]]
    """

    # [START gcp_transfer_job_update_template_fields]
    template_fields = (
        'job_name',
        'body',
        'gcp_conn_id',
        'aws_conn_id',
        'google_impersonation_chain',
    )
    # [END gcp_transfer_job_update_template_fields]

    @apply_defaults
    def __init__(
        self,
        *,
        job_name: str,
        body: dict,
        aws_conn_id: str = 'aws_default',
        gcp_conn_id: str = 'google_cloud_default',
        api_version: str = 'v1',
        google_impersonation_chain: Optional[Union[str, Sequence[str]]] = None,
        **kwargs,
    ) -> None:
        super().__init__(**kwargs)
        self.job_name = job_name
        self.body = body
        self.gcp_conn_id = gcp_conn_id
        self.api_version = api_version
        self.aws_conn_id = aws_conn_id
        self.google_impersonation_chain = google_impersonation_chain
        self._validate_inputs()

    def _validate_inputs(self) -> None:
        TransferJobValidator(body=self.body).validate_body()
        if not self.job_name:
            raise AirflowException("The required parameter 'job_name' is empty or None")

    def execute(self, context) -> dict:
        TransferJobPreprocessor(body=self.body, aws_conn_id=self.aws_conn_id).process_body()
        hook = CloudDataTransferServiceHook(
            api_version=self.api_version,
            gcp_conn_id=self.gcp_conn_id,
            impersonation_chain=self.google_impersonation_chain,
        )
        return hook.update_transfer_job(job_name=self.job_name, body=self.body)


class CloudDataTransferServiceDeleteJobOperator(BaseOperator):
    """
    Delete a transfer job. This is a soft delete. After a transfer job is
    deleted, the job and all the transfer executions are subject to garbage
    collection. Transfer jobs become eligible for garbage collection
    30 days after soft delete.

    .. seealso::
        For more information on how to use this operator, take a look at the guide:
        :ref:`howto/operator:CloudDataTransferServiceDeleteJobOperator`

    :param job_name: (Required) Name of the TRANSFER operation
    :type job_name: str
    :param project_id: (Optional) the ID of the project that owns the Transfer
        Job. If set to None or missing, the default project_id from the Google Cloud
        connection is used.
    :type project_id: str
    :param gcp_conn_id: The connection ID used to connect to Google Cloud.
    :type gcp_conn_id: str
    :param api_version: API version used (e.g. v1).
    :type api_version: str
    :param google_impersonation_chain: Optional Google service account to impersonate using
        short-term credentials, or chained list of accounts required to get the access_token
        of the last account in the list, which will be impersonated in the request.
        If set as a string, the account must grant the originating account
        the Service Account Token Creator IAM role.
        If set as a sequence, the identities from the list must grant
        Service Account Token Creator IAM role to the directly preceding identity, with first
        account from the list granting this role to the originating account (templated).
    :type google_impersonation_chain: Union[str, Sequence[str]]
    """

    # [START gcp_transfer_job_delete_template_fields]
    template_fields = (
        'job_name',
        'project_id',
        'gcp_conn_id',
        'api_version',
        'google_impersonation_chain',
    )
    # [END gcp_transfer_job_delete_template_fields]

    @apply_defaults
    def __init__(
        self,
        *,
        job_name: str,
        gcp_conn_id: str = "google_cloud_default",
        api_version: str = "v1",
        project_id: Optional[str] = None,
        google_impersonation_chain: Optional[Union[str, Sequence[str]]] = None,
        **kwargs,
    ) -> None:
        super().__init__(**kwargs)
        self.job_name = job_name
        self.project_id = project_id
        self.gcp_conn_id = gcp_conn_id
        self.api_version = api_version
        self.google_impersonation_chain = google_impersonation_chain
        self._validate_inputs()

    def _validate_inputs(self) -> None:
        if not self.job_name:
            raise AirflowException("The required parameter 'job_name' is empty or None")

    def execute(self, context) -> None:
        self._validate_inputs()
        hook = CloudDataTransferServiceHook(
            api_version=self.api_version,
            gcp_conn_id=self.gcp_conn_id,
            impersonation_chain=self.google_impersonation_chain,
        )
        hook.delete_transfer_job(job_name=self.job_name, project_id=self.project_id)


class CloudDataTransferServiceGetOperationOperator(BaseOperator):
    """
    Gets the latest state of a long-running operation in Google Storage Transfer
    Service.

    .. seealso::
        For more information on how to use this operator, take a look at the guide:
        :ref:`howto/operator:CloudDataTransferServiceGetOperationOperator`

    :param operation_name: (Required) Name of the transfer operation.
    :type operation_name: str
    :param gcp_conn_id: The connection ID used to connect to Google
        Cloud Platform.
    :type gcp_conn_id: str
    :param api_version: API version used (e.g. v1).
    :type api_version: str
    :param google_impersonation_chain: Optional Google service account to impersonate using
        short-term credentials, or chained list of accounts required to get the access_token
        of the last account in the list, which will be impersonated in the request.
        If set as a string, the account must grant the originating account
        the Service Account Token Creator IAM role.
        If set as a sequence, the identities from the list must grant
        Service Account Token Creator IAM role to the directly preceding identity, with first
        account from the list granting this role to the originating account (templated).
    :type google_impersonation_chain: Union[str, Sequence[str]]
    """

    # [START gcp_transfer_operation_get_template_fields]
    template_fields = (
        'operation_name',
        'gcp_conn_id',
        'google_impersonation_chain',
    )
    # [END gcp_transfer_operation_get_template_fields]

    @apply_defaults
    def __init__(
        self,
        *,
        operation_name: str,
        gcp_conn_id: str = "google_cloud_default",
        api_version: str = "v1",
        google_impersonation_chain: Optional[Union[str, Sequence[str]]] = None,
        **kwargs,
    ) -> None:
        super().__init__(**kwargs)
        self.operation_name = operation_name
        self.gcp_conn_id = gcp_conn_id
        self.api_version = api_version
        self.google_impersonation_chain = google_impersonation_chain
        self._validate_inputs()

    def _validate_inputs(self) -> None:
        if not self.operation_name:
            raise AirflowException("The required parameter 'operation_name' is empty or None")

    def execute(self, context) -> dict:
        hook = CloudDataTransferServiceHook(
            api_version=self.api_version,
            gcp_conn_id=self.gcp_conn_id,
            impersonation_chain=self.google_impersonation_chain,
        )
        operation = hook.get_transfer_operation(operation_name=self.operation_name)
        return operation


class CloudDataTransferServiceListOperationsOperator(BaseOperator):
    """
    Lists long-running operations in Google Storage Transfer
    Service that match the specified filter.

    .. seealso::
        For more information on how to use this operator, take a look at the guide:
        :ref:`howto/operator:CloudDataTransferServiceListOperationsOperator`

    :param request_filter: (Required) A request filter, as described in
            https://cloud.google.com/storage-transfer/docs/reference/rest/v1/transferJobs/list#body.QUERY_PARAMETERS.filter
    :type request_filter: dict
    :param gcp_conn_id: The connection ID used to connect to Google
        Cloud Platform.
    :type gcp_conn_id: str
    :param api_version: API version used (e.g. v1).
    :type api_version: str
    :param google_impersonation_chain: Optional Google service account to impersonate using
        short-term credentials, or chained list of accounts required to get the access_token
        of the last account in the list, which will be impersonated in the request.
        If set as a string, the account must grant the originating account
        the Service Account Token Creator IAM role.
        If set as a sequence, the identities from the list must grant
        Service Account Token Creator IAM role to the directly preceding identity, with first
        account from the list granting this role to the originating account (templated).
    :type google_impersonation_chain: Union[str, Sequence[str]]
    """

    # [START gcp_transfer_operations_list_template_fields]
    template_fields = (
        'filter',
        'gcp_conn_id',
        'google_impersonation_chain',
    )
    # [END gcp_transfer_operations_list_template_fields]

    def __init__(
        self,
        request_filter: Optional[Dict] = None,
        gcp_conn_id: str = 'google_cloud_default',
        api_version: str = 'v1',
        google_impersonation_chain: Optional[Union[str, Sequence[str]]] = None,
        **kwargs,
    ) -> None:
        # To preserve backward compatibility
        # TODO: remove one day
        if request_filter is None:
            if 'filter' in kwargs:
                request_filter = kwargs['filter']
                DeprecationWarning("Use 'request_filter' instead 'filter' to pass the argument.")
            else:
                TypeError("__init__() missing 1 required positional argument: 'request_filter'")

        super().__init__(**kwargs)
        self.filter = request_filter
        self.gcp_conn_id = gcp_conn_id
        self.api_version = api_version
        self.google_impersonation_chain = google_impersonation_chain
        self._validate_inputs()

    def _validate_inputs(self) -> None:
        if not self.filter:
            raise AirflowException("The required parameter 'filter' is empty or None")

    def execute(self, context) -> List[dict]:
        hook = CloudDataTransferServiceHook(
            api_version=self.api_version,
            gcp_conn_id=self.gcp_conn_id,
            impersonation_chain=self.google_impersonation_chain,
        )
        operations_list = hook.list_transfer_operations(request_filter=self.filter)
        self.log.info(operations_list)
        return operations_list


class CloudDataTransferServicePauseOperationOperator(BaseOperator):
    """
    Pauses a transfer operation in Google Storage Transfer Service.

    .. seealso::
        For more information on how to use this operator, take a look at the guide:
        :ref:`howto/operator:CloudDataTransferServicePauseOperationOperator`

    :param operation_name: (Required) Name of the transfer operation.
    :type operation_name: str
    :param gcp_conn_id: The connection ID used to connect to Google Cloud.
    :type gcp_conn_id: str
    :param api_version:  API version used (e.g. v1).
    :type api_version: str
    :param google_impersonation_chain: Optional Google service account to impersonate using
        short-term credentials, or chained list of accounts required to get the access_token
        of the last account in the list, which will be impersonated in the request.
        If set as a string, the account must grant the originating account
        the Service Account Token Creator IAM role.
        If set as a sequence, the identities from the list must grant
        Service Account Token Creator IAM role to the directly preceding identity, with first
        account from the list granting this role to the originating account (templated).
    :type google_impersonation_chain: Union[str, Sequence[str]]
    """

    # [START gcp_transfer_operation_pause_template_fields]
    template_fields = (
        'operation_name',
        'gcp_conn_id',
        'api_version',
        'google_impersonation_chain',
    )
    # [END gcp_transfer_operation_pause_template_fields]

    @apply_defaults
    def __init__(
        self,
        *,
        operation_name: str,
        gcp_conn_id: str = "google_cloud_default",
        api_version: str = "v1",
        google_impersonation_chain: Optional[Union[str, Sequence[str]]] = None,
        **kwargs,
    ) -> None:
        super().__init__(**kwargs)
        self.operation_name = operation_name
        self.gcp_conn_id = gcp_conn_id
        self.api_version = api_version
        self.google_impersonation_chain = google_impersonation_chain
        self._validate_inputs()

    def _validate_inputs(self) -> None:
        if not self.operation_name:
            raise AirflowException("The required parameter 'operation_name' is empty or None")

    def execute(self, context) -> None:
        hook = CloudDataTransferServiceHook(
            api_version=self.api_version,
            gcp_conn_id=self.gcp_conn_id,
            impersonation_chain=self.google_impersonation_chain,
        )
        hook.pause_transfer_operation(operation_name=self.operation_name)


class CloudDataTransferServiceResumeOperationOperator(BaseOperator):
    """
    Resumes a transfer operation in Google Storage Transfer Service.

    .. seealso::
        For more information on how to use this operator, take a look at the guide:
        :ref:`howto/operator:CloudDataTransferServiceResumeOperationOperator`

    :param operation_name: (Required) Name of the transfer operation.
    :type operation_name: str
    :param gcp_conn_id: The connection ID used to connect to Google Cloud.
    :param api_version: API version used (e.g. v1).
    :type api_version: str
    :type gcp_conn_id: str
    :param google_impersonation_chain: Optional Google service account to impersonate using
        short-term credentials, or chained list of accounts required to get the access_token
        of the last account in the list, which will be impersonated in the request.
        If set as a string, the account must grant the originating account
        the Service Account Token Creator IAM role.
        If set as a sequence, the identities from the list must grant
        Service Account Token Creator IAM role to the directly preceding identity, with first
        account from the list granting this role to the originating account (templated).
    :type google_impersonation_chain: Union[str, Sequence[str]]
    """

    # [START gcp_transfer_operation_resume_template_fields]
    template_fields = (
        'operation_name',
        'gcp_conn_id',
        'api_version',
        'google_impersonation_chain',
    )
    # [END gcp_transfer_operation_resume_template_fields]

    @apply_defaults
    def __init__(
        self,
        *,
        operation_name: str,
        gcp_conn_id: str = "google_cloud_default",
        api_version: str = "v1",
        google_impersonation_chain: Optional[Union[str, Sequence[str]]] = None,
        **kwargs,
    ) -> None:
        self.operation_name = operation_name
        self.gcp_conn_id = gcp_conn_id
        self.api_version = api_version
        self.google_impersonation_chain = google_impersonation_chain
        self._validate_inputs()
        super().__init__(**kwargs)

    def _validate_inputs(self) -> None:
        if not self.operation_name:
            raise AirflowException("The required parameter 'operation_name' is empty or None")

    def execute(self, context) -> None:
        hook = CloudDataTransferServiceHook(
            api_version=self.api_version,
            gcp_conn_id=self.gcp_conn_id,
            impersonation_chain=self.google_impersonation_chain,
        )
        hook.resume_transfer_operation(operation_name=self.operation_name)


class CloudDataTransferServiceCancelOperationOperator(BaseOperator):
    """
    Cancels a transfer operation in Google Storage Transfer Service.

    .. seealso::
        For more information on how to use this operator, take a look at the guide:
        :ref:`howto/operator:CloudDataTransferServiceCancelOperationOperator`

    :param operation_name: (Required) Name of the transfer operation.
    :type operation_name: str
    :param api_version: API version used (e.g. v1).
    :type api_version: str
    :param gcp_conn_id: The connection ID used to connect to Google
        Cloud Platform.
    :type gcp_conn_id: str
    :param google_impersonation_chain: Optional Google service account to impersonate using
        short-term credentials, or chained list of accounts required to get the access_token
        of the last account in the list, which will be impersonated in the request.
        If set as a string, the account must grant the originating account
        the Service Account Token Creator IAM role.
        If set as a sequence, the identities from the list must grant
        Service Account Token Creator IAM role to the directly preceding identity, with first
        account from the list granting this role to the originating account (templated).
    :type google_impersonation_chain: Union[str, Sequence[str]]
    """

    # [START gcp_transfer_operation_cancel_template_fields]
    template_fields = (
        'operation_name',
        'gcp_conn_id',
        'api_version',
        'google_impersonation_chain',
    )
    # [END gcp_transfer_operation_cancel_template_fields]

    @apply_defaults
    def __init__(
        self,
        *,
        operation_name: str,
        gcp_conn_id: str = "google_cloud_default",
        api_version: str = "v1",
        google_impersonation_chain: Optional[Union[str, Sequence[str]]] = None,
        **kwargs,
    ) -> None:
        super().__init__(**kwargs)
        self.operation_name = operation_name
        self.api_version = api_version
        self.gcp_conn_id = gcp_conn_id
        self.google_impersonation_chain = google_impersonation_chain
        self._validate_inputs()

    def _validate_inputs(self) -> None:
        if not self.operation_name:
            raise AirflowException("The required parameter 'operation_name' is empty or None")

    def execute(self, context) -> None:
        hook = CloudDataTransferServiceHook(
            api_version=self.api_version,
            gcp_conn_id=self.gcp_conn_id,
            impersonation_chain=self.google_impersonation_chain,
        )
        hook.cancel_transfer_operation(operation_name=self.operation_name)


class CloudDataTransferServiceS3ToGCSOperator(BaseOperator):
    """
    Synchronizes an S3 bucket with a Google Cloud Storage bucket using the
    Google Cloud Storage Transfer Service.

    .. warning::

        This operator is NOT idempotent. If you run it many times, many transfer
        jobs will be created in the Google Cloud.

    **Example**:

    .. code-block:: python

       s3_to_gcs_transfer_op = S3ToGoogleCloudStorageTransferOperator(
            task_id='s3_to_gcs_transfer_example',
            s3_bucket='my-s3-bucket',
            project_id='my-gcp-project',
            gcs_bucket='my-gcs-bucket',
            dag=my_dag)

    :param s3_bucket: The S3 bucket where to find the objects. (templated)
    :type s3_bucket: str
    :param gcs_bucket: The destination Google Cloud Storage bucket
        where you want to store the files. (templated)
    :type gcs_bucket: str
    :param project_id: Optional ID of the Google Cloud Console project that
        owns the job
    :type project_id: str
    :param aws_conn_id: The source S3 connection
    :type aws_conn_id: str
    :param gcp_conn_id: The destination connection ID to use
        when connecting to Google Cloud Storage.
    :type gcp_conn_id: str
    :param delegate_to: Google account to impersonate using domain-wide delegation of authority,
        if any. For this to work, the service account making the request must have
        domain-wide delegation enabled.
    :param description: Optional transfer service job description
    :type description: str
    :param schedule: Optional transfer service schedule;
        If not set, run transfer job once as soon as the operator runs
        The format is described
        https://cloud.google.com/storage-transfer/docs/reference/rest/v1/transferJobs.
        With two additional improvements:

        * dates they can be passed as :class:`datetime.date`
        * times they can be passed as :class:`datetime.time`

    :type schedule: dict
    :param object_conditions: Optional transfer service object conditions; see
        https://cloud.google.com/storage-transfer/docs/reference/rest/v1/TransferSpec
    :type object_conditions: dict
    :param transfer_options: Optional transfer service transfer options; see
        https://cloud.google.com/storage-transfer/docs/reference/rest/v1/TransferSpec
    :type transfer_options: dict
    :param wait: Wait for transfer to finish
    :type wait: bool
    :param timeout: Time to wait for the operation to end in seconds. Defaults to 60 seconds if not specified.
    :type timeout: Optional[Union[float, timedelta]]
    :param google_impersonation_chain: Optional Google service account to impersonate using
        short-term credentials, or chained list of accounts required to get the access_token
        of the last account in the list, which will be impersonated in the request.
        If set as a string, the account must grant the originating account
        the Service Account Token Creator IAM role.
        If set as a sequence, the identities from the list must grant
        Service Account Token Creator IAM role to the directly preceding identity, with first
        account from the list granting this role to the originating account (templated).
    :type google_impersonation_chain: Union[str, Sequence[str]]
    """

    template_fields = (
        'gcp_conn_id',
        's3_bucket',
        'gcs_bucket',
        'description',
        'object_conditions',
        'google_impersonation_chain',
    )
    ui_color = '#e09411'

    @apply_defaults
    def __init__(  # pylint: disable=too-many-arguments
        self,
        *,
        s3_bucket: str,
        gcs_bucket: str,
        project_id: Optional[str] = None,
        aws_conn_id: str = 'aws_default',
        gcp_conn_id: str = 'google_cloud_default',
        delegate_to: Optional[str] = None,
        description: Optional[str] = None,
        schedule: Optional[Dict] = None,
        object_conditions: Optional[Dict] = None,
        transfer_options: Optional[Dict] = None,
        wait: bool = True,
        timeout: Optional[float] = None,
        google_impersonation_chain: Optional[Union[str, Sequence[str]]] = None,
        **kwargs,
    ) -> None:

        super().__init__(**kwargs)
        self.s3_bucket = s3_bucket
        self.gcs_bucket = gcs_bucket
        self.project_id = project_id
        self.aws_conn_id = aws_conn_id
        self.gcp_conn_id = gcp_conn_id
        self.delegate_to = delegate_to
        self.description = description
        self.schedule = schedule
        self.object_conditions = object_conditions
        self.transfer_options = transfer_options
        self.wait = wait
        self.timeout = timeout
        self.google_impersonation_chain = google_impersonation_chain

    def execute(self, context) -> None:
        hook = CloudDataTransferServiceHook(
            gcp_conn_id=self.gcp_conn_id,
            delegate_to=self.delegate_to,
            impersonation_chain=self.google_impersonation_chain,
        )
        body = self._create_body()

        TransferJobPreprocessor(body=body, aws_conn_id=self.aws_conn_id, default_schedule=True).process_body()

        job = hook.create_transfer_job(body=body)

        if self.wait:
            hook.wait_for_transfer_job(job, timeout=self.timeout)

    def _create_body(self) -> dict:
        body = {
            DESCRIPTION: self.description,
            STATUS: GcpTransferJobsStatus.ENABLED,
            TRANSFER_SPEC: {
                AWS_S3_DATA_SOURCE: {BUCKET_NAME: self.s3_bucket},
                GCS_DATA_SINK: {BUCKET_NAME: self.gcs_bucket},
            },
        }

        if self.project_id is not None:
            body[PROJECT_ID] = self.project_id

        if self.schedule is not None:
            body[SCHEDULE] = self.schedule

        if self.object_conditions is not None:
            body[TRANSFER_SPEC][OBJECT_CONDITIONS] = self.object_conditions  # type: ignore[index]

        if self.transfer_options is not None:
            body[TRANSFER_SPEC][TRANSFER_OPTIONS] = self.transfer_options  # type: ignore[index]

        return body


class CloudDataTransferServiceGCSToGCSOperator(BaseOperator):
    """
    Copies objects from a bucket to another using the Google Cloud Storage Transfer Service.

    .. warning::

        This operator is NOT idempotent. If you run it many times, many transfer
        jobs will be created in the Google Cloud.

    .. seealso::
        For more information on how to use this operator, take a look at the guide:
        :ref:`howto/operator:GCSToGCSOperator`

    **Example**:

    .. code-block:: python

       gcs_to_gcs_transfer_op = GoogleCloudStorageToGoogleCloudStorageTransferOperator(
            task_id='gcs_to_gcs_transfer_example',
            source_bucket='my-source-bucket',
            destination_bucket='my-destination-bucket',
            project_id='my-gcp-project',
            dag=my_dag)

    :param source_bucket: The source Google Cloud Storage bucket where the
         object is. (templated)
    :type source_bucket: str
    :param destination_bucket: The destination Google Cloud Storage bucket
        where the object should be. (templated)
    :type destination_bucket: str
    :param project_id: The ID of the Google Cloud Console project that
        owns the job
    :type project_id: str
    :param gcp_conn_id: Optional connection ID to use when connecting to Google Cloud
        Storage.
    :type gcp_conn_id: str
    :param delegate_to: Google account to impersonate using domain-wide delegation of authority,
        if any. For this to work, the service account making the request must have
        domain-wide delegation enabled.
    :param description: Optional transfer service job description
    :type description: str
    :param schedule: Optional transfer service schedule;
        If not set, run transfer job once as soon as the operator runs
        See:
        https://cloud.google.com/storage-transfer/docs/reference/rest/v1/transferJobs.
        With two additional improvements:

        * dates they can be passed as :class:`datetime.date`
        * times they can be passed as :class:`datetime.time`

    :type schedule: dict
    :param object_conditions: Optional transfer service object conditions; see
        https://cloud.google.com/storage-transfer/docs/reference/rest/v1/TransferSpec#ObjectConditions
    :type object_conditions: dict
    :param transfer_options: Optional transfer service transfer options; see
        https://cloud.google.com/storage-transfer/docs/reference/rest/v1/TransferSpec#TransferOptions
    :type transfer_options: dict
    :param wait: Wait for transfer to finish; defaults to `True`
    :type wait: bool
    :param timeout: Time to wait for the operation to end in seconds. Defaults to 60 seconds if not specified.
    :type timeout: Optional[Union[float, timedelta]]
    :param google_impersonation_chain: Optional Google service account to impersonate using
        short-term credentials, or chained list of accounts required to get the access_token
        of the last account in the list, which will be impersonated in the request.
        If set as a string, the account must grant the originating account
        the Service Account Token Creator IAM role.
        If set as a sequence, the identities from the list must grant
        Service Account Token Creator IAM role to the directly preceding identity, with first
        account from the list granting this role to the originating account (templated).
    :type google_impersonation_chain: Union[str, Sequence[str]]
    """

    template_fields = (
        'gcp_conn_id',
        'source_bucket',
        'destination_bucket',
        'description',
        'object_conditions',
        'google_impersonation_chain',
    )
    ui_color = '#e09411'

    @apply_defaults
    def __init__(  # pylint: disable=too-many-arguments
        self,
        *,
        source_bucket: str,
        destination_bucket: str,
        project_id: Optional[str] = None,
        gcp_conn_id: str = 'google_cloud_default',
        delegate_to: Optional[str] = None,
        description: Optional[str] = None,
        schedule: Optional[Dict] = None,
        object_conditions: Optional[Dict] = None,
        transfer_options: Optional[Dict] = None,
        wait: bool = True,
        timeout: Optional[float] = None,
        google_impersonation_chain: Optional[Union[str, Sequence[str]]] = None,
        **kwargs,
    ) -> None:

        super().__init__(**kwargs)
        self.source_bucket = source_bucket
        self.destination_bucket = destination_bucket
        self.project_id = project_id
        self.gcp_conn_id = gcp_conn_id
        self.delegate_to = delegate_to
        self.description = description
        self.schedule = schedule
        self.object_conditions = object_conditions
        self.transfer_options = transfer_options
        self.wait = wait
        self.timeout = timeout
        self.google_impersonation_chain = google_impersonation_chain

    def execute(self, context) -> None:
        hook = CloudDataTransferServiceHook(
            gcp_conn_id=self.gcp_conn_id,
            delegate_to=self.delegate_to,
            impersonation_chain=self.google_impersonation_chain,
        )

        body = self._create_body()

        TransferJobPreprocessor(body=body, default_schedule=True).process_body()

        job = hook.create_transfer_job(body=body)

        if self.wait:
            hook.wait_for_transfer_job(job, timeout=self.timeout)

    def _create_body(self) -> dict:
        body = {
            DESCRIPTION: self.description,
            STATUS: GcpTransferJobsStatus.ENABLED,
            TRANSFER_SPEC: {
                GCS_DATA_SOURCE: {BUCKET_NAME: self.source_bucket},
                GCS_DATA_SINK: {BUCKET_NAME: self.destination_bucket},
            },
        }

        if self.project_id is not None:
            body[PROJECT_ID] = self.project_id

        if self.schedule is not None:
            body[SCHEDULE] = self.schedule

        if self.object_conditions is not None:
            body[TRANSFER_SPEC][OBJECT_CONDITIONS] = self.object_conditions  # type: ignore[index]

        if self.transfer_options is not None:
            body[TRANSFER_SPEC][TRANSFER_OPTIONS] = self.transfer_options  # type: ignore[index]

        return body<|MERGE_RESOLUTION|>--- conflicted
+++ resolved
@@ -111,27 +111,13 @@
         return self.body
 
     @staticmethod
-<<<<<<< HEAD
-    def _convert_date_to_dict(field_date):
-        """Convert native python ``datetime.date`` object  to a format supported by the API"""
-        return {DAY: field_date.day, MONTH: field_date.month, YEAR: field_date.year}
-
-    @staticmethod
-    def _convert_time_to_dict(time_object):
-        """Convert native python ``datetime.time`` object  to a format supported by the API"""
-=======
     def _convert_date_to_dict(field_date: date) -> dict:
-        """
-        Convert native python ``datetime.date`` object  to a format supported by the API
-        """
+        """Convert native python ``datetime.date`` object to a format supported by the API."""
         return {DAY: field_date.day, MONTH: field_date.month, YEAR: field_date.year}
 
     @staticmethod
     def _convert_time_to_dict(time_object: time) -> dict:
-        """
-        Convert native python ``datetime.time`` object  to a format supported by the API
-        """
->>>>>>> 81a977be
+        """Convert native python ``datetime.time`` object to a format supported by the API."""
         return {HOURS: time_object.hour, MINUTES: time_object.minute, SECONDS: time_object.second}
 
 
