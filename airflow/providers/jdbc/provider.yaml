# Licensed to the Apache Software Foundation (ASF) under one
# or more contributor license agreements.  See the NOTICE file
# distributed with this work for additional information
# regarding copyright ownership.  The ASF licenses this file
# to you under the Apache License, Version 2.0 (the
# "License"); you may not use this file except in compliance
# with the License.  You may obtain a copy of the License at
#
#   http://www.apache.org/licenses/LICENSE-2.0
#
# Unless required by applicable law or agreed to in writing,
# software distributed under the License is distributed on an
# "AS IS" BASIS, WITHOUT WARRANTIES OR CONDITIONS OF ANY
# KIND, either express or implied.  See the License for the
# specific language governing permissions and limitations
# under the License.

---
package-name: apache-airflow-providers-jdbc
name: Java Database Connectivity (JDBC)
description: |
    `Java Database Connectivity (JDBC) <https://docs.oracle.com/javase/8/docs/technotes/guides/jdbc/>`__

state: ready
source-date-epoch: 1722664072
# note that those versions are maintained by release manager - do not update them manually
versions:
  - 4.4.0
  - 4.3.1
  - 4.3.0
  - 4.2.2
  - 4.2.1
  - 4.2.0
  - 4.1.0
  - 4.0.2
  - 4.0.1
  - 4.0.0
  - 3.4.0
  - 3.3.0
  - 3.2.1
  - 3.2.0
  - 3.1.0
  - 3.0.0
  - 2.1.3
  - 2.1.2
  - 2.1.1
  - 2.1.0
  - 2.0.1
  - 2.0.0
  - 1.0.1
  - 1.0.0

dependencies:
<<<<<<< HEAD
  - apache-airflow>=2.7.0
  - apache-airflow-providers-common-sql>=1.15.0
=======
  - apache-airflow>=2.8.0
  - apache-airflow-providers-common-sql>=1.14.1
>>>>>>> ba4d4a05
  - jaydebeapi>=1.1.1

integrations:
  - integration-name: Java Database Connectivity (JDBC)
    external-doc-url: https://docs.oracle.com/javase/8/docs/technotes/guides/jdbc/
    how-to-guide:
      - /docs/apache-airflow-providers-jdbc/operators.rst
    logo: /integration-logos/jdbc/JDBC.png
    tags: [protocol]

operators:
  - integration-name: Java Database Connectivity (JDBC)
    python-modules:
      - airflow.providers.jdbc.operators.jdbc
hooks:
  - integration-name: Java Database Connectivity (JDBC)
    python-modules:
      - airflow.providers.jdbc.hooks.jdbc

connection-types:
  - hook-class-name: airflow.providers.jdbc.hooks.jdbc.JdbcHook
    connection-type: jdbc

config:
  providers.jdbc:
    description: This section applies for the JDBC provider and connection type.
    options:
      allow_driver_path_in_extra:
        description: |
          Whether to allow using ``driver_path`` set in the connection's ``extra`` field. If set to False,
          ``driver_path`` will be ignored. If enabling this functionality, you should make sure that you
          trust the users who can edit connections to not use it maliciously.
        version_added: "4.0.0"
        type: boolean
        example: ~
        default: "False"
      allow_driver_class_in_extra:
        description: |
          Whether to allow using ``driver_class`` set in the connection's ``extra`` field. If set to False,
          ``driver_class`` will be ignored. If enabling this functionality, you should make sure that you
          trust the users who can edit connections to not use it maliciously.
        version_added: "4.0.0"
        type: boolean
        example: ~
        default: "False"<|MERGE_RESOLUTION|>--- conflicted
+++ resolved
@@ -51,13 +51,8 @@
   - 1.0.0
 
 dependencies:
-<<<<<<< HEAD
-  - apache-airflow>=2.7.0
+  - apache-airflow>=2.8.0
   - apache-airflow-providers-common-sql>=1.15.0
-=======
-  - apache-airflow>=2.8.0
-  - apache-airflow-providers-common-sql>=1.14.1
->>>>>>> ba4d4a05
   - jaydebeapi>=1.1.1
 
 integrations:
