# Licensed to the Apache Software Foundation (ASF) under one
# or more contributor license agreements.  See the NOTICE file
# distributed with this work for additional information
# regarding copyright ownership.  The ASF licenses this file
# to you under the Apache License, Version 2.0 (the
# "License"); you may not use this file except in compliance
# with the License.  You may obtain a copy of the License at
#
#   http://www.apache.org/licenses/LICENSE-2.0
#
# Unless required by applicable law or agreed to in writing,
# software distributed under the License is distributed on an
# "AS IS" BASIS, WITHOUT WARRANTIES OR CONDITIONS OF ANY
# KIND, either express or implied.  See the License for the
# specific language governing permissions and limitations
# under the License.
"""Hook for HashiCorp Vault"""
from __future__ import annotations

import json
import warnings
from typing import Any

import hvac
from hvac.exceptions import VaultError
from requests import Response

from airflow.hooks.base import BaseHook
from airflow.providers.hashicorp._internal_client.vault_client import (
    DEFAULT_KUBERNETES_JWT_PATH,
    DEFAULT_KV_ENGINE_VERSION,
    _VaultClient,
)
from airflow.utils.helpers import merge_dicts


class VaultHook(BaseHook):
    """
    Hook to Interact with HashiCorp Vault KeyValue Secret engine.

    HashiCorp hvac documentation:
       * https://hvac.readthedocs.io/en/stable/

    You connect to the host specified as host in the connection. The login/password from the connection
    are used as credentials usually and you can specify different authentication parameters
    via init params or via corresponding extras in the connection.

    The mount point should be placed as a path in the URL - similarly to Vault's URL schema:
    This indicates the "path" the secret engine is mounted on. Default id not specified is "secret".
    Note that this ``mount_point`` is not used for authentication if authentication is done via a
    different engines. Each engine uses it's own engine-specific authentication mount_point.

    The extras in the connection are named the same as the parameters ('kv_engine_version', 'auth_type', ...).

    You can also use gcp_keyfile_dict extra to pass json-formatted dict in case of 'gcp' authentication.

    The URL schemas supported are "vault", "http" (using http to connect to the vault) or
    "vaults" and "https" (using https to connect to the vault).

    Example URL:

    .. code-block::

        vault://user:password@host:port/mount_point?kv_engine_version=1&auth_type=github


    Login/Password are used as credentials:

        * approle: login -> role_id,  password -> secret_id
        * github: password -> token
        * token: password -> token
        * aws_iam: login -> key_id, password -> secret_id
        * azure: login -> client_id, password -> client_secret
        * ldap: login -> username,   password -> password
        * userpass: login -> username, password -> password
        * radius: password -> radius_secret

    :param vault_conn_id: The id of the connection to use
    :param auth_type: Authentication Type for the Vault. Default is ``token``. Available values are:
        ('approle', 'github', 'gcp', 'kubernetes', 'ldap', 'token', 'userpass')
    :param auth_mount_point: It can be used to define mount_point for authentication chosen
          Default depends on the authentication method used.
    :param kv_engine_version: Select the version of the engine to run (``1`` or ``2``). Defaults to
          version defined in connection or ``2`` if not defined in connection.
    :param role_id: Role ID for ``aws_iam`` Authentication.
    :param kubernetes_role: Role for Authentication (for ``kubernetes`` auth_type)
    :param kubernetes_jwt_path: Path for kubernetes jwt token (for ``kubernetes`` auth_type, default:
        ``/var/run/secrets/kubernetes.io/serviceaccount/token``)
    :param token_path: path to file containing authentication token to include in requests sent to Vault
        (for ``token`` and ``github`` auth_type).
    :param gcp_key_path: Path to Google Cloud Service Account key file (JSON) (for ``gcp`` auth_type)
           Mutually exclusive with gcp_keyfile_dict
    :param gcp_scopes: Comma-separated string containing OAuth2  scopes (for ``gcp`` auth_type)
    :param azure_tenant_id: The tenant id for the Azure Active Directory (for ``azure`` auth_type)
    :param azure_resource: The configured URL for the application registered in Azure Active Directory
           (for ``azure`` auth_type)
    :param radius_host: Host for radius (for ``radius`` auth_type)
    :param radius_port: Port for radius (for ``radius`` auth_type)

    """

    conn_name_attr = "vault_conn_id"
    default_conn_name = "vault_default"
    conn_type = "vault"
    hook_name = "Hashicorp Vault"

    def __init__(
        self,
        vault_conn_id: str = default_conn_name,
        auth_type: str | None = None,
        auth_mount_point: str | None = None,
        kv_engine_version: int | None = None,
        role_id: str | None = None,
        kubernetes_role: str | None = None,
        kubernetes_jwt_path: str | None = None,
        token_path: str | None = None,
        gcp_key_path: str | None = None,
        gcp_scopes: str | None = None,
        azure_tenant_id: str | None = None,
        azure_resource: str | None = None,
        radius_host: str | None = None,
        radius_port: int | None = None,
        **kwargs,
    ):
        super().__init__()
        self.connection = self.get_connection(vault_conn_id)

        if not auth_type:
            auth_type = self.connection.extra_dejson.get("auth_type") or "token"

        if not auth_mount_point:
            auth_mount_point = self.connection.extra_dejson.get("auth_mount_point")

        if not kv_engine_version:
            conn_version = self.connection.extra_dejson.get("kv_engine_version")
            try:
                kv_engine_version = int(conn_version) if conn_version else DEFAULT_KV_ENGINE_VERSION
            except ValueError:
                raise VaultError(f"The version is not an int: {conn_version}. ")

        client_kwargs = self.connection.extra_dejson.get("client_kwargs", {})

        if kwargs:
            client_kwargs = merge_dicts(client_kwargs, kwargs)

        if auth_type == "approle":
            if role_id:
                warnings.warn(
                    """The usage of role_id for AppRole authentication has been deprecated.
                    Please use connection login.""",
                    DeprecationWarning,
                    stacklevel=2,
                )
            elif self.connection.extra_dejson.get("role_id"):
                role_id = self.connection.extra_dejson.get("role_id")
                warnings.warn(
                    """The usage of role_id in connection extra for AppRole authentication has been
                    deprecated. Please use connection login.""",
                    DeprecationWarning,
                    stacklevel=2,
                )
            elif self.connection.login:
                role_id = self.connection.login

        if auth_type == "aws_iam":
            if not role_id:
                role_id = self.connection.extra_dejson.get("role_id")

        azure_resource, azure_tenant_id = (
            self._get_azure_parameters_from_connection(azure_resource, azure_tenant_id)
            if auth_type == "azure"
            else (None, None)
        )
        gcp_key_path, gcp_keyfile_dict, gcp_scopes = (
            self._get_gcp_parameters_from_connection(gcp_key_path, gcp_scopes)
            if auth_type == "gcp"
            else (None, None, None)
        )
        kubernetes_jwt_path, kubernetes_role = (
            self._get_kubernetes_parameters_from_connection(kubernetes_jwt_path, kubernetes_role)
            if auth_type == "kubernetes"
            else (None, None)
        )
        radius_host, radius_port = (
            self._get_radius_parameters_from_connection(radius_host, radius_port)
            if auth_type == "radius"
            else (None, None)
        )

<<<<<<< HEAD
        key_id = self.connection.extra_dejson.get("key_id")
        if not key_id:
            key_id = self.connection.login
        if self.connection.extra_dejson.get("use_tls") is not None:
            if bool(self.connection.extra_dejson.get("use_tls")):
                conn_protocol = "https"
            else:
                conn_protocol = "http"
=======
        if self.connection.conn_type == "vault":
            conn_protocol = "http"
        elif self.connection.conn_type == "vaults":
            conn_protocol = "https"
        elif self.connection.conn_type == "http":
            conn_protocol = "http"
        elif self.connection.conn_type == "https":
            conn_protocol = "https"
>>>>>>> 39cfc67c
        else:
            if self.connection.conn_type == "vault":
                conn_protocol = "http"
            elif self.connection.conn_type == "vaults":
                conn_protocol = "https"
            elif self.connection.conn_type == "http":
                conn_protocol = "http"
            elif self.connection.conn_type == "https":
                conn_protocol = "https"
            else:
                raise VaultError("The url schema must be one of ['http', 'https', 'vault', 'vaults' ]")

        url = f"{conn_protocol}://{self.connection.host}"
        if self.connection.port:
            url += f":{self.connection.port}"

        # Schema is really path in the Connection definition. This is pretty confusing because of URL schema
        mount_point = self.connection.schema if self.connection.schema else "secret"

        client_kwargs.update(
            url=url,
            auth_type=auth_type,
            auth_mount_point=auth_mount_point,
            mount_point=mount_point,
            kv_engine_version=kv_engine_version,
            token=self.connection.password,
            token_path=token_path,
            username=self.connection.login,
            password=self.connection.password,
            key_id=self.connection.login,
            secret_id=self.connection.password,
            role_id=role_id,
            kubernetes_role=kubernetes_role,
            kubernetes_jwt_path=kubernetes_jwt_path,
            gcp_key_path=gcp_key_path,
            gcp_keyfile_dict=gcp_keyfile_dict,
            gcp_scopes=gcp_scopes,
            azure_tenant_id=azure_tenant_id,
            azure_resource=azure_resource,
            radius_host=radius_host,
            radius_secret=self.connection.password,
            radius_port=radius_port,
        )

        self.vault_client = _VaultClient(**client_kwargs)

    def _get_kubernetes_parameters_from_connection(
        self, kubernetes_jwt_path: str | None, kubernetes_role: str | None
    ) -> tuple[str, str | None]:
        if not kubernetes_jwt_path:
            kubernetes_jwt_path = self.connection.extra_dejson.get("kubernetes_jwt_path")
            if not kubernetes_jwt_path:
                kubernetes_jwt_path = DEFAULT_KUBERNETES_JWT_PATH
        if not kubernetes_role:
            kubernetes_role = self.connection.extra_dejson.get("kubernetes_role")
        return kubernetes_jwt_path, kubernetes_role

    def _get_gcp_parameters_from_connection(
        self,
        gcp_key_path: str | None,
        gcp_scopes: str | None,
    ) -> tuple[str | None, dict | None, str | None]:
        if not gcp_scopes:
            gcp_scopes = self.connection.extra_dejson.get("gcp_scopes")
        if not gcp_key_path:
            gcp_key_path = self.connection.extra_dejson.get("gcp_key_path")
        string_keyfile_dict = self.connection.extra_dejson.get("gcp_keyfile_dict")
        gcp_keyfile_dict = json.loads(string_keyfile_dict) if string_keyfile_dict else None
        return gcp_key_path, gcp_keyfile_dict, gcp_scopes

    def _get_azure_parameters_from_connection(
        self, azure_resource: str | None, azure_tenant_id: str | None
    ) -> tuple[str | None, str | None]:
        if not azure_tenant_id:
            azure_tenant_id = self.connection.extra_dejson.get("azure_tenant_id")
        if not azure_resource:
            azure_resource = self.connection.extra_dejson.get("azure_resource")
        return azure_resource, azure_tenant_id

    def _get_radius_parameters_from_connection(
        self, radius_host: str | None, radius_port: int | None
    ) -> tuple[str | None, int | None]:
        if not radius_port:
            radius_port_str = self.connection.extra_dejson.get("radius_port")
            if radius_port_str:
                try:
                    radius_port = int(radius_port_str)
                except ValueError:
                    raise VaultError(f"Radius port was wrong: {radius_port_str}")
        if not radius_host:
            radius_host = self.connection.extra_dejson.get("radius_host")
        return radius_host, radius_port

    def get_conn(self) -> hvac.Client:
        """
        Retrieves connection to Vault.

        :return: connection used.
        """
        return self.vault_client.client

    def get_secret(self, secret_path: str, secret_version: int | None = None) -> dict | None:
        """
        Get secret value from the engine.

        :param secret_path: Path of the secret
        :param secret_version: Optional version of key to read - can only be used in case of version 2 of KV

        See https://hvac.readthedocs.io/en/stable/usage/secrets_engines/kv_v1.html
        and https://hvac.readthedocs.io/en/stable/usage/secrets_engines/kv_v2.html for details.

        :param secret_path: Path of the secret
        :return: secret stored in the vault as a dictionary
        """
        return self.vault_client.get_secret(secret_path=secret_path, secret_version=secret_version)

    def get_secret_metadata(self, secret_path: str) -> dict | None:
        """
        Reads secret metadata (including versions) from the engine. It is only valid for KV version 2.

        :param secret_path: Path to read from
        :return: secret metadata. This is a Dict containing metadata for the secret.

        See https://hvac.readthedocs.io/en/stable/usage/secrets_engines/kv_v2.html for details.

        """
        return self.vault_client.get_secret_metadata(secret_path=secret_path)

    def get_secret_including_metadata(
        self, secret_path: str, secret_version: int | None = None
    ) -> dict | None:
        """
        Reads secret including metadata. It is only valid for KV version 2.

        See https://hvac.readthedocs.io/en/stable/usage/secrets_engines/kv_v2.html for details.

        :param secret_path: Path of the secret
        :param secret_version: Optional version of key to read - can only be used in case of version 2 of KV
        :return: key info. This is a Dict with "data" mapping keeping secret
            and "metadata" mapping keeping metadata of the secret.

        """
        return self.vault_client.get_secret_including_metadata(
            secret_path=secret_path, secret_version=secret_version
        )

    def create_or_update_secret(
        self, secret_path: str, secret: dict, method: str | None = None, cas: int | None = None
    ) -> Response:
        """
        Creates or updates secret.

        :param secret_path: Path to read from
        :param secret: Secret to create or update for the path specified
        :param method: Optional parameter to explicitly request a POST (create) or PUT (update) request to
            the selected kv secret engine. If no argument is provided for this parameter, hvac attempts to
            intelligently determine which method is appropriate. Only valid for KV engine version 1
        :param cas: Set the "cas" value to use a Check-And-Set operation. If not set the write will be
            allowed. If set to 0 a write will only be allowed if the key doesn't exist.
            If the index is non-zero the write will only be allowed if the key's current version
            matches the version specified in the cas parameter. Only valid for KV engine version 2.
        :return: The response of the create_or_update_secret request.

        See https://hvac.readthedocs.io/en/stable/usage/secrets_engines/kv_v1.html
        and https://hvac.readthedocs.io/en/stable/usage/secrets_engines/kv_v2.html for details.

        """
        return self.vault_client.create_or_update_secret(
            secret_path=secret_path, secret=secret, method=method, cas=cas
        )

    @classmethod
    def get_connection_form_widgets(cls) -> dict[str, Any]:
        """Returns connection widgets to add to connection form"""
        from flask_appbuilder.fieldwidgets import BS3TextFieldWidget
        from flask_babel import lazy_gettext
        from wtforms import BooleanField, IntegerField, StringField
        from wtforms.validators import NumberRange, any_of

        return {
            "auth_type": StringField(lazy_gettext("Auth type"), widget=BS3TextFieldWidget()),
            "auth_mount_point": StringField(lazy_gettext("Auth mount point"), widget=BS3TextFieldWidget()),
            "kv_engine_version": IntegerField(
                lazy_gettext("KV engine version"),
                validators=[any_of([1, 2])],
                widget=BS3TextFieldWidget(),
            ),
            "role_id": StringField(lazy_gettext("Role ID (deprecated)"), widget=BS3TextFieldWidget()),
            "kubernetes_role": StringField(lazy_gettext("Kubernetes role"), widget=BS3TextFieldWidget()),
            "kubernetes_jwt_path": StringField(
                lazy_gettext("Kubernetes jwt path"), widget=BS3TextFieldWidget()
            ),
            "token_path": StringField(lazy_gettext("Token path"), widget=BS3TextFieldWidget()),
            "gcp_key_path": StringField(lazy_gettext("GCP key path"), widget=BS3TextFieldWidget()),
            "gcp_scopes": StringField(lazy_gettext("GCP scopes"), widget=BS3TextFieldWidget()),
            "azure_tenant_id": StringField(lazy_gettext("Azure tenant ID"), widget=BS3TextFieldWidget()),
            "azure_resource": StringField(lazy_gettext("Azure resource"), widget=BS3TextFieldWidget()),
            "radius_host": StringField(lazy_gettext("Radius host"), widget=BS3TextFieldWidget()),
            "radius_port": IntegerField(
                lazy_gettext("Radius port"),
                validators=[NumberRange(min=0)],
                widget=BS3TextFieldWidget(),
            ),
            "use_tls": BooleanField(lazy_gettext("Use TLS"), default=True),
        }

    @staticmethod
    def get_ui_field_behaviour() -> dict[str, Any]:
        """Returns custom field behaviour"""
        return {
            "hidden_fields": ["extra"],
            "relabeling": {},
        }

    def test_connection(self) -> tuple[bool, str]:
        """Test Vault connectivity from UI"""
        try:
            self.get_conn()
            return True, "Connection successfully tested"
        except Exception as e:
            return False, str(e)<|MERGE_RESOLUTION|>--- conflicted
+++ resolved
@@ -187,25 +187,11 @@
             else (None, None)
         )
 
-<<<<<<< HEAD
-        key_id = self.connection.extra_dejson.get("key_id")
-        if not key_id:
-            key_id = self.connection.login
         if self.connection.extra_dejson.get("use_tls") is not None:
             if bool(self.connection.extra_dejson.get("use_tls")):
                 conn_protocol = "https"
             else:
                 conn_protocol = "http"
-=======
-        if self.connection.conn_type == "vault":
-            conn_protocol = "http"
-        elif self.connection.conn_type == "vaults":
-            conn_protocol = "https"
-        elif self.connection.conn_type == "http":
-            conn_protocol = "http"
-        elif self.connection.conn_type == "https":
-            conn_protocol = "https"
->>>>>>> 39cfc67c
         else:
             if self.connection.conn_type == "vault":
                 conn_protocol = "http"
