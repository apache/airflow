# Licensed to the Apache Software Foundation (ASF) under one
# or more contributor license agreements.  See the NOTICE file
# distributed with this work for additional information
# regarding copyright ownership.  The ASF licenses this file
# to you under the Apache License, Version 2.0 (the
# "License"); you may not use this file except in compliance
# with the License.  You may obtain a copy of the License at
#
#   http://www.apache.org/licenses/LICENSE-2.0
#
# Unless required by applicable law or agreed to in writing,
# software distributed under the License is distributed on an
# "AS IS" BASIS, WITHOUT WARRANTIES OR CONDITIONS OF ANY
# KIND, either express or implied.  See the License for the
# specific language governing permissions and limitations
# under the License.
"""Executes task in a Kubernetes POD."""

from __future__ import annotations

import datetime
import json
import logging
import math
import re
import shlex
import string
import warnings
from collections.abc import Container
from contextlib import AbstractContextManager
from enum import Enum
from functools import cached_property
from typing import TYPE_CHECKING, Any, Callable, Iterable, Sequence

import kubernetes
import tenacity
from deprecated import deprecated
from kubernetes.client import CoreV1Api, V1Pod, models as k8s
from kubernetes.client.exceptions import ApiException
from kubernetes.stream import stream
from urllib3.exceptions import HTTPError

from airflow.configuration import conf
from airflow.exceptions import (
    AirflowException,
    AirflowProviderDeprecationWarning,
    AirflowSkipException,
    TaskDeferred,
)
from airflow.models import BaseOperator
from airflow.providers.cncf.kubernetes import pod_generator
from airflow.providers.cncf.kubernetes.backcompat.backwards_compat_converters import (
    convert_affinity,
    convert_configmap,
    convert_env_vars,
    convert_env_vars_or_raise_error,
    convert_image_pull_secrets,
    convert_pod_runtime_info_env,
    convert_port,
    convert_toleration,
    convert_volume,
    convert_volume_mount,
)
from airflow.providers.cncf.kubernetes.callbacks import ExecutionMode, KubernetesPodOperatorCallback
from airflow.providers.cncf.kubernetes.hooks.kubernetes import KubernetesHook
from airflow.providers.cncf.kubernetes.kubernetes_helper_functions import (
    POD_NAME_MAX_LENGTH,
    add_unique_suffix,
    create_unique_id,
)
from airflow.providers.cncf.kubernetes.pod_generator import PodGenerator
from airflow.providers.cncf.kubernetes.triggers.pod import KubernetesPodTrigger
from airflow.providers.cncf.kubernetes.utils import xcom_sidecar  # type: ignore[attr-defined]
from airflow.providers.cncf.kubernetes.utils.pod_manager import (
    EMPTY_XCOM_RESULT,
    OnFinishAction,
    PodLaunchFailedException,
    PodManager,
    PodNotFoundException,
    PodOperatorHookProtocol,
    PodPhase,
    check_exception_is_kubernetes_api_unauthorized,
    container_is_succeeded,
    get_container_termination_message,
)
from airflow.settings import pod_mutation_hook
from airflow.utils import yaml
from airflow.utils.helpers import prune_dict, validate_key
from airflow.version import version as airflow_version

if TYPE_CHECKING:
    import jinja2
    from pendulum import DateTime
    from typing_extensions import Literal

    from airflow.providers.cncf.kubernetes.secret import Secret
    from airflow.utils.context import Context

alphanum_lower = string.ascii_lowercase + string.digits

KUBE_CONFIG_ENV_VAR = "KUBECONFIG"


class PodEventType(Enum):
    """Type of Events emitted by kubernetes pod."""

    WARNING = "Warning"
    NORMAL = "Normal"


class PodReattachFailure(AirflowException):
    """When we expect to be able to find a pod but cannot."""


class KubernetesPodOperator(BaseOperator):
    """
    Execute a task in a Kubernetes Pod.

    .. seealso::
        For more information on how to use this operator, take a look at the guide:
        :ref:`howto/operator:KubernetesPodOperator`

    .. note::
        If you use `Google Kubernetes Engine <https://cloud.google.com/kubernetes-engine/>`__
        and Airflow is not running in the same cluster, consider using
        :class:`~airflow.providers.google.cloud.operators.kubernetes_engine.GKEStartPodOperator`, which
        simplifies the authorization process.

    :param kubernetes_conn_id: The :ref:`kubernetes connection id <howto/connection:kubernetes>`
        for the Kubernetes cluster.
    :param namespace: the namespace to run within kubernetes.
    :param image: Docker image you wish to launch. Defaults to hub.docker.com,
        but fully qualified URLS will point to custom repositories. (templated)
    :param name: name of the pod in which the task will run, will be used (plus a random
        suffix if random_name_suffix is True) to generate a pod id (DNS-1123 subdomain,
        containing only [a-z0-9.-]).
    :param random_name_suffix: if True, will generate a random suffix.
    :param cmds: entrypoint of the container. (templated)
        The docker images's entrypoint is used if this is not provided.
    :param arguments: arguments of the entrypoint. (templated)
        The docker image's CMD is used if this is not provided.
    :param ports: ports for the launched pod.
    :param volume_mounts: volumeMounts for the launched pod.
    :param volumes: volumes for the launched pod. Includes ConfigMaps and PersistentVolumes.
    :param env_vars: Environment variables initialized in the container. (templated)
    :param env_from: (Optional) List of sources to populate environment variables in the container.
    :param secrets: Kubernetes secrets to inject in the container.
        They can be exposed as environment vars or files in a volume.
    :param in_cluster: run kubernetes client with in_cluster configuration.
    :param cluster_context: context that points to kubernetes cluster.
        Ignored when in_cluster is True. If None, current-context is used. (templated)
    :param reattach_on_restart: if the worker dies while the pod is running, reattach and monitor
        during the next try. If False, always create a new pod for each try.
    :param labels: labels to apply to the Pod. (templated)
    :param startup_timeout_seconds: timeout in seconds to startup the pod.
    :param startup_check_interval_seconds: interval in seconds to check if the pod has already started
    :param get_logs: get the stdout of the base container as logs of the tasks.
    :param container_logs: list of containers whose logs will be published to stdout
        Takes a sequence of containers, a single container name or True. If True,
        all the containers logs are published. Works in conjunction with get_logs param.
        The default value is the base container.
    :param image_pull_policy: Specify a policy to cache or always pull an image.
    :param annotations: non-identifying metadata you can attach to the Pod.
        Can be a large range of data, and can include characters
        that are not permitted by labels. (templated)
    :param container_resources: resources for the launched pod. (templated)
    :param affinity: affinity scheduling rules for the launched pod.
    :param config_file: The path to the Kubernetes config file. (templated)
        If not specified, default value is ``~/.kube/config``
    :param node_selector: A dict containing a group of scheduling rules.
    :param image_pull_secrets: Any image pull secrets to be given to the pod.
        If more than one secret is required, provide a
        comma separated list: secret_a,secret_b
    :param service_account_name: Name of the service account
    :param hostnetwork: If True enable host networking on the pod.
    :param host_aliases: A list of host aliases to apply to the containers in the pod.
    :param tolerations: A list of kubernetes tolerations.
    :param security_context: security options the pod should run with (PodSecurityContext).
    :param container_security_context: security options the container should run with.
    :param dnspolicy: dnspolicy for the pod.
    :param dns_config: dns configuration (ip addresses, searches, options) for the pod.
    :param hostname: hostname for the pod.
    :param subdomain: subdomain for the pod.
    :param schedulername: Specify a schedulername for the pod
    :param full_pod_spec: The complete podSpec
    :param init_containers: init container for the launched Pod
    :param log_events_on_failure: Log the pod's events if a failure occurs
    :param do_xcom_push: If True, the content of the file
        /airflow/xcom/return.json in the container will also be pushed to an
        XCom when the container completes.
    :param pod_template_file: path to pod template file (templated)
    :param pod_template_dict: pod template dictionary (templated)
    :param priority_class_name: priority class name for the launched Pod
    :param pod_runtime_info_envs: (Optional) A list of environment variables,
        to be set in the container.
    :param termination_grace_period: Termination grace period if task killed in UI,
        defaults to kubernetes default
    :param configmaps: (Optional) A list of names of config maps from which it collects ConfigMaps
        to populate the environment variables with. The contents of the target
        ConfigMap's Data field will represent the key-value pairs as environment variables.
        Extends env_from.
    :param skip_on_exit_code: If task exits with this exit code, leave the task
        in ``skipped`` state (default: None). If set to ``None``, any non-zero
        exit code will be treated as a failure.
    :param base_container_name: The name of the base container in the pod. This container's logs
        will appear as part of this task's logs if get_logs is True. Defaults to None. If None,
        will consult the class variable BASE_CONTAINER_NAME (which defaults to "base") for the base
        container name to use.
    :param deferrable: Run operator in the deferrable mode.
    :param poll_interval: Polling period in seconds to check for the status. Used only in deferrable mode.
    :param log_pod_spec_on_failure: Log the pod's specification if a failure occurs
    :param on_finish_action: What to do when the pod reaches its final state, or the execution is interrupted.
        If "delete_pod", the pod will be deleted regardless its state; if "delete_succeeded_pod",
        only succeeded pod will be deleted. You can set to "keep_pod" to keep the pod.
    :param is_delete_operator_pod: What to do when the pod reaches its final
        state, or the execution is interrupted. If True (default), delete the
        pod; if False, leave the pod.
        Deprecated - use `on_finish_action` instead.
    :param termination_message_policy: The termination message policy of the base container.
        Default value is "File"
    :param active_deadline_seconds: The active_deadline_seconds which translates to active_deadline_seconds
        in V1PodSpec.
    :param callbacks: KubernetesPodOperatorCallback instance contains the callbacks methods on different step
        of KubernetesPodOperator.
    :param progress_callback: Callback function for receiving k8s container logs.
        `progress_callback` is deprecated, please use :param `callbacks` instead.
    :param logging_interval: max time in seconds that task should be in deferred state before
        resuming to fetch the latest logs. If ``None``, then the task will remain in deferred state until pod
        is done, and no logs will be visible until that time.
    """

    # !!! Changes in KubernetesPodOperator's arguments should be also reflected in !!!
    #  - airflow/decorators/__init__.pyi  (by a separate PR)

    # This field can be overloaded at the instance level via base_container_name
    BASE_CONTAINER_NAME = "base"
    ISTIO_CONTAINER_NAME = "istio-proxy"
    KILL_ISTIO_PROXY_SUCCESS_MSG = "HTTP/1.1 200"
    POD_CHECKED_KEY = "already_checked"
    POST_TERMINATION_TIMEOUT = 120

    template_fields: Sequence[str] = (
        "image",
        "cmds",
        "annotations",
        "arguments",
        "env_vars",
        "labels",
        "config_file",
        "pod_template_file",
        "pod_template_dict",
        "namespace",
        "container_resources",
        "volumes",
        "volume_mounts",
        "cluster_context",
        "env_from",
    )
    template_fields_renderers = {"env_vars": "py"}

    def __init__(
        self,
        *,
        kubernetes_conn_id: str | None = KubernetesHook.default_conn_name,
        namespace: str | None = None,
        image: str | None = None,
        name: str | None = None,
        random_name_suffix: bool = True,
        cmds: list[str] | None = None,
        arguments: list[str] | None = None,
        ports: list[k8s.V1ContainerPort] | None = None,
        volume_mounts: list[k8s.V1VolumeMount] | None = None,
        volumes: list[k8s.V1Volume] | None = None,
        env_vars: list[k8s.V1EnvVar] | dict[str, str] | None = None,
        env_from: list[k8s.V1EnvFromSource] | None = None,
        secrets: list[Secret] | None = None,
        in_cluster: bool | None = None,
        cluster_context: str | None = None,
        labels: dict | None = None,
        reattach_on_restart: bool = True,
        startup_timeout_seconds: int = 120,
        startup_check_interval_seconds: int = 5,
        get_logs: bool = True,
        container_logs: Iterable[str] | str | Literal[True] = BASE_CONTAINER_NAME,
        image_pull_policy: str | None = None,
        annotations: dict | None = None,
        container_resources: k8s.V1ResourceRequirements | None = None,
        affinity: k8s.V1Affinity | None = None,
        config_file: str | None = None,
        node_selector: dict | None = None,
        image_pull_secrets: list[k8s.V1LocalObjectReference] | None = None,
        service_account_name: str | None = None,
        hostnetwork: bool = False,
        host_aliases: list[k8s.V1HostAlias] | None = None,
        tolerations: list[k8s.V1Toleration] | None = None,
        security_context: k8s.V1PodSecurityContext | dict | None = None,
        container_security_context: k8s.V1SecurityContext | dict | None = None,
        dnspolicy: str | None = None,
        dns_config: k8s.V1PodDNSConfig | None = None,
        hostname: str | None = None,
        subdomain: str | None = None,
        schedulername: str | None = None,
        full_pod_spec: k8s.V1Pod | None = None,
        init_containers: list[k8s.V1Container] | None = None,
        log_events_on_failure: bool = False,
        do_xcom_push: bool = False,
        pod_template_file: str | None = None,
        pod_template_dict: dict | None = None,
        priority_class_name: str | None = None,
        pod_runtime_info_envs: list[k8s.V1EnvVar] | None = None,
        termination_grace_period: int | None = None,
        configmaps: list[str] | None = None,
        skip_on_exit_code: int | Container[int] | None = None,
        base_container_name: str | None = None,
        deferrable: bool = conf.getboolean("operators", "default_deferrable", fallback=False),
        poll_interval: float = 2,
        log_pod_spec_on_failure: bool = True,
        on_finish_action: str = "delete_pod",
        is_delete_operator_pod: None | bool = None,
        termination_message_policy: str = "File",
        active_deadline_seconds: int | None = None,
        callbacks: type[KubernetesPodOperatorCallback] | None = None,
        progress_callback: Callable[[str], None] | None = None,
        logging_interval: int | None = None,
        **kwargs,
    ) -> None:
        super().__init__(**kwargs)
        self.kubernetes_conn_id = kubernetes_conn_id
        self.do_xcom_push = do_xcom_push
        self.image = image
        self.namespace = namespace
        self.cmds = cmds or []
        self.arguments = arguments or []
        self.labels = labels or {}
        self.startup_timeout_seconds = startup_timeout_seconds
        self.startup_check_interval_seconds = startup_check_interval_seconds
        env_vars = convert_env_vars(env_vars) if env_vars else []
        self.env_vars = env_vars
        pod_runtime_info_envs = (
            [convert_pod_runtime_info_env(p) for p in pod_runtime_info_envs] if pod_runtime_info_envs else []
        )
        self.pod_runtime_info_envs = pod_runtime_info_envs
        self.env_from = env_from or []
        if configmaps:
            self.env_from.extend([convert_configmap(c) for c in configmaps])
        self.ports = [convert_port(p) for p in ports] if ports else []
        volume_mounts = [convert_volume_mount(v) for v in volume_mounts] if volume_mounts else []
        self.volume_mounts = volume_mounts
        volumes = [convert_volume(volume) for volume in volumes] if volumes else []
        self.volumes = volumes
        self.secrets = secrets or []
        self.in_cluster = in_cluster
        self.cluster_context = cluster_context
        self.reattach_on_restart = reattach_on_restart
        self.get_logs = get_logs
        self.container_logs = container_logs
        if self.container_logs == KubernetesPodOperator.BASE_CONTAINER_NAME:
            self.container_logs = base_container_name or self.BASE_CONTAINER_NAME
        self.image_pull_policy = image_pull_policy
        self.node_selector = node_selector or {}
        self.annotations = annotations or {}
        self.affinity = convert_affinity(affinity) if affinity else {}
        self.container_resources = container_resources
        self.config_file = config_file
        self.image_pull_secrets = convert_image_pull_secrets(image_pull_secrets) if image_pull_secrets else []
        self.service_account_name = service_account_name
        self.hostnetwork = hostnetwork
        self.host_aliases = host_aliases
        self.tolerations = (
            [convert_toleration(toleration) for toleration in tolerations] if tolerations else []
        )
        self.security_context = security_context or {}
        self.container_security_context = container_security_context
        self.dnspolicy = dnspolicy
        self.dns_config = dns_config
        self.hostname = hostname
        self.subdomain = subdomain
        self.schedulername = schedulername
        self.full_pod_spec = full_pod_spec
        self.init_containers = init_containers or []
        self.log_events_on_failure = log_events_on_failure
        self.priority_class_name = priority_class_name
        self.pod_template_file = pod_template_file
        self.pod_template_dict = pod_template_dict
        self.name = self._set_name(name)
        self.random_name_suffix = random_name_suffix
        self.termination_grace_period = termination_grace_period
        self.pod_request_obj: k8s.V1Pod | None = None
        self.pod: k8s.V1Pod | None = None
        self.skip_on_exit_code = (
            skip_on_exit_code
            if isinstance(skip_on_exit_code, Container)
            else [skip_on_exit_code]
            if skip_on_exit_code is not None
            else []
        )
        self.base_container_name = base_container_name or self.BASE_CONTAINER_NAME
        self.deferrable = deferrable
        self.poll_interval = poll_interval
        self.remote_pod: k8s.V1Pod | None = None
        self.log_pod_spec_on_failure = log_pod_spec_on_failure
        if is_delete_operator_pod is not None:
            warnings.warn(
                "`is_delete_operator_pod` parameter is deprecated, please use `on_finish_action`",
                AirflowProviderDeprecationWarning,
                stacklevel=2,
            )
            self.on_finish_action = (
                OnFinishAction.DELETE_POD if is_delete_operator_pod else OnFinishAction.KEEP_POD
            )
            self.is_delete_operator_pod = is_delete_operator_pod
        else:
            self.on_finish_action = OnFinishAction(on_finish_action)
            self.is_delete_operator_pod = self.on_finish_action == OnFinishAction.DELETE_POD
        self.termination_message_policy = termination_message_policy
        self.active_deadline_seconds = active_deadline_seconds
        self.logging_interval = logging_interval

        self._config_dict: dict | None = None  # TODO: remove it when removing convert_config_file_to_dict
        self._progress_callback = progress_callback
        self.callbacks = callbacks
        self._killed: bool = False

    @cached_property
    def _incluster_namespace(self):
        from pathlib import Path

        path = Path("/var/run/secrets/kubernetes.io/serviceaccount/namespace")
        return path.exists() and path.read_text() or None

    def _render_nested_template_fields(
        self,
        content: Any,
        context: Context,
        jinja_env: jinja2.Environment,
        seen_oids: set,
    ) -> None:
        if id(content) not in seen_oids:
            template_fields: tuple | None

            if isinstance(content, k8s.V1EnvVar):
                template_fields = ("value", "name")
            elif isinstance(content, k8s.V1ResourceRequirements):
                template_fields = ("limits", "requests")
            elif isinstance(content, k8s.V1Volume):
                template_fields = ("name", "persistent_volume_claim", "config_map")
            elif isinstance(content, k8s.V1VolumeMount):
                template_fields = ("name", "sub_path")
            elif isinstance(content, k8s.V1PersistentVolumeClaimVolumeSource):
                template_fields = ("claim_name",)
            elif isinstance(content, k8s.V1ConfigMapVolumeSource):
                template_fields = ("name",)
            elif isinstance(content, k8s.V1EnvFromSource):
                template_fields = ("config_map_ref",)
            elif isinstance(content, k8s.V1ConfigMapEnvSource):
                template_fields = ("name",)
            else:
                template_fields = None

            if template_fields:
                seen_oids.add(id(content))
                self._do_render_template_fields(content, template_fields, context, jinja_env, seen_oids)
                return

        super()._render_nested_template_fields(content, context, jinja_env, seen_oids)

    @staticmethod
    def _get_ti_pod_labels(context: Context | None = None, include_try_number: bool = True) -> dict[str, str]:
        """
        Generate labels for the pod to track the pod in case of Operator crash.

        :param context: task context provided by airflow DAG
        :return: dict
        """
        if not context:
            return {}

        ti = context["ti"]
        run_id = context["run_id"]

        labels = {
            "dag_id": ti.dag_id,
            "task_id": ti.task_id,
            "run_id": run_id,
            "kubernetes_pod_operator": "True",
        }

        map_index = ti.map_index
        if map_index >= 0:
            labels["map_index"] = map_index

        if include_try_number:
            labels.update(try_number=ti.try_number)
        # In the case of sub dags this is just useful
        if context["dag"].parent_dag:
            labels["parent_dag_id"] = context["dag"].parent_dag.dag_id
        # Ensure that label is valid for Kube,
        # and if not truncate/remove invalid chars and replace with short hash.
        for label_id, label in labels.items():
            safe_label = pod_generator.make_safe_label_value(str(label))
            labels[label_id] = safe_label
        return labels

    @cached_property
    def pod_manager(self) -> PodManager:
        return PodManager(
            kube_client=self.client, callbacks=self.callbacks, progress_callback=self._progress_callback
        )

    @cached_property
    def hook(self) -> PodOperatorHookProtocol:
        hook = KubernetesHook(
            conn_id=self.kubernetes_conn_id,
            in_cluster=self.in_cluster,
            config_file=self.config_file,
            cluster_context=self.cluster_context,
        )
        return hook

    @cached_property
    def client(self) -> CoreV1Api:
        client = self.hook.core_v1_client
        if self.callbacks:
            self.callbacks.on_sync_client_creation(client=client)
        return client

    def find_pod(self, namespace: str, context: Context, *, exclude_checked: bool = True) -> k8s.V1Pod | None:
        """Return an already-running pod for this task instance if one exists."""
        label_selector = self._build_find_pod_label_selector(context, exclude_checked=exclude_checked)
        pod_list = self.client.list_namespaced_pod(
            namespace=namespace,
            label_selector=label_selector,
        ).items

        pod = None
        num_pods = len(pod_list)
        if num_pods > 1:
            raise AirflowException(f"More than one pod running with labels {label_selector}")
        elif num_pods == 1:
            pod = pod_list[0]
            self.log.info("Found matching pod %s with labels %s", pod.metadata.name, pod.metadata.labels)
            self.log.info("`try_number` of task_instance: %s", context["ti"].try_number)
            self.log.info("`try_number` of pod: %s", pod.metadata.labels["try_number"])
        return pod

    def get_or_create_pod(self, pod_request_obj: k8s.V1Pod, context: Context) -> k8s.V1Pod:
        if self.reattach_on_restart:
            pod = self.find_pod(self.namespace or pod_request_obj.metadata.namespace, context=context)
            if pod:
                return pod

        self.log.debug("Starting pod:\n%s", yaml.safe_dump(pod_request_obj.to_dict()))
        self.pod_manager.create_pod(pod=pod_request_obj)

        return pod_request_obj

    def await_pod_start(self, pod: k8s.V1Pod) -> None:
        try:
            self.pod_manager.await_pod_start(
                pod=pod,
                startup_timeout=self.startup_timeout_seconds,
                startup_check_interval=self.startup_check_interval_seconds,
            )
        except PodLaunchFailedException:
            if self.log_events_on_failure:
                self._read_pod_events(pod, reraise=False)
            raise

    def extract_xcom(self, pod: k8s.V1Pod) -> dict[Any, Any] | None:
        """Retrieve xcom value and kill xcom sidecar container."""
        result = self.pod_manager.extract_xcom(pod)
        if isinstance(result, str) and result.rstrip() == EMPTY_XCOM_RESULT:
            self.log.info("xcom result file is empty.")
            return None

        self.log.info("xcom result: \n%s", result)
        return json.loads(result)

    def execute(self, context: Context):
        """Based on the deferrable parameter runs the pod asynchronously or synchronously."""
        if not self.deferrable:
            return self.execute_sync(context)

        self.execute_async(context)

    def execute_sync(self, context: Context):
        result = None
        try:
            if self.pod_request_obj is None:
                self.pod_request_obj = self.build_pod_request_obj(context)
            if self.pod is None:
                self.pod = self.get_or_create_pod(  # must set `self.pod` for `on_kill`
                    pod_request_obj=self.pod_request_obj,
                    context=context,
                )
            # push to xcom now so that if there is an error we still have the values
            ti = context["ti"]
            ti.xcom_push(key="pod_name", value=self.pod.metadata.name)
            ti.xcom_push(key="pod_namespace", value=self.pod.metadata.namespace)

            # get remote pod for use in cleanup methods
            self.remote_pod = self.find_pod(self.pod.metadata.namespace, context=context)
            if self.callbacks:
                self.callbacks.on_pod_creation(
                    pod=self.remote_pod, client=self.client, mode=ExecutionMode.SYNC
                )
            self.await_pod_start(pod=self.pod)
            if self.callbacks:
                self.callbacks.on_pod_starting(
                    pod=self.find_pod(self.pod.metadata.namespace, context=context),
                    client=self.client,
                    mode=ExecutionMode.SYNC,
                )

            if self.get_logs:
                self.pod_manager.fetch_requested_container_logs(
                    pod=self.pod,
                    containers=self.container_logs,
                    follow_logs=True,
                )
            if not self.get_logs or (
                self.container_logs is not True and self.base_container_name not in self.container_logs
            ):
                self.await_container_completion(pod=self.pod, container_name=self.base_container_name)
            if self.callbacks:
                self.callbacks.on_pod_completion(
                    pod=self.find_pod(self.pod.metadata.namespace, context=context),
                    client=self.client,
                    mode=ExecutionMode.SYNC,
                )

            if self.do_xcom_push:
                self.pod_manager.await_xcom_sidecar_container_start(pod=self.pod)
                result = self.extract_xcom(pod=self.pod)
            istio_enabled = self.is_istio_enabled(self.pod)
            self.remote_pod = self.pod_manager.await_pod_completion(
                self.pod, istio_enabled, self.base_container_name
            )
        finally:
            pod_to_clean = self.pod or self.pod_request_obj
            self.cleanup(
                pod=pod_to_clean,
                remote_pod=self.remote_pod,
            )
            if self.callbacks:
                self.callbacks.on_pod_cleanup(pod=pod_to_clean, client=self.client, mode=ExecutionMode.SYNC)

        if self.do_xcom_push:
            return result

    @tenacity.retry(
        stop=tenacity.stop_after_attempt(3),
        wait=tenacity.wait_exponential(max=15),
        retry=tenacity.retry_if_exception(lambda exc: check_exception_is_kubernetes_api_unauthorized(exc)),
        reraise=True,
    )
    def await_container_completion(self, pod: k8s.V1Pod, container_name: str):
        try:
            self.pod_manager.await_container_completion(pod=pod, container_name=container_name)
        except kubernetes.client.exceptions.ApiException as exc:
            if exc.status and str(exc.status) == "401":
                self.log.warning(
                    "Failed to check container status due to permission error. Refreshing credentials and retrying."
                )
                self._refresh_cached_properties()
            raise exc

    def _refresh_cached_properties(self):
        del self.hook
        del self.client
        del self.pod_manager

    def execute_async(self, context: Context) -> None:
        self.pod_request_obj = self.build_pod_request_obj(context)
        self.pod = self.get_or_create_pod(  # must set `self.pod` for `on_kill`
            pod_request_obj=self.pod_request_obj,
            context=context,
        )
        if self.callbacks:
            self.callbacks.on_pod_creation(
                pod=self.find_pod(self.pod.metadata.namespace, context=context),
                client=self.client,
                mode=ExecutionMode.SYNC,
            )
        ti = context["ti"]
        ti.xcom_push(key="pod_name", value=self.pod.metadata.name)
        ti.xcom_push(key="pod_namespace", value=self.pod.metadata.namespace)

        self.invoke_defer_method()

    def invoke_defer_method(self, last_log_time: DateTime | None = None) -> None:
        """Redefine triggers which are being used in child classes."""
        trigger_start_time = datetime.datetime.now(tz=datetime.timezone.utc)
        self.defer(
            trigger=KubernetesPodTrigger(
                pod_name=self.pod.metadata.name,  # type: ignore[union-attr]
                pod_namespace=self.pod.metadata.namespace,  # type: ignore[union-attr]
                trigger_start_time=trigger_start_time,
                kubernetes_conn_id=self.kubernetes_conn_id,
                cluster_context=self.cluster_context,
                config_file=self.config_file,
                in_cluster=self.in_cluster,
                poll_interval=self.poll_interval,
                get_logs=self.get_logs,
                startup_timeout=self.startup_timeout_seconds,
                startup_check_interval=self.startup_check_interval_seconds,
                base_container_name=self.base_container_name,
                on_finish_action=self.on_finish_action.value,
                last_log_time=last_log_time,
                logging_interval=self.logging_interval,
            ),
            method_name="trigger_reentry",
        )

    def trigger_reentry(self, context: Context, event: dict[str, Any]) -> Any:
        """
        Point of re-entry from trigger.

        If ``logging_interval`` is None, then at this point, the pod should be done, and we'll just fetch
        the logs and exit.

        If ``logging_interval`` is not None, it could be that the pod is still running, and we'll just
        grab the latest logs and defer back to the trigger again.
        """
        self.pod = None
        try:
            pod_name = event["name"]
            pod_namespace = event["namespace"]

            self.pod = self.hook.get_pod(pod_name, pod_namespace)

            if not self.pod:
                raise PodNotFoundException("Could not find pod after resuming from deferral")

            if self.callbacks and event["status"] != "running":
                self.callbacks.on_operator_resuming(
                    pod=self.pod, event=event, client=self.client, mode=ExecutionMode.SYNC
                )

            follow = self.logging_interval is None
            last_log_time = event.get("last_log_time")

            if event["status"] in ("error", "failed", "timeout"):
                # fetch some logs when pod is failed
                if self.get_logs:
                    self._write_logs(self.pod, follow=follow, since_time=last_log_time)

                if self.do_xcom_push:
                    _ = self.extract_xcom(pod=self.pod)

                message = event.get("stack_trace", event["message"])
                raise AirflowException(message)

            elif event["status"] == "running":
                if self.get_logs:
                    self.log.info("Resuming logs read from time %r", last_log_time)

                    pod_log_status = self.pod_manager.fetch_container_logs(
                        pod=self.pod,
                        container_name=self.BASE_CONTAINER_NAME,
                        follow=follow,
                        since_time=last_log_time,
                    )

                    if pod_log_status.running:
                        self.log.info("Container still running; deferring again.")
                        self.invoke_defer_method(pod_log_status.last_log_time)
                else:
                    self.invoke_defer_method()

            elif event["status"] == "success":
                # fetch some logs when pod is executed successfully
                if self.get_logs:
                    self._write_logs(self.pod, follow=follow, since_time=last_log_time)

                if self.do_xcom_push:
                    xcom_sidecar_output = self.extract_xcom(pod=self.pod)
                    return xcom_sidecar_output
                return
        except TaskDeferred:
            raise
        finally:
            self._clean(event)

    def _clean(self, event: dict[str, Any]) -> None:
        if event["status"] == "running":
            return
        istio_enabled = self.is_istio_enabled(self.pod)
        # Skip await_pod_completion when the event is 'timeout' due to the pod can hang
        # on the ErrImagePull or ContainerCreating step and it will never complete
        if event["status"] != "timeout":
            try:
                self.pod = self.pod_manager.await_pod_completion(
                    self.pod, istio_enabled, self.base_container_name
                )
            except ApiException as e:
                if e.status == 404:
                    self.pod = None
                    self.log.warning(
                        "Pod not found while waiting for completion. The last status was %r", event["status"]
                    )
                else:
                    raise e
        if self.pod is not None:
            self.post_complete_action(
                pod=self.pod,
                remote_pod=self.pod,
            )

    def _write_logs(self, pod: k8s.V1Pod, follow: bool = False, since_time: DateTime | None = None) -> None:
        try:
            since_seconds = (
                math.ceil((datetime.datetime.now(tz=datetime.timezone.utc) - since_time).total_seconds())
                if since_time
                else None
            )
            logs = self.client.read_namespaced_pod_log(
                name=pod.metadata.name,
                namespace=pod.metadata.namespace,
                pod=pod,
                container_name=self.base_container_name,
                follow=follow,
                timestamps=False,
                since_seconds=since_seconds,
                _preload_content=False,
            )
            for raw_line in logs:
                line = raw_line.decode("utf-8", errors="backslashreplace").rstrip("\n")
                if line:
<<<<<<< HEAD
                    self.log.info("Container logs: %s", line)
        except (HTTPError, ApiException) as e:
=======
                    self.log.info("[%s] logs: %s", self.base_container_name, line)
        except HTTPError as e:
>>>>>>> 9f0b0258
            self.log.warning(
                "Reading of logs interrupted with error %r; will retry. "
                "Set log level to DEBUG for traceback.",
                e if not isinstance(e, ApiException) else e.reason,
            )

    def post_complete_action(self, *, pod, remote_pod, **kwargs) -> None:
        """Actions that must be done after operator finishes logic of the deferrable_execution."""
        self.cleanup(
            pod=pod,
            remote_pod=remote_pod,
        )
        if self.callbacks:
            self.callbacks.on_pod_cleanup(pod=pod, client=self.client, mode=ExecutionMode.SYNC)

    def cleanup(self, pod: k8s.V1Pod, remote_pod: k8s.V1Pod):
        # Skip cleaning the pod in the following scenarios.
        # 1. If a task got marked as failed, "on_kill" method would be called and the pod will be cleaned up
        # there. Cleaning it up again will raise an exception (which might cause retry).
        # 2. remote pod is null (ex: pod creation failed)
        if self._killed or not remote_pod:
            return

        istio_enabled = self.is_istio_enabled(remote_pod)
        pod_phase = remote_pod.status.phase if hasattr(remote_pod, "status") else None

        # if the pod fails or success, but we don't want to delete it
        if pod_phase != PodPhase.SUCCEEDED or self.on_finish_action == OnFinishAction.KEEP_POD:
            self.patch_already_checked(remote_pod, reraise=False)

        failed = (pod_phase != PodPhase.SUCCEEDED and not istio_enabled) or (
            istio_enabled and not container_is_succeeded(remote_pod, self.base_container_name)
        )

        if failed:
            if self.log_events_on_failure:
                self._read_pod_events(pod, reraise=False)

        self.process_pod_deletion(remote_pod, reraise=False)

        if self.skip_on_exit_code:
            container_statuses = (
                remote_pod.status.container_statuses if remote_pod and remote_pod.status else None
            ) or []
            base_container_status = next(
                (x for x in container_statuses if x.name == self.base_container_name), None
            )
            exit_code = (
                base_container_status.state.terminated.exit_code
                if base_container_status
                and base_container_status.state
                and base_container_status.state.terminated
                else None
            )
            if exit_code in self.skip_on_exit_code:
                raise AirflowSkipException(
                    f"Pod {pod and pod.metadata.name} returned exit code {exit_code}. Skipping."
                )

        if failed:
            error_message = get_container_termination_message(remote_pod, self.base_container_name)
            raise AirflowException(
                "\n".join(
                    filter(
                        None,
                        [
                            f"Pod {pod and pod.metadata.name} returned a failure.",
                            error_message if isinstance(error_message, str) else None,
                            f"remote_pod: {remote_pod}" if self.log_pod_spec_on_failure else None,
                        ],
                    )
                )
            )

    def _read_pod_events(self, pod, *, reraise=True) -> None:
        """Will fetch and emit events from pod."""
        with _optionally_suppress(reraise=reraise):
            for event in self.pod_manager.read_pod_events(pod).items:
                if event.type == PodEventType.NORMAL.value:
                    self.log.info("Pod Event: %s - %s", event.reason, event.message)
                else:
                    self.log.error("Pod Event: %s - %s", event.reason, event.message)

    def is_istio_enabled(self, pod: V1Pod) -> bool:
        """Check if istio is enabled for the namespace of the pod by inspecting the namespace labels."""
        if not pod:
            return False

        remote_pod = self.pod_manager.read_pod(pod)

        return any(container.name == self.ISTIO_CONTAINER_NAME for container in remote_pod.spec.containers)

    def kill_istio_sidecar(self, pod: V1Pod) -> None:
        command = "/bin/sh -c 'curl -fsI -X POST http://localhost:15020/quitquitquit'"
        command_to_container = shlex.split(command)
        resp = stream(
            self.client.connect_get_namespaced_pod_exec,
            name=pod.metadata.name,
            namespace=pod.metadata.namespace,
            container=self.ISTIO_CONTAINER_NAME,
            command=command_to_container,
            stderr=True,
            stdin=True,
            stdout=True,
            tty=False,
            _preload_content=False,
        )
        output = []
        while resp.is_open():
            if resp.peek_stdout():
                output.append(resp.read_stdout())

        resp.close()
        output_str = "".join(output)
        self.log.info("Output of curl command to kill istio: %s", output_str)
        resp.close()
        if self.KILL_ISTIO_PROXY_SUCCESS_MSG not in output_str:
            raise AirflowException("Error while deleting istio-proxy sidecar: %s", output_str)

    def process_pod_deletion(self, pod: k8s.V1Pod, *, reraise=True):
        with _optionally_suppress(reraise=reraise):
            if pod is not None:
                should_delete_pod = (self.on_finish_action == OnFinishAction.DELETE_POD) or (
                    self.on_finish_action == OnFinishAction.DELETE_SUCCEEDED_POD
                    and (
                        pod.status.phase == PodPhase.SUCCEEDED
                        or container_is_succeeded(pod, self.base_container_name)
                    )
                )
                if should_delete_pod:
                    self.log.info("Deleting pod: %s", pod.metadata.name)
                    self.pod_manager.delete_pod(pod)
                else:
                    self.log.info("Skipping deleting pod: %s", pod.metadata.name)

    def _build_find_pod_label_selector(self, context: Context | None = None, *, exclude_checked=True) -> str:
        labels = {
            **self.labels,
            **self._get_ti_pod_labels(context, include_try_number=False),
        }
        label_strings = [f"{label_id}={label}" for label_id, label in sorted(labels.items())]
        labels_value = ",".join(label_strings)
        if exclude_checked:
            labels_value = f"{labels_value},{self.POD_CHECKED_KEY}!=True"
        labels_value = f"{labels_value},!airflow-worker"
        return labels_value

    @staticmethod
    def _set_name(name: str | None) -> str | None:
        if name is not None:
            validate_key(name, max_length=220)
            return re.sub(r"[^a-z0-9-]+", "-", name.lower())
        return None

    def patch_already_checked(self, pod: k8s.V1Pod, *, reraise=True):
        """Add an "already checked" annotation to ensure we don't reattach on retries."""
        with _optionally_suppress(reraise=reraise):
            self.client.patch_namespaced_pod(
                name=pod.metadata.name,
                namespace=pod.metadata.namespace,
                body={"metadata": {"labels": {self.POD_CHECKED_KEY: "True"}}},
            )

    def on_kill(self) -> None:
        self._killed = True
        if self.pod:
            pod = self.pod
            kwargs = {
                "name": pod.metadata.name,
                "namespace": pod.metadata.namespace,
            }
            if self.termination_grace_period is not None:
                kwargs.update(grace_period_seconds=self.termination_grace_period)

            try:
                self.client.delete_namespaced_pod(**kwargs)
            except kubernetes.client.exceptions.ApiException:
                self.log.exception("Unable to delete pod %s", self.pod.metadata.name)

    def build_pod_request_obj(self, context: Context | None = None) -> k8s.V1Pod:
        """
        Return V1Pod object based on pod template file, full pod spec, and other operator parameters.

        The V1Pod attributes are derived (in order of precedence) from operator params, full pod spec, pod
        template file.
        """
        self.log.debug("Creating pod for KubernetesPodOperator task %s", self.task_id)

        self.env_vars = convert_env_vars_or_raise_error(self.env_vars) if self.env_vars else []
        if self.pod_runtime_info_envs:
            self.env_vars.extend(self.pod_runtime_info_envs)

        if self.pod_template_file:
            self.log.debug("Pod template file found, will parse for base pod")
            pod_template = pod_generator.PodGenerator.deserialize_model_file(self.pod_template_file)
            if self.full_pod_spec:
                pod_template = PodGenerator.reconcile_pods(pod_template, self.full_pod_spec)
        elif self.pod_template_dict:
            self.log.debug("Pod template dict found, will parse for base pod")
            pod_template = pod_generator.PodGenerator.deserialize_model_dict(self.pod_template_dict)
            if self.full_pod_spec:
                pod_template = PodGenerator.reconcile_pods(pod_template, self.full_pod_spec)
        elif self.full_pod_spec:
            pod_template = self.full_pod_spec
        else:
            pod_template = k8s.V1Pod(metadata=k8s.V1ObjectMeta())

        pod = k8s.V1Pod(
            api_version="v1",
            kind="Pod",
            metadata=k8s.V1ObjectMeta(
                namespace=self.namespace,
                labels=self.labels,
                name=self.name,
                annotations=self.annotations,
            ),
            spec=k8s.V1PodSpec(
                node_selector=self.node_selector,
                affinity=self.affinity,
                tolerations=self.tolerations,
                init_containers=self.init_containers,
                host_aliases=self.host_aliases,
                containers=[
                    k8s.V1Container(
                        image=self.image,
                        name=self.base_container_name,
                        command=self.cmds,
                        ports=self.ports,
                        image_pull_policy=self.image_pull_policy,
                        resources=self.container_resources,
                        volume_mounts=self.volume_mounts,
                        args=self.arguments,
                        env=self.env_vars,
                        env_from=self.env_from,
                        security_context=self.container_security_context,
                        termination_message_policy=self.termination_message_policy,
                    )
                ],
                image_pull_secrets=self.image_pull_secrets,
                service_account_name=self.service_account_name,
                host_network=self.hostnetwork,
                hostname=self.hostname,
                subdomain=self.subdomain,
                security_context=self.security_context,
                dns_policy=self.dnspolicy,
                dns_config=self.dns_config,
                scheduler_name=self.schedulername,
                restart_policy="Never",
                priority_class_name=self.priority_class_name,
                volumes=self.volumes,
                active_deadline_seconds=self.active_deadline_seconds,
            ),
        )

        pod = PodGenerator.reconcile_pods(pod_template, pod)

        if not pod.metadata.name:
            pod.metadata.name = create_unique_id(
                task_id=self.task_id, unique=self.random_name_suffix, max_length=POD_NAME_MAX_LENGTH
            )
        elif self.random_name_suffix:
            # user has supplied pod name, we're just adding suffix
            pod.metadata.name = add_unique_suffix(name=pod.metadata.name)

        if not pod.metadata.namespace:
            hook_namespace = self.hook.get_namespace()
            pod_namespace = self.namespace or hook_namespace or self._incluster_namespace or "default"
            pod.metadata.namespace = pod_namespace

        for secret in self.secrets:
            self.log.debug("Adding secret to task %s", self.task_id)
            pod = secret.attach_to_pod(pod)
        if self.do_xcom_push:
            self.log.debug("Adding xcom sidecar to task %s", self.task_id)
            pod = xcom_sidecar.add_xcom_sidecar(
                pod,
                sidecar_container_image=self.hook.get_xcom_sidecar_container_image(),
                sidecar_container_resources=self.hook.get_xcom_sidecar_container_resources(),
            )

        labels = self._get_ti_pod_labels(context)
        self.log.info("Building pod %s with labels: %s", pod.metadata.name, labels)

        # Merge Pod Identifying labels with labels passed to operator
        pod.metadata.labels.update(labels)
        # Add Airflow Version to the label
        # And a label to identify that pod is launched by KubernetesPodOperator
        pod.metadata.labels.update(
            {
                "airflow_version": airflow_version.replace("+", "-"),
                "airflow_kpo_in_cluster": str(self.hook.is_in_cluster),
            }
        )
        pod_mutation_hook(pod)
        return pod

    def dry_run(self) -> None:
        """
        Print out the pod definition that would be created by this operator.

        Does not include labels specific to the task instance (since there isn't
        one in a dry_run) and excludes all empty elements.
        """
        pod = self.build_pod_request_obj()
        print(yaml.dump(prune_dict(pod.to_dict(), mode="strict")))

    @deprecated(reason="use `trigger_reentry` instead.", category=AirflowProviderDeprecationWarning)
    def execute_complete(self, context: Context, event: dict, **kwargs):
        return self.trigger_reentry(context=context, event=event)


class _optionally_suppress(AbstractContextManager):
    """
    Returns context manager that will swallow and log exceptions.

    By default swallows descendents of Exception, but you can provide other classes through
    the vararg ``exceptions``.

    Suppression behavior can be disabled with reraise=True.

    :meta private:
    """

    def __init__(self, *exceptions, reraise: bool = False) -> None:
        self._exceptions = exceptions or (Exception,)
        self.reraise = reraise
        self.exception = None

    def __enter__(self):
        return self

    def __exit__(self, exctype, excinst, exctb) -> bool:
        error = exctype is not None
        matching_error = error and issubclass(exctype, self._exceptions)
        if (error and not matching_error) or (matching_error and self.reraise):
            return False
        elif matching_error:
            self.exception = excinst
            logger = logging.getLogger(__name__)
            logger.exception(excinst)
        return True<|MERGE_RESOLUTION|>--- conflicted
+++ resolved
@@ -827,13 +827,8 @@
             for raw_line in logs:
                 line = raw_line.decode("utf-8", errors="backslashreplace").rstrip("\n")
                 if line:
-<<<<<<< HEAD
-                    self.log.info("Container logs: %s", line)
+                    self.log.info("[%s] logs: %s", self.base_container_name, line)
         except (HTTPError, ApiException) as e:
-=======
-                    self.log.info("[%s] logs: %s", self.base_container_name, line)
-        except HTTPError as e:
->>>>>>> 9f0b0258
             self.log.warning(
                 "Reading of logs interrupted with error %r; will retry. "
                 "Set log level to DEBUG for traceback.",
