--- conflicted
+++ resolved
@@ -15,15 +15,12 @@
 # KIND, either express or implied.  See the License for the
 # specific language governing permissions and limitations
 # under the License.
-<<<<<<< HEAD
+from __future__ import annotations
 import json
 import sys
 from typing import Dict, List, Optional, Union
-=======
-from __future__ import annotations
 
 from typing import TYPE_CHECKING, Sequence
->>>>>>> 6ddb6467
 
 import yaml
 from kubernetes import client
@@ -124,15 +121,9 @@
     def __init__(
         self,
         *,
-<<<<<<< HEAD
         image: Optional[str] = None,
         code_path: Optional[str] = None,
         namespace: Optional[str] = 'default',
-=======
-        application_file: str,
-        namespace: str | None = None,
-        kubernetes_conn_id: str = 'kubernetes_default',
->>>>>>> 6ddb6467
         api_group: str = 'sparkoperator.k8s.io',
         api_version: str = 'v1beta2',
         api_kind: str = 'SparkApplication',
@@ -206,7 +197,6 @@
         self.get_logs = get_logs
         self.api_group = api_group
         self.api_version = api_version
-<<<<<<< HEAD
         self.api_kind = api_kind
         self.api_plural = api_plural
         self.code_path = code_path
@@ -313,18 +303,6 @@
 
     def build_spark_request_obj(self, kube_client, custom_obj_api):
         launcher = CustomObjectLauncher(
-=======
-        self.plural = "sparkapplications"
-
-    def execute(self, context: Context):
-        hook = KubernetesHook(conn_id=self.kubernetes_conn_id)
-        self.log.info("Creating sparkApplication")
-        response = hook.create_custom_object(
-            group=self.api_group,
-            version=self.api_version,
-            plural=self.plural,
-            body=self.application_file,
->>>>>>> 6ddb6467
             namespace=self.namespace,
             kube_client=kube_client,
             custom_obj_api=custom_obj_api,
