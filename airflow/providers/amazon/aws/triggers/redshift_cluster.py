# Licensed to the Apache Software Foundation (ASF) under one
# or more contributor license agreements.  See the NOTICE file
# distributed with this work for additional information
# regarding copyright ownership.  The ASF licenses this file
# to you under the Apache License, Version 2.0 (the
# "License"); you may not use this file except in compliance
# with the License.  You may obtain a copy of the License at
#
#   http://www.apache.org/licenses/LICENSE-2.0
#
# Unless required by applicable law or agreed to in writing,
# software distributed under the License is distributed on an
# "AS IS" BASIS, WITHOUT WARRANTIES OR CONDITIONS OF ANY
# KIND, either express or implied.  See the License for the
# specific language governing permissions and limitations
# under the License.
from __future__ import annotations

import asyncio
from typing import Any, AsyncIterator

from botocore.exceptions import WaiterError

from airflow.compat.functools import cached_property
from airflow.providers.amazon.aws.hooks.redshift_cluster import RedshiftAsyncHook, RedshiftHook
from airflow.triggers.base import BaseTrigger, TriggerEvent


class RedshiftClusterTrigger(BaseTrigger):
    """AWS Redshift trigger"""

    def __init__(
        self,
        task_id: str,
        aws_conn_id: str,
        cluster_identifier: str,
        operation_type: str,
        attempts: int,
        poll_interval: float = 5.0,
    ):
        super().__init__()
        self.task_id = task_id
        self.poll_interval = poll_interval
        self.aws_conn_id = aws_conn_id
        self.cluster_identifier = cluster_identifier
        self.operation_type = operation_type
        self.attempts = attempts

    def serialize(self) -> tuple[str, dict[str, Any]]:
        return (
            "airflow.providers.amazon.aws.triggers.redshift_cluster.RedshiftClusterTrigger",
            {
                "task_id": self.task_id,
                "poll_interval": self.poll_interval,
                "aws_conn_id": self.aws_conn_id,
                "cluster_identifier": self.cluster_identifier,
                "attempts": self.attempts,
                "operation_type": self.operation_type,
            },
        )

    async def run(self) -> AsyncIterator[TriggerEvent]:
        hook = RedshiftAsyncHook(aws_conn_id=self.aws_conn_id)
        while self.attempts >= 1:
            self.attempts = self.attempts - 1
            try:
                if self.operation_type == "pause_cluster":
                    response = await hook.pause_cluster(
                        cluster_identifier=self.cluster_identifier,
                        poll_interval=self.poll_interval,
                    )
                    if response.get("status") == "success":
                        yield TriggerEvent(response)
                    else:
                        if self.attempts < 1:
                            yield TriggerEvent({"status": "error", "message": f"{self.task_id} failed"})
                elif self.operation_type == "resume_cluster":
                    response = await hook.resume_cluster(
                        cluster_identifier=self.cluster_identifier,
                        polling_period_seconds=self.poll_interval,
                    )
                    if response:
                        yield TriggerEvent(response)
                    else:
                        error_message = f"{self.task_id} failed"
                        yield TriggerEvent({"status": "error", "message": error_message})
                else:
                    yield TriggerEvent(f"{self.operation_type} is not supported")
            except Exception as e:
                if self.attempts < 1:
                    yield TriggerEvent({"status": "error", "message": str(e)})


class RedshiftCreateClusterTrigger(BaseTrigger):
    """
    Trigger for RedshiftCreateClusterOperator.
    The trigger will asynchronously poll the boto3 API and wait for the
    Redshift cluster to be in the `available` state.

    :param cluster_identifier:  A unique identifier for the cluster.
    :param poll_interval: The amount of time in seconds to wait between attempts.
    :param max_attempt: The maximum number of attempts to be made.
    :param aws_conn_id: The Airflow connection used for AWS credentials.
    """

    def __init__(
        self,
        cluster_identifier: str,
        poll_interval: int,
        max_attempt: int,
        aws_conn_id: str,
    ):
        self.cluster_identifier = cluster_identifier
        self.poll_interval = poll_interval
        self.max_attempt = max_attempt
        self.aws_conn_id = aws_conn_id

    def serialize(self) -> tuple[str, dict[str, Any]]:
        return (
            "airflow.providers.amazon.aws.triggers.redshift_cluster.RedshiftCreateClusterTrigger",
            {
                "cluster_identifier": str(self.cluster_identifier),
                "poll_interval": str(self.poll_interval),
                "max_attempt": str(self.max_attempt),
                "aws_conn_id": str(self.aws_conn_id),
            },
        )

    @cached_property
    def hook(self) -> RedshiftHook:
        return RedshiftHook(aws_conn_id=self.aws_conn_id)

    async def run(self):
        async with self.hook.async_conn as client:
            await client.get_waiter("cluster_available").wait(
                ClusterIdentifier=self.cluster_identifier,
                WaiterConfig={
                    "Delay": int(self.poll_interval),
                    "MaxAttempts": int(self.max_attempt),
                },
            )
        yield TriggerEvent({"status": "success", "message": "Cluster Created"})


<<<<<<< HEAD
class RedshiftResumeClusterTrigger(BaseTrigger):
    """
    Trigger for RedshiftResumeClusterOperator.
    The trigger will asynchronously poll the boto3 API and wait for the
    Redshift cluster to be in the `available` state.
=======
class RedshiftPauseClusterTrigger(BaseTrigger):
    """
    Trigger for RedshiftPauseClusterOperator.
    The trigger will asynchronously poll the boto3 API and wait for the
    Redshift cluster to be in the `paused` state.
>>>>>>> 911bd1cd

    :param cluster_identifier:  A unique identifier for the cluster.
    :param poll_interval: The amount of time in seconds to wait between attempts.
    :param max_attempts: The maximum number of attempts to be made.
    :param aws_conn_id: The Airflow connection used for AWS credentials.
    """

    def __init__(
        self,
        cluster_identifier: str,
        poll_interval: int,
        max_attempts: int,
        aws_conn_id: str,
    ):
        self.cluster_identifier = cluster_identifier
        self.poll_interval = poll_interval
        self.max_attempts = max_attempts
        self.aws_conn_id = aws_conn_id

    def serialize(self) -> tuple[str, dict[str, Any]]:
        return (
<<<<<<< HEAD
            "airflow.providers.amazon.aws.triggers.redshift_cluster.RedshiftResumeClusterTrigger",
=======
            "airflow.providers.amazon.aws.triggers.redshift_cluster.RedshiftPauseClusterTrigger",
>>>>>>> 911bd1cd
            {
                "cluster_identifier": self.cluster_identifier,
                "poll_interval": str(self.poll_interval),
                "max_attempts": str(self.max_attempts),
                "aws_conn_id": self.aws_conn_id,
            },
        )

    @cached_property
    def hook(self) -> RedshiftHook:
        return RedshiftHook(aws_conn_id=self.aws_conn_id)

    async def run(self):
        async with self.hook.async_conn as client:
            attempt = 0
<<<<<<< HEAD
            waiter = self.hook.get_waiter("cluster_resumed", deferrable=True, client=client)
=======
            waiter = self.hook.get_waiter("cluster_paused", deferrable=True, client=client)
            while attempt < int(self.max_attempts):
                attempt = attempt + 1
                try:
                    await waiter.wait(
                        ClusterIdentifier=self.cluster_identifier,
                        WaiterConfig={
                            "Delay": int(self.poll_interval),
                            "MaxAttempts": 1,
                        },
                    )
                    break
                except WaiterError as error:
                    if "terminal failure" in str(error):
                        yield TriggerEvent({"status": "failure", "message": f"Pause Cluster Failed: {error}"})
                        break
                    self.log.info(
                        "Status of cluster is %s", error.last_response["Clusters"][0]["ClusterStatus"]
                    )
                    await asyncio.sleep(int(self.poll_interval))
        if attempt >= int(self.max_attempts):
            yield TriggerEvent(
                {"status": "failure", "message": "Pause Cluster Failed - max attempts reached."}
            )
        else:
            yield TriggerEvent({"status": "success", "message": "Cluster paused"})


class RedshiftCreateClusterSnapshotTrigger(BaseTrigger):
    """
    Trigger for RedshiftCreateClusterSnapshotOperator.
    The trigger will asynchronously poll the boto3 API and wait for the
    Redshift cluster snapshot to be in the `available` state.

    :param cluster_identifier:  A unique identifier for the cluster.
    :param poll_interval: The amount of time in seconds to wait between attempts.
    :param max_attempts: The maximum number of attempts to be made.
    :param aws_conn_id: The Airflow connection used for AWS credentials.
    """

    def __init__(
        self,
        cluster_identifier: str,
        poll_interval: int,
        max_attempts: int,
        aws_conn_id: str,
    ):
        self.cluster_identifier = cluster_identifier
        self.poll_interval = poll_interval
        self.max_attempts = max_attempts
        self.aws_conn_id = aws_conn_id

    def serialize(self) -> tuple[str, dict[str, Any]]:
        return (
            "airflow.providers.amazon.aws.triggers.redshift_cluster.RedshiftCreateClusterSnapshotTrigger",
            {
                "cluster_identifier": self.cluster_identifier,
                "poll_interval": str(self.poll_interval),
                "max_attempts": str(self.max_attempts),
                "aws_conn_id": self.aws_conn_id,
            },
        )

    @cached_property
    def hook(self) -> RedshiftHook:
        return RedshiftHook(aws_conn_id=self.aws_conn_id)

    async def run(self):
        async with self.hook.async_conn as client:
            attempt = 0
            waiter = client.get_waiter("snapshot_available")
>>>>>>> 911bd1cd
            while attempt < int(self.max_attempts):
                attempt = attempt + 1
                try:
                    await waiter.wait(
                        ClusterIdentifier=self.cluster_identifier,
                        WaiterConfig={
                            "Delay": int(self.poll_interval),
                            "MaxAttempts": 1,
                        },
                    )
                    break
                except WaiterError as error:
                    if "terminal failure" in str(error):
                        yield TriggerEvent(
<<<<<<< HEAD
                            {"status": "failure", "message": f"Resume Cluster Failed: {error}"}
                        )
                        break
                    self.log.info(
                        "Status of cluster is %s", error.last_response["Clusters"][0]["ClusterStatus"]
=======
                            {"status": "failure", "message": f"Create Cluster Snapshot Failed: {error}"}
                        )
                        break
                    self.log.info(
                        "Status of cluster snapshot is %s", error.last_response["Snapshots"][0]["Status"]
>>>>>>> 911bd1cd
                    )
                    await asyncio.sleep(int(self.poll_interval))
        if attempt >= int(self.max_attempts):
            yield TriggerEvent(
<<<<<<< HEAD
                {"status": "failure", "message": "Resume Cluster Failed - max attempts reached."}
            )
        else:
            yield TriggerEvent({"status": "success", "message": "Cluster resumed"})
=======
                {
                    "status": "failure",
                    "message": "Create Cluster Snapshot Cluster Failed - max attempts reached.",
                }
            )
        else:
            yield TriggerEvent({"status": "success", "message": "Cluster Snapshot Created"})
>>>>>>> 911bd1cd
<|MERGE_RESOLUTION|>--- conflicted
+++ resolved
@@ -142,19 +142,11 @@
         yield TriggerEvent({"status": "success", "message": "Cluster Created"})
 
 
-<<<<<<< HEAD
-class RedshiftResumeClusterTrigger(BaseTrigger):
-    """
-    Trigger for RedshiftResumeClusterOperator.
-    The trigger will asynchronously poll the boto3 API and wait for the
-    Redshift cluster to be in the `available` state.
-=======
 class RedshiftPauseClusterTrigger(BaseTrigger):
     """
     Trigger for RedshiftPauseClusterOperator.
     The trigger will asynchronously poll the boto3 API and wait for the
     Redshift cluster to be in the `paused` state.
->>>>>>> 911bd1cd
 
     :param cluster_identifier:  A unique identifier for the cluster.
     :param poll_interval: The amount of time in seconds to wait between attempts.
@@ -176,11 +168,7 @@
 
     def serialize(self) -> tuple[str, dict[str, Any]]:
         return (
-<<<<<<< HEAD
-            "airflow.providers.amazon.aws.triggers.redshift_cluster.RedshiftResumeClusterTrigger",
-=======
             "airflow.providers.amazon.aws.triggers.redshift_cluster.RedshiftPauseClusterTrigger",
->>>>>>> 911bd1cd
             {
                 "cluster_identifier": self.cluster_identifier,
                 "poll_interval": str(self.poll_interval),
@@ -196,9 +184,6 @@
     async def run(self):
         async with self.hook.async_conn as client:
             attempt = 0
-<<<<<<< HEAD
-            waiter = self.hook.get_waiter("cluster_resumed", deferrable=True, client=client)
-=======
             waiter = self.hook.get_waiter("cluster_paused", deferrable=True, client=client)
             while attempt < int(self.max_attempts):
                 attempt = attempt + 1
@@ -270,7 +255,6 @@
         async with self.hook.async_conn as client:
             attempt = 0
             waiter = client.get_waiter("snapshot_available")
->>>>>>> 911bd1cd
             while attempt < int(self.max_attempts):
                 attempt = attempt + 1
                 try:
@@ -285,29 +269,15 @@
                 except WaiterError as error:
                     if "terminal failure" in str(error):
                         yield TriggerEvent(
-<<<<<<< HEAD
-                            {"status": "failure", "message": f"Resume Cluster Failed: {error}"}
-                        )
-                        break
-                    self.log.info(
-                        "Status of cluster is %s", error.last_response["Clusters"][0]["ClusterStatus"]
-=======
                             {"status": "failure", "message": f"Create Cluster Snapshot Failed: {error}"}
                         )
                         break
                     self.log.info(
                         "Status of cluster snapshot is %s", error.last_response["Snapshots"][0]["Status"]
->>>>>>> 911bd1cd
                     )
                     await asyncio.sleep(int(self.poll_interval))
         if attempt >= int(self.max_attempts):
             yield TriggerEvent(
-<<<<<<< HEAD
-                {"status": "failure", "message": "Resume Cluster Failed - max attempts reached."}
-            )
-        else:
-            yield TriggerEvent({"status": "success", "message": "Cluster resumed"})
-=======
                 {
                     "status": "failure",
                     "message": "Create Cluster Snapshot Cluster Failed - max attempts reached.",
@@ -315,4 +285,75 @@
             )
         else:
             yield TriggerEvent({"status": "success", "message": "Cluster Snapshot Created"})
->>>>>>> 911bd1cd
+
+
+class RedshiftResumeClusterTrigger(BaseTrigger):
+    """
+    Trigger for RedshiftResumeClusterOperator.
+    The trigger will asynchronously poll the boto3 API and wait for the
+    Redshift cluster to be in the `available` state.
+
+    :param cluster_identifier:  A unique identifier for the cluster.
+    :param poll_interval: The amount of time in seconds to wait between attempts.
+    :param max_attempts: The maximum number of attempts to be made.
+    :param aws_conn_id: The Airflow connection used for AWS credentials.
+    """
+
+    def __init__(
+        self,
+        cluster_identifier: str,
+        poll_interval: int,
+        max_attempts: int,
+        aws_conn_id: str,
+    ):
+        self.cluster_identifier = cluster_identifier
+        self.poll_interval = poll_interval
+        self.max_attempts = max_attempts
+        self.aws_conn_id = aws_conn_id
+
+    def serialize(self) -> tuple[str, dict[str, Any]]:
+        return (
+            "airflow.providers.amazon.aws.triggers.redshift_cluster.RedshiftResumeClusterTrigger",
+            {
+                "cluster_identifier": self.cluster_identifier,
+                "poll_interval": str(self.poll_interval),
+                "max_attempts": str(self.max_attempts),
+                "aws_conn_id": self.aws_conn_id,
+            },
+        )
+
+    @cached_property
+    def hook(self) -> RedshiftHook:
+        return RedshiftHook(aws_conn_id=self.aws_conn_id)
+
+    async def run(self):
+        async with self.hook.async_conn as client:
+            attempt = 0
+            waiter = self.hook.get_waiter("cluster_resumed", deferrable=True, client=client)
+            while attempt < int(self.max_attempts):
+                attempt = attempt + 1
+                try:
+                    await waiter.wait(
+                        ClusterIdentifier=self.cluster_identifier,
+                        WaiterConfig={
+                            "Delay": int(self.poll_interval),
+                            "MaxAttempts": 1,
+                        },
+                    )
+                    break
+                except WaiterError as error:
+                    if "terminal failure" in str(error):
+                        yield TriggerEvent(
+                            {"status": "failure", "message": f"Resume Cluster Failed: {error}"}
+                        )
+                        break
+                    self.log.info(
+                        "Status of cluster is %s", error.last_response["Clusters"][0]["ClusterStatus"]
+                    )
+                    await asyncio.sleep(int(self.poll_interval))
+        if attempt >= int(self.max_attempts):
+            yield TriggerEvent(
+                {"status": "failure", "message": "Resume Cluster Failed - max attempts reached."}
+            )
+        else:
+            yield TriggerEvent({"status": "success", "message": "Cluster resumed"})