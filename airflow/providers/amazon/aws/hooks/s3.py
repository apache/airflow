--- conflicted
+++ resolved
@@ -830,20 +830,12 @@
         _prefix = _original_prefix.split("*", 1)[0] if _apply_wildcard else _original_prefix
         delimiter = delimiter or ""
         start_after_key = start_after_key or ""
-<<<<<<< HEAD
-        self.object_filter_usr = object_filter
+        object_filter_usr = object_filter
         config: type_defs.PaginatorConfigTypeDef = {}
         if page_size:
             config["PageSize"] = page_size
         if max_items:
             config["MaxItems"] = max_items
-=======
-        object_filter_usr = object_filter
-        config = {
-            "PageSize": page_size,
-            "MaxItems": max_items,
-        }
->>>>>>> 9bcee9d4
 
         paginator = self.get_conn().get_paginator("list_objects_v2")
         response = paginator.paginate(
