#
# Licensed to the Apache Software Foundation (ASF) under one
# or more contributor license agreements.  See the NOTICE file
# distributed with this work for additional information
# regarding copyright ownership.  The ASF licenses this file
# to you under the Apache License, Version 2.0 (the
# "License"); you may not use this file except in compliance
# with the License.  You may obtain a copy of the License at
#
#   http://www.apache.org/licenses/LICENSE-2.0
#
# Unless required by applicable law or agreed to in writing,
# software distributed under the License is distributed on an
# "AS IS" BASIS, WITHOUT WARRANTIES OR CONDITIONS OF ANY
# KIND, either express or implied.  See the License for the
# specific language governing permissions and limitations
# under the License.
from __future__ import annotations

<<<<<<< HEAD
from airflow.compat.functools import cached_property
=======
from functools import cached_property
from time import sleep

from airflow.exceptions import AirflowException
>>>>>>> 5b3382f6
from airflow.providers.amazon.aws.hooks.base_aws import AwsBaseHook
from airflow.providers.amazon.aws.hooks.sts import StsHook


class GlueCrawlerHook(AwsBaseHook):
    """
    Interacts with AWS Glue Crawler.
    Provide thin wrapper around :external+boto3:py:class:`boto3.client("glue") <Glue.Client>`.

    Additional arguments (such as ``aws_conn_id``) may be specified and
    are passed down to the underlying AwsBaseHook.

    .. seealso::
        - :class:`airflow.providers.amazon.aws.hooks.base_aws.AwsBaseHook`
        - `AWS Glue crawlers and classifiers \
        <https://docs.aws.amazon.com/glue/latest/dg/components-overview.html#crawling-intro>`__
    """

    def __init__(self, *args, **kwargs):
        kwargs["client_type"] = "glue"
        super().__init__(*args, **kwargs)

    @cached_property
    def glue_client(self):
        """:return: AWS Glue client"""
        return self.get_conn()

    def has_crawler(self, crawler_name) -> bool:
        """
        Checks if the crawler already exists.

        :param crawler_name: unique crawler name per AWS account
        :return: Returns True if the crawler already exists and False if not.
        """
        self.log.info("Checking if crawler already exists: %s", crawler_name)

        try:
            self.get_crawler(crawler_name)
            return True
        except self.glue_client.exceptions.EntityNotFoundException:
            return False

    def get_crawler(self, crawler_name: str) -> dict:
        """
        Gets crawler configurations.

        .. seealso::
            - :external+boto3:py:meth:`Glue.Client.get_crawler`

        :param crawler_name: unique crawler name per AWS account
        :return: Nested dictionary of crawler configurations
        """
        return self.glue_client.get_crawler(Name=crawler_name)["Crawler"]

    def update_crawler(self, **crawler_kwargs) -> bool:
        """
        Updates crawler configurations.

        .. seealso::
            - :external+boto3:py:meth:`Glue.Client.update_crawler`

        :param crawler_kwargs: Keyword args that define the configurations used for the crawler
        :return: True if crawler was updated and false otherwise
        """
        crawler_name = crawler_kwargs["Name"]
        current_crawler = self.get_crawler(crawler_name)

        tags_updated = self.update_tags(crawler_name, crawler_kwargs.pop("Tags", {}))

        update_config = {
            key: value
            for key, value in crawler_kwargs.items()
            if current_crawler.get(key, None) != crawler_kwargs.get(key)
        }
        if update_config:
            self.log.info("Updating crawler: %s", crawler_name)
            self.glue_client.update_crawler(**crawler_kwargs)
            self.log.info("Updated configurations: %s", update_config)
            return True
        return tags_updated

    def update_tags(self, crawler_name: str, crawler_tags: dict) -> bool:
        """
        Updates crawler tags.

        .. seealso::
            - :external+boto3:py:meth:`Glue.Client.tag_resource`

        :param crawler_name: Name of the crawler for which to update tags
        :param crawler_tags: Dictionary of new tags. If empty, all tags will be deleted
        :return: True if tags were updated and false otherwise
        """
        account_number = StsHook(aws_conn_id=self.aws_conn_id).get_account_number()
        crawler_arn = (
            f"arn:{self.conn_partition}:glue:{self.conn_region_name}:{account_number}:crawler/{crawler_name}"
        )
        current_crawler_tags: dict = self.glue_client.get_tags(ResourceArn=crawler_arn)["Tags"]

        update_tags = {}
        delete_tags = []
        for key, value in current_crawler_tags.items():
            wanted_tag_value = crawler_tags.get(key, None)
            if wanted_tag_value is None:
                # key is missing from new configuration, mark it for deletion
                delete_tags.append(key)
            elif wanted_tag_value != value:
                update_tags[key] = wanted_tag_value

        updated_tags = False
        if update_tags:
            self.log.info("Updating crawler tags: %s", crawler_name)
            self.glue_client.tag_resource(ResourceArn=crawler_arn, TagsToAdd=update_tags)
            self.log.info("Updated crawler tags: %s", crawler_name)
            updated_tags = True
        if delete_tags:
            self.log.info("Deleting crawler tags: %s", crawler_name)
            self.glue_client.untag_resource(ResourceArn=crawler_arn, TagsToRemove=delete_tags)
            self.log.info("Deleted crawler tags: %s", crawler_name)
            updated_tags = True
        return updated_tags

    def create_crawler(self, **crawler_kwargs) -> str:
        """
        Creates an AWS Glue Crawler.

        .. seealso::
            - :external+boto3:py:meth:`Glue.Client.create_crawler`

        :param crawler_kwargs: Keyword args that define the configurations used to create the crawler
        :return: Name of the crawler
        """
        crawler_name = crawler_kwargs["Name"]
        self.log.info("Creating crawler: %s", crawler_name)
        return self.glue_client.create_crawler(**crawler_kwargs)

    def start_crawler(self, crawler_name: str) -> dict:
        """
        Triggers the AWS Glue Crawler.

        .. seealso::
            - :external+boto3:py:meth:`Glue.Client.start_crawler`

        :param crawler_name: unique crawler name per AWS account
        :return: Empty dictionary
        """
        self.log.info("Starting crawler %s", crawler_name)
        return self.glue_client.start_crawler(Name=crawler_name)

    def wait_for_crawler_completion(self, crawler_name: str, poll_interval: int = 5) -> str:
        """
        Waits until Glue crawler completes and
        returns the status of the latest crawl run.
        Raises AirflowException if the crawler fails or is cancelled.

        :param crawler_name: unique crawler name per AWS account
        :param poll_interval: Time (in seconds) to wait between two consecutive calls to check crawler status
        :return: Crawler's status
        """
        self.get_waiter("crawler_ready").wait(Name=crawler_name, WaiterConfig={"Delay": poll_interval})

        # query one extra time to log some info
        crawler = self.get_crawler(crawler_name)
        self.log.info("crawler_config: %s", crawler)
        crawler_status = crawler["LastCrawl"]["Status"]

        metrics_response = self.glue_client.get_crawler_metrics(CrawlerNameList=[crawler_name])
        metrics = metrics_response["CrawlerMetricsList"][0]
        self.log.info("Status: %s", crawler_status)
        self.log.info("Last Runtime Duration (seconds): %s", metrics["LastRuntimeSeconds"])
        self.log.info("Median Runtime Duration (seconds): %s", metrics["MedianRuntimeSeconds"])
        self.log.info("Tables Created: %s", metrics["TablesCreated"])
        self.log.info("Tables Updated: %s", metrics["TablesUpdated"])
        self.log.info("Tables Deleted: %s", metrics["TablesDeleted"])

        return crawler_status<|MERGE_RESOLUTION|>--- conflicted
+++ resolved
@@ -17,14 +17,8 @@
 # under the License.
 from __future__ import annotations
 
-<<<<<<< HEAD
-from airflow.compat.functools import cached_property
-=======
 from functools import cached_property
-from time import sleep
 
-from airflow.exceptions import AirflowException
->>>>>>> 5b3382f6
 from airflow.providers.amazon.aws.hooks.base_aws import AwsBaseHook
 from airflow.providers.amazon.aws.hooks.sts import StsHook
 
