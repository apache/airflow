#
# Licensed to the Apache Software Foundation (ASF) under one
# or more contributor license agreements.  See the NOTICE file
# distributed with this work for additional information
# regarding copyright ownership.  The ASF licenses this file
# to you under the Apache License, Version 2.0 (the
# "License"); you may not use this file except in compliance
# with the License.  You may obtain a copy of the License at
#
#   http://www.apache.org/licenses/LICENSE-2.0
#
# Unless required by applicable law or agreed to in writing,
# software distributed under the License is distributed on an
# "AS IS" BASIS, WITHOUT WARRANTIES OR CONDITIONS OF ANY
# KIND, either express or implied.  See the License for the
# specific language governing permissions and limitations
# under the License.
from __future__ import annotations

from botocore.waiter import Waiter

from airflow.providers.amazon.aws.exceptions import EcsOperatorError, EcsTaskFailToStart
from airflow.providers.amazon.aws.hooks.base_aws import AwsGenericHook
from airflow.providers.amazon.aws.utils import _StringCompareEnum
from airflow.typing_compat import Protocol, runtime_checkable


def should_retry(exception: Exception):
    """Check if exception is related to ECS resource quota (CPU, MEM)."""
    if isinstance(exception, EcsOperatorError):
        return any(
            quota_reason in failure["reason"]
            for quota_reason in ["RESOURCE:MEMORY", "RESOURCE:CPU"]
            for failure in exception.failures
        )
    return False


def should_retry_eni(exception: Exception):
    """Check if exception is related to ENI (Elastic Network Interfaces)."""
    if isinstance(exception, EcsTaskFailToStart):
        return any(
            eni_reason in exception.message
            for eni_reason in ["network interface provisioning", "ResourceInitializationError"]
        )
    return False


class EcsClusterStates(_StringCompareEnum):
    """Contains the possible State values of an ECS Cluster."""

    ACTIVE = "ACTIVE"
    PROVISIONING = "PROVISIONING"
    DEPROVISIONING = "DEPROVISIONING"
    FAILED = "FAILED"
    INACTIVE = "INACTIVE"


class EcsTaskDefinitionStates(_StringCompareEnum):
    """Contains the possible State values of an ECS Task Definition."""

    ACTIVE = "ACTIVE"
    INACTIVE = "INACTIVE"
    DELETE_IN_PROGRESS = "DELETE_IN_PROGRESS"


class EcsTaskStates(_StringCompareEnum):
    """Contains the possible State values of an ECS Task."""

    PROVISIONING = "PROVISIONING"
    PENDING = "PENDING"
    ACTIVATING = "ACTIVATING"
    RUNNING = "RUNNING"
    DEACTIVATING = "DEACTIVATING"
    STOPPING = "STOPPING"
    DEPROVISIONING = "DEPROVISIONING"
    STOPPED = "STOPPED"
    NONE = "NONE"


class EcsHook(AwsGenericHook):
    """
    Interact with Amazon Elastic Container Service (ECS).
    Provide thin wrapper around :external+boto3:py:class:`boto3.client("ecs") <ECS.Client>`.

    Additional arguments (such as ``aws_conn_id``) may be specified and
    are passed down to the underlying AwsBaseHook.

    .. seealso::
        - :class:`airflow.providers.amazon.aws.hooks.base_aws.AwsBaseHook`
        - `Amazon Elastic Container Service \
        <https://docs.aws.amazon.com/AmazonECS/latest/APIReference/Welcome.html>`__
    """

    def __init__(self, *args, **kwargs) -> None:
        kwargs["client_type"] = "ecs"
        super().__init__(*args, **kwargs)

    def get_cluster_state(self, cluster_name: str) -> str:
        """
        Get ECS Cluster state.

        .. seealso::
            - :external+boto3:py:meth:`ECS.Client.describe_clusters`

        :param cluster_name: ECS Cluster name or full cluster Amazon Resource Name (ARN) entry.
        """
        return self.conn.describe_clusters(clusters=[cluster_name])["clusters"][0]["status"]

    def get_task_definition_state(self, task_definition: str) -> str:
        """
        Get ECS Task Definition state.

        .. seealso::
            - :external+boto3:py:meth:`ECS.Client.describe_task_definition`

        :param task_definition: The family for the latest ACTIVE revision,
            family and revision ( family:revision ) for a specific revision in the family,
            or full Amazon Resource Name (ARN) of the task definition to describe.
        """
        return self.conn.describe_task_definition(taskDefinition=task_definition)["taskDefinition"]["status"]

    def get_task_state(self, cluster, task) -> str:
        """
        Get ECS Task state.

        .. seealso::
            - :external+boto3:py:meth:`ECS.Client.describe_tasks`

        :param cluster: The short name or full Amazon Resource Name (ARN)
            of the cluster that hosts the task or tasks to describe.
        :param task: Task ID or full ARN entry.
        """
        return self.conn.describe_tasks(cluster=cluster, tasks=[task])["tasks"][0]["lastStatus"]


<<<<<<< HEAD
class EcsTaskLogFetcher(Thread):
    """
    Fetches Cloudwatch log events with specific interval as a thread
    and sends the log events to the info channel of the provided logger.
    """

    def __init__(
        self,
        *,
        log_group: str,
        log_stream_name: str,
        fetch_interval: timedelta,
        logger: Logger,
        aws_conn_id: str | None = "aws_default",
        region_name: str | None = None,
    ):
        super().__init__()
        self._event = Event()

        self.fetch_interval = fetch_interval

        self.logger = logger
        self.log_group = log_group
        self.log_stream_name = log_stream_name

        self.hook = AwsLogsHook(aws_conn_id=aws_conn_id, region_name=region_name)

    def run(self) -> None:
        continuation_token = AwsLogsHook.ContinuationToken()
        while not self.is_stopped():
            time.sleep(self.fetch_interval.total_seconds())
            log_events = self._get_log_events(continuation_token)
            for log_event in log_events:
                self.logger.info(self._event_to_str(log_event))

    def _get_log_events(self, skip_token: AwsLogsHook.ContinuationToken | None = None) -> Generator:
        if skip_token is None:
            skip_token = AwsLogsHook.ContinuationToken()
        try:
            yield from self.hook.get_log_events(
                self.log_group, self.log_stream_name, continuation_token=skip_token
            )
        except ClientError as error:
            if error.response["Error"]["Code"] != "ResourceNotFoundException":
                self.logger.warning("Error on retrieving Cloudwatch log events", error)
            else:
                self.logger.info(
                    "Cannot find log stream yet, it can take a couple of seconds to show up. "
                    "If this error persists, check that the log group and stream are correct: "
                    "group: %s\tstream: %s",
                    self.log_group,
                    self.log_stream_name,
                )
            yield from ()
        except ConnectionClosedError as error:
            self.logger.warning("ConnectionClosedError on retrieving Cloudwatch log events", error)
            yield from ()

    @staticmethod
    def _event_to_str(event: dict) -> str:
        event_dt = datetime.utcfromtimestamp(event["timestamp"] / 1000.0)
        formatted_event_dt = event_dt.strftime("%Y-%m-%d %H:%M:%S,%f")[:-3]
        message = event["message"]
        return f"[{formatted_event_dt}] {message}"

    def get_last_log_messages(self, number_messages) -> list:
        return [log["message"] for log in deque(self._get_log_events(), maxlen=number_messages)]

    def get_last_log_message(self) -> str | None:
        try:
            return self.get_last_log_messages(1)[0]
        except IndexError:
            return None

    def is_stopped(self) -> bool:
        return self._event.is_set()

    def stop(self):
        self._event.set()


=======
>>>>>>> 743bf5a0
@runtime_checkable
class EcsProtocol(Protocol):
    """
    A structured Protocol for ``boto3.client('ecs')``. This is used for type hints on
    :py:meth:`.EcsOperator.client`.

    .. seealso::

        - https://mypy.readthedocs.io/en/latest/protocols.html
        - https://boto3.amazonaws.com/v1/documentation/api/latest/reference/services/ecs.html
    """

    def run_task(self, **kwargs) -> dict:
        """Run a task.

        https://boto3.amazonaws.com/v1/documentation/api/latest/reference/services/ecs.html#ECS.Client.run_task
        """
        ...

    def get_waiter(self, x: str) -> Waiter:
        """Get a waiter.

        https://boto3.amazonaws.com/v1/documentation/api/latest/reference/services/ecs.html#ECS.Client.get_waiter
        """
        ...

    def describe_tasks(self, cluster: str, tasks) -> dict:
        """Describe tasks.

        https://boto3.amazonaws.com/v1/documentation/api/latest/reference/services/ecs.html#ECS.Client.describe_tasks
        """
        ...

    def stop_task(self, cluster, task, reason: str) -> dict:
        """Stop a task.

        https://boto3.amazonaws.com/v1/documentation/api/latest/reference/services/ecs.html#ECS.Client.stop_task
        """
        ...

    def describe_task_definition(self, taskDefinition: str) -> dict:
        """Describe a task definition.

        https://boto3.amazonaws.com/v1/documentation/api/latest/reference/services/ecs.html#ECS.Client.describe_task_definition
        """
        ...

    def list_tasks(self, cluster: str, launchType: str, desiredStatus: str, family: str) -> dict:
        """List tasks.

        https://boto3.amazonaws.com/v1/documentation/api/latest/reference/services/ecs.html#ECS.Client.list_tasks
        """
        ...<|MERGE_RESOLUTION|>--- conflicted
+++ resolved
@@ -134,90 +134,6 @@
         return self.conn.describe_tasks(cluster=cluster, tasks=[task])["tasks"][0]["lastStatus"]
 
 
-<<<<<<< HEAD
-class EcsTaskLogFetcher(Thread):
-    """
-    Fetches Cloudwatch log events with specific interval as a thread
-    and sends the log events to the info channel of the provided logger.
-    """
-
-    def __init__(
-        self,
-        *,
-        log_group: str,
-        log_stream_name: str,
-        fetch_interval: timedelta,
-        logger: Logger,
-        aws_conn_id: str | None = "aws_default",
-        region_name: str | None = None,
-    ):
-        super().__init__()
-        self._event = Event()
-
-        self.fetch_interval = fetch_interval
-
-        self.logger = logger
-        self.log_group = log_group
-        self.log_stream_name = log_stream_name
-
-        self.hook = AwsLogsHook(aws_conn_id=aws_conn_id, region_name=region_name)
-
-    def run(self) -> None:
-        continuation_token = AwsLogsHook.ContinuationToken()
-        while not self.is_stopped():
-            time.sleep(self.fetch_interval.total_seconds())
-            log_events = self._get_log_events(continuation_token)
-            for log_event in log_events:
-                self.logger.info(self._event_to_str(log_event))
-
-    def _get_log_events(self, skip_token: AwsLogsHook.ContinuationToken | None = None) -> Generator:
-        if skip_token is None:
-            skip_token = AwsLogsHook.ContinuationToken()
-        try:
-            yield from self.hook.get_log_events(
-                self.log_group, self.log_stream_name, continuation_token=skip_token
-            )
-        except ClientError as error:
-            if error.response["Error"]["Code"] != "ResourceNotFoundException":
-                self.logger.warning("Error on retrieving Cloudwatch log events", error)
-            else:
-                self.logger.info(
-                    "Cannot find log stream yet, it can take a couple of seconds to show up. "
-                    "If this error persists, check that the log group and stream are correct: "
-                    "group: %s\tstream: %s",
-                    self.log_group,
-                    self.log_stream_name,
-                )
-            yield from ()
-        except ConnectionClosedError as error:
-            self.logger.warning("ConnectionClosedError on retrieving Cloudwatch log events", error)
-            yield from ()
-
-    @staticmethod
-    def _event_to_str(event: dict) -> str:
-        event_dt = datetime.utcfromtimestamp(event["timestamp"] / 1000.0)
-        formatted_event_dt = event_dt.strftime("%Y-%m-%d %H:%M:%S,%f")[:-3]
-        message = event["message"]
-        return f"[{formatted_event_dt}] {message}"
-
-    def get_last_log_messages(self, number_messages) -> list:
-        return [log["message"] for log in deque(self._get_log_events(), maxlen=number_messages)]
-
-    def get_last_log_message(self) -> str | None:
-        try:
-            return self.get_last_log_messages(1)[0]
-        except IndexError:
-            return None
-
-    def is_stopped(self) -> bool:
-        return self._event.is_set()
-
-    def stop(self):
-        self._event.set()
-
-
-=======
->>>>>>> 743bf5a0
 @runtime_checkable
 class EcsProtocol(Protocol):
     """
