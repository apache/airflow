--- conflicted
+++ resolved
@@ -78,13 +78,10 @@
         object to be uploaded in S3
     :param keep_directory_structure: (Optional) When set to False the path of the file
          on the bucket is recreated within path passed in dest_s3_key.
-<<<<<<< HEAD
+    :param match_glob: (Optional) filters objects based on the glob pattern given by the string
+        (e.g, ``'**/*/.json'``)
     :param gcp_user_project: (Optional) The project to be billed for this request.
         Required for Requester Pays buckets.
-=======
-    :param match_glob: (Optional) filters objects based on the glob pattern given by the string
-        (e.g, ``'**/*/.json'``)
->>>>>>> d117728c
     """
 
     template_fields: Sequence[str] = (
@@ -112,11 +109,8 @@
         dest_s3_extra_args: dict | None = None,
         s3_acl_policy: str | None = None,
         keep_directory_structure: bool = True,
-<<<<<<< HEAD
+        match_glob: str | None = None,
         gcp_user_project: str | None = None,
-=======
-        match_glob: str | None = None,
->>>>>>> d117728c
         **kwargs,
     ) -> None:
         super().__init__(**kwargs)
@@ -139,11 +133,8 @@
         self.dest_s3_extra_args = dest_s3_extra_args or {}
         self.s3_acl_policy = s3_acl_policy
         self.keep_directory_structure = keep_directory_structure
-<<<<<<< HEAD
+        self.match_glob = match_glob
         self.gcp_user_project = gcp_user_project
-=======
-        self.match_glob = match_glob
->>>>>>> d117728c
 
     def execute(self, context: Context) -> list[str]:
         # list all files in an Google Cloud Storage bucket
@@ -159,16 +150,12 @@
             self.prefix,
         )
 
-<<<<<<< HEAD
         gcs_files = gcs_hook.list(
             bucket_name=self.bucket,
             prefix=self.prefix,
             delimiter=self.delimiter,
+            match_glob=self.match_glob,
             user_project=self.gcp_user_project,
-=======
-        files = hook.list(
-            bucket_name=self.bucket, prefix=self.prefix, delimiter=self.delimiter, match_glob=self.match_glob
->>>>>>> d117728c
         )
 
         s3_hook = S3Hook(
