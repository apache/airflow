# Licensed to the Apache Software Foundation (ASF) under one
# or more contributor license agreements.  See the NOTICE file
# distributed with this work for additional information
# regarding copyright ownership.  The ASF licenses this file
# to you under the Apache License, Version 2.0 (the
# "License"); you may not use this file except in compliance
# with the License.  You may obtain a copy of the License at
#
#   http://www.apache.org/licenses/LICENSE-2.0
#
# Unless required by applicable law or agreed to in writing,
# software distributed under the License is distributed on an
# "AS IS" BASIS, WITHOUT WARRANTIES OR CONDITIONS OF ANY
# KIND, either express or implied.  See the License for the
# specific language governing permissions and limitations
# under the License.

---
package-name: apache-airflow-providers-yandex
name: Yandex
description: |
    Yandex including `Yandex.Cloud <https://cloud.yandex.com/>`__
suspended: false
versions:
  - 3.3.0
  - 3.2.0
  - 3.1.0
  - 3.0.0
  - 2.2.3
  - 2.2.2
  - 2.2.1
  - 2.2.0
  - 2.1.0
  - 2.0.0
  - 1.0.1
  - 1.0.0

dependencies:
<<<<<<< HEAD
  - apache-airflow>=2.3.0
  - yandexcloud>=0.202.0
=======
  - apache-airflow>=2.4.0
  - yandexcloud>=0.228.0
>>>>>>> 911cf466

integrations:
  - integration-name: Yandex.Cloud
    external-doc-url: https://cloud.yandex.com/
    logo: /integration-logos/yandex/Yandex-Cloud.png
    tags: [service]

  - integration-name: Yandex.Cloud Dataproc
    external-doc-url: https://cloud.yandex.com/dataproc
    how-to-guide:
      - /docs/apache-airflow-providers-yandex/operators.rst
    logo: /integration-logos/yandex/Yandex-Cloud.png
    tags: [service]

operators:
  - integration-name: Yandex.Cloud Dataproc
    python-modules:
      - airflow.providers.yandex.operators.yandexcloud_dataproc

hooks:
  - integration-name: Yandex.Cloud
    python-modules:
      - airflow.providers.yandex.hooks.yandex
  - integration-name: Yandex.Cloud Dataproc
    python-modules:
      - airflow.providers.yandex.hooks.yandexcloud_dataproc

connection-types:
  - hook-class-name: airflow.providers.yandex.hooks.yandex.YandexCloudBaseHook
    connection-type: yandexcloud<|MERGE_RESOLUTION|>--- conflicted
+++ resolved
@@ -36,13 +36,8 @@
   - 1.0.0
 
 dependencies:
-<<<<<<< HEAD
-  - apache-airflow>=2.3.0
-  - yandexcloud>=0.202.0
-=======
   - apache-airflow>=2.4.0
   - yandexcloud>=0.228.0
->>>>>>> 911cf466
 
 integrations:
   - integration-name: Yandex.Cloud
