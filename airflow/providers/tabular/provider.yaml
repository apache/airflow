# Licensed to the Apache Software Foundation (ASF) under one
# or more contributor license agreements.  See the NOTICE file
# distributed with this work for additional information
# regarding copyright ownership.  The ASF licenses this file
# to you under the Apache License, Version 2.0 (the
# "License"); you may not use this file except in compliance
# with the License.  You may obtain a copy of the License at
#
#   http://www.apache.org/licenses/LICENSE-2.0
#
# Unless required by applicable law or agreed to in writing,
# software distributed under the License is distributed on an
# "AS IS" BASIS, WITHOUT WARRANTIES OR CONDITIONS OF ANY
# KIND, either express or implied.  See the License for the
# specific language governing permissions and limitations
# under the License.

---
package-name: apache-airflow-providers-tabular
name: Tabular
description: |
    `Tabular <https://tabular.io/>`__

state: ready
source-date-epoch: 1705912293
# note that those versions are maintained by release manager - do not update them manually
versions:
  - 1.4.1
  - 1.4.0
  - 1.3.0
  - 1.2.1
  - 1.2.0
  - 1.1.0
  - 1.0.1
  - 1.0.0

dependencies:
<<<<<<< HEAD
  - apache-airflow>=2.5.0
=======
  - apache-airflow>=2.6.0

devel-dependencies:
>>>>>>> ebd65ce5
  - pyiceberg>=0.5.0

integrations:
  - integration-name: Tabular
    external-doc-url: https://tabular.io/docs/
    logo: /integration-logos/tabular/tabular.jpeg
    tags: [software]

hooks:
  - integration-name: Tabular
    python-modules:
      - airflow.providers.tabular.hooks.tabular
sensors:
  - integration-name: Tabular
    python-modules:
      - airflow.providers.tabular.sensors.tabular

connection-types:
  - hook-class-name: airflow.providers.tabular.hooks.tabular.TabularHook
    connection-type: tabular<|MERGE_RESOLUTION|>--- conflicted
+++ resolved
@@ -35,14 +35,10 @@
   - 1.0.0
 
 dependencies:
-<<<<<<< HEAD
-  - apache-airflow>=2.5.0
-=======
   - apache-airflow>=2.6.0
 
 devel-dependencies:
->>>>>>> ebd65ce5
-  - pyiceberg>=0.5.0
+  - pyiceberg>=0.5.1
 
 integrations:
   - integration-name: Tabular
