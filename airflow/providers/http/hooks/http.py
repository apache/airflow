#
# Licensed to the Apache Software Foundation (ASF) under one
# or more contributor license agreements.  See the NOTICE file
# distributed with this work for additional information
# regarding copyright ownership.  The ASF licenses this file
# to you under the Apache License, Version 2.0 (the
# "License"); you may not use this file except in compliance
# with the License.  You may obtain a copy of the License at
#
#   http://www.apache.org/licenses/LICENSE-2.0
#
# Unless required by applicable law or agreed to in writing,
# software distributed under the License is distributed on an
# "AS IS" BASIS, WITHOUT WARRANTIES OR CONDITIONS OF ANY
# KIND, either express or implied.  See the License for the
# specific language governing permissions and limitations
# under the License.
from __future__ import annotations

import asyncio
import warnings
from logging import Logger
from typing import TYPE_CHECKING, Any, Callable

import aiohttp
import requests
import tenacity
from aiohttp import ClientResponseError
from asgiref.sync import sync_to_async
from requests.auth import HTTPBasicAuth
from requests.models import DEFAULT_REDIRECT_LIMIT
from requests_toolbelt.adapters.socket_options import TCPKeepAliveAdapter

from airflow.compat.functools import cache
from airflow.exceptions import AirflowException, AirflowProviderDeprecationWarning
from airflow.hooks.base import BaseHook
from airflow.utils.module_loading import import_string

if TYPE_CHECKING:
    from aiohttp.client_reqrep import ClientResponse

DEFAULT_AUTH_TYPES = frozenset(
    {
        "requests.auth.HTTPBasicAuth",
        "requests.auth.HTTPProxyAuth",
        "requests.auth.HTTPDigestAuth",
        "aiohttp.BasicAuth",
    }
)


@cache
def get_auth_types() -> frozenset[str]:
    """Get comma-separated extra auth_types from airflow config.

    Those auth_types can then be used in Connection configuration.
    """
    from airflow.configuration import conf

    auth_types = DEFAULT_AUTH_TYPES.copy()
    extra_auth_types = conf.get("http", "extra_auth_types", fallback=None)
    if extra_auth_types:
        auth_types |= frozenset({field.strip() for field in extra_auth_types.split(",")})
    return auth_types


class HttpHookMixin:
    """Common superclass for the HttpHook and HttpAsyncHook.

    Implements methods to create a Connection.
    """

    http_conn_id: str
    base_url: str
    auth_type: Any
    default_auth_type = HTTPBasicAuth
    get_connection: Callable
    log: Logger

    @classmethod
    def get_connection_form_widgets(cls) -> dict[str, Any]:
        """Return connection widgets to add to the connection form."""
        from flask_appbuilder.fieldwidgets import BS3TextAreaFieldWidget, Select2Widget
        from flask_babel import lazy_gettext
        from wtforms.fields import SelectField, TextAreaField

        from airflow.www.validators import ValidJson

        default_auth_type: str = ""
        auth_types_choices = frozenset({default_auth_type}) | get_auth_types()
        return {
            "auth_type": SelectField(
                lazy_gettext("Auth type"),
                choices=[(clazz, clazz) for clazz in auth_types_choices],
                widget=Select2Widget(),
                default=default_auth_type,
            ),
            "auth_kwargs": TextAreaField(
                lazy_gettext("Auth kwargs"), validators=[ValidJson()], widget=BS3TextAreaFieldWidget()
            ),
            "headers": TextAreaField(
                lazy_gettext("Headers"),
                validators=[ValidJson()],
                widget=BS3TextAreaFieldWidget(),
                description=(
                    "Warning: Passing headers parameters directly in 'Extra' field is deprecated, and "
                    "will be removed in a future version of the Http provider. Use the 'Headers' "
                    "field instead."
                ),
            ),
        }

    def load_connection_settings(self, *, headers: dict[Any, Any] | None = None) -> tuple[dict, Any, dict]:
        """Load and update the class with Connection Settings.

        Load the settings from the Connection and update the class.
        Returns the headers and auth which are later passed into a request.Session
        (for the HttpHook) or an aiohttp.Session (for the HttpAsyncHook).
        """
        _headers = {}
        _auth = None
        _session_conf = {}

        if self.http_conn_id:
            conn = self.get_connection(self.http_conn_id)

            if conn.host and "://" in conn.host:
                self.base_url = conn.host
            else:
                # schema defaults to HTTP
                schema = conn.schema if conn.schema else "http"
                host = conn.host if conn.host else ""
                self.base_url = f"{schema}://{host}"

            if conn.port:
                self.base_url += f":{conn.port}"

            conn_extra: dict = self._parse_extra(conn_extra=conn.extra_dejson)
            _session_conf = conn_extra["session_conf"]
            auth_args: list[str | None] = [conn.login, conn.password]
            auth_kwargs: dict[str, Any] = conn_extra["auth_kwargs"]
            auth_type: Any = self.auth_type or self._load_conn_auth_type(module_name=conn_extra["auth_type"])

            if auth_type:
                if any(auth_args) or auth_kwargs:
                    _auth = auth_type(*auth_args, **auth_kwargs)
                elif conn.login:
                    _auth = auth_type(conn.login, conn.password)
                else:
                    _auth = auth_type()

            extra_headers = conn_extra["headers"]
            if extra_headers:
                try:
                    _headers.update(extra_headers)
                except TypeError:
                    self.log.warning("Connection to %s has invalid extra field.", conn.host)
        if headers:
            _headers.update(headers)

        return _headers, _auth, _session_conf

    @staticmethod
    def _parse_extra(conn_extra: dict) -> dict:
        """Parse the settings from 'extra' into dict.

        The "auth_kwargs" and "headers" data from TextAreaField are returned as
        string via the 'extra' field. This method converts the data to dict.
        """
        extra = conn_extra.copy()
        session_conf = {}
        timeout = extra.pop(
            "timeout", None
        )  # ignore this as timeout is only accepted in request method of Session
        if timeout is not None:
            session_conf["timeout"] = timeout
        allow_redirects = extra.pop(
            "allow_redirects", None
        )  # ignore this as only max_redirects is accepted in Session
        if allow_redirects is not None:
            session_conf["allow_redirects"] = allow_redirects
        session_conf["proxies"] = extra.pop("proxies", extra.pop("proxy", {}))
        session_conf["stream"] = extra.pop("stream", False)
        session_conf["verify"] = extra.pop("verify", extra.pop("verify_ssl", True))
        cert = extra.pop("cert", None)
        if cert is not None:
            session_conf["cert"] = cert
        session_conf["max_redirects"] = extra.pop("max_redirects", DEFAULT_REDIRECT_LIMIT)
        auth_type: str | None = extra.pop("auth_type", None)
        auth_kwargs = extra.pop("auth_kwargs", {})
        headers = extra.pop("headers", {})

        if extra:
            warnings.warn(
                "Passing headers parameters directly in 'Extra' field is deprecated, and "
                "will be removed in a future version of the Http provider. Use the 'Headers' "
                "field instead.",
                AirflowProviderDeprecationWarning,
                stacklevel=2,
            )
            headers = {**extra, **headers}

        return {
            "auth_type": auth_type,
            "auth_kwargs": auth_kwargs,
            "session_conf": session_conf,
            "headers": headers,
        }

    def _load_conn_auth_type(self, module_name: str | None) -> Any:
        """Load auth_type module from extra Connection parameters.

        Check if the auth_type module is listed in 'extra_auth_types' and load it.
        This method protects against the execution of random modules.
        """
        if module_name:
            if module_name in get_auth_types():
                try:
                    module = import_string(module_name)
                    self._is_auth_type_setup = True
                    self.log.info("Loaded auth_type: %s", module_name)
                    return module
                except ImportError as error:
                    self.log.debug("Cannot import auth_type '%s' due to: %s", error)
                    raise AirflowException(error)
            else:
                self.log.warning(
                    "Skipping import of auth_type '%s'. The class should be listed in "
                    "'extra_auth_types' config of the http provider.",
                    module_name,
                )
        return None

    def url_from_endpoint(self, endpoint: str | None) -> str:
        """Combine base url with endpoint."""
        if self.base_url and not self.base_url.endswith("/") and endpoint and not endpoint.startswith("/"):
            return self.base_url + "/" + endpoint
        return (self.base_url or "") + (endpoint or "")


class HttpHook(HttpHookMixin, BaseHook):
    """Interact with HTTP servers.

    To configure the auth_type, in addition to the `auth_type` parameter, you can also:
        * set the `auth_type` parameter in the Connection settings.
        * define extra parameters passed to the `auth_type` class via the `auth_kwargs`, in the Connection
            settings. The class will be instantiated with those parameters.

    See :doc:`/connections/http` for full documentation.

    :param method: the API method to be called
    :param http_conn_id: :ref:`http connection<howto/connection:http>` that has the base
        API url i.e https://www.google.com/ and optional authentication credentials. Default
        headers can also be specified in the Extra field in json format.
    :param auth_type: The auth type for the service
    :param tcp_keep_alive: Enable TCP Keep Alive for the connection.
    :param tcp_keep_alive_idle: The TCP Keep Alive Idle parameter (corresponds to ``socket.TCP_KEEPIDLE``).
    :param tcp_keep_alive_count: The TCP Keep Alive count parameter (corresponds to ``socket.TCP_KEEPCNT``)
    :param tcp_keep_alive_interval: The TCP Keep Alive interval parameter (corresponds to
        ``socket.TCP_KEEPINTVL``)
    """

    conn_name_attr = "http_conn_id"
    default_conn_name = "http_default"
    conn_type = "http"
    hook_name = "HTTP"

    def __init__(
        self,
        method: str = "POST",
        http_conn_id: str = default_conn_name,
        auth_type: Any = None,
        tcp_keep_alive: bool = True,
        tcp_keep_alive_idle: int = 120,
        tcp_keep_alive_count: int = 20,
        tcp_keep_alive_interval: int = 30,
    ) -> None:
        super().__init__()
        self.http_conn_id = http_conn_id
        self.method = method.upper()
        self.base_url: str = ""
        self._retry_obj: Callable[..., Any]
        self.auth_type: Any = auth_type
        self.tcp_keep_alive = tcp_keep_alive
        self.keep_alive_idle = tcp_keep_alive_idle
        self.keep_alive_count = tcp_keep_alive_count
        self.keep_alive_interval = tcp_keep_alive_interval

    # headers may be passed through directly or in the "extra" field in the connection
    # definition
    def get_conn(self, headers: dict[Any, Any] | None = None) -> requests.Session:
        """Create a Requests HTTP session.

        :param headers: Additional headers to be passed through as a dictionary.
            Note: Headers may also be passed in the "Headers" field in the Connection definition
        """
        headers, auth, session_conf = self.load_connection_settings(headers=headers)

        session_conf.pop(
            "timeout", None
        )  # ignore this as timeout is only accepted in request method of Session
        session_conf.pop("allow_redirects", None)  # ignore this as only max_redirects is accepted in Session

<<<<<<< HEAD
        session = requests.Session()
        session.auth = auth
        session.proxies = session_conf["proxies"]
        session.stream = session_conf["stream"]
        session.verify = session_conf["verify"]
        session.cert = session_conf.get("cert")
        session.max_redirects = session_conf["max_redirects"]
=======
            if conn.port:
                self.base_url += f":{conn.port}"
            if conn.login:
                session.auth = self.auth_type(conn.login, conn.password)
            elif self._auth_type:
                session.auth = self.auth_type()
            if conn.extra:
                extra = conn.extra_dejson
                extra.pop(
                    "timeout", None
                )  # ignore this as timeout is only accepted in request method of Session
                extra.pop("allow_redirects", None)  # ignore this as only max_redirects is accepted in Session
                session.proxies = extra.pop("proxies", extra.pop("proxy", {}))
                session.stream = extra.pop("stream", False)
                session.verify = extra.pop("verify", extra.pop("verify_ssl", True))
                session.cert = extra.pop("cert", None)
                session.max_redirects = extra.pop("max_redirects", DEFAULT_REDIRECT_LIMIT)
                session.trust_env = extra.pop("trust_env", True)
>>>>>>> 4920ab25

        try:
            session.headers.update(headers)
        except TypeError:
            self.log.warning("Connection to %s has invalid extra field.", self.http_conn_id)

        return session

    def run(
        self,
        endpoint: str | None = None,
        data: dict[str, Any] | str | None = None,
        headers: dict[str, Any] | None = None,
        extra_options: dict[str, Any] | None = None,
        **request_kwargs: Any,
    ) -> Any:
        r"""Perform the request.

        :param endpoint: the endpoint to be called i.e. resource/v1/query?
        :param data: payload to be uploaded or request parameters
        :param headers: additional headers to be passed through as a dictionary
        :param extra_options: additional options to be used when executing the request
            i.e. {'check_response': False} to avoid checking raising exceptions on non
            2XX or 3XX status codes
        :param request_kwargs: Additional kwargs to pass when creating a request.
            For example, ``run(json=obj)`` is passed as ``requests.Request(json=obj)``
        """
        extra_options = extra_options or {}

        session = self.get_conn(headers)

        url = self.url_from_endpoint(endpoint)

        if self.tcp_keep_alive:
            keep_alive_adapter = TCPKeepAliveAdapter(
                idle=self.keep_alive_idle, count=self.keep_alive_count, interval=self.keep_alive_interval
            )
            session.mount(url, keep_alive_adapter)
        if self.method == "GET":
            # GET uses params
            req = requests.Request(self.method, url, params=data, headers=headers, **request_kwargs)
        elif self.method == "HEAD":
            # HEAD doesn't use params
            req = requests.Request(self.method, url, headers=headers, **request_kwargs)
        else:
            # Others use data
            req = requests.Request(self.method, url, data=data, headers=headers, **request_kwargs)

        prepped_request = session.prepare_request(req)
        self.log.debug("Sending '%s' to url: %s", self.method, url)
        return self.run_and_check(session, prepped_request, extra_options)

    def check_response(self, response: requests.Response) -> None:
        """Check the status code and raise on failure.

        :param response: A requests response object.
        :raise AirflowException: If the response contains a status code not
            in the 2xx and 3xx range.
        """
        try:
            response.raise_for_status()
        except requests.exceptions.HTTPError:
            self.log.error("HTTP error: %s", response.reason)
            self.log.error(response.text)
            raise AirflowException(str(response.status_code) + ":" + response.reason)

    def run_and_check(
        self,
        session: requests.Session,
        prepped_request: requests.PreparedRequest,
        extra_options: dict[Any, Any],
    ) -> Any:
        """Grab extra options, actually run the request, and check the result.

        :param session: the session to be used to execute the request
        :param prepped_request: the prepared request generated in run()
        :param extra_options: additional options to be used when executing the request
            i.e. ``{'check_response': False}`` to avoid checking raising exceptions on non 2XX
            or 3XX status codes
        """
        extra_options = extra_options or {}

        settings = session.merge_environment_settings(
            prepped_request.url,
            proxies=extra_options.get("proxies", {}),
            stream=extra_options.get("stream", False),
            verify=extra_options.get("verify"),
            cert=extra_options.get("cert"),
        )

        # Send the request.
        send_kwargs: dict[str, Any] = {
            "timeout": extra_options.get("timeout"),
            "allow_redirects": extra_options.get("allow_redirects", True),
        }
        send_kwargs.update(settings)

        try:
            response = session.send(prepped_request, **send_kwargs)

            if extra_options.get("check_response", True):
                self.check_response(response)
            return response

        except requests.exceptions.ConnectionError as ex:
            self.log.warning("%s Tenacity will retry to execute the operation", ex)
            raise ex

    def run_with_advanced_retry(self, _retry_args: dict[Any, Any], *args: Any, **kwargs: Any) -> Any:
        """Run the hook with retry.

        This is useful for connectors which might be disturbed by intermittent
        issues and should not instantly fail.

        :param _retry_args: Arguments which define the retry behaviour.
            See Tenacity documentation at https://github.com/jd/tenacity


        .. code-block:: python

            hook = HttpHook(http_conn_id="my_conn", method="GET")
            retry_args = dict(
                wait=tenacity.wait_exponential(),
                stop=tenacity.stop_after_attempt(10),
                retry=tenacity.retry_if_exception_type(Exception),
            )
            hook.run_with_advanced_retry(endpoint="v1/test", _retry_args=retry_args)

        """
        self._retry_obj = tenacity.Retrying(**_retry_args)

        # TODO: remove ignore type when https://github.com/jd/tenacity/issues/428 is resolved
        return self._retry_obj(self.run, *args, **kwargs)  # type: ignore

    def test_connection(self):
        """Test HTTP Connection."""
        try:
            self.run()
            return True, "Connection successfully tested"
        except Exception as e:
            return False, str(e)


class HttpAsyncHook(HttpHookMixin, BaseHook):
    """Interact with HTTP servers asynchronously.

    :param method: the API method to be called
    :param http_conn_id: http connection id that has the base
        API url i.e https://www.google.com/ and optional authentication credentials. Default
        headers can also be specified in the Extra field in json format.
    :param auth_type: The auth type for the service
    """

    conn_name_attr = "http_conn_id"
    default_conn_name = "http_default"
    conn_type = "http"
    hook_name = "HTTP"

    def __init__(
        self,
        method: str = "POST",
        http_conn_id: str = default_conn_name,
        auth_type: Any = None,
        retry_limit: int = 3,
        retry_delay: float = 1.0,
    ) -> None:
        self.http_conn_id = http_conn_id
        self.method = method.upper()
        self.base_url: str = ""
        self._retry_obj: Callable[..., Any]
        self.auth_type: Any = auth_type
        if retry_limit < 1:
            raise ValueError("Retry limit must be greater than equal to 1")
        self.retry_limit = retry_limit
        self.retry_delay = retry_delay

    async def run(
        self,
        endpoint: str | None = None,
        data: dict[str, Any] | str | None = None,
        headers: dict[str, Any] | None = None,
        extra_options: dict[str, Any] | None = None,
    ) -> ClientResponse:
        """Perform an asynchronous HTTP request call.

        :param endpoint: Endpoint to be called, i.e. ``resource/v1/query?``.
        :param data: Payload to be uploaded or request parameters.
        :param headers: Additional headers to be passed through as a dict.
        :param extra_options: Additional kwargs to pass when creating a request.
            For example, ``run(json=obj)`` is passed as
            ``aiohttp.ClientSession().get(json=obj)``.
        """
        extra_options = extra_options or {}
        headers, auth, session_conf = await sync_to_async(self.load_connection_settings)(headers=headers)
        session_conf = self._process_session_conf(session_conf)
        session_conf.update(extra_options)

        url = self.url_from_endpoint(endpoint)

        async with aiohttp.ClientSession() as session:
            if self.method == "GET":
                request_func = session.get
            elif self.method == "POST":
                request_func = session.post
            elif self.method == "PATCH":
                request_func = session.patch
            elif self.method == "HEAD":
                request_func = session.head
            elif self.method == "PUT":
                request_func = session.put
            elif self.method == "DELETE":
                request_func = session.delete
            elif self.method == "OPTIONS":
                request_func = session.options
            else:
                raise AirflowException(f"Unexpected HTTP Method: {self.method}")

            for attempt in range(1, 1 + self.retry_limit):
                response = await request_func(
                    url,
                    json=data if self.method in ("POST", "PUT", "PATCH") else None,
                    params=data if self.method == "GET" else None,
                    headers=headers,
                    auth=auth,
                    **session_conf,
                )
                try:
                    response.raise_for_status()
                except ClientResponseError as e:
                    self.log.warning(
                        "[Try %d of %d] Request to %s failed.",
                        attempt,
                        self.retry_limit,
                        url,
                    )
                    if not self._retryable_error_async(e) or attempt == self.retry_limit:
                        self.log.exception("HTTP error with status: %s", e.status)
                        # In this case, the user probably made a mistake.
                        # Don't retry.
                        raise AirflowException(f"{e.status}:{e.message}")
                    else:
                        await asyncio.sleep(self.retry_delay)
                else:
                    return response
            else:
                raise NotImplementedError  # should not reach this, but makes mypy happy

    @classmethod
<<<<<<< HEAD
    def _process_session_conf(cls, session_conf: dict) -> dict:
        session_conf.pop("stream", None)
        session_conf.pop("cert", None)
        proxies = session_conf.pop("proxies")
        if proxies is not None:
            session_conf["proxy"] = proxies
        verify = session_conf.pop("verify")
        if verify is not None:
            session_conf["verify_ssl"] = verify
        return session_conf
=======
    def _process_extra_options_from_connection(cls, conn: Connection, extra_options: dict) -> dict:
        extra = conn.extra_dejson
        extra.pop("stream", None)
        extra.pop("cert", None)
        proxies = extra.pop("proxies", extra.pop("proxy", None))
        timeout = extra.pop("timeout", None)
        verify_ssl = extra.pop("verify", extra.pop("verify_ssl", None))
        allow_redirects = extra.pop("allow_redirects", None)
        max_redirects = extra.pop("max_redirects", None)
        trust_env = extra.pop("trust_env", None)

        if proxies is not None and "proxy" not in extra_options:
            extra_options["proxy"] = proxies
        if timeout is not None and "timeout" not in extra_options:
            extra_options["timeout"] = timeout
        if verify_ssl is not None and "verify_ssl" not in extra_options:
            extra_options["verify_ssl"] = verify_ssl
        if allow_redirects is not None and "allow_redirects" not in extra_options:
            extra_options["allow_redirects"] = allow_redirects
        if max_redirects is not None and "max_redirects" not in extra_options:
            extra_options["max_redirects"] = max_redirects
        if trust_env is not None and "trust_env" not in extra_options:
            extra_options["trust_env"] = trust_env
        return extra
>>>>>>> 4920ab25

    def _retryable_error_async(self, exception: ClientResponseError) -> bool:
        """Determine whether an exception may successful on a subsequent attempt.

        It considers the following to be retryable:
            - requests_exceptions.ConnectionError
            - requests_exceptions.Timeout
            - anything with a status code >= 500

        Most retryable errors are covered by status code >= 500.
        """
        if exception.status == 429:
            # don't retry for too Many Requests
            return False
        if exception.status == 413:
            # don't retry for payload Too Large
            return False

        return exception.status >= 500<|MERGE_RESOLUTION|>--- conflicted
+++ resolved
@@ -182,6 +182,7 @@
         session_conf["proxies"] = extra.pop("proxies", extra.pop("proxy", {}))
         session_conf["stream"] = extra.pop("stream", False)
         session_conf["verify"] = extra.pop("verify", extra.pop("verify_ssl", True))
+        session_conf["trust_env"] = extra.pop("trust_env", True)
         cert = extra.pop("cert", None)
         if cert is not None:
             session_conf["cert"] = cert
@@ -301,7 +302,6 @@
         )  # ignore this as timeout is only accepted in request method of Session
         session_conf.pop("allow_redirects", None)  # ignore this as only max_redirects is accepted in Session
 
-<<<<<<< HEAD
         session = requests.Session()
         session.auth = auth
         session.proxies = session_conf["proxies"]
@@ -309,26 +309,7 @@
         session.verify = session_conf["verify"]
         session.cert = session_conf.get("cert")
         session.max_redirects = session_conf["max_redirects"]
-=======
-            if conn.port:
-                self.base_url += f":{conn.port}"
-            if conn.login:
-                session.auth = self.auth_type(conn.login, conn.password)
-            elif self._auth_type:
-                session.auth = self.auth_type()
-            if conn.extra:
-                extra = conn.extra_dejson
-                extra.pop(
-                    "timeout", None
-                )  # ignore this as timeout is only accepted in request method of Session
-                extra.pop("allow_redirects", None)  # ignore this as only max_redirects is accepted in Session
-                session.proxies = extra.pop("proxies", extra.pop("proxy", {}))
-                session.stream = extra.pop("stream", False)
-                session.verify = extra.pop("verify", extra.pop("verify_ssl", True))
-                session.cert = extra.pop("cert", None)
-                session.max_redirects = extra.pop("max_redirects", DEFAULT_REDIRECT_LIMIT)
-                session.trust_env = extra.pop("trust_env", True)
->>>>>>> 4920ab25
+        session.trust_env = session_conf["trust_env"]
 
         try:
             session.headers.update(headers)
@@ -577,7 +558,6 @@
                 raise NotImplementedError  # should not reach this, but makes mypy happy
 
     @classmethod
-<<<<<<< HEAD
     def _process_session_conf(cls, session_conf: dict) -> dict:
         session_conf.pop("stream", None)
         session_conf.pop("cert", None)
@@ -587,33 +567,10 @@
         verify = session_conf.pop("verify")
         if verify is not None:
             session_conf["verify_ssl"] = verify
+        trust_env = session_conf.pop("trust_env")
+        if trust_env is not None:
+            session_conf["trust_env"] = trust_env
         return session_conf
-=======
-    def _process_extra_options_from_connection(cls, conn: Connection, extra_options: dict) -> dict:
-        extra = conn.extra_dejson
-        extra.pop("stream", None)
-        extra.pop("cert", None)
-        proxies = extra.pop("proxies", extra.pop("proxy", None))
-        timeout = extra.pop("timeout", None)
-        verify_ssl = extra.pop("verify", extra.pop("verify_ssl", None))
-        allow_redirects = extra.pop("allow_redirects", None)
-        max_redirects = extra.pop("max_redirects", None)
-        trust_env = extra.pop("trust_env", None)
-
-        if proxies is not None and "proxy" not in extra_options:
-            extra_options["proxy"] = proxies
-        if timeout is not None and "timeout" not in extra_options:
-            extra_options["timeout"] = timeout
-        if verify_ssl is not None and "verify_ssl" not in extra_options:
-            extra_options["verify_ssl"] = verify_ssl
-        if allow_redirects is not None and "allow_redirects" not in extra_options:
-            extra_options["allow_redirects"] = allow_redirects
-        if max_redirects is not None and "max_redirects" not in extra_options:
-            extra_options["max_redirects"] = max_redirects
-        if trust_env is not None and "trust_env" not in extra_options:
-            extra_options["trust_env"] = trust_env
-        return extra
->>>>>>> 4920ab25
 
     def _retryable_error_async(self, exception: ClientResponseError) -> bool:
         """Determine whether an exception may successful on a subsequent attempt.
