--- conflicted
+++ resolved
@@ -305,12 +305,8 @@
         self.backfill_id = backfill_id
         self.clear_number = 0
         self.triggered_by = triggered_by
-<<<<<<< HEAD
-        self.dag_version = dag_version
         self.scheduled_by_job_id = None
         self.context_carrier = {}
-=======
->>>>>>> 2ea7aed7
         super().__init__()
 
     def __repr__(self):
@@ -926,7 +922,7 @@
         leaf_tis = {ti for ti in tis if ti.task_id in leaf_task_ids if ti.state != TaskInstanceState.REMOVED}
         return leaf_tis
 
-    def set_dagrun_span_attrs(self, span: Span | EmptySpan, dagv: DagVersion):
+    def set_dagrun_span_attrs(self, span: Span | EmptySpan):
         if self._state == DagRunState.FAILED:
             span.set_attribute("airflow.dag_run.error", True)
 
@@ -958,7 +954,6 @@
             "airflow.dag_run.run_type": str(self.run_type),
             "airflow.dag_run.data_interval_start": str(self.data_interval_start),
             "airflow.dag_run.data_interval_end": str(self.data_interval_end),
-            "airflow.dag_version.version": str(dagv.version if dagv else None),
             "airflow.dag_run.conf": str(self.conf),
         }
         if span.is_recording():
@@ -1028,7 +1023,7 @@
                     self.run_id,
                 )
 
-    def end_dr_span_if_needed(self, dagv: DagVersion):
+    def end_dr_span_if_needed(self):
         if self.active_spans is not None:
             active_span = self.active_spans.get(self.run_id)
             if active_span is not None:
@@ -1040,7 +1035,7 @@
                     self.state,
                 )
 
-                self.set_dagrun_span_attrs(span=active_span, dagv=dagv)
+                self.set_dagrun_span_attrs(span=active_span)
                 active_span.end(end_time=datetime_to_nano(self.end_date))
                 # Remove the span from the dict.
                 self.active_spans.delete(self.run_id)
@@ -1227,11 +1222,7 @@
                 self.data_interval_end,
             )
 
-<<<<<<< HEAD
-            self.end_dr_span_if_needed(dagv=dagv)
-=======
-            self._trace_dagrun()
->>>>>>> 2ea7aed7
+            self.end_dr_span_if_needed()
 
             session.flush()
 
@@ -1243,36 +1234,6 @@
 
         return schedulable_tis, callback
 
-<<<<<<< HEAD
-=======
-    def _trace_dagrun(self) -> None:
-        with Trace.start_span_from_dagrun(dagrun=self) as span:
-            if self._state == DagRunState.FAILED:
-                span.set_attribute("error", True)
-            attributes = {
-                "category": "DAG runs",
-                "dag_id": self.dag_id,
-                "logical_date": str(self.logical_date),
-                "run_id": self.run_id,
-                "queued_at": str(self.queued_at),
-                "run_start_date": str(self.start_date),
-                "run_end_date": str(self.end_date),
-                "run_duration": (self.end_date - self.start_date).total_seconds()
-                if self.start_date and self.end_date
-                else 0,
-                "state": str(self._state),
-                "run_type": str(self.run_type),
-                "data_interval_start": str(self.data_interval_start),
-                "data_interval_end": str(self.data_interval_end),
-                "conf": str(self.conf),
-            }
-            if span.is_recording():
-                span.add_event(name="queued", timestamp=datetime_to_nano(self.queued_at))
-                span.add_event(name="started", timestamp=datetime_to_nano(self.start_date))
-                span.add_event(name="ended", timestamp=datetime_to_nano(self.end_date))
-            span.set_attributes(attributes)
-
->>>>>>> 2ea7aed7
     @provide_session
     def task_instance_scheduling_decisions(self, session: Session = NEW_SESSION) -> TISchedulingDecision:
         tis = self.get_task_instances(session=session, state=State.task_states)
