--- conflicted
+++ resolved
@@ -111,15 +111,14 @@
 
     :meta private:
     """
-    return (
-        session.query(DagRun)
-        .filter(
+    return session.scalar(
+        select(DagRun)
+            .where(
             DagRun.dag_id == dag_run.dag_id,
             DagRun.execution_date < dag_run.execution_date,
             DagRun.run_type != DagRunType.MANUAL,
         )
-        .order_by(DagRun.execution_date.desc())
-        .first()
+            .order_by(DagRun.execution_date.desc())
     )
 
 
@@ -143,7 +142,7 @@
     ]
     if state is not None:
         filters.append(DagRun.state == state)
-    return session.query(DagRun).filter(*filters).order_by(DagRun.execution_date.desc()).first()
+    return session.scalar(select(DagRun).where(*filters).order_by(DagRun.execution_date.desc()))
 
 
 class DagRun(Base, LoggingMixin):
@@ -505,15 +504,9 @@
         tis = (
             select(TI)
             .options(joinedload(TI.dag_run))
-<<<<<<< HEAD
-            .filter(
+            .where(
                 TI.dag_id == dag_id,
                 TI.run_id == run_id,
-=======
-            .where(
-                TI.dag_id == self.dag_id,
-                TI.run_id == self.run_id,
->>>>>>> e781aef1
             )
         )
 
@@ -531,15 +524,9 @@
                 else:
                     tis = tis.where(TI.state.in_(state))
 
-<<<<<<< HEAD
         if dag and dag.partial:
-            tis = tis.filter(TI.task_id.in_(dag.task_ids))
-        return tis.all()
-=======
-        if self.dag and self.dag.partial:
-            tis = tis.where(TI.task_id.in_(self.dag.task_ids))
+            tis = tis.where(TI.task_id.in_(dag.task_ids))
         return session.scalars(tis).all()
->>>>>>> e781aef1
 
     @provide_session
     def get_task_instances(
@@ -589,7 +576,6 @@
     def get_previous_dagrun(
         self, state: DagRunState | None = None, session: Session = NEW_SESSION
     ) -> DagRun | None:
-<<<<<<< HEAD
         """
         The previous DagRun, if there is one.
 
@@ -606,29 +592,6 @@
         :param session: SQLAlchemy ORM Session
         """
         return _get_previous_scheduled_dagrun(self, session)
-=======
-        """The previous DagRun, if there is one."""
-        filters = [
-            DagRun.dag_id == self.dag_id,
-            DagRun.execution_date < self.execution_date,
-        ]
-        if state is not None:
-            filters.append(DagRun.state == state)
-        return session.scalar(select(DagRun).where(*filters).order_by(DagRun.execution_date.desc()))
-
-    @provide_session
-    def get_previous_scheduled_dagrun(self, session: Session = NEW_SESSION) -> DagRun | None:
-        """The previous, SCHEDULED DagRun, if there is one."""
-        return session.scalar(
-            select(DagRun)
-            .where(
-                DagRun.dag_id == self.dag_id,
-                DagRun.execution_date < self.execution_date,
-                DagRun.run_type != DagRunType.MANUAL,
-            )
-            .order_by(DagRun.execution_date.desc())
-        )
->>>>>>> e781aef1
 
     def _tis_for_dagrun_state(self, *, dag, tis):
         """
