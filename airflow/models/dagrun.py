#
# Licensed to the Apache Software Foundation (ASF) under one
# or more contributor license agreements.  See the NOTICE file
# distributed with this work for additional information
# regarding copyright ownership.  The ASF licenses this file
# to you under the Apache License, Version 2.0 (the
# "License"); you may not use this file except in compliance
# with the License.  You may obtain a copy of the License at
#
#   http://www.apache.org/licenses/LICENSE-2.0
#
# Unless required by applicable law or agreed to in writing,
# software distributed under the License is distributed on an
# "AS IS" BASIS, WITHOUT WARRANTIES OR CONDITIONS OF ANY
# KIND, either express or implied.  See the License for the
# specific language governing permissions and limitations
# under the License.
from __future__ import annotations

import itertools
import os
from collections import defaultdict
from typing import TYPE_CHECKING, Any, Callable, Iterable, Iterator, NamedTuple, Sequence, TypeVar, overload

import re2
from sqlalchemy import (
    Boolean,
    Column,
    Enum,
    ForeignKey,
    ForeignKeyConstraint,
    Index,
    Integer,
    PickleType,
    PrimaryKeyConstraint,
    String,
    Text,
    UniqueConstraint,
    and_,
    func,
    not_,
    or_,
    text,
    update,
)
from sqlalchemy.exc import IntegrityError
from sqlalchemy.ext.associationproxy import association_proxy
from sqlalchemy.orm import declared_attr, joinedload, relationship, synonym, validates
from sqlalchemy.sql.expression import case, false, select, true
from sqlalchemy.sql.functions import coalesce

from airflow import settings
from airflow.api_internal.internal_api_call import internal_api_call
from airflow.callbacks.callback_requests import DagCallbackRequest
from airflow.configuration import conf as airflow_conf
from airflow.exceptions import AirflowException, TaskNotFound
from airflow.listeners.listener import get_listener_manager
from airflow.models import Log
from airflow.models.abstractoperator import NotMapped
from airflow.models.backfill import Backfill
from airflow.models.base import Base, StringID
from airflow.models.expandinput import NotFullyPopulated
from airflow.models.taskinstance import TaskInstance as TI
from airflow.models.tasklog import LogTemplate
from airflow.stats import Stats
from airflow.ti_deps.dep_context import DepContext
from airflow.ti_deps.dependencies_states import SCHEDULEABLE_STATES
from airflow.traces.tracer import Trace
from airflow.utils import timezone
from airflow.utils.dates import datetime_to_nano
from airflow.utils.helpers import chunks, is_container, prune_dict
from airflow.utils.log.logging_mixin import LoggingMixin
from airflow.utils.retries import retry_db_transaction
from airflow.utils.session import NEW_SESSION, provide_session
from airflow.utils.sqlalchemy import UtcDateTime, nulls_first, tuple_in_condition, with_row_locks
from airflow.utils.state import DagRunState, State, TaskInstanceState
from airflow.utils.types import NOTSET, DagRunTriggeredByType, DagRunType

if TYPE_CHECKING:
    from datetime import datetime

    from sqlalchemy.orm import Query, Session

    from airflow.models.dag import DAG
    from airflow.models.operator import Operator
    from airflow.serialization.pydantic.dag_run import DagRunPydantic
    from airflow.serialization.pydantic.taskinstance import TaskInstancePydantic
    from airflow.serialization.pydantic.tasklog import LogTemplatePydantic
    from airflow.typing_compat import Literal
    from airflow.utils.types import ArgNotSet

    CreatedTasks = TypeVar("CreatedTasks", Iterator["dict[str, Any]"], Iterator[TI])

RUN_ID_REGEX = r"^(?:manual|scheduled|dataset_triggered)__(?:\d{4}-\d{2}-\d{2}T\d{2}:\d{2}:\d{2}\+00:00)$"


class TISchedulingDecision(NamedTuple):
    """Type of return for DagRun.task_instance_scheduling_decisions."""

    tis: list[TI]
    schedulable_tis: list[TI]
    changed_tis: bool
    unfinished_tis: list[TI]
    finished_tis: list[TI]


def _creator_note(val):
    """Creator the ``note`` association proxy."""
    if isinstance(val, str):
        return DagRunNote(content=val)
    elif isinstance(val, dict):
        return DagRunNote(**val)
    else:
        return DagRunNote(*val)


class DagRun(Base, LoggingMixin):
    """
    Invocation instance of a DAG.

    A DAG run can be created by the scheduler (i.e. scheduled runs), or by an
    external trigger (i.e. manual runs).
    """

    __tablename__ = "dag_run"

    id = Column(Integer, primary_key=True)
    dag_id = Column(StringID(), nullable=False)
    queued_at = Column(UtcDateTime)
    execution_date = Column("logical_date", UtcDateTime, default=timezone.utcnow, nullable=False)
    start_date = Column(UtcDateTime)
    end_date = Column(UtcDateTime)
    _state = Column("state", String(50), default=DagRunState.QUEUED)
    run_id = Column(StringID(), nullable=False)
    creating_job_id = Column(Integer)
    external_trigger = Column(Boolean, default=True)
    run_type = Column(String(50), nullable=False)
    triggered_by = Column(
        Enum(DagRunTriggeredByType, native_enum=False, length=50)
    )  # Airflow component that triggered the run.
    conf = Column(PickleType)
    # These two must be either both NULL or both datetime.
    data_interval_start = Column(UtcDateTime)
    data_interval_end = Column(UtcDateTime)
    # When a scheduler last attempted to schedule TIs for this DagRun
    last_scheduling_decision = Column(UtcDateTime)
    dag_hash = Column(String(32))
    # Foreign key to LogTemplate. DagRun rows created prior to this column's
    # existence have this set to NULL. Later rows automatically populate this on
    # insert to point to the latest LogTemplate entry.
    log_template_id = Column(
        Integer,
        ForeignKey("log_template.id", name="task_instance_log_template_id_fkey", ondelete="NO ACTION"),
        default=select(func.max(LogTemplate.__table__.c.id)),
    )
    updated_at = Column(UtcDateTime, default=timezone.utcnow, onupdate=timezone.utcnow)
    # Keeps track of the number of times the dagrun had been cleared.
    # This number is incremented only when the DagRun is re-Queued,
    # when the DagRun is cleared.
    clear_number = Column(Integer, default=0, nullable=False, server_default="0")
    backfill_id = Column(Integer, ForeignKey("backfill.id"), nullable=True)
    """
    The backfill this DagRun is currently associated with.

    It's possible this could change if e.g. the dag run is cleared to be rerun, or perhaps re-backfilled.
    """

    # Remove this `if` after upgrading Sphinx-AutoAPI
    if not TYPE_CHECKING and "BUILDING_AIRFLOW_DOCS" in os.environ:
        dag: DAG | None
    else:
        dag: DAG | None = None

    __table_args__ = (
        Index("dag_id_state", dag_id, _state),
        UniqueConstraint("dag_id", "run_id", name="dag_run_dag_id_run_id_key"),
        Index("idx_dag_run_dag_id", dag_id),
        Index(
            "idx_dag_run_running_dags",
            "state",
            "dag_id",
            postgresql_where=text("state='running'"),
            sqlite_where=text("state='running'"),
        ),
        # since mysql lacks filtered/partial indices, this creates a
        # duplicate index on mysql. Not the end of the world
        Index(
            "idx_dag_run_queued_dags",
            "state",
            "dag_id",
            postgresql_where=text("state='queued'"),
            sqlite_where=text("state='queued'"),
        ),
    )

    task_instances = relationship(
        TI, back_populates="dag_run", cascade="save-update, merge, delete, delete-orphan"
    )
    dag_model = relationship(
        "DagModel",
        primaryjoin="foreign(DagRun.dag_id) == DagModel.dag_id",
        uselist=False,
        viewonly=True,
    )
    dag_run_note = relationship(
        "DagRunNote",
        back_populates="dag_run",
        uselist=False,
        cascade="all, delete, delete-orphan",
    )
    backfill = relationship(Backfill, uselist=False)
    backfill_max_active_runs = association_proxy("backfill", "max_active_runs")
    max_active_runs = association_proxy("dag_model", "max_active_runs")

    note = association_proxy("dag_run_note", "content", creator=_creator_note)

    DEFAULT_DAGRUNS_TO_EXAMINE = airflow_conf.getint(
        "scheduler",
        "max_dagruns_per_loop_to_schedule",
        fallback=20,
    )

    def __init__(
        self,
        dag_id: str | None = None,
        run_id: str | None = None,
        queued_at: datetime | None | ArgNotSet = NOTSET,
        execution_date: datetime | None = None,
        start_date: datetime | None = None,
        external_trigger: bool | None = None,
        conf: Any | None = None,
        state: DagRunState | None = None,
        run_type: str | None = None,
        dag_hash: str | None = None,
        creating_job_id: int | None = None,
        data_interval: tuple[datetime, datetime] | None = None,
        triggered_by: DagRunTriggeredByType | None = None,
        backfill_id: int | None = None,
    ):
        if data_interval is None:
            # Legacy: Only happen for runs created prior to Airflow 2.2.
            self.data_interval_start = self.data_interval_end = None
        else:
            self.data_interval_start, self.data_interval_end = data_interval

        self.dag_id = dag_id
        self.run_id = run_id
        self.execution_date = execution_date
        self.start_date = start_date
        self.external_trigger = external_trigger
        self.conf = conf or {}
        if state is not None:
            self.state = state
        if queued_at is NOTSET:
            self.queued_at = timezone.utcnow() if state == DagRunState.QUEUED else None
        else:
            self.queued_at = queued_at
        self.run_type = run_type
        self.dag_hash = dag_hash
        self.creating_job_id = creating_job_id
        self.backfill_id = backfill_id
        self.clear_number = 0
        self.triggered_by = triggered_by
        super().__init__()

    def __repr__(self):
        return (
            f"<DagRun {self.dag_id} @ {self.execution_date}: {self.run_id}, state:{self.state}, "
            f"queued_at: {self.queued_at}. externally triggered: {self.external_trigger}>"
        )

    @validates("run_id")
    def validate_run_id(self, key: str, run_id: str) -> str | None:
        if not run_id:
            return None
        regex = airflow_conf.get("scheduler", "allowed_run_id_pattern")
        if not re2.match(regex, run_id) and not re2.match(RUN_ID_REGEX, run_id):
            raise ValueError(
                f"The run_id provided '{run_id}' does not match the pattern '{regex}' or '{RUN_ID_REGEX}'"
            )
        return run_id

    @property
    def stats_tags(self) -> dict[str, str]:
        return prune_dict({"dag_id": self.dag_id, "run_type": self.run_type})

    @property
    def logical_date(self) -> datetime:
        return self.execution_date

    def get_state(self):
        return self._state

    def set_state(self, state: DagRunState) -> None:
        """
        Change the state of the DagRan.

        Changes to attributes are implemented in accordance with the following table
        (rows represent old states, columns represent new states):

        .. list-table:: State transition matrix
           :header-rows: 1
           :stub-columns: 1

           * -
             - QUEUED
             - RUNNING
             - SUCCESS
             - FAILED
           * - None
             - queued_at = timezone.utcnow()
             - if empty: start_date = timezone.utcnow()
               end_date = None
             - end_date = timezone.utcnow()
             - end_date = timezone.utcnow()
           * - QUEUED
             - queued_at = timezone.utcnow()
             - if empty: start_date = timezone.utcnow()
               end_date = None
             - end_date = timezone.utcnow()
             - end_date = timezone.utcnow()
           * - RUNNING
             - queued_at = timezone.utcnow()
               start_date = None
               end_date = None
             -
             - end_date = timezone.utcnow()
             - end_date = timezone.utcnow()
           * - SUCCESS
             - queued_at = timezone.utcnow()
               start_date = None
               end_date = None
             - start_date = timezone.utcnow()
               end_date = None
             -
             -
           * - FAILED
             - queued_at = timezone.utcnow()
               start_date = None
               end_date = None
             - start_date = timezone.utcnow()
               end_date = None
             -
             -

        """
        if state not in State.dag_states:
            raise ValueError(f"invalid DagRun state: {state}")
        if self._state != state:
            if state == DagRunState.QUEUED:
                self.queued_at = timezone.utcnow()
                self.start_date = None
                self.end_date = None
            if state == DagRunState.RUNNING:
                if self._state in State.finished_dr_states:
                    self.start_date = timezone.utcnow()
                else:
                    self.start_date = self.start_date or timezone.utcnow()
                self.end_date = None
            if self._state in State.unfinished_dr_states or self._state is None:
                if state in State.finished_dr_states:
                    self.end_date = timezone.utcnow()
            self._state = state
        else:
            if state == DagRunState.QUEUED:
                self.queued_at = timezone.utcnow()

    @declared_attr
    def state(self):
        return synonym("_state", descriptor=property(self.get_state, self.set_state))

    @provide_session
    def refresh_from_db(self, session: Session = NEW_SESSION) -> None:
        """
        Reload the current dagrun from the database.

        :param session: database session
        """
        dr = session.scalars(
            select(DagRun).where(DagRun.dag_id == self.dag_id, DagRun.run_id == self.run_id)
        ).one()
        self.id = dr.id
        self.state = dr.state

    @classmethod
    @provide_session
    def active_runs_of_dags(
        cls,
<<<<<<< HEAD
        dag_ids: Iterable[str],
=======
        *,
        dag_ids: Iterable[str],
        exclude_backfill,
>>>>>>> 8b15840b
        session: Session = NEW_SESSION,
    ) -> dict[str, int]:
        """
        Get the number of active dag runs for each dag.

        :meta private:
        """
        query = (
            select(cls.dag_id, func.count("*"))
            .where(cls.dag_id.in_(set(dag_ids)))
            .where(cls.state.in_((DagRunState.RUNNING, DagRunState.QUEUED)))
            .group_by(cls.dag_id)
        )
<<<<<<< HEAD
=======
        if exclude_backfill:
            query = query.where(cls.run_type != DagRunType.BACKFILL_JOB)
>>>>>>> 8b15840b
        return dict(iter(session.execute(query)))

    @classmethod
    @retry_db_transaction
    def get_running_dag_runs_to_examine(cls, session: Session) -> Query:
        """
        Return the next DagRuns that the scheduler should attempt to schedule.

        This will return zero or more DagRun rows that are row-level-locked with a "SELECT ... FOR UPDATE"
        query, you should ensure that any scheduling decisions are made in a single transaction -- as soon as
        the transaction is committed it will be unlocked.

        :meta private:
        """
        from airflow.models.backfill import BackfillDagRun
        from airflow.models.dag import DagModel

        query = (
            select(cls)
            .with_hint(cls, "USE INDEX (idx_dag_run_running_dags)", dialect_name="mysql")
            .where(cls.state == DagRunState.RUNNING)
            .join(DagModel, DagModel.dag_id == cls.dag_id)
            .join(BackfillDagRun, BackfillDagRun.dag_run_id == DagRun.id, isouter=True)
            .where(
                DagModel.is_paused == false(),
                DagModel.is_active == true(),
            )
            .order_by(
                nulls_first(BackfillDagRun.sort_ordinal, session=session),
                nulls_first(cls.last_scheduling_decision, session=session),
                cls.execution_date,
            )
            .limit(cls.DEFAULT_DAGRUNS_TO_EXAMINE)
        )

        if not settings.ALLOW_FUTURE_EXEC_DATES:
            query = query.where(DagRun.execution_date <= func.now())

        return session.scalars(with_row_locks(query, of=cls, session=session, skip_locked=True))

    @classmethod
    @retry_db_transaction
    def get_queued_dag_runs_to_set_running(cls, session: Session) -> Query:
        """
        Return the next queued DagRuns that the scheduler should attempt to schedule.

        This will return zero or more DagRun rows that are row-level-locked with a "SELECT ... FOR UPDATE"
        query, you should ensure that any scheduling decisions are made in a single transaction -- as soon as
        the transaction is committed it will be unlocked.

        :meta private:
        """
        from airflow.models.backfill import Backfill, BackfillDagRun
        from airflow.models.dag import DagModel

        # For dag runs in the queued state, we check if they have reached the max_active_runs limit
        # and if so we drop them
        running_drs = (
            select(
                DagRun.dag_id,
                DagRun.backfill_id,
                func.count(DagRun.id).label("num_running"),
            )
            .where(DagRun.state == DagRunState.RUNNING)
            .group_by(DagRun.dag_id, DagRun.backfill_id)
            .subquery()
        )

        query = (
            select(cls)
            .where(cls.state == DagRunState.QUEUED)
            .join(
                DagModel,
                and_(
                    DagModel.dag_id == cls.dag_id,
                    DagModel.is_paused == false(),
                    DagModel.is_active == true(),
                ),
            )
            .join(
                BackfillDagRun,
                and_(
                    BackfillDagRun.dag_run_id == DagRun.id,
                    BackfillDagRun.backfill_id == DagRun.backfill_id,
                ),
                isouter=True,
            )
            .join(Backfill, isouter=True)
            .join(
                running_drs,
                and_(
                    running_drs.c.dag_id == DagRun.dag_id,
                    coalesce(running_drs.c.backfill_id, text("-1"))
                    == coalesce(DagRun.backfill_id, text("-1")),
                ),
                isouter=True,
            )
            .where(
                # there are two levels of checks for num_running
                # the one done in this query verifies that the dag is not maxed out
                # it could return many more dag runs than runnable if there is even
                # capacity for 1.  this could be improved.
                coalesce(running_drs.c.num_running, text("0"))
                < coalesce(Backfill.max_active_runs, DagModel.max_active_runs),
                # don't set paused dag runs as running
                not_(coalesce(Backfill.is_paused, False)),
            )
            .order_by(
                # ordering by backfill sort ordinal first ensures that backfill dag runs
                # have lower priority than all other dag run types (since sort_ordinal >= 1).
                # additionally, sorting by sort_ordinal ensures that the backfill
                # dag runs are created in the right order when that matters.
                # todo: AIP-78 use row_number to avoid starvation; limit the number of returned runs per-dag
                nulls_first(BackfillDagRun.sort_ordinal, session=session),
                nulls_first(cls.last_scheduling_decision, session=session),
                nulls_first(running_drs.c.num_running, session=session),  # many running -> lower priority
                cls.execution_date,
            )
            .limit(cls.DEFAULT_DAGRUNS_TO_EXAMINE)
        )

        if not settings.ALLOW_FUTURE_EXEC_DATES:
            query = query.where(DagRun.execution_date <= func.now())

        return session.scalars(with_row_locks(query, of=cls, session=session, skip_locked=True))

    @classmethod
    @provide_session
    def find(
        cls,
        dag_id: str | list[str] | None = None,
        run_id: Iterable[str] | None = None,
        execution_date: datetime | Iterable[datetime] | None = None,
        state: DagRunState | None = None,
        external_trigger: bool | None = None,
        no_backfills: bool = False,
        run_type: DagRunType | None = None,
        session: Session = NEW_SESSION,
        execution_start_date: datetime | None = None,
        execution_end_date: datetime | None = None,
    ) -> list[DagRun]:
        """
        Return a set of dag runs for the given search criteria.

        :param dag_id: the dag_id or list of dag_id to find dag runs for
        :param run_id: defines the run id for this dag run
        :param run_type: type of DagRun
        :param execution_date: the execution date
        :param state: the state of the dag run
        :param external_trigger: whether this dag run is externally triggered
        :param no_backfills: return no backfills (True), return all (False).
            Defaults to False
        :param session: database session
        :param execution_start_date: dag run that was executed from this date
        :param execution_end_date: dag run that was executed until this date
        """
        qry = select(cls)
        dag_ids = [dag_id] if isinstance(dag_id, str) else dag_id
        if dag_ids:
            qry = qry.where(cls.dag_id.in_(dag_ids))

        if is_container(run_id):
            qry = qry.where(cls.run_id.in_(run_id))
        elif run_id is not None:
            qry = qry.where(cls.run_id == run_id)
        if is_container(execution_date):
            qry = qry.where(cls.execution_date.in_(execution_date))
        elif execution_date is not None:
            qry = qry.where(cls.execution_date == execution_date)
        if execution_start_date and execution_end_date:
            qry = qry.where(cls.execution_date.between(execution_start_date, execution_end_date))
        elif execution_start_date:
            qry = qry.where(cls.execution_date >= execution_start_date)
        elif execution_end_date:
            qry = qry.where(cls.execution_date <= execution_end_date)
        if state:
            qry = qry.where(cls.state == state)
        if external_trigger is not None:
            qry = qry.where(cls.external_trigger == external_trigger)
        if run_type:
            qry = qry.where(cls.run_type == run_type)
        if no_backfills:
            qry = qry.where(cls.run_type != DagRunType.BACKFILL_JOB)

        return session.scalars(qry.order_by(cls.execution_date)).all()

    @classmethod
    @provide_session
    def find_duplicate(
        cls,
        dag_id: str,
        run_id: str,
        execution_date: datetime,
        session: Session = NEW_SESSION,
    ) -> DagRun | None:
        """
        Return an existing run for the DAG with a specific run_id or execution_date.

        *None* is returned if no such DAG run is found.

        :param dag_id: the dag_id to find duplicates for
        :param run_id: defines the run id for this dag run
        :param execution_date: the execution date
        :param session: database session
        """
        return session.scalars(
            select(cls).where(
                cls.dag_id == dag_id,
                or_(cls.run_id == run_id, cls.execution_date == execution_date),
            )
        ).one_or_none()

    @staticmethod
    def generate_run_id(run_type: DagRunType, execution_date: datetime) -> str:
        """Generate Run ID based on Run Type and Execution Date."""
        # _Ensure_ run_type is a DagRunType, not just a string from user code
        return DagRunType(run_type).generate_run_id(execution_date)

    @staticmethod
    @internal_api_call
    @provide_session
    def fetch_task_instances(
        dag_id: str | None = None,
        run_id: str | None = None,
        task_ids: list[str] | None = None,
        state: Iterable[TaskInstanceState | None] | None = None,
        session: Session = NEW_SESSION,
    ) -> list[TI]:
        """Return the task instances for this dag run."""
        tis = (
            select(TI)
            .options(joinedload(TI.dag_run))
            .where(
                TI.dag_id == dag_id,
                TI.run_id == run_id,
            )
        )

        if state:
            if isinstance(state, str):
                tis = tis.where(TI.state == state)
            else:
                # this is required to deal with NULL values
                if None in state:
                    if all(x is None for x in state):
                        tis = tis.where(TI.state.is_(None))
                    else:
                        not_none_state = (s for s in state if s)
                        tis = tis.where(or_(TI.state.in_(not_none_state), TI.state.is_(None)))
                else:
                    tis = tis.where(TI.state.in_(state))

        if task_ids is not None:
            tis = tis.where(TI.task_id.in_(task_ids))
        return session.scalars(tis).all()

    @internal_api_call
    def _check_last_n_dagruns_failed(self, dag_id, max_consecutive_failed_dag_runs, session):
        """Check if last N dags failed."""
        dag_runs = (
            session.query(DagRun)
            .filter(DagRun.dag_id == dag_id)
            .order_by(DagRun.execution_date.desc())
            .limit(max_consecutive_failed_dag_runs)
            .all()
        )
        """ Marking dag as paused, if needed"""
        to_be_paused = len(dag_runs) >= max_consecutive_failed_dag_runs and all(
            dag_run.state == DagRunState.FAILED for dag_run in dag_runs
        )

        if to_be_paused:
            from airflow.models.dag import DagModel

            self.log.info(
                "Pausing DAG %s because last %s DAG runs failed.",
                self.dag_id,
                max_consecutive_failed_dag_runs,
            )
            filter_query = [
                DagModel.dag_id == self.dag_id,
            ]
            session.execute(
                update(DagModel)
                .where(or_(*filter_query))
                .values(is_paused=True)
                .execution_options(synchronize_session="fetch")
            )
            session.add(
                Log(
                    event="paused",
                    dag_id=self.dag_id,
                    owner="scheduler",
                    owner_display_name="Scheduler",
                    extra=f"[('dag_id', '{self.dag_id}'), ('is_paused', True)]",
                )
            )
        else:
            self.log.debug(
                "Limit of consecutive DAG failed dag runs is not reached, DAG %s will not be paused.",
                self.dag_id,
            )

    @provide_session
    def get_task_instances(
        self,
        state: Iterable[TaskInstanceState | None] | None = None,
        session: Session = NEW_SESSION,
    ) -> list[TI]:
        """
        Return the task instances for this dag run.

        Redirect to DagRun.fetch_task_instances method.
        Keep this method because it is widely used across the code.
        """
        task_ids = DagRun._get_partial_task_ids(self.dag)
        return DagRun.fetch_task_instances(
            dag_id=self.dag_id, run_id=self.run_id, task_ids=task_ids, state=state, session=session
        )

    @provide_session
    def get_task_instance(
        self,
        task_id: str,
        session: Session = NEW_SESSION,
        *,
        map_index: int = -1,
    ) -> TI | TaskInstancePydantic | None:
        """
        Return the task instance specified by task_id for this dag run.

        :param task_id: the task id
        :param session: Sqlalchemy ORM Session
        """
        return DagRun.fetch_task_instance(
            dag_id=self.dag_id,
            dag_run_id=self.run_id,
            task_id=task_id,
            session=session,
            map_index=map_index,
        )

    @staticmethod
    @internal_api_call
    @provide_session
    def fetch_task_instance(
        dag_id: str,
        dag_run_id: str,
        task_id: str,
        session: Session = NEW_SESSION,
        map_index: int = -1,
    ) -> TI | TaskInstancePydantic | None:
        """
        Return the task instance specified by task_id for this dag run.

        :param dag_id: the DAG id
        :param dag_run_id: the DAG run id
        :param task_id: the task id
        :param session: Sqlalchemy ORM Session
        """
        return session.scalars(
            select(TI).filter_by(dag_id=dag_id, run_id=dag_run_id, task_id=task_id, map_index=map_index)
        ).one_or_none()

    def get_dag(self) -> DAG:
        """
        Return the Dag associated with this DagRun.

        :return: DAG
        """
        if not self.dag:
            raise AirflowException(f"The DAG (.dag) for {self} needs to be set")

        return self.dag

    @staticmethod
    @internal_api_call
    @provide_session
    def get_previous_dagrun(
        dag_run: DagRun | DagRunPydantic, state: DagRunState | None = None, session: Session = NEW_SESSION
    ) -> DagRun | None:
        """
        Return the previous DagRun, if there is one.

        :param dag_run: the dag run
        :param session: SQLAlchemy ORM Session
        :param state: the dag run state
        """
        filters = [
            DagRun.dag_id == dag_run.dag_id,
            DagRun.execution_date < dag_run.execution_date,
        ]
        if state is not None:
            filters.append(DagRun.state == state)
        return session.scalar(select(DagRun).where(*filters).order_by(DagRun.execution_date.desc()).limit(1))

    @staticmethod
    @internal_api_call
    @provide_session
    def get_previous_scheduled_dagrun(
        dag_run_id: int,
        session: Session = NEW_SESSION,
    ) -> DagRun | None:
        """
        Return the previous SCHEDULED DagRun, if there is one.

        :param dag_run_id: the DAG run ID
        :param session: SQLAlchemy ORM Session
        """
        dag_run = session.get(DagRun, dag_run_id)
        return session.scalar(
            select(DagRun)
            .where(
                DagRun.dag_id == dag_run.dag_id,
                DagRun.execution_date < dag_run.execution_date,
                DagRun.run_type != DagRunType.MANUAL,
            )
            .order_by(DagRun.execution_date.desc())
            .limit(1)
        )

    def _tis_for_dagrun_state(self, *, dag, tis):
        """
        Return the collection of tasks that should be considered for evaluation of terminal dag run state.

        Teardown tasks by default are not considered for the purpose of dag run state.  But
        users may enable such consideration with on_failure_fail_dagrun.
        """

        def is_effective_leaf(task):
            for down_task_id in task.downstream_task_ids:
                down_task = dag.get_task(down_task_id)
                if not down_task.is_teardown or down_task.on_failure_fail_dagrun:
                    # we found a down task that is not ignorable; not a leaf
                    return False
            # we found no ignorable downstreams
            # evaluate whether task is itself ignorable
            return not task.is_teardown or task.on_failure_fail_dagrun

        leaf_task_ids = {x.task_id for x in dag.tasks if is_effective_leaf(x)}
        if not leaf_task_ids:
            # can happen if dag is exclusively teardown tasks
            leaf_task_ids = {x.task_id for x in dag.tasks if not x.downstream_list}
        leaf_tis = {ti for ti in tis if ti.task_id in leaf_task_ids if ti.state != TaskInstanceState.REMOVED}
        return leaf_tis

    @provide_session
    def update_state(
        self, session: Session = NEW_SESSION, execute_callbacks: bool = True
    ) -> tuple[list[TI], DagCallbackRequest | None]:
        """
        Determine the overall state of the DagRun based on the state of its TaskInstances.

        :param session: Sqlalchemy ORM Session
        :param execute_callbacks: Should dag callbacks (success/failure, SLA etc.) be invoked
            directly (default: true) or recorded as a pending request in the ``returned_callback`` property
        :return: Tuple containing tis that can be scheduled in the current loop & `returned_callback` that
            needs to be executed
        """
        # Callback to execute in case of Task Failures
        callback: DagCallbackRequest | None = None

        class _UnfinishedStates(NamedTuple):
            tis: Sequence[TI]

            @classmethod
            def calculate(cls, unfinished_tis: Sequence[TI]) -> _UnfinishedStates:
                return cls(tis=unfinished_tis)

            @property
            def should_schedule(self) -> bool:
                return (
                    bool(self.tis)
                    and all(not t.task.depends_on_past for t in self.tis)  # type: ignore[union-attr]
                    and all(t.task.max_active_tis_per_dag is None for t in self.tis)  # type: ignore[union-attr]
                    and all(t.task.max_active_tis_per_dagrun is None for t in self.tis)  # type: ignore[union-attr]
                    and all(t.state != TaskInstanceState.DEFERRED for t in self.tis)
                )

            def recalculate(self) -> _UnfinishedStates:
                return self._replace(tis=[t for t in self.tis if t.state in State.unfinished])

        start_dttm = timezone.utcnow()
        self.last_scheduling_decision = start_dttm
        with Stats.timer(f"dagrun.dependency-check.{self.dag_id}"), Stats.timer(
            "dagrun.dependency-check", tags=self.stats_tags
        ):
            dag = self.get_dag()
            info = self.task_instance_scheduling_decisions(session)

            tis = info.tis
            schedulable_tis = info.schedulable_tis
            changed_tis = info.changed_tis
            finished_tis = info.finished_tis
            unfinished = _UnfinishedStates.calculate(info.unfinished_tis)

            if unfinished.should_schedule:
                are_runnable_tasks = schedulable_tis or changed_tis
                # small speed up
                if not are_runnable_tasks:
                    are_runnable_tasks, changed_by_upstream = self._are_premature_tis(
                        unfinished.tis, finished_tis, session
                    )
                    if changed_by_upstream:  # Something changed, we need to recalculate!
                        unfinished = unfinished.recalculate()

        tis_for_dagrun_state = self._tis_for_dagrun_state(dag=dag, tis=tis)

        # if all tasks finished and at least one failed, the run failed
        if not unfinished.tis and any(x.state in State.failed_states for x in tis_for_dagrun_state):
            self.log.info("Marking run %s failed", self)
            self.set_state(DagRunState.FAILED)
            self.notify_dagrun_state_changed(msg="task_failure")

            if execute_callbacks:
                dag.handle_callback(self, success=False, reason="task_failure", session=session)
            elif dag.has_on_failure_callback:
                from airflow.models.dag import DagModel

                dag_model = DagModel.get_dagmodel(dag.dag_id, session)
                callback = DagCallbackRequest(
                    full_filepath=dag.fileloc,
                    dag_id=self.dag_id,
                    run_id=self.run_id,
                    is_failure_callback=True,
                    processor_subdir=None if dag_model is None else dag_model.processor_subdir,
                    msg="task_failure",
                )

            # Check if the max_consecutive_failed_dag_runs has been provided and not 0
            # and last consecutive failures are more
            if dag.max_consecutive_failed_dag_runs > 0:
                self.log.debug(
                    "Checking consecutive failed DAG runs for DAG %s, limit is %s",
                    self.dag_id,
                    dag.max_consecutive_failed_dag_runs,
                )
                self._check_last_n_dagruns_failed(dag.dag_id, dag.max_consecutive_failed_dag_runs, session)

        # if all leaves succeeded and no unfinished tasks, the run succeeded
        elif not unfinished.tis and all(x.state in State.success_states for x in tis_for_dagrun_state):
            self.log.info("Marking run %s successful", self)
            self.set_state(DagRunState.SUCCESS)
            self.notify_dagrun_state_changed(msg="success")

            if execute_callbacks:
                dag.handle_callback(self, success=True, reason="success", session=session)
            elif dag.has_on_success_callback:
                from airflow.models.dag import DagModel

                dag_model = DagModel.get_dagmodel(dag.dag_id, session)
                callback = DagCallbackRequest(
                    full_filepath=dag.fileloc,
                    dag_id=self.dag_id,
                    run_id=self.run_id,
                    is_failure_callback=False,
                    processor_subdir=None if dag_model is None else dag_model.processor_subdir,
                    msg="success",
                )

        # if *all tasks* are deadlocked, the run failed
        elif unfinished.should_schedule and not are_runnable_tasks:
            self.log.error("Task deadlock (no runnable tasks); marking run %s failed", self)
            self.set_state(DagRunState.FAILED)
            self.notify_dagrun_state_changed(msg="all_tasks_deadlocked")

            if execute_callbacks:
                dag.handle_callback(self, success=False, reason="all_tasks_deadlocked", session=session)
            elif dag.has_on_failure_callback:
                from airflow.models.dag import DagModel

                dag_model = DagModel.get_dagmodel(dag.dag_id, session)
                callback = DagCallbackRequest(
                    full_filepath=dag.fileloc,
                    dag_id=self.dag_id,
                    run_id=self.run_id,
                    is_failure_callback=True,
                    processor_subdir=None if dag_model is None else dag_model.processor_subdir,
                    msg="all_tasks_deadlocked",
                )

        # finally, if the leaves aren't done, the dag is still running
        else:
            self.set_state(DagRunState.RUNNING)

        if self._state == DagRunState.FAILED or self._state == DagRunState.SUCCESS:
            msg = (
                "DagRun Finished: dag_id=%s, execution_date=%s, run_id=%s, "
                "run_start_date=%s, run_end_date=%s, run_duration=%s, "
                "state=%s, external_trigger=%s, run_type=%s, "
                "data_interval_start=%s, data_interval_end=%s, dag_hash=%s"
            )
            self.log.info(
                msg,
                self.dag_id,
                self.execution_date,
                self.run_id,
                self.start_date,
                self.end_date,
                (
                    (self.end_date - self.start_date).total_seconds()
                    if self.start_date and self.end_date
                    else None
                ),
                self._state,
                self.external_trigger,
                self.run_type,
                self.data_interval_start,
                self.data_interval_end,
                self.dag_hash,
            )

            with Trace.start_span_from_dagrun(dagrun=self) as span:
                if self._state is DagRunState.FAILED:
                    span.set_attribute("error", True)
                attributes = {
                    "category": "DAG runs",
                    "dag_id": str(self.dag_id),
                    "execution_date": str(self.execution_date),
                    "run_id": str(self.run_id),
                    "queued_at": str(self.queued_at),
                    "run_start_date": str(self.start_date),
                    "run_end_date": str(self.end_date),
                    "run_duration": str(
                        (self.end_date - self.start_date).total_seconds()
                        if self.start_date and self.end_date
                        else 0
                    ),
                    "state": str(self._state),
                    "external_trigger": str(self.external_trigger),
                    "run_type": str(self.run_type),
                    "data_interval_start": str(self.data_interval_start),
                    "data_interval_end": str(self.data_interval_end),
                    "dag_hash": str(self.dag_hash),
                    "conf": str(self.conf),
                }
                if span.is_recording():
                    span.add_event(name="queued", timestamp=datetime_to_nano(self.queued_at))
                    span.add_event(name="started", timestamp=datetime_to_nano(self.start_date))
                    span.add_event(name="ended", timestamp=datetime_to_nano(self.end_date))
                span.set_attributes(attributes)

            session.flush()

        self._emit_true_scheduling_delay_stats_for_finished_state(finished_tis)
        self._emit_duration_stats_for_finished_state()

        session.merge(self)
        # We do not flush here for performance reasons(It increases queries count by +20)

        return schedulable_tis, callback

    @provide_session
    def task_instance_scheduling_decisions(self, session: Session = NEW_SESSION) -> TISchedulingDecision:
        tis = self.get_task_instances(session=session, state=State.task_states)
        self.log.debug("number of tis tasks for %s: %s task(s)", self, len(tis))

        def _filter_tis_and_exclude_removed(dag: DAG, tis: list[TI]) -> Iterable[TI]:
            """Populate ``ti.task`` while excluding those missing one, marking them as REMOVED."""
            for ti in tis:
                try:
                    ti.task = dag.get_task(ti.task_id)
                except TaskNotFound:
                    if ti.state != TaskInstanceState.REMOVED:
                        self.log.error("Failed to get task for ti %s. Marking it as removed.", ti)
                        ti.state = TaskInstanceState.REMOVED
                        session.flush()
                else:
                    yield ti

        tis = list(_filter_tis_and_exclude_removed(self.get_dag(), tis))

        unfinished_tis = [t for t in tis if t.state in State.unfinished]
        finished_tis = [t for t in tis if t.state in State.finished]
        if unfinished_tis:
            schedulable_tis = [ut for ut in unfinished_tis if ut.state in SCHEDULEABLE_STATES]
            self.log.debug("number of scheduleable tasks for %s: %s task(s)", self, len(schedulable_tis))
            schedulable_tis, changed_tis, expansion_happened = self._get_ready_tis(
                schedulable_tis,
                finished_tis,
                session=session,
            )

            # During expansion, we may change some tis into non-schedulable
            # states, so we need to re-compute.
            if expansion_happened:
                changed_tis = True
                new_unfinished_tis = [t for t in unfinished_tis if t.state in State.unfinished]
                finished_tis.extend(t for t in unfinished_tis if t.state in State.finished)
                unfinished_tis = new_unfinished_tis
        else:
            schedulable_tis = []
            changed_tis = False

        return TISchedulingDecision(
            tis=tis,
            schedulable_tis=schedulable_tis,
            changed_tis=changed_tis,
            unfinished_tis=unfinished_tis,
            finished_tis=finished_tis,
        )

    def notify_dagrun_state_changed(self, msg: str = ""):
        if self.state == DagRunState.RUNNING:
            get_listener_manager().hook.on_dag_run_running(dag_run=self, msg=msg)
        elif self.state == DagRunState.SUCCESS:
            get_listener_manager().hook.on_dag_run_success(dag_run=self, msg=msg)
        elif self.state == DagRunState.FAILED:
            get_listener_manager().hook.on_dag_run_failed(dag_run=self, msg=msg)
        # deliberately not notifying on QUEUED
        # we can't get all the state changes on SchedulerJob,
        # or LocalTaskJob, so we don't want to "falsely advertise" we notify about that

    def _get_ready_tis(
        self,
        schedulable_tis: list[TI],
        finished_tis: list[TI],
        session: Session,
    ) -> tuple[list[TI], bool, bool]:
        old_states = {}
        ready_tis: list[TI] = []
        changed_tis = False

        if not schedulable_tis:
            return ready_tis, changed_tis, False

        # If we expand TIs, we need a new list so that we iterate over them too. (We can't alter
        # `schedulable_tis` in place and have the `for` loop pick them up
        additional_tis: list[TI] = []
        dep_context = DepContext(
            flag_upstream_failed=True,
            ignore_unmapped_tasks=True,  # Ignore this Dep, as we will expand it if we can.
            finished_tis=finished_tis,
        )

        def _expand_mapped_task_if_needed(ti: TI) -> Iterable[TI] | None:
            """
            Try to expand the ti, if needed.

            If the ti needs expansion, newly created task instances are
            returned as well as the original ti.
            The original ti is also modified in-place and assigned the
            ``map_index`` of 0.

            If the ti does not need expansion, either because the task is not
            mapped, or has already been expanded, *None* is returned.
            """
            if TYPE_CHECKING:
                assert ti.task

            if ti.map_index >= 0:  # Already expanded, we're good.
                return None

            from airflow.models.mappedoperator import MappedOperator

            if isinstance(ti.task, MappedOperator):
                # If we get here, it could be that we are moving from non-mapped to mapped
                # after task instance clearing or this ti is not yet expanded. Safe to clear
                # the db references.
                ti.clear_db_references(session=session)
            try:
                expanded_tis, _ = ti.task.expand_mapped_task(self.run_id, session=session)
            except NotMapped:  # Not a mapped task, nothing needed.
                return None
            if expanded_tis:
                return expanded_tis
            return ()

        # Check dependencies.
        expansion_happened = False
        # Set of task ids for which was already done _revise_map_indexes_if_mapped
        revised_map_index_task_ids = set()
        for schedulable in itertools.chain(schedulable_tis, additional_tis):
            if TYPE_CHECKING:
                assert schedulable.task
            old_state = schedulable.state
            if not schedulable.are_dependencies_met(session=session, dep_context=dep_context):
                old_states[schedulable.key] = old_state
                continue
            # If schedulable is not yet expanded, try doing it now. This is
            # called in two places: First and ideally in the mini scheduler at
            # the end of LocalTaskJob, and then as an "expansion of last resort"
            # in the scheduler to ensure that the mapped task is correctly
            # expanded before executed. Also see _revise_map_indexes_if_mapped
            # docstring for additional information.
            new_tis = None
            if schedulable.map_index < 0:
                new_tis = _expand_mapped_task_if_needed(schedulable)
                if new_tis is not None:
                    additional_tis.extend(new_tis)
                    expansion_happened = True
            if new_tis is None and schedulable.state in SCHEDULEABLE_STATES:
                # It's enough to revise map index once per task id,
                # checking the map index for each mapped task significantly slows down scheduling
                if schedulable.task.task_id not in revised_map_index_task_ids:
                    ready_tis.extend(self._revise_map_indexes_if_mapped(schedulable.task, session=session))
                    revised_map_index_task_ids.add(schedulable.task.task_id)
                ready_tis.append(schedulable)

        # Check if any ti changed state
        tis_filter = TI.filter_for_tis(old_states)
        if tis_filter is not None:
            fresh_tis = session.scalars(select(TI).where(tis_filter)).all()
            changed_tis = any(ti.state != old_states[ti.key] for ti in fresh_tis)

        return ready_tis, changed_tis, expansion_happened

    def _are_premature_tis(
        self,
        unfinished_tis: Sequence[TI],
        finished_tis: list[TI],
        session: Session,
    ) -> tuple[bool, bool]:
        dep_context = DepContext(
            flag_upstream_failed=True,
            ignore_in_retry_period=True,
            ignore_in_reschedule_period=True,
            finished_tis=finished_tis,
        )
        # there might be runnable tasks that are up for retry and for some reason(retry delay, etc.) are
        # not ready yet, so we set the flags to count them in
        return (
            any(ut.are_dependencies_met(dep_context=dep_context, session=session) for ut in unfinished_tis),
            dep_context.have_changed_ti_states,
        )

    def _emit_true_scheduling_delay_stats_for_finished_state(self, finished_tis: list[TI]) -> None:
        """
        Emit the true scheduling delay stats.

        The true scheduling delay stats is defined as the time when the first
        task in DAG starts minus the expected DAG run datetime.

        This helper method is used in ``update_state`` when the state of the
        DAG run is updated to a completed status (either success or failure).
        It finds the first started task within the DAG, calculates the run's
        expected start time based on the logical date and timetable, and gets
        the delay from the difference of these two values.

        The emitted data may contain outliers (e.g. when the first task was
        cleared, so the second task's start date will be used), but we can get
        rid of the outliers on the stats side through dashboards tooling.

        Note that the stat will only be emitted for scheduler-triggered DAG runs
        (i.e. when ``external_trigger`` is *False* and ``clear_number`` is equal to 0).
        """
        if self.state == TaskInstanceState.RUNNING:
            return
        if self.external_trigger:
            return
        if self.clear_number > 0:
            return
        if not finished_tis:
            return

        try:
            dag = self.get_dag()

            if not dag.timetable.periodic:
                # We can't emit this metric if there is no following schedule to calculate from!
                return

            try:
                first_start_date = min(ti.start_date for ti in finished_tis if ti.start_date)
            except ValueError:  # No start dates at all.
                pass
            else:
                # TODO: Logically, this should be DagRunInfo.run_after, but the
                # information is not stored on a DagRun, only before the actual
                # execution on DagModel.next_dagrun_create_after. We should add
                # a field on DagRun for this instead of relying on the run
                # always happening immediately after the data interval.
                data_interval_end = dag.get_run_data_interval(self).end
                true_delay = first_start_date - data_interval_end
                if true_delay.total_seconds() > 0:
                    Stats.timing(
                        f"dagrun.{dag.dag_id}.first_task_scheduling_delay", true_delay, tags=self.stats_tags
                    )
                    Stats.timing("dagrun.first_task_scheduling_delay", true_delay, tags=self.stats_tags)
        except Exception:
            self.log.warning("Failed to record first_task_scheduling_delay metric:", exc_info=True)

    def _emit_duration_stats_for_finished_state(self):
        if self.state == DagRunState.RUNNING:
            return
        if self.start_date is None:
            self.log.warning("Failed to record duration of %s: start_date is not set.", self)
            return
        if self.end_date is None:
            self.log.warning("Failed to record duration of %s: end_date is not set.", self)
            return

        duration = self.end_date - self.start_date
        timer_params = {"dt": duration, "tags": self.stats_tags}
        Stats.timing(f"dagrun.duration.{self.state}.{self.dag_id}", **timer_params)
        Stats.timing(f"dagrun.duration.{self.state}", **timer_params)

    @provide_session
    def verify_integrity(self, *, session: Session = NEW_SESSION) -> None:
        """
        Verify the DagRun by checking for removed tasks or tasks that are not in the database yet.

        It will set state to removed or add the task if required.

        :missing_indexes: A dictionary of task vs indexes that are missing.
        :param session: Sqlalchemy ORM Session
        """
        from airflow.settings import task_instance_mutation_hook

        # Set for the empty default in airflow.settings -- if it's not set this means it has been changed
        # Note: Literal[True, False] instead of bool because otherwise it doesn't correctly find the overload.
        hook_is_noop: Literal[True, False] = getattr(task_instance_mutation_hook, "is_noop", False)

        dag = self.get_dag()
        task_ids = self._check_for_removed_or_restored_tasks(
            dag, task_instance_mutation_hook, session=session
        )

        def task_filter(task: Operator) -> bool:
            return task.task_id not in task_ids and (
                self.run_type == DagRunType.BACKFILL_JOB
                or (task.start_date is None or task.start_date <= self.execution_date)
                and (task.end_date is None or self.execution_date <= task.end_date)
            )

        created_counts: dict[str, int] = defaultdict(int)
        task_creator = self._get_task_creator(created_counts, task_instance_mutation_hook, hook_is_noop)

        # Create the missing tasks, including mapped tasks
        tasks_to_create = (task for task in dag.task_dict.values() if task_filter(task))
        tis_to_create = self._create_tasks(tasks_to_create, task_creator, session=session)
        self._create_task_instances(self.dag_id, tis_to_create, created_counts, hook_is_noop, session=session)

    def _check_for_removed_or_restored_tasks(
        self, dag: DAG, ti_mutation_hook, *, session: Session
    ) -> set[str]:
        """
        Check for removed tasks/restored/missing tasks.

        :param dag: DAG object corresponding to the dagrun
        :param ti_mutation_hook: task_instance_mutation_hook function
        :param session: Sqlalchemy ORM Session

        :return: Task IDs in the DAG run

        """
        tis = self.get_task_instances(session=session)

        # check for removed or restored tasks
        task_ids = set()
        for ti in tis:
            ti_mutation_hook(ti)
            task_ids.add(ti.task_id)
            try:
                task = dag.get_task(ti.task_id)

                should_restore_task = (task is not None) and ti.state == TaskInstanceState.REMOVED
                if should_restore_task:
                    self.log.info("Restoring task '%s' which was previously removed from DAG '%s'", ti, dag)
                    Stats.incr(f"task_restored_to_dag.{dag.dag_id}", tags=self.stats_tags)
                    # Same metric with tagging
                    Stats.incr("task_restored_to_dag", tags={**self.stats_tags, "dag_id": dag.dag_id})
                    ti.state = None
            except AirflowException:
                if ti.state == TaskInstanceState.REMOVED:
                    pass  # ti has already been removed, just ignore it
                elif self.state != DagRunState.RUNNING and not dag.partial:
                    self.log.warning("Failed to get task '%s' for dag '%s'. Marking it as removed.", ti, dag)
                    Stats.incr(f"task_removed_from_dag.{dag.dag_id}", tags=self.stats_tags)
                    # Same metric with tagging
                    Stats.incr("task_removed_from_dag", tags={**self.stats_tags, "dag_id": dag.dag_id})
                    ti.state = TaskInstanceState.REMOVED
                continue

            try:
                num_mapped_tis = task.get_parse_time_mapped_ti_count()
            except NotMapped:
                continue
            except NotFullyPopulated:
                # What if it is _now_ dynamically mapped, but wasn't before?
                try:
                    total_length = task.get_mapped_ti_count(self.run_id, session=session)
                except NotFullyPopulated:
                    # Not all upstreams finished, so we can't tell what should be here. Remove everything.
                    if ti.map_index >= 0:
                        self.log.debug(
                            "Removing the unmapped TI '%s' as the mapping can't be resolved yet", ti
                        )
                        ti.state = TaskInstanceState.REMOVED
                    continue
                # Upstreams finished, check there aren't any extras
                if ti.map_index >= total_length:
                    self.log.debug(
                        "Removing task '%s' as the map_index is longer than the resolved mapping list (%d)",
                        ti,
                        total_length,
                    )
                    ti.state = TaskInstanceState.REMOVED
            else:
                # Check if the number of mapped literals has changed, and we need to mark this TI as removed.
                if ti.map_index >= num_mapped_tis:
                    self.log.debug(
                        "Removing task '%s' as the map_index is longer than the literal mapping list (%s)",
                        ti,
                        num_mapped_tis,
                    )
                    ti.state = TaskInstanceState.REMOVED
                elif ti.map_index < 0:
                    self.log.debug("Removing the unmapped TI '%s' as the mapping can now be performed", ti)
                    ti.state = TaskInstanceState.REMOVED

        return task_ids

    @overload
    def _get_task_creator(
        self,
        created_counts: dict[str, int],
        ti_mutation_hook: Callable,
        hook_is_noop: Literal[True],
    ) -> Callable[[Operator, Iterable[int]], Iterator[dict[str, Any]]]: ...

    @overload
    def _get_task_creator(
        self,
        created_counts: dict[str, int],
        ti_mutation_hook: Callable,
        hook_is_noop: Literal[False],
    ) -> Callable[[Operator, Iterable[int]], Iterator[TI]]: ...

    def _get_task_creator(
        self,
        created_counts: dict[str, int],
        ti_mutation_hook: Callable,
        hook_is_noop: Literal[True, False],
    ) -> Callable[[Operator, Iterable[int]], Iterator[dict[str, Any]] | Iterator[TI]]:
        """
        Get the task creator function.

        This function also updates the created_counts dictionary with the number of tasks created.

        :param created_counts: Dictionary of task_type -> count of created TIs
        :param ti_mutation_hook: task_instance_mutation_hook function
        :param hook_is_noop: Whether the task_instance_mutation_hook is a noop

        """
        if hook_is_noop:

            def create_ti_mapping(task: Operator, indexes: Iterable[int]) -> Iterator[dict[str, Any]]:
                created_counts[task.task_type] += 1
                for map_index in indexes:
                    yield TI.insert_mapping(self.run_id, task, map_index=map_index)

            creator = create_ti_mapping

        else:

            def create_ti(task: Operator, indexes: Iterable[int]) -> Iterator[TI]:
                for map_index in indexes:
                    ti = TI(task, run_id=self.run_id, map_index=map_index)
                    ti_mutation_hook(ti)
                    created_counts[ti.operator] += 1
                    yield ti

            creator = create_ti
        return creator

    def _create_tasks(
        self,
        tasks: Iterable[Operator],
        task_creator: Callable[[Operator, Iterable[int]], CreatedTasks],
        *,
        session: Session,
    ) -> CreatedTasks:
        """
        Create missing tasks -- and expand any MappedOperator that _only_ have literals as input.

        :param tasks: Tasks to create jobs for in the DAG run
        :param task_creator: Function to create task instances
        """
        map_indexes: Iterable[int]
        for task in tasks:
            try:
                count = task.get_mapped_ti_count(self.run_id, session=session)
            except (NotMapped, NotFullyPopulated):
                map_indexes = (-1,)
            else:
                if count:
                    map_indexes = range(count)
                else:
                    # Make sure to always create at least one ti; this will be
                    # marked as REMOVED later at runtime.
                    map_indexes = (-1,)
            yield from task_creator(task, map_indexes)

    def _create_task_instances(
        self,
        dag_id: str,
        tasks: Iterator[dict[str, Any]] | Iterator[TI],
        created_counts: dict[str, int],
        hook_is_noop: bool,
        *,
        session: Session,
    ) -> None:
        """
        Create the necessary task instances from the given tasks.

        :param dag_id: DAG ID associated with the dagrun
        :param tasks: the tasks to create the task instances from
        :param created_counts: a dictionary of number of tasks -> total ti created by the task creator
        :param hook_is_noop: whether the task_instance_mutation_hook is noop
        :param session: the session to use

        """
        # Fetch the information we need before handling the exception to avoid
        # PendingRollbackError due to the session being invalidated on exception
        # see https://github.com/apache/superset/pull/530
        run_id = self.run_id
        try:
            if hook_is_noop:
                session.bulk_insert_mappings(TI, tasks)
            else:
                session.bulk_save_objects(tasks)

            for task_type, count in created_counts.items():
                Stats.incr(f"task_instance_created_{task_type}", count, tags=self.stats_tags)
                # Same metric with tagging
                Stats.incr("task_instance_created", count, tags={**self.stats_tags, "task_type": task_type})
            session.flush()
        except IntegrityError:
            self.log.info(
                "Hit IntegrityError while creating the TIs for %s- %s",
                dag_id,
                run_id,
                exc_info=True,
            )
            self.log.info("Doing session rollback.")
            # TODO[HA]: We probably need to savepoint this so we can keep the transaction alive.
            session.rollback()

    def _revise_map_indexes_if_mapped(self, task: Operator, *, session: Session) -> Iterator[TI]:
        """
        Check if task increased or reduced in length and handle appropriately.

        Task instances that do not already exist are created and returned if
        possible. Expansion only happens if all upstreams are ready; otherwise
        we delay expansion to the "last resort". See comments at the call site
        for more details.
        """
        from airflow.settings import task_instance_mutation_hook

        try:
            total_length = task.get_mapped_ti_count(self.run_id, session=session)
        except NotMapped:
            return  # Not a mapped task, don't need to do anything.
        except NotFullyPopulated:
            return  # Upstreams not ready, don't need to revise this yet.

        query = session.scalars(
            select(TI.map_index).where(
                TI.dag_id == self.dag_id,
                TI.task_id == task.task_id,
                TI.run_id == self.run_id,
            )
        )
        existing_indexes = set(query)

        removed_indexes = existing_indexes.difference(range(total_length))
        if removed_indexes:
            session.execute(
                update(TI)
                .where(
                    TI.dag_id == self.dag_id,
                    TI.task_id == task.task_id,
                    TI.run_id == self.run_id,
                    TI.map_index.in_(removed_indexes),
                )
                .values(state=TaskInstanceState.REMOVED)
            )
            session.flush()

        for index in range(total_length):
            if index in existing_indexes:
                continue
            ti = TI(task, run_id=self.run_id, map_index=index, state=None)
            self.log.debug("Expanding TIs upserted %s", ti)
            task_instance_mutation_hook(ti)
            ti = session.merge(ti)
            ti.refresh_from_task(task)
            session.flush()
            yield ti

    @classmethod
    @provide_session
    def get_latest_runs(cls, session: Session = NEW_SESSION) -> list[DagRun]:
        """Return the latest DagRun for each DAG."""
        subquery = (
            select(cls.dag_id, func.max(cls.execution_date).label("execution_date"))
            .group_by(cls.dag_id)
            .subquery()
        )
        return session.scalars(
            select(cls).join(
                subquery,
                and_(cls.dag_id == subquery.c.dag_id, cls.execution_date == subquery.c.execution_date),
            )
        ).all()

    @provide_session
    def schedule_tis(
        self,
        schedulable_tis: Iterable[TI],
        session: Session = NEW_SESSION,
        max_tis_per_query: int | None = None,
    ) -> int:
        """
        Set the given task instances in to the scheduled state.

        Each element of ``schedulable_tis`` should have its ``task`` attribute already set.

        Any EmptyOperator without callbacks or outlets is instead set straight to the success state.

        All the TIs should belong to this DagRun, but this code is in the hot-path, this is not checked -- it
        is the caller's responsibility to call this function only with TIs from a single dag run.
        """
        # Get list of TI IDs that do not need to executed, these are
        # tasks using EmptyOperator and without on_execute_callback / on_success_callback
        dummy_ti_ids = []
        schedulable_ti_ids = []
        for ti in schedulable_tis:
            if TYPE_CHECKING:
                assert ti.task
            if (
                ti.task.inherits_from_empty_operator
                and not ti.task.on_execute_callback
                and not ti.task.on_success_callback
                and not ti.task.outlets
            ):
                dummy_ti_ids.append((ti.task_id, ti.map_index))
            # check "start_trigger_args" to see whether the operator supports start execution from triggerer
            # if so, we'll then check "start_from_trigger" to see whether this feature is turned on and defer
            # this task.
            # if not, we'll add this "ti" into "schedulable_ti_ids" and later execute it to run in the worker
            elif ti.task.start_trigger_args is not None:
                context = ti.get_template_context()
                start_from_trigger = ti.task.expand_start_from_trigger(context=context, session=session)

                if start_from_trigger:
                    ti.start_date = timezone.utcnow()
                    if ti.state != TaskInstanceState.UP_FOR_RESCHEDULE:
                        ti.try_number += 1
                    ti.defer_task(exception=None, session=session)
                else:
                    schedulable_ti_ids.append((ti.task_id, ti.map_index))
            else:
                schedulable_ti_ids.append((ti.task_id, ti.map_index))

        count = 0

        if schedulable_ti_ids:
            schedulable_ti_ids_chunks = chunks(
                schedulable_ti_ids, max_tis_per_query or len(schedulable_ti_ids)
            )
            for schedulable_ti_ids_chunk in schedulable_ti_ids_chunks:
                count += session.execute(
                    update(TI)
                    .where(
                        TI.dag_id == self.dag_id,
                        TI.run_id == self.run_id,
                        tuple_in_condition((TI.task_id, TI.map_index), schedulable_ti_ids_chunk),
                    )
                    .values(
                        state=TaskInstanceState.SCHEDULED,
                        try_number=case(
                            (
                                or_(TI.state.is_(None), TI.state != TaskInstanceState.UP_FOR_RESCHEDULE),
                                TI.try_number + 1,
                            ),
                            else_=TI.try_number,
                        ),
                    )
                    .execution_options(synchronize_session=False)
                ).rowcount

        # Tasks using EmptyOperator should not be executed, mark them as success
        if dummy_ti_ids:
            dummy_ti_ids_chunks = chunks(dummy_ti_ids, max_tis_per_query or len(dummy_ti_ids))
            for dummy_ti_ids_chunk in dummy_ti_ids_chunks:
                count += session.execute(
                    update(TI)
                    .where(
                        TI.dag_id == self.dag_id,
                        TI.run_id == self.run_id,
                        tuple_in_condition((TI.task_id, TI.map_index), dummy_ti_ids_chunk),
                    )
                    .values(
                        state=TaskInstanceState.SUCCESS,
                        start_date=timezone.utcnow(),
                        end_date=timezone.utcnow(),
                        duration=0,
                        try_number=TI.try_number + 1,
                    )
                    .execution_options(
                        synchronize_session=False,
                    )
                ).rowcount

        return count

    @provide_session
    def get_log_template(self, *, session: Session = NEW_SESSION) -> LogTemplate | LogTemplatePydantic:
        return DagRun._get_log_template(log_template_id=self.log_template_id, session=session)

    @staticmethod
    @internal_api_call
    @provide_session
    def _get_log_template(
        log_template_id: int | None, session: Session = NEW_SESSION
    ) -> LogTemplate | LogTemplatePydantic:
        template: LogTemplate | None
        if log_template_id is None:  # DagRun created before LogTemplate introduction.
            template = session.scalar(select(LogTemplate).order_by(LogTemplate.id).limit(1))
        else:
            template = session.get(LogTemplate, log_template_id)
        if template is None:
            raise AirflowException(
                f"No log_template entry found for ID {log_template_id!r}. "
                f"Please make sure you set up the metadatabase correctly."
            )
        return template

    @staticmethod
    def _get_partial_task_ids(dag: DAG | None) -> list[str] | None:
        return dag.task_ids if dag and dag.partial else None


class DagRunNote(Base):
    """For storage of arbitrary notes concerning the dagrun instance."""

    __tablename__ = "dag_run_note"

    user_id = Column(String(128), nullable=True)
    dag_run_id = Column(Integer, primary_key=True, nullable=False)
    content = Column(String(1000).with_variant(Text(1000), "mysql"))
    created_at = Column(UtcDateTime, default=timezone.utcnow, nullable=False)
    updated_at = Column(UtcDateTime, default=timezone.utcnow, onupdate=timezone.utcnow, nullable=False)

    dag_run = relationship("DagRun", back_populates="dag_run_note")

    __table_args__ = (
        PrimaryKeyConstraint("dag_run_id", name="dag_run_note_pkey"),
        ForeignKeyConstraint(
            (dag_run_id,),
            ["dag_run.id"],
            name="dag_run_note_dr_fkey",
            ondelete="CASCADE",
        ),
    )

    def __init__(self, content, user_id=None):
        self.content = content
        self.user_id = user_id

    def __repr__(self):
        prefix = f"<{self.__class__.__name__}: {self.dag_id}.{self.dagrun_id} {self.run_id}"
        if self.map_index != -1:
            prefix += f" map_index={self.map_index}"
        return prefix + ">"<|MERGE_RESOLUTION|>--- conflicted
+++ resolved
@@ -386,13 +386,9 @@
     @provide_session
     def active_runs_of_dags(
         cls,
-<<<<<<< HEAD
-        dag_ids: Iterable[str],
-=======
         *,
         dag_ids: Iterable[str],
         exclude_backfill,
->>>>>>> 8b15840b
         session: Session = NEW_SESSION,
     ) -> dict[str, int]:
         """
@@ -406,11 +402,8 @@
             .where(cls.state.in_((DagRunState.RUNNING, DagRunState.QUEUED)))
             .group_by(cls.dag_id)
         )
-<<<<<<< HEAD
-=======
         if exclude_backfill:
             query = query.where(cls.run_type != DagRunType.BACKFILL_JOB)
->>>>>>> 8b15840b
         return dict(iter(session.execute(query)))
 
     @classmethod
