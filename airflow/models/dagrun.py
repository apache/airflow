--- conflicted
+++ resolved
@@ -76,11 +76,8 @@
 
     from airflow.models.dag import DAG
     from airflow.models.operator import Operator
-<<<<<<< HEAD
     from airflow.serialization.pydantic.dag_run import DagRunPydantic
-=======
     from airflow.typing_compat import Literal
->>>>>>> 04e9b0bd
     from airflow.utils.types import ArgNotSet
 
     CreatedTasks = TypeVar("CreatedTasks", Iterator["dict[str, Any]"], Iterator[TI])
