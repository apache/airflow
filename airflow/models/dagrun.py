#
# Licensed to the Apache Software Foundation (ASF) under one
# or more contributor license agreements.  See the NOTICE file
# distributed with this work for additional information
# regarding copyright ownership.  The ASF licenses this file
# to you under the Apache License, Version 2.0 (the
# "License"); you may not use this file except in compliance
# with the License.  You may obtain a copy of the License at
#
#   http://www.apache.org/licenses/LICENSE-2.0
#
# Unless required by applicable law or agreed to in writing,
# software distributed under the License is distributed on an
# "AS IS" BASIS, WITHOUT WARRANTIES OR CONDITIONS OF ANY
# KIND, either express or implied.  See the License for the
# specific language governing permissions and limitations
# under the License.
from __future__ import annotations

import itertools
import os
from collections import defaultdict
from collections.abc import Iterable, Iterator, Sequence
from typing import TYPE_CHECKING, Any, Callable, NamedTuple, TypeVar, overload

import re2
from sqlalchemy import (
    Boolean,
    Column,
    Enum,
    ForeignKey,
    ForeignKeyConstraint,
    Index,
    Integer,
    PickleType,
    PrimaryKeyConstraint,
    String,
    Text,
    UniqueConstraint,
    and_,
    func,
    not_,
    or_,
    text,
    update,
)
from sqlalchemy.exc import IntegrityError
from sqlalchemy.ext.associationproxy import association_proxy
from sqlalchemy.orm import declared_attr, joinedload, relationship, synonym, validates
from sqlalchemy.sql.expression import case, false, select, true
from sqlalchemy.sql.functions import coalesce
from sqlalchemy_utils import UUIDType

from airflow import settings
from airflow.callbacks.callback_requests import DagCallbackRequest
from airflow.configuration import conf as airflow_conf
from airflow.exceptions import AirflowException, TaskNotFound
from airflow.listeners.listener import get_listener_manager
from airflow.models import Log
from airflow.models.abstractoperator import NotMapped
from airflow.models.backfill import Backfill
from airflow.models.base import Base, StringID
from airflow.models.dag_version import DagVersion
from airflow.models.expandinput import NotFullyPopulated
from airflow.models.taskinstance import TaskInstance as TI
from airflow.models.tasklog import LogTemplate
from airflow.stats import Stats
from airflow.ti_deps.dep_context import DepContext
from airflow.ti_deps.dependencies_states import SCHEDULEABLE_STATES
from airflow.traces.tracer import Trace
from airflow.utils import timezone
from airflow.utils.dates import datetime_to_nano
from airflow.utils.helpers import chunks, is_container, prune_dict
from airflow.utils.log.logging_mixin import LoggingMixin
from airflow.utils.retries import retry_db_transaction
from airflow.utils.session import NEW_SESSION, provide_session
from airflow.utils.sqlalchemy import UtcDateTime, nulls_first, tuple_in_condition, with_row_locks
from airflow.utils.state import DagRunState, State, TaskInstanceState
from airflow.utils.types import NOTSET, DagRunTriggeredByType, DagRunType

if TYPE_CHECKING:
    from datetime import datetime

    from sqlalchemy.orm import Query, Session

    from airflow.models.dag import DAG
    from airflow.models.operator import Operator
<<<<<<< HEAD
    from airflow.serialization.pydantic.dag_run import DagRunPydantic
    from airflow.serialization.pydantic.tasklog import LogTemplatePydantic
=======
>>>>>>> 1b67b438
    from airflow.typing_compat import Literal
    from airflow.utils.types import ArgNotSet

    CreatedTasks = TypeVar("CreatedTasks", Iterator["dict[str, Any]"], Iterator[TI])

RUN_ID_REGEX = r"^(?:manual|scheduled|asset_triggered)__(?:\d{4}-\d{2}-\d{2}T\d{2}:\d{2}:\d{2}\+00:00)$"


class TISchedulingDecision(NamedTuple):
    """Type of return for DagRun.task_instance_scheduling_decisions."""

    tis: list[TI]
    schedulable_tis: list[TI]
    changed_tis: bool
    unfinished_tis: list[TI]
    finished_tis: list[TI]


def _creator_note(val):
    """Creator the ``note`` association proxy."""
    if isinstance(val, str):
        return DagRunNote(content=val)
    elif isinstance(val, dict):
        return DagRunNote(**val)
    else:
        return DagRunNote(*val)


class DagRun(Base, LoggingMixin):
    """
    Invocation instance of a DAG.

    A DAG run can be created by the scheduler (i.e. scheduled runs), or by an
    external trigger (i.e. manual runs).
    """

    __tablename__ = "dag_run"

    id = Column(Integer, primary_key=True)
    dag_id = Column(StringID(), nullable=False)
    queued_at = Column(UtcDateTime)
    logical_date = Column(UtcDateTime, default=timezone.utcnow, nullable=False)
    start_date = Column(UtcDateTime)
    end_date = Column(UtcDateTime)
    _state = Column("state", String(50), default=DagRunState.QUEUED)
    run_id = Column(StringID(), nullable=False)
    creating_job_id = Column(Integer)
    external_trigger = Column(Boolean, default=True)
    run_type = Column(String(50), nullable=False)
    triggered_by = Column(
        Enum(DagRunTriggeredByType, native_enum=False, length=50)
    )  # Airflow component that triggered the run.
    conf = Column(PickleType)
    # These two must be either both NULL or both datetime.
    data_interval_start = Column(UtcDateTime)
    data_interval_end = Column(UtcDateTime)
    # When a scheduler last attempted to schedule TIs for this DagRun
    last_scheduling_decision = Column(UtcDateTime)
    # Foreign key to LogTemplate. DagRun rows created prior to this column's
    # existence have this set to NULL. Later rows automatically populate this on
    # insert to point to the latest LogTemplate entry.
    log_template_id = Column(
        Integer,
        ForeignKey("log_template.id", name="task_instance_log_template_id_fkey", ondelete="NO ACTION"),
        default=select(func.max(LogTemplate.__table__.c.id)),
    )
    updated_at = Column(UtcDateTime, default=timezone.utcnow, onupdate=timezone.utcnow)
    # Keeps track of the number of times the dagrun had been cleared.
    # This number is incremented only when the DagRun is re-Queued,
    # when the DagRun is cleared.
    clear_number = Column(Integer, default=0, nullable=False, server_default="0")
    backfill_id = Column(Integer, ForeignKey("backfill.id"), nullable=True)
    """
    The backfill this DagRun is currently associated with.

    It's possible this could change if e.g. the dag run is cleared to be rerun, or perhaps re-backfilled.
    """
    dag_version_id = Column(UUIDType(binary=False), ForeignKey("dag_version.id", ondelete="CASCADE"))
    dag_version = relationship("DagVersion", back_populates="dag_runs")

    # Remove this `if` after upgrading Sphinx-AutoAPI
    if not TYPE_CHECKING and "BUILDING_AIRFLOW_DOCS" in os.environ:
        dag: DAG | None
    else:
        dag: DAG | None = None

    __table_args__ = (
        Index("dag_id_state", dag_id, _state),
        UniqueConstraint("dag_id", "run_id", name="dag_run_dag_id_run_id_key"),
        Index("idx_dag_run_dag_id", dag_id),
        Index(
            "idx_dag_run_running_dags",
            "state",
            "dag_id",
            postgresql_where=text("state='running'"),
            sqlite_where=text("state='running'"),
        ),
        # since mysql lacks filtered/partial indices, this creates a
        # duplicate index on mysql. Not the end of the world
        Index(
            "idx_dag_run_queued_dags",
            "state",
            "dag_id",
            postgresql_where=text("state='queued'"),
            sqlite_where=text("state='queued'"),
        ),
    )

    task_instances = relationship(
        TI, back_populates="dag_run", cascade="save-update, merge, delete, delete-orphan"
    )
    dag_model = relationship(
        "DagModel",
        primaryjoin="foreign(DagRun.dag_id) == DagModel.dag_id",
        uselist=False,
        viewonly=True,
    )
    dag_run_note = relationship(
        "DagRunNote",
        back_populates="dag_run",
        uselist=False,
        cascade="all, delete, delete-orphan",
    )
    backfill = relationship(Backfill, uselist=False)
    backfill_max_active_runs = association_proxy("backfill", "max_active_runs")
    max_active_runs = association_proxy("dag_model", "max_active_runs")

    note = association_proxy("dag_run_note", "content", creator=_creator_note)

    DEFAULT_DAGRUNS_TO_EXAMINE = airflow_conf.getint(
        "scheduler",
        "max_dagruns_per_loop_to_schedule",
        fallback=20,
    )

    def __init__(
        self,
        dag_id: str | None = None,
        run_id: str | None = None,
        queued_at: datetime | None | ArgNotSet = NOTSET,
        logical_date: datetime | None = None,
        start_date: datetime | None = None,
        external_trigger: bool | None = None,
        conf: Any | None = None,
        state: DagRunState | None = None,
        run_type: str | None = None,
        creating_job_id: int | None = None,
        data_interval: tuple[datetime, datetime] | None = None,
        triggered_by: DagRunTriggeredByType | None = None,
        backfill_id: int | None = None,
        dag_version: DagVersion | None = None,
    ):
        if data_interval is None:
            # Legacy: Only happen for runs created prior to Airflow 2.2.
            self.data_interval_start = self.data_interval_end = None
        else:
            self.data_interval_start, self.data_interval_end = data_interval

        self.dag_id = dag_id
        self.run_id = run_id
        self.logical_date = logical_date
        self.start_date = start_date
        self.external_trigger = external_trigger
        self.conf = conf or {}
        if state is not None:
            self.state = state
        if queued_at is NOTSET:
            self.queued_at = timezone.utcnow() if state == DagRunState.QUEUED else None
        else:
            self.queued_at = queued_at
        self.run_type = run_type
        self.creating_job_id = creating_job_id
        self.backfill_id = backfill_id
        self.clear_number = 0
        self.triggered_by = triggered_by
        self.dag_version = dag_version
        super().__init__()

    def __repr__(self):
        return (
            f"<DagRun {self.dag_id} @ {self.logical_date}: {self.run_id}, state:{self.state}, "
            f"queued_at: {self.queued_at}. externally triggered: {self.external_trigger}>"
        )

    @validates("run_id")
    def validate_run_id(self, key: str, run_id: str) -> str | None:
        if not run_id:
            return None
        regex = airflow_conf.get("scheduler", "allowed_run_id_pattern")
        if not re2.match(regex, run_id) and not re2.match(RUN_ID_REGEX, run_id):
            raise ValueError(
                f"The run_id provided '{run_id}' does not match the pattern '{regex}' or '{RUN_ID_REGEX}'"
            )
        return run_id

    @property
    def stats_tags(self) -> dict[str, str]:
        return prune_dict({"dag_id": self.dag_id, "run_type": self.run_type})

    def get_state(self):
        return self._state

    def set_state(self, state: DagRunState) -> None:
        """
        Change the state of the DagRan.

        Changes to attributes are implemented in accordance with the following table
        (rows represent old states, columns represent new states):

        .. list-table:: State transition matrix
           :header-rows: 1
           :stub-columns: 1

           * -
             - QUEUED
             - RUNNING
             - SUCCESS
             - FAILED
           * - None
             - queued_at = timezone.utcnow()
             - if empty: start_date = timezone.utcnow()
               end_date = None
             - end_date = timezone.utcnow()
             - end_date = timezone.utcnow()
           * - QUEUED
             - queued_at = timezone.utcnow()
             - if empty: start_date = timezone.utcnow()
               end_date = None
             - end_date = timezone.utcnow()
             - end_date = timezone.utcnow()
           * - RUNNING
             - queued_at = timezone.utcnow()
               start_date = None
               end_date = None
             -
             - end_date = timezone.utcnow()
             - end_date = timezone.utcnow()
           * - SUCCESS
             - queued_at = timezone.utcnow()
               start_date = None
               end_date = None
             - start_date = timezone.utcnow()
               end_date = None
             -
             -
           * - FAILED
             - queued_at = timezone.utcnow()
               start_date = None
               end_date = None
             - start_date = timezone.utcnow()
               end_date = None
             -
             -

        """
        if state not in State.dag_states:
            raise ValueError(f"invalid DagRun state: {state}")
        if self._state != state:
            if state == DagRunState.QUEUED:
                self.queued_at = timezone.utcnow()
                self.start_date = None
                self.end_date = None
            if state == DagRunState.RUNNING:
                if self._state in State.finished_dr_states:
                    self.start_date = timezone.utcnow()
                else:
                    self.start_date = self.start_date or timezone.utcnow()
                self.end_date = None
            if self._state in State.unfinished_dr_states or self._state is None:
                if state in State.finished_dr_states:
                    self.end_date = timezone.utcnow()
            self._state = state
        else:
            if state == DagRunState.QUEUED:
                self.queued_at = timezone.utcnow()

    @declared_attr
    def state(self):
        return synonym("_state", descriptor=property(self.get_state, self.set_state))

    @provide_session
    def refresh_from_db(self, session: Session = NEW_SESSION) -> None:
        """
        Reload the current dagrun from the database.

        :param session: database session
        """
        dr = session.scalars(
            select(DagRun).where(DagRun.dag_id == self.dag_id, DagRun.run_id == self.run_id)
        ).one()
        self.id = dr.id
        self.state = dr.state

    @classmethod
    @provide_session
    def active_runs_of_dags(
        cls,
        *,
        dag_ids: Iterable[str],
        exclude_backfill,
        session: Session = NEW_SESSION,
    ) -> dict[str, int]:
        """
        Get the number of active dag runs for each dag.

        :meta private:
        """
        query = (
            select(cls.dag_id, func.count("*"))
            .where(cls.dag_id.in_(set(dag_ids)))
            .where(cls.state.in_((DagRunState.RUNNING, DagRunState.QUEUED)))
            .group_by(cls.dag_id)
        )
        if exclude_backfill:
            query = query.where(cls.run_type != DagRunType.BACKFILL_JOB)
        return dict(iter(session.execute(query)))

    @classmethod
    @retry_db_transaction
    def get_running_dag_runs_to_examine(cls, session: Session) -> Query:
        """
        Return the next DagRuns that the scheduler should attempt to schedule.

        This will return zero or more DagRun rows that are row-level-locked with a "SELECT ... FOR UPDATE"
        query, you should ensure that any scheduling decisions are made in a single transaction -- as soon as
        the transaction is committed it will be unlocked.

        :meta private:
        """
        from airflow.models.backfill import BackfillDagRun
        from airflow.models.dag import DagModel

        query = (
            select(cls)
            .with_hint(cls, "USE INDEX (idx_dag_run_running_dags)", dialect_name="mysql")
            .where(cls.state == DagRunState.RUNNING)
            .join(DagModel, DagModel.dag_id == cls.dag_id)
            .join(BackfillDagRun, BackfillDagRun.dag_run_id == DagRun.id, isouter=True)
            .where(
                DagModel.is_paused == false(),
                DagModel.is_active == true(),
            )
            .order_by(
                nulls_first(BackfillDagRun.sort_ordinal, session=session),
                nulls_first(cls.last_scheduling_decision, session=session),
                cls.logical_date,
            )
            .limit(cls.DEFAULT_DAGRUNS_TO_EXAMINE)
        )

        if not settings.ALLOW_FUTURE_LOGICAL_DATES:
            query = query.where(DagRun.logical_date <= func.now())

        return session.scalars(with_row_locks(query, of=cls, session=session, skip_locked=True))

    @classmethod
    @retry_db_transaction
    def get_queued_dag_runs_to_set_running(cls, session: Session) -> Query:
        """
        Return the next queued DagRuns that the scheduler should attempt to schedule.

        This will return zero or more DagRun rows that are row-level-locked with a "SELECT ... FOR UPDATE"
        query, you should ensure that any scheduling decisions are made in a single transaction -- as soon as
        the transaction is committed it will be unlocked.

        :meta private:
        """
        from airflow.models.backfill import Backfill, BackfillDagRun
        from airflow.models.dag import DagModel

        # For dag runs in the queued state, we check if they have reached the max_active_runs limit
        # and if so we drop them
        running_drs = (
            select(
                DagRun.dag_id,
                DagRun.backfill_id,
                func.count(DagRun.id).label("num_running"),
            )
            .where(DagRun.state == DagRunState.RUNNING)
            .group_by(DagRun.dag_id, DagRun.backfill_id)
            .subquery()
        )

        query = (
            select(cls)
            .where(cls.state == DagRunState.QUEUED)
            .join(
                DagModel,
                and_(
                    DagModel.dag_id == cls.dag_id,
                    DagModel.is_paused == false(),
                    DagModel.is_active == true(),
                ),
            )
            .join(
                BackfillDagRun,
                and_(
                    BackfillDagRun.dag_run_id == DagRun.id,
                    BackfillDagRun.backfill_id == DagRun.backfill_id,
                ),
                isouter=True,
            )
            .join(Backfill, isouter=True)
            .join(
                running_drs,
                and_(
                    running_drs.c.dag_id == DagRun.dag_id,
                    coalesce(running_drs.c.backfill_id, text("-1"))
                    == coalesce(DagRun.backfill_id, text("-1")),
                ),
                isouter=True,
            )
            .where(
                # there are two levels of checks for num_running
                # the one done in this query verifies that the dag is not maxed out
                # it could return many more dag runs than runnable if there is even
                # capacity for 1.  this could be improved.
                coalesce(running_drs.c.num_running, text("0"))
                < coalesce(Backfill.max_active_runs, DagModel.max_active_runs),
                # don't set paused dag runs as running
                not_(coalesce(Backfill.is_paused, False)),
            )
            .order_by(
                # ordering by backfill sort ordinal first ensures that backfill dag runs
                # have lower priority than all other dag run types (since sort_ordinal >= 1).
                # additionally, sorting by sort_ordinal ensures that the backfill
                # dag runs are created in the right order when that matters.
                # todo: AIP-78 use row_number to avoid starvation; limit the number of returned runs per-dag
                nulls_first(BackfillDagRun.sort_ordinal, session=session),
                nulls_first(cls.last_scheduling_decision, session=session),
                nulls_first(running_drs.c.num_running, session=session),  # many running -> lower priority
                cls.logical_date,
            )
            .limit(cls.DEFAULT_DAGRUNS_TO_EXAMINE)
        )

        if not settings.ALLOW_FUTURE_LOGICAL_DATES:
            query = query.where(DagRun.logical_date <= func.now())

        return session.scalars(with_row_locks(query, of=cls, session=session, skip_locked=True))

    @classmethod
    @provide_session
    def find(
        cls,
        dag_id: str | list[str] | None = None,
        run_id: Iterable[str] | None = None,
        logical_date: datetime | Iterable[datetime] | None = None,
        state: DagRunState | None = None,
        external_trigger: bool | None = None,
        no_backfills: bool = False,
        run_type: DagRunType | None = None,
        session: Session = NEW_SESSION,
        logical_start_date: datetime | None = None,
        logical_end_date: datetime | None = None,
    ) -> list[DagRun]:
        """
        Return a set of dag runs for the given search criteria.

        :param dag_id: the dag_id or list of dag_id to find dag runs for
        :param run_id: defines the run id for this dag run
        :param run_type: type of DagRun
        :param logical_date: the logical date
        :param state: the state of the dag run
        :param external_trigger: whether this dag run is externally triggered
        :param no_backfills: return no backfills (True), return all (False).
            Defaults to False
        :param session: database session
        :param logical_start_date: dag run that was executed from this date
        :param logical_end_date: dag run that was executed until this date
        """
        qry = select(cls)
        dag_ids = [dag_id] if isinstance(dag_id, str) else dag_id
        if dag_ids:
            qry = qry.where(cls.dag_id.in_(dag_ids))

        if is_container(run_id):
            qry = qry.where(cls.run_id.in_(run_id))
        elif run_id is not None:
            qry = qry.where(cls.run_id == run_id)
        if is_container(logical_date):
            qry = qry.where(cls.logical_date.in_(logical_date))
        elif logical_date is not None:
            qry = qry.where(cls.logical_date == logical_date)
        if logical_start_date and logical_end_date:
            qry = qry.where(cls.logical_date.between(logical_start_date, logical_end_date))
        elif logical_start_date:
            qry = qry.where(cls.logical_date >= logical_start_date)
        elif logical_end_date:
            qry = qry.where(cls.logical_date <= logical_end_date)
        if state:
            qry = qry.where(cls.state == state)
        if external_trigger is not None:
            qry = qry.where(cls.external_trigger == external_trigger)
        if run_type:
            qry = qry.where(cls.run_type == run_type)
        if no_backfills:
            qry = qry.where(cls.run_type != DagRunType.BACKFILL_JOB)

        return session.scalars(qry.order_by(cls.logical_date)).all()

    @classmethod
    @provide_session
    def find_duplicate(cls, dag_id: str, run_id: str, *, session: Session = NEW_SESSION) -> DagRun | None:
        """
        Return an existing run for the DAG with a specific run_id.

        *None* is returned if no such DAG run is found.

        :param dag_id: the dag_id to find duplicates for
        :param run_id: defines the run id for this dag run
        :param session: database session
        """
        return session.scalars(select(cls).where(cls.dag_id == dag_id, cls.run_id == run_id)).one_or_none()

    @staticmethod
    def generate_run_id(run_type: DagRunType, logical_date: datetime) -> str:
        """Generate Run ID based on Run Type and logical Date."""
        # _Ensure_ run_type is a DagRunType, not just a string from user code
        return DagRunType(run_type).generate_run_id(logical_date)

    @staticmethod
    @provide_session
    def fetch_task_instances(
        dag_id: str | None = None,
        run_id: str | None = None,
        task_ids: list[str] | None = None,
        state: Iterable[TaskInstanceState | None] | None = None,
        session: Session = NEW_SESSION,
    ) -> list[TI]:
        """Return the task instances for this dag run."""
        tis = (
            select(TI)
            .options(joinedload(TI.dag_run))
            .where(
                TI.dag_id == dag_id,
                TI.run_id == run_id,
            )
        )

        if state:
            if isinstance(state, str):
                tis = tis.where(TI.state == state)
            else:
                # this is required to deal with NULL values
                if None in state:
                    if all(x is None for x in state):
                        tis = tis.where(TI.state.is_(None))
                    else:
                        not_none_state = (s for s in state if s)
                        tis = tis.where(or_(TI.state.in_(not_none_state), TI.state.is_(None)))
                else:
                    tis = tis.where(TI.state.in_(state))

        if task_ids is not None:
            tis = tis.where(TI.task_id.in_(task_ids))
        return session.scalars(tis).all()

    def _check_last_n_dagruns_failed(self, dag_id, max_consecutive_failed_dag_runs, session):
        """Check if last N dags failed."""
        dag_runs = (
            session.query(DagRun)
            .filter(DagRun.dag_id == dag_id)
            .order_by(DagRun.logical_date.desc())
            .limit(max_consecutive_failed_dag_runs)
            .all()
        )
        """ Marking dag as paused, if needed"""
        to_be_paused = len(dag_runs) >= max_consecutive_failed_dag_runs and all(
            dag_run.state == DagRunState.FAILED for dag_run in dag_runs
        )

        if to_be_paused:
            from airflow.models.dag import DagModel

            self.log.info(
                "Pausing DAG %s because last %s DAG runs failed.",
                self.dag_id,
                max_consecutive_failed_dag_runs,
            )
            filter_query = [
                DagModel.dag_id == self.dag_id,
            ]
            session.execute(
                update(DagModel)
                .where(or_(*filter_query))
                .values(is_paused=True)
                .execution_options(synchronize_session="fetch")
            )
            session.add(
                Log(
                    event="paused",
                    dag_id=self.dag_id,
                    owner="scheduler",
                    owner_display_name="Scheduler",
                    extra=f"[('dag_id', '{self.dag_id}'), ('is_paused', True)]",
                )
            )
        else:
            self.log.debug(
                "Limit of consecutive DAG failed dag runs is not reached, DAG %s will not be paused.",
                self.dag_id,
            )

    @provide_session
    def get_task_instances(
        self,
        state: Iterable[TaskInstanceState | None] | None = None,
        session: Session = NEW_SESSION,
    ) -> list[TI]:
        """
        Return the task instances for this dag run.

        Redirect to DagRun.fetch_task_instances method.
        Keep this method because it is widely used across the code.
        """
        task_ids = DagRun._get_partial_task_ids(self.dag)
        return DagRun.fetch_task_instances(
            dag_id=self.dag_id, run_id=self.run_id, task_ids=task_ids, state=state, session=session
        )

    @provide_session
    def get_task_instance(
        self,
        task_id: str,
        session: Session = NEW_SESSION,
        *,
        map_index: int = -1,
    ) -> TI | None:
        """
        Return the task instance specified by task_id for this dag run.

        :param task_id: the task id
        :param session: Sqlalchemy ORM Session
        """
        return DagRun.fetch_task_instance(
            dag_id=self.dag_id,
            dag_run_id=self.run_id,
            task_id=task_id,
            session=session,
            map_index=map_index,
        )

    @staticmethod
    @provide_session
    def fetch_task_instance(
        dag_id: str,
        dag_run_id: str,
        task_id: str,
        session: Session = NEW_SESSION,
        map_index: int = -1,
    ) -> TI | None:
        """
        Return the task instance specified by task_id for this dag run.

        :param dag_id: the DAG id
        :param dag_run_id: the DAG run id
        :param task_id: the task id
        :param session: Sqlalchemy ORM Session
        """
        return session.scalars(
            select(TI).filter_by(dag_id=dag_id, run_id=dag_run_id, task_id=task_id, map_index=map_index)
        ).one_or_none()

    def get_dag(self) -> DAG:
        """
        Return the Dag associated with this DagRun.

        :return: DAG
        """
        if not self.dag:
            raise AirflowException(f"The DAG (.dag) for {self} needs to be set")

        return self.dag

    @staticmethod
    @provide_session
    def get_previous_dagrun(
        dag_run: DagRun, state: DagRunState | None = None, session: Session = NEW_SESSION
    ) -> DagRun | None:
        """
        Return the previous DagRun, if there is one.

        :param dag_run: the dag run
        :param session: SQLAlchemy ORM Session
        :param state: the dag run state
        """
        filters = [
            DagRun.dag_id == dag_run.dag_id,
            DagRun.logical_date < dag_run.logical_date,
        ]
        if state is not None:
            filters.append(DagRun.state == state)
        return session.scalar(select(DagRun).where(*filters).order_by(DagRun.logical_date.desc()).limit(1))

    @staticmethod
    @provide_session
    def get_previous_scheduled_dagrun(
        dag_run_id: int,
        session: Session = NEW_SESSION,
    ) -> DagRun | None:
        """
        Return the previous SCHEDULED DagRun, if there is one.

        :param dag_run_id: the DAG run ID
        :param session: SQLAlchemy ORM Session
        """
        dag_run = session.get(DagRun, dag_run_id)
        return session.scalar(
            select(DagRun)
            .where(
                DagRun.dag_id == dag_run.dag_id,
                DagRun.logical_date < dag_run.logical_date,
                DagRun.run_type != DagRunType.MANUAL,
            )
            .order_by(DagRun.logical_date.desc())
            .limit(1)
        )

    def _tis_for_dagrun_state(self, *, dag, tis):
        """
        Return the collection of tasks that should be considered for evaluation of terminal dag run state.

        Teardown tasks by default are not considered for the purpose of dag run state.  But
        users may enable such consideration with on_failure_fail_dagrun.
        """

        def is_effective_leaf(task):
            for down_task_id in task.downstream_task_ids:
                down_task = dag.get_task(down_task_id)
                if not down_task.is_teardown or down_task.on_failure_fail_dagrun:
                    # we found a down task that is not ignorable; not a leaf
                    return False
            # we found no ignorable downstreams
            # evaluate whether task is itself ignorable
            return not task.is_teardown or task.on_failure_fail_dagrun

        leaf_task_ids = {x.task_id for x in dag.tasks if is_effective_leaf(x)}
        if not leaf_task_ids:
            # can happen if dag is exclusively teardown tasks
            leaf_task_ids = {x.task_id for x in dag.tasks if not x.downstream_list}
        leaf_tis = {ti for ti in tis if ti.task_id in leaf_task_ids if ti.state != TaskInstanceState.REMOVED}
        return leaf_tis

    @provide_session
    def update_state(
        self, session: Session = NEW_SESSION, execute_callbacks: bool = True
    ) -> tuple[list[TI], DagCallbackRequest | None]:
        """
        Determine the overall state of the DagRun based on the state of its TaskInstances.

        :param session: Sqlalchemy ORM Session
        :param execute_callbacks: Should dag callbacks (success/failure, SLA etc.) be invoked
            directly (default: true) or recorded as a pending request in the ``returned_callback`` property
        :return: Tuple containing tis that can be scheduled in the current loop & `returned_callback` that
            needs to be executed
        """
        # Callback to execute in case of Task Failures
        callback: DagCallbackRequest | None = None

        class _UnfinishedStates(NamedTuple):
            tis: Sequence[TI]

            @classmethod
            def calculate(cls, unfinished_tis: Sequence[TI]) -> _UnfinishedStates:
                return cls(tis=unfinished_tis)

            @property
            def should_schedule(self) -> bool:
                return (
                    bool(self.tis)
                    and all(not t.task.depends_on_past for t in self.tis)  # type: ignore[union-attr]
                    and all(t.task.max_active_tis_per_dag is None for t in self.tis)  # type: ignore[union-attr]
                    and all(t.task.max_active_tis_per_dagrun is None for t in self.tis)  # type: ignore[union-attr]
                    and all(t.state != TaskInstanceState.DEFERRED for t in self.tis)
                )

            def recalculate(self) -> _UnfinishedStates:
                return self._replace(tis=[t for t in self.tis if t.state in State.unfinished])

        start_dttm = timezone.utcnow()
        self.last_scheduling_decision = start_dttm
        with (
            Stats.timer(f"dagrun.dependency-check.{self.dag_id}"),
            Stats.timer("dagrun.dependency-check", tags=self.stats_tags),
        ):
            dag = self.get_dag()
            info = self.task_instance_scheduling_decisions(session)

            tis = info.tis
            schedulable_tis = info.schedulable_tis
            changed_tis = info.changed_tis
            finished_tis = info.finished_tis
            unfinished = _UnfinishedStates.calculate(info.unfinished_tis)

            if unfinished.should_schedule:
                are_runnable_tasks = schedulable_tis or changed_tis
                # small speed up
                if not are_runnable_tasks:
                    are_runnable_tasks, changed_by_upstream = self._are_premature_tis(
                        unfinished.tis, finished_tis, session
                    )
                    if changed_by_upstream:  # Something changed, we need to recalculate!
                        unfinished = unfinished.recalculate()

        tis_for_dagrun_state = self._tis_for_dagrun_state(dag=dag, tis=tis)

        # if all tasks finished and at least one failed, the run failed
        if not unfinished.tis and any(x.state in State.failed_states for x in tis_for_dagrun_state):
            self.log.info("Marking run %s failed", self)
            self.set_state(DagRunState.FAILED)
            self.notify_dagrun_state_changed(msg="task_failure")

            if execute_callbacks:
                dag.handle_callback(self, success=False, reason="task_failure", session=session)
            elif dag.has_on_failure_callback:
                from airflow.models.dag import DagModel

                dag_model = DagModel.get_dagmodel(dag.dag_id, session)
                callback = DagCallbackRequest(
                    full_filepath=dag.fileloc,
                    dag_id=self.dag_id,
                    run_id=self.run_id,
                    is_failure_callback=True,
                    processor_subdir=None if dag_model is None else dag_model.processor_subdir,
                    msg="task_failure",
                )

            # Check if the max_consecutive_failed_dag_runs has been provided and not 0
            # and last consecutive failures are more
            if dag.max_consecutive_failed_dag_runs > 0:
                self.log.debug(
                    "Checking consecutive failed DAG runs for DAG %s, limit is %s",
                    self.dag_id,
                    dag.max_consecutive_failed_dag_runs,
                )
                self._check_last_n_dagruns_failed(dag.dag_id, dag.max_consecutive_failed_dag_runs, session)

        # if all leaves succeeded and no unfinished tasks, the run succeeded
        elif not unfinished.tis and all(x.state in State.success_states for x in tis_for_dagrun_state):
            self.log.info("Marking run %s successful", self)
            self.set_state(DagRunState.SUCCESS)
            self.notify_dagrun_state_changed(msg="success")

            if execute_callbacks:
                dag.handle_callback(self, success=True, reason="success", session=session)
            elif dag.has_on_success_callback:
                from airflow.models.dag import DagModel

                dag_model = DagModel.get_dagmodel(dag.dag_id, session)
                callback = DagCallbackRequest(
                    full_filepath=dag.fileloc,
                    dag_id=self.dag_id,
                    run_id=self.run_id,
                    is_failure_callback=False,
                    processor_subdir=None if dag_model is None else dag_model.processor_subdir,
                    msg="success",
                )

        # if *all tasks* are deadlocked, the run failed
        elif unfinished.should_schedule and not are_runnable_tasks:
            self.log.error("Task deadlock (no runnable tasks); marking run %s failed", self)
            self.set_state(DagRunState.FAILED)
            self.notify_dagrun_state_changed(msg="all_tasks_deadlocked")

            if execute_callbacks:
                dag.handle_callback(self, success=False, reason="all_tasks_deadlocked", session=session)
            elif dag.has_on_failure_callback:
                from airflow.models.dag import DagModel

                dag_model = DagModel.get_dagmodel(dag.dag_id, session)
                callback = DagCallbackRequest(
                    full_filepath=dag.fileloc,
                    dag_id=self.dag_id,
                    run_id=self.run_id,
                    is_failure_callback=True,
                    processor_subdir=None if dag_model is None else dag_model.processor_subdir,
                    msg="all_tasks_deadlocked",
                )

        # finally, if the leaves aren't done, the dag is still running
        else:
            self.set_state(DagRunState.RUNNING)

        if self._state == DagRunState.FAILED or self._state == DagRunState.SUCCESS:
            msg = (
                "DagRun Finished: dag_id=%s, logical_date=%s, run_id=%s, "
                "run_start_date=%s, run_end_date=%s, run_duration=%s, "
                "state=%s, external_trigger=%s, run_type=%s, "
                "data_interval_start=%s, data_interval_end=%s, dag_version_name=%s"
            )
            dagv = session.scalar(select(DagVersion).where(DagVersion.id == self.dag_version_id))
            self.log.info(
                msg,
                self.dag_id,
                self.logical_date,
                self.run_id,
                self.start_date,
                self.end_date,
                (
                    (self.end_date - self.start_date).total_seconds()
                    if self.start_date and self.end_date
                    else None
                ),
                self._state,
                self.external_trigger,
                self.run_type,
                self.data_interval_start,
                self.data_interval_end,
                dagv.version if dagv else None,
            )

            self._trace_dagrun(dagv)

            session.flush()

        self._emit_true_scheduling_delay_stats_for_finished_state(finished_tis)
        self._emit_duration_stats_for_finished_state()

        session.merge(self)
        # We do not flush here for performance reasons(It increases queries count by +20)

        return schedulable_tis, callback

    def _trace_dagrun(self, dagv) -> None:
        with Trace.start_span_from_dagrun(dagrun=self) as span:
            if self._state == DagRunState.FAILED:
                span.set_attribute("error", True)
            attributes = {
                "category": "DAG runs",
                "dag_id": self.dag_id,
                "logical_date": str(self.logical_date),
                "run_id": self.run_id,
                "queued_at": str(self.queued_at),
                "run_start_date": str(self.start_date),
                "run_end_date": str(self.end_date),
                "run_duration": (self.end_date - self.start_date).total_seconds()
                if self.start_date and self.end_date
                else 0,
                "state": str(self._state),
                "external_trigger": self.external_trigger,
                "run_type": str(self.run_type),
                "data_interval_start": str(self.data_interval_start),
                "data_interval_end": str(self.data_interval_end),
                "dag_version": str(dagv.version if dagv else None),
                "conf": str(self.conf),
            }
            if span.is_recording():
                span.add_event(name="queued", timestamp=datetime_to_nano(self.queued_at))
                span.add_event(name="started", timestamp=datetime_to_nano(self.start_date))
                span.add_event(name="ended", timestamp=datetime_to_nano(self.end_date))
            span.set_attributes(attributes)

    @provide_session
    def task_instance_scheduling_decisions(self, session: Session = NEW_SESSION) -> TISchedulingDecision:
        tis = self.get_task_instances(session=session, state=State.task_states)
        self.log.debug("number of tis tasks for %s: %s task(s)", self, len(tis))

        def _filter_tis_and_exclude_removed(dag: DAG, tis: list[TI]) -> Iterable[TI]:
            """Populate ``ti.task`` while excluding those missing one, marking them as REMOVED."""
            for ti in tis:
                try:
                    ti.task = dag.get_task(ti.task_id)
                except TaskNotFound:
                    if ti.state != TaskInstanceState.REMOVED:
                        self.log.error("Failed to get task for ti %s. Marking it as removed.", ti)
                        ti.state = TaskInstanceState.REMOVED
                        session.flush()
                else:
                    yield ti

        tis = list(_filter_tis_and_exclude_removed(self.get_dag(), tis))

        unfinished_tis = [t for t in tis if t.state in State.unfinished]
        finished_tis = [t for t in tis if t.state in State.finished]
        if unfinished_tis:
            schedulable_tis = [ut for ut in unfinished_tis if ut.state in SCHEDULEABLE_STATES]
            self.log.debug("number of scheduleable tasks for %s: %s task(s)", self, len(schedulable_tis))
            schedulable_tis, changed_tis, expansion_happened = self._get_ready_tis(
                schedulable_tis,
                finished_tis,
                session=session,
            )

            # During expansion, we may change some tis into non-schedulable
            # states, so we need to re-compute.
            if expansion_happened:
                changed_tis = True
                new_unfinished_tis = [t for t in unfinished_tis if t.state in State.unfinished]
                finished_tis.extend(t for t in unfinished_tis if t.state in State.finished)
                unfinished_tis = new_unfinished_tis
        else:
            schedulable_tis = []
            changed_tis = False

        return TISchedulingDecision(
            tis=tis,
            schedulable_tis=schedulable_tis,
            changed_tis=changed_tis,
            unfinished_tis=unfinished_tis,
            finished_tis=finished_tis,
        )

    def notify_dagrun_state_changed(self, msg: str = ""):
        if self.state == DagRunState.RUNNING:
            get_listener_manager().hook.on_dag_run_running(dag_run=self, msg=msg)
        elif self.state == DagRunState.SUCCESS:
            get_listener_manager().hook.on_dag_run_success(dag_run=self, msg=msg)
        elif self.state == DagRunState.FAILED:
            get_listener_manager().hook.on_dag_run_failed(dag_run=self, msg=msg)
        # deliberately not notifying on QUEUED
        # we can't get all the state changes on SchedulerJob,
        # or LocalTaskJob, so we don't want to "falsely advertise" we notify about that

    def _get_ready_tis(
        self,
        schedulable_tis: list[TI],
        finished_tis: list[TI],
        session: Session,
    ) -> tuple[list[TI], bool, bool]:
        old_states = {}
        ready_tis: list[TI] = []
        changed_tis = False

        if not schedulable_tis:
            return ready_tis, changed_tis, False

        # If we expand TIs, we need a new list so that we iterate over them too. (We can't alter
        # `schedulable_tis` in place and have the `for` loop pick them up
        additional_tis: list[TI] = []
        dep_context = DepContext(
            flag_upstream_failed=True,
            ignore_unmapped_tasks=True,  # Ignore this Dep, as we will expand it if we can.
            finished_tis=finished_tis,
        )

        def _expand_mapped_task_if_needed(ti: TI) -> Iterable[TI] | None:
            """
            Try to expand the ti, if needed.

            If the ti needs expansion, newly created task instances are
            returned as well as the original ti.
            The original ti is also modified in-place and assigned the
            ``map_index`` of 0.

            If the ti does not need expansion, either because the task is not
            mapped, or has already been expanded, *None* is returned.
            """
            if TYPE_CHECKING:
                assert ti.task

            if ti.map_index >= 0:  # Already expanded, we're good.
                return None

            from airflow.models.mappedoperator import MappedOperator

            if isinstance(ti.task, MappedOperator):
                # If we get here, it could be that we are moving from non-mapped to mapped
                # after task instance clearing or this ti is not yet expanded. Safe to clear
                # the db references.
                ti.clear_db_references(session=session)
            try:
                expanded_tis, _ = ti.task.expand_mapped_task(self.run_id, session=session)
            except NotMapped:  # Not a mapped task, nothing needed.
                return None
            if expanded_tis:
                return expanded_tis
            return ()

        # Check dependencies.
        expansion_happened = False
        # Set of task ids for which was already done _revise_map_indexes_if_mapped
        revised_map_index_task_ids = set()
        for schedulable in itertools.chain(schedulable_tis, additional_tis):
            if TYPE_CHECKING:
                assert schedulable.task
            old_state = schedulable.state
            if not schedulable.are_dependencies_met(session=session, dep_context=dep_context):
                old_states[schedulable.key] = old_state
                continue
            # If schedulable is not yet expanded, try doing it now. This is
            # called in two places: First and ideally in the mini scheduler at
            # the end of LocalTaskJob, and then as an "expansion of last resort"
            # in the scheduler to ensure that the mapped task is correctly
            # expanded before executed. Also see _revise_map_indexes_if_mapped
            # docstring for additional information.
            new_tis = None
            if schedulable.map_index < 0:
                new_tis = _expand_mapped_task_if_needed(schedulable)
                if new_tis is not None:
                    additional_tis.extend(new_tis)
                    expansion_happened = True
            if new_tis is None and schedulable.state in SCHEDULEABLE_STATES:
                # It's enough to revise map index once per task id,
                # checking the map index for each mapped task significantly slows down scheduling
                if schedulable.task.task_id not in revised_map_index_task_ids:
                    ready_tis.extend(self._revise_map_indexes_if_mapped(schedulable.task, session=session))
                    revised_map_index_task_ids.add(schedulable.task.task_id)
                ready_tis.append(schedulable)

        # Check if any ti changed state
        tis_filter = TI.filter_for_tis(old_states)
        if tis_filter is not None:
            fresh_tis = session.scalars(select(TI).where(tis_filter)).all()
            changed_tis = any(ti.state != old_states[ti.key] for ti in fresh_tis)

        return ready_tis, changed_tis, expansion_happened

    def _are_premature_tis(
        self,
        unfinished_tis: Sequence[TI],
        finished_tis: list[TI],
        session: Session,
    ) -> tuple[bool, bool]:
        dep_context = DepContext(
            flag_upstream_failed=True,
            ignore_in_retry_period=True,
            ignore_in_reschedule_period=True,
            finished_tis=finished_tis,
        )
        # there might be runnable tasks that are up for retry and for some reason(retry delay, etc.) are
        # not ready yet, so we set the flags to count them in
        return (
            any(ut.are_dependencies_met(dep_context=dep_context, session=session) for ut in unfinished_tis),
            dep_context.have_changed_ti_states,
        )

    def _emit_true_scheduling_delay_stats_for_finished_state(self, finished_tis: list[TI]) -> None:
        """
        Emit the true scheduling delay stats.

        The true scheduling delay stats is defined as the time when the first
        task in DAG starts minus the expected DAG run datetime.

        This helper method is used in ``update_state`` when the state of the
        DAG run is updated to a completed status (either success or failure).
        It finds the first started task within the DAG, calculates the run's
        expected start time based on the logical date and timetable, and gets
        the delay from the difference of these two values.

        The emitted data may contain outliers (e.g. when the first task was
        cleared, so the second task's start date will be used), but we can get
        rid of the outliers on the stats side through dashboards tooling.

        Note that the stat will only be emitted for scheduler-triggered DAG runs
        (i.e. when ``external_trigger`` is *False* and ``clear_number`` is equal to 0).
        """
        if self.state == TaskInstanceState.RUNNING:
            return
        if self.external_trigger:
            return
        if self.clear_number > 0:
            return
        if not finished_tis:
            return

        try:
            dag = self.get_dag()

            if not dag.timetable.periodic:
                # We can't emit this metric if there is no following schedule to calculate from!
                return

            try:
                first_start_date = min(ti.start_date for ti in finished_tis if ti.start_date)
            except ValueError:  # No start dates at all.
                pass
            else:
                # TODO: Logically, this should be DagRunInfo.run_after, but the
                # information is not stored on a DagRun, only before the actual
                # execution on DagModel.next_dagrun_create_after. We should add
                # a field on DagRun for this instead of relying on the run
                # always happening immediately after the data interval.
                data_interval_end = dag.get_run_data_interval(self).end
                true_delay = first_start_date - data_interval_end
                if true_delay.total_seconds() > 0:
                    Stats.timing(
                        f"dagrun.{dag.dag_id}.first_task_scheduling_delay", true_delay, tags=self.stats_tags
                    )
                    Stats.timing("dagrun.first_task_scheduling_delay", true_delay, tags=self.stats_tags)
        except Exception:
            self.log.warning("Failed to record first_task_scheduling_delay metric:", exc_info=True)

    def _emit_duration_stats_for_finished_state(self):
        if self.state == DagRunState.RUNNING:
            return
        if self.start_date is None:
            self.log.warning("Failed to record duration of %s: start_date is not set.", self)
            return
        if self.end_date is None:
            self.log.warning("Failed to record duration of %s: end_date is not set.", self)
            return

        duration = self.end_date - self.start_date
        timer_params = {"dt": duration, "tags": self.stats_tags}
        Stats.timing(f"dagrun.duration.{self.state}.{self.dag_id}", **timer_params)
        Stats.timing(f"dagrun.duration.{self.state}", **timer_params)

    @provide_session
    def verify_integrity(self, *, session: Session = NEW_SESSION) -> None:
        """
        Verify the DagRun by checking for removed tasks or tasks that are not in the database yet.

        It will set state to removed or add the task if required.

        :missing_indexes: A dictionary of task vs indexes that are missing.
        :param session: Sqlalchemy ORM Session
        """
        from airflow.settings import task_instance_mutation_hook

        # Set for the empty default in airflow.settings -- if it's not set this means it has been changed
        # Note: Literal[True, False] instead of bool because otherwise it doesn't correctly find the overload.
        hook_is_noop: Literal[True, False] = getattr(task_instance_mutation_hook, "is_noop", False)

        dag = self.get_dag()
        task_ids = self._check_for_removed_or_restored_tasks(
            dag, task_instance_mutation_hook, session=session
        )

        def task_filter(task: Operator) -> bool:
            return task.task_id not in task_ids and (
                self.run_type == DagRunType.BACKFILL_JOB
                or (task.start_date is None or task.start_date <= self.logical_date)
                and (task.end_date is None or self.logical_date <= task.end_date)
            )

        created_counts: dict[str, int] = defaultdict(int)
        task_creator = self._get_task_creator(created_counts, task_instance_mutation_hook, hook_is_noop)

        # Create the missing tasks, including mapped tasks
        tasks_to_create = (task for task in dag.task_dict.values() if task_filter(task))
        tis_to_create = self._create_tasks(tasks_to_create, task_creator, session=session)
        self._create_task_instances(self.dag_id, tis_to_create, created_counts, hook_is_noop, session=session)

    def _check_for_removed_or_restored_tasks(
        self, dag: DAG, ti_mutation_hook, *, session: Session
    ) -> set[str]:
        """
        Check for removed tasks/restored/missing tasks.

        :param dag: DAG object corresponding to the dagrun
        :param ti_mutation_hook: task_instance_mutation_hook function
        :param session: Sqlalchemy ORM Session

        :return: Task IDs in the DAG run

        """
        tis = self.get_task_instances(session=session)

        # check for removed or restored tasks
        task_ids = set()
        for ti in tis:
            ti_mutation_hook(ti)
            task_ids.add(ti.task_id)
            try:
                task = dag.get_task(ti.task_id)

                should_restore_task = (task is not None) and ti.state == TaskInstanceState.REMOVED
                if should_restore_task:
                    self.log.info("Restoring task '%s' which was previously removed from DAG '%s'", ti, dag)
                    Stats.incr(f"task_restored_to_dag.{dag.dag_id}", tags=self.stats_tags)
                    # Same metric with tagging
                    Stats.incr("task_restored_to_dag", tags={**self.stats_tags, "dag_id": dag.dag_id})
                    ti.state = None
            except AirflowException:
                if ti.state == TaskInstanceState.REMOVED:
                    pass  # ti has already been removed, just ignore it
                elif self.state != DagRunState.RUNNING and not dag.partial:
                    self.log.warning("Failed to get task '%s' for dag '%s'. Marking it as removed.", ti, dag)
                    Stats.incr(f"task_removed_from_dag.{dag.dag_id}", tags=self.stats_tags)
                    # Same metric with tagging
                    Stats.incr("task_removed_from_dag", tags={**self.stats_tags, "dag_id": dag.dag_id})
                    ti.state = TaskInstanceState.REMOVED
                continue

            try:
                num_mapped_tis = task.get_parse_time_mapped_ti_count()
            except NotMapped:
                continue
            except NotFullyPopulated:
                # What if it is _now_ dynamically mapped, but wasn't before?
                try:
                    total_length = task.get_mapped_ti_count(self.run_id, session=session)
                except NotFullyPopulated:
                    # Not all upstreams finished, so we can't tell what should be here. Remove everything.
                    if ti.map_index >= 0:
                        self.log.debug(
                            "Removing the unmapped TI '%s' as the mapping can't be resolved yet", ti
                        )
                        ti.state = TaskInstanceState.REMOVED
                    continue
                # Upstreams finished, check there aren't any extras
                if ti.map_index >= total_length:
                    self.log.debug(
                        "Removing task '%s' as the map_index is longer than the resolved mapping list (%d)",
                        ti,
                        total_length,
                    )
                    ti.state = TaskInstanceState.REMOVED
            else:
                # Check if the number of mapped literals has changed, and we need to mark this TI as removed.
                if ti.map_index >= num_mapped_tis:
                    self.log.debug(
                        "Removing task '%s' as the map_index is longer than the literal mapping list (%s)",
                        ti,
                        num_mapped_tis,
                    )
                    ti.state = TaskInstanceState.REMOVED
                elif ti.map_index < 0:
                    self.log.debug("Removing the unmapped TI '%s' as the mapping can now be performed", ti)
                    ti.state = TaskInstanceState.REMOVED

        return task_ids

    @overload
    def _get_task_creator(
        self,
        created_counts: dict[str, int],
        ti_mutation_hook: Callable,
        hook_is_noop: Literal[True],
    ) -> Callable[[Operator, Iterable[int]], Iterator[dict[str, Any]]]: ...

    @overload
    def _get_task_creator(
        self,
        created_counts: dict[str, int],
        ti_mutation_hook: Callable,
        hook_is_noop: Literal[False],
    ) -> Callable[[Operator, Iterable[int]], Iterator[TI]]: ...

    def _get_task_creator(
        self,
        created_counts: dict[str, int],
        ti_mutation_hook: Callable,
        hook_is_noop: Literal[True, False],
    ) -> Callable[[Operator, Iterable[int]], Iterator[dict[str, Any]] | Iterator[TI]]:
        """
        Get the task creator function.

        This function also updates the created_counts dictionary with the number of tasks created.

        :param created_counts: Dictionary of task_type -> count of created TIs
        :param ti_mutation_hook: task_instance_mutation_hook function
        :param hook_is_noop: Whether the task_instance_mutation_hook is a noop

        """
        if hook_is_noop:

            def create_ti_mapping(task: Operator, indexes: Iterable[int]) -> Iterator[dict[str, Any]]:
                created_counts[task.task_type] += 1
                for map_index in indexes:
                    yield TI.insert_mapping(
                        self.run_id, task, map_index=map_index, dag_version_id=self.dag_version_id
                    )

            creator = create_ti_mapping

        else:

            def create_ti(task: Operator, indexes: Iterable[int]) -> Iterator[TI]:
                for map_index in indexes:
                    ti = TI(task, run_id=self.run_id, map_index=map_index, dag_version_id=self.dag_version_id)
                    ti_mutation_hook(ti)
                    created_counts[ti.operator] += 1
                    yield ti

            creator = create_ti
        return creator

    def _create_tasks(
        self,
        tasks: Iterable[Operator],
        task_creator: Callable[[Operator, Iterable[int]], CreatedTasks],
        *,
        session: Session,
    ) -> CreatedTasks:
        """
        Create missing tasks -- and expand any MappedOperator that _only_ have literals as input.

        :param tasks: Tasks to create jobs for in the DAG run
        :param task_creator: Function to create task instances
        """
        map_indexes: Iterable[int]
        for task in tasks:
            try:
                count = task.get_mapped_ti_count(self.run_id, session=session)
            except (NotMapped, NotFullyPopulated):
                map_indexes = (-1,)
            else:
                if count:
                    map_indexes = range(count)
                else:
                    # Make sure to always create at least one ti; this will be
                    # marked as REMOVED later at runtime.
                    map_indexes = (-1,)
            yield from task_creator(task, map_indexes)

    def _create_task_instances(
        self,
        dag_id: str,
        tasks: Iterator[dict[str, Any]] | Iterator[TI],
        created_counts: dict[str, int],
        hook_is_noop: bool,
        *,
        session: Session,
    ) -> None:
        """
        Create the necessary task instances from the given tasks.

        :param dag_id: DAG ID associated with the dagrun
        :param tasks: the tasks to create the task instances from
        :param created_counts: a dictionary of number of tasks -> total ti created by the task creator
        :param hook_is_noop: whether the task_instance_mutation_hook is noop
        :param session: the session to use

        """
        # Fetch the information we need before handling the exception to avoid
        # PendingRollbackError due to the session being invalidated on exception
        # see https://github.com/apache/superset/pull/530
        run_id = self.run_id
        try:
            if hook_is_noop:
                session.bulk_insert_mappings(TI, tasks)
            else:
                session.bulk_save_objects(tasks)

            for task_type, count in created_counts.items():
                Stats.incr(f"task_instance_created_{task_type}", count, tags=self.stats_tags)
                # Same metric with tagging
                Stats.incr("task_instance_created", count, tags={**self.stats_tags, "task_type": task_type})
            session.flush()
        except IntegrityError:
            self.log.info(
                "Hit IntegrityError while creating the TIs for %s- %s",
                dag_id,
                run_id,
                exc_info=True,
            )
            self.log.info("Doing session rollback.")
            # TODO[HA]: We probably need to savepoint this so we can keep the transaction alive.
            session.rollback()

    def _revise_map_indexes_if_mapped(self, task: Operator, *, session: Session) -> Iterator[TI]:
        """
        Check if task increased or reduced in length and handle appropriately.

        Task instances that do not already exist are created and returned if
        possible. Expansion only happens if all upstreams are ready; otherwise
        we delay expansion to the "last resort". See comments at the call site
        for more details.
        """
        from airflow.settings import task_instance_mutation_hook

        try:
            total_length = task.get_mapped_ti_count(self.run_id, session=session)
        except NotMapped:
            return  # Not a mapped task, don't need to do anything.
        except NotFullyPopulated:
            return  # Upstreams not ready, don't need to revise this yet.

        query = session.scalars(
            select(TI.map_index).where(
                TI.dag_id == self.dag_id,
                TI.task_id == task.task_id,
                TI.run_id == self.run_id,
            )
        )
        existing_indexes = set(query)

        removed_indexes = existing_indexes.difference(range(total_length))
        if removed_indexes:
            session.execute(
                update(TI)
                .where(
                    TI.dag_id == self.dag_id,
                    TI.task_id == task.task_id,
                    TI.run_id == self.run_id,
                    TI.map_index.in_(removed_indexes),
                )
                .values(state=TaskInstanceState.REMOVED)
            )
            session.flush()

        for index in range(total_length):
            if index in existing_indexes:
                continue
            ti = TI(task, run_id=self.run_id, map_index=index, state=None)
            self.log.debug("Expanding TIs upserted %s", ti)
            task_instance_mutation_hook(ti)
            ti = session.merge(ti)
            ti.refresh_from_task(task)
            session.flush()
            yield ti

    @classmethod
    @provide_session
    def get_latest_runs(cls, session: Session = NEW_SESSION) -> list[DagRun]:
        """Return the latest DagRun for each DAG."""
        subquery = (
            select(cls.dag_id, func.max(cls.logical_date).label("logical_date"))
            .group_by(cls.dag_id)
            .subquery()
        )
        return session.scalars(
            select(cls).join(
                subquery,
                and_(cls.dag_id == subquery.c.dag_id, cls.logical_date == subquery.c.logical_date),
            )
        ).all()

    @provide_session
    def schedule_tis(
        self,
        schedulable_tis: Iterable[TI],
        session: Session = NEW_SESSION,
        max_tis_per_query: int | None = None,
    ) -> int:
        """
        Set the given task instances in to the scheduled state.

        Each element of ``schedulable_tis`` should have its ``task`` attribute already set.

        Any EmptyOperator without callbacks or outlets is instead set straight to the success state.

        All the TIs should belong to this DagRun, but this code is in the hot-path, this is not checked -- it
        is the caller's responsibility to call this function only with TIs from a single dag run.
        """
        # Get list of TI IDs that do not need to executed, these are
        # tasks using EmptyOperator and without on_execute_callback / on_success_callback
        dummy_ti_ids = []
        schedulable_ti_ids = []
        for ti in schedulable_tis:
            if TYPE_CHECKING:
                assert ti.task
            if (
                ti.task.inherits_from_empty_operator
                and not ti.task.on_execute_callback
                and not ti.task.on_success_callback
                and not ti.task.outlets
            ):
                dummy_ti_ids.append((ti.task_id, ti.map_index))
            # check "start_trigger_args" to see whether the operator supports start execution from triggerer
            # if so, we'll then check "start_from_trigger" to see whether this feature is turned on and defer
            # this task.
            # if not, we'll add this "ti" into "schedulable_ti_ids" and later execute it to run in the worker
            elif ti.task.start_trigger_args is not None:
                context = ti.get_template_context()
                start_from_trigger = ti.task.expand_start_from_trigger(context=context, session=session)

                if start_from_trigger:
                    ti.start_date = timezone.utcnow()
                    if ti.state != TaskInstanceState.UP_FOR_RESCHEDULE:
                        ti.try_number += 1
                    ti.defer_task(exception=None, session=session)
                else:
                    schedulable_ti_ids.append((ti.task_id, ti.map_index))
            else:
                schedulable_ti_ids.append((ti.task_id, ti.map_index))

        count = 0

        if schedulable_ti_ids:
            schedulable_ti_ids_chunks = chunks(
                schedulable_ti_ids, max_tis_per_query or len(schedulable_ti_ids)
            )
            for schedulable_ti_ids_chunk in schedulable_ti_ids_chunks:
                count += session.execute(
                    update(TI)
                    .where(
                        TI.dag_id == self.dag_id,
                        TI.run_id == self.run_id,
                        tuple_in_condition((TI.task_id, TI.map_index), schedulable_ti_ids_chunk),
                    )
                    .values(
                        state=TaskInstanceState.SCHEDULED,
                        try_number=case(
                            (
                                or_(TI.state.is_(None), TI.state != TaskInstanceState.UP_FOR_RESCHEDULE),
                                TI.try_number + 1,
                            ),
                            else_=TI.try_number,
                        ),
                    )
                    .execution_options(synchronize_session=False)
                ).rowcount

        # Tasks using EmptyOperator should not be executed, mark them as success
        if dummy_ti_ids:
            dummy_ti_ids_chunks = chunks(dummy_ti_ids, max_tis_per_query or len(dummy_ti_ids))
            for dummy_ti_ids_chunk in dummy_ti_ids_chunks:
                count += session.execute(
                    update(TI)
                    .where(
                        TI.dag_id == self.dag_id,
                        TI.run_id == self.run_id,
                        tuple_in_condition((TI.task_id, TI.map_index), dummy_ti_ids_chunk),
                    )
                    .values(
                        state=TaskInstanceState.SUCCESS,
                        start_date=timezone.utcnow(),
                        end_date=timezone.utcnow(),
                        duration=0,
                        try_number=TI.try_number + 1,
                    )
                    .execution_options(
                        synchronize_session=False,
                    )
                ).rowcount

        return count

    @provide_session
    def get_log_template(self, *, session: Session = NEW_SESSION) -> LogTemplate:
        return DagRun._get_log_template(log_template_id=self.log_template_id, session=session)

    @staticmethod
    @provide_session
    def _get_log_template(log_template_id: int | None, session: Session = NEW_SESSION) -> LogTemplate:
        template: LogTemplate | None
        if log_template_id is None:  # DagRun created before LogTemplate introduction.
            template = session.scalar(select(LogTemplate).order_by(LogTemplate.id).limit(1))
        else:
            template = session.get(LogTemplate, log_template_id)
        if template is None:
            raise AirflowException(
                f"No log_template entry found for ID {log_template_id!r}. "
                f"Please make sure you set up the metadatabase correctly."
            )
        return template

    @staticmethod
    def _get_partial_task_ids(dag: DAG | None) -> list[str] | None:
        return dag.task_ids if dag and dag.partial else None


class DagRunNote(Base):
    """For storage of arbitrary notes concerning the dagrun instance."""

    __tablename__ = "dag_run_note"

    user_id = Column(String(128), nullable=True)
    dag_run_id = Column(Integer, primary_key=True, nullable=False)
    content = Column(String(1000).with_variant(Text(1000), "mysql"))
    created_at = Column(UtcDateTime, default=timezone.utcnow, nullable=False)
    updated_at = Column(UtcDateTime, default=timezone.utcnow, onupdate=timezone.utcnow, nullable=False)

    dag_run = relationship("DagRun", back_populates="dag_run_note")

    __table_args__ = (
        PrimaryKeyConstraint("dag_run_id", name="dag_run_note_pkey"),
        ForeignKeyConstraint(
            (dag_run_id,),
            ["dag_run.id"],
            name="dag_run_note_dr_fkey",
            ondelete="CASCADE",
        ),
    )

    def __init__(self, content, user_id=None):
        self.content = content
        self.user_id = user_id

    def __repr__(self):
        prefix = f"<{self.__class__.__name__}: {self.dag_id}.{self.dagrun_id} {self.run_id}"
        if self.map_index != -1:
            prefix += f" map_index={self.map_index}"
        return prefix + ">"<|MERGE_RESOLUTION|>--- conflicted
+++ resolved
@@ -85,11 +85,6 @@
 
     from airflow.models.dag import DAG
     from airflow.models.operator import Operator
-<<<<<<< HEAD
-    from airflow.serialization.pydantic.dag_run import DagRunPydantic
-    from airflow.serialization.pydantic.tasklog import LogTemplatePydantic
-=======
->>>>>>> 1b67b438
     from airflow.typing_compat import Literal
     from airflow.utils.types import ArgNotSet
 
