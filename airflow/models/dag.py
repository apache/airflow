--- conflicted
+++ resolved
@@ -2875,23 +2875,12 @@
         # reconcile dag-schedule-on-dataset and dag-schedule-on-dataset-alias references
         for dag_id, base_dataset_list in dag_references.items():
             dag_refs_needed = {
-<<<<<<< HEAD
-                (
-                    DagScheduleDatasetReference(
-                        dataset_id=stored_datasets[base_dataset.uri].id, dag_id=dag_id
-                    )
-                    if isinstance(base_dataset, Dataset)
-                    else DagScheduleDatasetAliasReference(
-                        alias_id=stored_dataset_aliases[base_dataset.name].id, dag_id=dag_id
-                    )
-=======
                 DagScheduleDatasetReference(
                     dataset_id=stored_dataset_models[base_dataset_identifier].id, dag_id=dag_id
                 )
                 if base_dataset_type == "dataset"
                 else DagScheduleDatasetAliasReference(
                     alias_id=stored_dataset_alias_models[base_dataset_identifier].id, dag_id=dag_id
->>>>>>> 1bde32ab
                 )
                 for base_dataset_type, base_dataset_identifier in base_dataset_list
             }
