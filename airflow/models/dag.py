--- conflicted
+++ resolved
@@ -137,12 +137,9 @@
     from airflow.models.dagbag import DagBag
     from airflow.models.operator import Operator
     from airflow.models.slamiss import SlaMiss
-<<<<<<< HEAD
+    from airflow.serialization.pydantic.dag import DagModelPydantic
     from airflow.serialization.pydantic.dag_run import DagRunPydantic
-=======
-    from airflow.serialization.pydantic.dag import DagModelPydantic
     from airflow.typing_compat import Literal
->>>>>>> 04e9b0bd
     from airflow.utils.task_group import TaskGroup
 
 log = logging.getLogger(__name__)
