--- conflicted
+++ resolved
@@ -2651,48 +2651,6 @@
             update_orm_dags,
         )
 
-<<<<<<< HEAD
-            orm_dag.processor_subdir = processor_subdir
-
-            last_automated_run: DagRun | None = latest_runs.get(dag.dag_id)
-            if last_automated_run is None:
-                last_automated_data_interval = None
-            else:
-                last_automated_data_interval = dag.get_run_data_interval(last_automated_run)
-            if num_active_runs.get(dag.dag_id, 0) >= orm_dag.max_active_runs:
-                orm_dag.next_dagrun_create_after = None
-            else:
-                orm_dag.calculate_dagrun_date_fields(dag, last_automated_data_interval)
-
-            dag_tags = dag.tags
-            orm_dag_tags = list(orm_dag.tags or [])
-            for orm_tag in orm_dag_tags:
-                if orm_tag.name not in dag_tags:
-                    session.delete(orm_tag)
-                    orm_dag.tags.remove(orm_tag)
-            orm_tag_names = {t.name for t in orm_dag_tags}
-            for dag_tag in dag_tags:
-                if dag_tag not in orm_tag_names:
-                    dag_tag_orm = DagTag(name=dag_tag, dag_id=dag.dag_id)
-                    orm_dag.tags.append(dag_tag_orm)
-                    session.add(dag_tag_orm)
-
-            orm_dag_links = orm_dag.dag_owner_links or []
-            for orm_dag_link in orm_dag_links:
-                if orm_dag_link not in dag.owner_links:
-                    session.delete(orm_dag_link)
-            for owner_name, owner_link in dag.owner_links.items():
-                dag_owner_orm = DagOwnerAttributes(dag_id=dag.dag_id, owner=owner_name, link=owner_link)
-                session.add(dag_owner_orm)
-
-        DagCode.bulk_sync_to_db(filelocs, session=session)
-
-        from airflow.datasets import Dataset
-        from airflow.models.dataset import (
-            DagScheduleDatasetReference,
-            DatasetModel,
-            TaskOutletDatasetReference,
-=======
         log.info("Sync %s DAGs", len(dags))
         dags_by_ids = {dag.dag_id: dag for dag in dags}
         del dags
@@ -2702,7 +2660,6 @@
             (dag_id, create_orm_dag(dag, session=session))
             for dag_id, dag in dags_by_ids.items()
             if dag_id not in orm_dags
->>>>>>> 47c71108
         )
 
         update_orm_dags(dags_by_ids, orm_dags, processor_subdir=processor_subdir, session=session)
