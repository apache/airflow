#
# Licensed to the Apache Software Foundation (ASF) under one
# or more contributor license agreements.  See the NOTICE file
# distributed with this work for additional information
# regarding copyright ownership.  The ASF licenses this file
# to you under the Apache License, Version 2.0 (the
# "License"); you may not use this file except in compliance
# with the License.  You may obtain a copy of the License at
#
#   http://www.apache.org/licenses/LICENSE-2.0
#
# Unless required by applicable law or agreed to in writing,
# software distributed under the License is distributed on an
# "AS IS" BASIS, WITHOUT WARRANTIES OR CONDITIONS OF ANY
# KIND, either express or implied.  See the License for the
# specific language governing permissions and limitations
# under the License.
from __future__ import annotations

from airflow.providers.standard.utils.skipmixin import SkipMixin

<<<<<<< HEAD
from sqlalchemy import tuple_, update

from airflow import settings
from airflow.exceptions import AirflowException
from airflow.models.taskinstance import TaskInstance
from airflow.utils import timezone
from airflow.utils.log.logging_mixin import LoggingMixin
from airflow.utils.session import NEW_SESSION, provide_session
from airflow.utils.state import TaskInstanceState

if TYPE_CHECKING:
    from sqlalchemy.orm import Session

    from airflow.models.operator import Operator
    from airflow.sdk.definitions._internal.node import DAGNode

# The key used by SkipMixin to store XCom data.
XCOM_SKIPMIXIN_KEY = "skipmixin_key"

# The dictionary key used to denote task IDs that are skipped
XCOM_SKIPMIXIN_SKIPPED = "skipped"

# The dictionary key used to denote task IDs that are followed
XCOM_SKIPMIXIN_FOLLOWED = "followed"


def _ensure_tasks(nodes: Iterable[DAGNode]) -> Sequence[Operator]:
    from airflow.models.baseoperator import BaseOperator
    from airflow.models.mappedoperator import MappedOperator

    return [n for n in nodes if isinstance(n, (BaseOperator, MappedOperator))]


class SkipMixin(LoggingMixin):
    """A Mixin to skip Tasks Instances."""

    @staticmethod
    def _set_state_to_skipped(
        dag_id: str,
        run_id: str,
        tasks: Sequence[str] | Sequence[tuple[str, int]],
        session: Session,
    ) -> None:
        """Set state of task instances to skipped from the same dag run."""
        if tasks:
            now = timezone.utcnow()

            if isinstance(tasks[0], tuple):
                session.execute(
                    update(TaskInstance)
                    .where(
                        TaskInstance.dag_id == dag_id,
                        TaskInstance.run_id == run_id,
                        tuple_(TaskInstance.task_id, TaskInstance.map_index).in_(tasks),
                    )
                    .values(state=TaskInstanceState.SKIPPED, start_date=now, end_date=now)
                    .execution_options(synchronize_session=False)
                )
            else:
                session.execute(
                    update(TaskInstance)
                    .where(
                        TaskInstance.dag_id == dag_id,
                        TaskInstance.run_id == run_id,
                        TaskInstance.task_id.in_(tasks),
                    )
                    .values(state=TaskInstanceState.SKIPPED, start_date=now, end_date=now)
                    .execution_options(synchronize_session=False)
                )

    @provide_session
    def skip(
        self,
        dag_id: str,
        run_id: str,
        tasks: Iterable[DAGNode],
        map_index: int | None = -1,
        session: Session = NEW_SESSION,
    ):
        """
        Set tasks instances to skipped from the same dag run.

        If this instance has a `task_id` attribute, store the list of skipped task IDs to XCom
        so that NotPreviouslySkippedDep knows these tasks should be skipped when they
        are cleared.

        :param dag_id: the dag_id of the dag run for which to set the tasks to skipped
        :param run_id: the run_id of the dag run for which to set the tasks to skipped
        :param tasks: tasks to skip (not task_ids)
        :param session: db session to use
        :param map_index: map_index of the current task instance
        """
        # SkipMixin may not necessarily have a task_id attribute. Only store to XCom if one is available.
        task_id: str | None = getattr(self, "task_id", None)
        task_list = _ensure_tasks(tasks)
        if not task_list:
            return

        task_ids_list = [d.task_id for d in task_list]
        SkipMixin._set_state_to_skipped(dag_id, run_id, task_ids_list, session)
        session.commit()

        if task_id is not None:
            from airflow.models.xcom import XComModel

            if map_index is None:
                map_index = -1

            XComModel.set(
                key=XCOM_SKIPMIXIN_KEY,
                value={XCOM_SKIPMIXIN_SKIPPED: task_ids_list},
                task_id=task_id,
                dag_id=dag_id,
                run_id=run_id,
                map_index=map_index,
                session=session,
            )

    def skip_all_except(
        self,
        ti: TaskInstance,
        branch_task_ids: None | str | Iterable[str],
    ):
        """
        Implement the logic for a branching operator.

        Given a single task ID or list of task IDs to follow, this skips all other tasks
        immediately downstream of this operator.

        branch_task_ids is stored to XCom so that NotPreviouslySkippedDep knows skipped tasks or
        newly added tasks should be skipped when they are cleared.
        """
        # Ensure we don't serialize a generator object
        if branch_task_ids and isinstance(branch_task_ids, GeneratorType):
            branch_task_ids = list(branch_task_ids)
        log = self.log  # Note: need to catch logger form instance, static logger breaks pytest
        if isinstance(branch_task_ids, str):
            branch_task_id_set = {branch_task_ids}
        elif isinstance(branch_task_ids, Iterable):
            branch_task_id_set = set(branch_task_ids)
            invalid_task_ids_type = {
                (bti, type(bti).__name__) for bti in branch_task_id_set if not isinstance(bti, str)
            }
            if invalid_task_ids_type:
                raise AirflowException(
                    f"'branch_task_ids' expected all task IDs are strings. "
                    f"Invalid tasks found: {invalid_task_ids_type}."
                )
        elif branch_task_ids is None:
            branch_task_id_set = set()
        else:
            raise AirflowException(
                "'branch_task_ids' must be either None, a task ID, or an Iterable of IDs, "
                f"but got {type(branch_task_ids).__name__!r}."
            )

        log.info("Following branch %s", branch_task_id_set)

        if TYPE_CHECKING:
            assert ti.task

        task = ti.task
        session = settings.Session()
        dag = TaskInstance.ensure_dag(ti, session=session)

        valid_task_ids = set(dag.task_ids)
        invalid_task_ids = branch_task_id_set - valid_task_ids
        if invalid_task_ids:
            raise AirflowException(
                "'branch_task_ids' must contain only valid task_ids. "
                f"Invalid tasks found: {invalid_task_ids}."
            )

        downstream_tasks = _ensure_tasks(task.downstream_list)

        if downstream_tasks:
            # For a branching workflow that looks like this, when "branch" does skip_all_except("task1"),
            # we intuitively expect both "task1" and "join" to execute even though strictly speaking,
            # "join" is also immediately downstream of "branch" and should have been skipped. Therefore,
            # we need a special case here for such empty branches: Check downstream tasks of branch_task_ids.
            # In case the task to skip is also downstream of branch_task_ids, we add it to branch_task_ids and
            # exclude it from skipping.
            #
            # branch  ----->  join
            #   \            ^
            #     v        /
            #       task1
            #
            for branch_task_id in list(branch_task_id_set):
                branch_task_id_set.update(dag.get_task(branch_task_id).get_flat_relative_ids(upstream=False))

            dag_run = ti.get_dagrun(session=session)
            skip_tasks = [
                (t.task_id, downstream_ti.map_index)
                for t in downstream_tasks
                if (
                    downstream_ti := dag_run.get_task_instance(
                        t.task_id, map_index=ti.map_index, session=session
                    )
                )
                and t.task_id not in branch_task_id_set
            ]

            follow_task_ids = [t.task_id for t in downstream_tasks if t.task_id in branch_task_id_set]
            log.info("Skipping tasks %s", skip_tasks)
            SkipMixin._set_state_to_skipped(dag_run.dag_id, dag_run.run_id, skip_tasks, session=session)
            ti.xcom_push(
                key=XCOM_SKIPMIXIN_KEY, value={XCOM_SKIPMIXIN_FOLLOWED: follow_task_ids}, session=session
            )
=======
__all__ = ["SkipMixin"]
>>>>>>> 56e0eed4
<|MERGE_RESOLUTION|>--- conflicted
+++ resolved
@@ -17,9 +17,10 @@
 # under the License.
 from __future__ import annotations
 
-from airflow.providers.standard.utils.skipmixin import SkipMixin
-
-<<<<<<< HEAD
+from collections.abc import Iterable, Sequence
+from types import GeneratorType
+from typing import TYPE_CHECKING
+
 from sqlalchemy import tuple_, update
 
 from airflow import settings
@@ -229,6 +230,6 @@
             ti.xcom_push(
                 key=XCOM_SKIPMIXIN_KEY, value={XCOM_SKIPMIXIN_FOLLOWED: follow_task_ids}, session=session
             )
-=======
-__all__ = ["SkipMixin"]
->>>>>>> 56e0eed4
+
+
+__all__ = ["SkipMixin"]