--- conflicted
+++ resolved
@@ -2748,10 +2748,9 @@
         map_index_start = ancestor_map_index * further_count
         return range(map_index_start, map_index_start + further_count)
 
-<<<<<<< HEAD
     def inject_xcom_args(self, xcom_args: dict[str, dict[str, Any]]):
         self._injected_xcom_args.update(xcom_args)
-=======
+
     def clear_db_references(self, session):
         """
         Clear DB references to XCom, TaskFail and RenderedTaskInstanceFields.
@@ -2770,7 +2769,6 @@
                 table.run_id == self.run_id,
                 table.map_index == self.map_index,
             ).delete()
->>>>>>> a770edfa
 
 
 def _find_common_ancestor_mapped_group(node1: Operator, node2: Operator) -> MappedTaskGroup | None:
