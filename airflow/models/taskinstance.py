# -*- coding: utf-8 -*-
#
# Licensed to the Apache Software Foundation (ASF) under one
# or more contributor license agreements.  See the NOTICE file
# distributed with this work for additional information
# regarding copyright ownership.  The ASF licenses this file
# to you under the Apache License, Version 2.0 (the
# "License"); you may not use this file except in compliance
# with the License.  You may obtain a copy of the License at
#
#   http://www.apache.org/licenses/LICENSE-2.0
#
# Unless required by applicable law or agreed to in writing,
# software distributed under the License is distributed on an
# "AS IS" BASIS, WITHOUT WARRANTIES OR CONDITIONS OF ANY
# KIND, either express or implied.  See the License for the
# specific language governing permissions and limitations
# under the License.

import copy
import functools
import getpass
import hashlib
import logging
import math
import os
import signal
import time
from datetime import timedelta
from typing import Optional
from urllib.parse import quote

import dill
import lazy_object_proxy
import pendulum
import six
from six.moves.urllib.parse import quote_plus
from jinja2 import TemplateAssertionError, UndefinedError
from sqlalchemy import Column, Float, Index, Integer, PickleType, String, func
from sqlalchemy.orm import reconstructor
from sqlalchemy.orm.session import Session

from airflow import settings
from airflow.configuration import conf
from airflow.exceptions import (
    AirflowException, AirflowTaskTimeout, AirflowSkipException, AirflowRescheduleException
)
from airflow.models.base import Base, ID_LEN
from airflow.models.log import Log
from airflow.models.pool import Pool
from airflow.models.taskfail import TaskFail
from airflow.models.taskreschedule import TaskReschedule
from airflow.models.variable import Variable
from airflow.models.xcom import XCom, XCOM_RETURN_KEY
from airflow.sentry import Sentry
from airflow.settings import Stats
from airflow.ti_deps.dep_context import DepContext, REQUEUEABLE_DEPS, RUNNING_DEPS
from airflow.settings import STORE_SERIALIZED_DAGS
from airflow.utils import timezone
from airflow.utils.db import provide_session
from airflow.utils.email import send_email
from airflow.utils.helpers import is_container
from airflow.utils.log.logging_mixin import LoggingMixin
from airflow.utils.net import get_hostname
from airflow.utils.sqlalchemy import UtcDateTime
from airflow.utils.state import State
from airflow.utils.timeout import timeout


def clear_task_instances(tis,
                         session,
                         activate_dag_runs=True,
                         dag=None,
                         ):
    """
    Clears a set of task instances, but makes sure the running ones
    get killed.

    :param tis: a list of task instances
    :param session: current session
    :param activate_dag_runs: flag to check for active dag run
    :param dag: DAG object
    """
    job_ids = []
    for ti in tis:
        if ti.state == State.RUNNING:
            if ti.job_id:
                ti.state = State.SHUTDOWN
                job_ids.append(ti.job_id)
        else:
            task_id = ti.task_id
            if dag and dag.has_task(task_id):
                task = dag.get_task(task_id)
                ti.refresh_from_task(task)
                task_retries = task.retries
                ti.max_tries = ti.try_number + task_retries - 1
            else:
                # Ignore errors when updating max_tries if dag is None or
                # task not found in dag since database records could be
                # outdated. We make max_tries the maximum value of its
                # original max_tries or the last attempted try number.
                ti.max_tries = max(ti.max_tries, ti.prev_attempted_tries)
            ti.state = State.NONE
            session.merge(ti)
        # Clear all reschedules related to the ti to clear
        TR = TaskReschedule
        session.query(TR).filter(
            TR.dag_id == ti.dag_id,
            TR.task_id == ti.task_id,
            TR.execution_date == ti.execution_date,
            TR.try_number == ti.try_number
        ).delete()

    if job_ids:
        from airflow.jobs import BaseJob as BJ
        for job in session.query(BJ).filter(BJ.id.in_(job_ids)).all():
            job.state = State.SHUTDOWN

    if activate_dag_runs and tis:
        from airflow.models.dagrun import DagRun  # Avoid circular import
        drs = session.query(DagRun).filter(
            DagRun.dag_id.in_({ti.dag_id for ti in tis}),
            DagRun.execution_date.in_({ti.execution_date for ti in tis}),
        ).all()
        for dr in drs:
            dr.state = State.RUNNING
            dr.start_date = timezone.utcnow()


class TaskInstance(Base, LoggingMixin):
    """
    Task instances store the state of a task instance. This table is the
    authority and single source of truth around what tasks have run and the
    state they are in.

    The SqlAlchemy model doesn't have a SqlAlchemy foreign key to the task or
    dag model deliberately to have more control over transactions.

    Database transactions on this table should insure double triggers and
    any confusion around what task instances are or aren't ready to run
    even while multiple schedulers may be firing task instances.
    """

    __tablename__ = "task_instance"

    task_id = Column(String(ID_LEN), primary_key=True)
    dag_id = Column(String(ID_LEN), primary_key=True)
    execution_date = Column(UtcDateTime, primary_key=True)
    entity_id = Column(String(128))
    start_date = Column(UtcDateTime)
    end_date = Column(UtcDateTime)
    duration = Column(Float)
    state = Column(String(20))
    _try_number = Column('try_number', Integer, default=0)
    max_tries = Column(Integer)
    hostname = Column(String(1000))
    unixname = Column(String(1000))
    job_id = Column(Integer)
    pool = Column(String(50), nullable=False)
    pool_slots = Column(Integer, default=1)
    queue = Column(String(256))
    priority_weight = Column(Integer)
    operator = Column(String(1000))
    queued_dttm = Column(UtcDateTime)
    pid = Column(Integer)
    executor_config = Column(PickleType(pickler=dill))

    result = Column(String(20))  # 分析结果, OK/NOK

    final_state = Column(String(20))  # 最终状态牵涉2次检验

    # If adding new fields here then remember to add them to
    # refresh_from_db() or they wont display in the UI correctly

    __table_args__ = (
        Index('ti_dag_state', dag_id, state),
        Index('ti_dag_date', dag_id, execution_date),
        Index('ti_state', state),
        Index('ti_state_lkp', dag_id, task_id, execution_date, state),
        Index('ti_pool', pool, state, priority_weight),
        Index('ti_job_id', job_id),
    )

    def __init__(self, task, execution_date, state=None):
        self.dag_id = task.dag_id
        self.task_id = task.task_id
        self.task = task
        self.refresh_from_task(task)
        self._log = logging.getLogger("airflow.task")

        # make sure we have a localized execution_date stored in UTC
        if execution_date and not timezone.is_localized(execution_date):
            self.log.warning("execution date %s has no timezone information. Using "
                             "default from dag or system", execution_date)
            if self.task.has_dag():
                execution_date = timezone.make_aware(execution_date,
                                                     self.task.dag.timezone)
            else:
                execution_date = timezone.make_aware(execution_date)

            execution_date = timezone.convert_to_utc(execution_date)

        self.execution_date = execution_date

        self.try_number = 0
        self.unixname = getpass.getuser()
        if state:
            self.state = state
        self.hostname = ''
        self.init_on_load()
        # Is this TaskInstance being currently running within `airflow run --raw`.
        # Not persisted to the database so only valid for the current process
        self.raw = False

    @reconstructor
    def init_on_load(self):
        """ Initialize the attributes that aren't stored in the DB. """
        self.test_mode = False  # can be changed when calling 'run'

    @property
    def try_number(self):
        """
        Return the try number that this task number will be when it is actually
        run.

        If the TI is currently running, this will match the column in the
        database, in all other cases this will be incremented.
        """
        # This is designed so that task logs end up in the right file.
        if self.state == State.RUNNING:
            return self._try_number
        return self._try_number + 1

    @try_number.setter
    def try_number(self, value):
        self._try_number = value

    @property
    def prev_attempted_tries(self):
        """
        Based on this instance's try_number, this will calculate
        the number of previously attempted tries, defaulting to 0.
        """
        # Expose this for the Task Tries and Gantt graph views.
        # Using `try_number` throws off the counts for non-running tasks.
        # Also useful in error logging contexts to get
        # the try number for the last try that was attempted.
        # https://issues.apache.org/jira/browse/AIRFLOW-2143

        return self._try_number

    @property
    def next_try_number(self):
        return self._try_number + 1

    def command(
        self,
        mark_success=False,
        ignore_all_deps=False,
        ignore_depends_on_past=False,
        ignore_task_deps=False,
        ignore_ti_state=False,
        local=False,
        pickle_id=None,
        raw=False,
        job_id=None,
        pool=None,
        cfg_path=None):
        """
        Returns a command that can be executed anywhere where airflow is
        installed. This command is part of the message sent to executors by
        the orchestrator.
        """
        return " ".join(self.command_as_list(
            mark_success=mark_success,
            ignore_all_deps=ignore_all_deps,
            ignore_depends_on_past=ignore_depends_on_past,
            ignore_task_deps=ignore_task_deps,
            ignore_ti_state=ignore_ti_state,
            local=local,
            pickle_id=pickle_id,
            raw=raw,
            job_id=job_id,
            pool=pool,
            cfg_path=cfg_path))

    def command_as_list(
        self,
        mark_success=False,
        ignore_all_deps=False,
        ignore_task_deps=False,
        ignore_depends_on_past=False,
        ignore_ti_state=False,
        local=False,
        pickle_id=None,
        raw=False,
        job_id=None,
        pool=None,
        cfg_path=None):
        """
        Returns a command that can be executed anywhere where airflow is
        installed. This command is part of the message sent to executors by
        the orchestrator.
        """
        dag = self.task.dag

        should_pass_filepath = not pickle_id and dag
        if should_pass_filepath and dag.full_filepath != dag.filepath:
            path = "DAGS_FOLDER/{}".format(dag.filepath)
        elif should_pass_filepath and dag.full_filepath:
            path = dag.full_filepath
        else:
            path = None

        return TaskInstance.generate_command(
            self.dag_id,
            self.task_id,
            self.execution_date,
            mark_success=mark_success,
            ignore_all_deps=ignore_all_deps,
            ignore_task_deps=ignore_task_deps,
            ignore_depends_on_past=ignore_depends_on_past,
            ignore_ti_state=ignore_ti_state,
            local=local,
            pickle_id=pickle_id,
            file_path=path,
            raw=raw,
            job_id=job_id,
            pool=pool,
            cfg_path=cfg_path)

    @staticmethod
    def generate_command(dag_id,
                         task_id,
                         execution_date,
                         mark_success=False,
                         ignore_all_deps=False,
                         ignore_depends_on_past=False,
                         ignore_task_deps=False,
                         ignore_ti_state=False,
                         local=False,
                         pickle_id=None,
                         file_path=None,
                         raw=False,
                         job_id=None,
                         pool=None,
                         cfg_path=None
                         ):
        """
        Generates the shell command required to execute this task instance.

        :param dag_id: DAG ID
        :type dag_id: unicode
        :param task_id: Task ID
        :type task_id: unicode
        :param execution_date: Execution date for the task
        :type execution_date: datetime.datetime
        :param mark_success: Whether to mark the task as successful
        :type mark_success: bool
        :param ignore_all_deps: Ignore all ignorable dependencies.
            Overrides the other ignore_* parameters.
        :type ignore_all_deps: bool
        :param ignore_depends_on_past: Ignore depends_on_past parameter of DAGs
            (e.g. for Backfills)
        :type ignore_depends_on_past: bool
        :param ignore_task_deps: Ignore task-specific dependencies such as depends_on_past
            and trigger rule
        :type ignore_task_deps: bool
        :param ignore_ti_state: Ignore the task instance's previous failure/success
        :type ignore_ti_state: bool
        :param local: Whether to run the task locally
        :type local: bool
        :param pickle_id: If the DAG was serialized to the DB, the ID
            associated with the pickled DAG
        :type pickle_id: unicode
        :param file_path: path to the file containing the DAG definition
        :param raw: raw mode (needs more details)
        :param job_id: job ID (needs more details)
        :param pool: the Airflow pool that the task should run in
        :type pool: unicode
        :param cfg_path: the Path to the configuration file
        :type cfg_path: basestring
        :return: shell command that can be used to run the task instance
        """
        iso = execution_date.isoformat()
        cmd = ["airflow", "run", str(dag_id), str(task_id), str(iso)]
        cmd.extend(["--mark_success"]) if mark_success else None
        cmd.extend(["--pickle", str(pickle_id)]) if pickle_id else None
        cmd.extend(["--job_id", str(job_id)]) if job_id else None
        cmd.extend(["-A"]) if ignore_all_deps else None
        cmd.extend(["-i"]) if ignore_task_deps else None
        cmd.extend(["-I"]) if ignore_depends_on_past else None
        cmd.extend(["--force"]) if ignore_ti_state else None
        cmd.extend(["--local"]) if local else None
        cmd.extend(["--pool", pool]) if pool else None
        cmd.extend(["--raw"]) if raw else None
        cmd.extend(["-sd", file_path]) if file_path else None
        cmd.extend(["--cfg_path", cfg_path]) if cfg_path else None
        return cmd

    @property
    def log_filepath(self):
        iso = self.execution_date.isoformat()
        log = os.path.expanduser(conf.get('core', 'BASE_LOG_FOLDER'))
        return ("{log}/{dag_id}/{task_id}/{iso}.log".format(
            log=log, dag_id=self.dag_id, task_id=self.task_id, iso=iso))

    @property
    def log_url(self):
        iso = self.execution_date.isoformat()
        base_url = conf.get('webserver', 'BASE_URL')
        relative_url = '/log?execution_date={iso}&task_id={task_id}&dag_id={dag_id}'.format(
            iso=quote_plus(iso), task_id=quote_plus(self.task_id), dag_id=quote_plus(self.dag_id))

        if conf.getboolean('webserver', 'rbac'):
            return '{base_url}{relative_url}'.format(base_url=base_url, relative_url=relative_url)
        return '{base_url}/admin/airflow{relative_url}'.format(base_url=base_url, relative_url=relative_url)

    @property
    def mark_success_url(self):
        iso = quote(self.execution_date.isoformat())
        base_url = conf.get('webserver', 'BASE_URL')
        return base_url + (
            "/success"
            "?task_id={task_id}"
            "&dag_id={dag_id}"
            "&execution_date={iso}"
            "&upstream=false"
            "&downstream=false"
        ).format(task_id=self.task_id, dag_id=self.dag_id, iso=iso)

    @provide_session
    def current_state(self, session=None):
        """
        Get the very latest state from the database, if a session is passed,
        we use and looking up the state becomes part of the session, otherwise
        a new session is used.
        """
        TI = TaskInstance
        ti = session.query(TI).filter(
            TI.dag_id == self.dag_id,
            TI.task_id == self.task_id,
            TI.execution_date == self.execution_date,
        ).all()
        if ti:
            state = ti[0].state
        else:
            state = None
        return state

    @provide_session
    def error(self, session=None):
        """
        Forces the task instance's state to FAILED in the database.
        """
        self.log.error("Recording the task instance as FAILED")
        self.state = State.FAILED
        session.merge(self)
        session.commit()

    @provide_session
    def refresh_from_db(self, session=None, lock_for_update=False):
        """
        Refreshes the task instance from the database based on the primary key

        :param lock_for_update: if True, indicates that the database should
            lock the TaskInstance (issuing a FOR UPDATE clause) until the
            session is committed.
        """
        TI = TaskInstance

        qry = session.query(TI).filter(
            TI.dag_id == self.dag_id,
            TI.task_id == self.task_id,
            TI.execution_date == self.execution_date)

        if lock_for_update:
            ti = qry.with_for_update().first()
        else:
            ti = qry.first()
        if ti:
            # Fields ordered per model definition
            self.start_date = ti.start_date
            self.end_date = ti.end_date
            self.duration = ti.duration
            self.state = ti.state
            # Get the raw value of try_number column, don't read through the
            # accessor here otherwise it will be incremeneted by one already.
            self.try_number = ti._try_number
            self.max_tries = ti.max_tries
            self.hostname = ti.hostname
            self.unixname = ti.unixname
            self.job_id = ti.job_id
            self.pool = ti.pool
            self.pool_slots = ti.pool_slots or 1
            self.queue = ti.queue
            self.priority_weight = ti.priority_weight
            self.operator = ti.operator
            self.queued_dttm = ti.queued_dttm
            self.pid = ti.pid
<<<<<<< HEAD
            self.final_state = ti.final_state
            self.result = ti.result
            if refresh_executor_config:
                self.executor_config = ti.executor_config
=======
>>>>>>> 96697180
        else:
            self.state = None

    def refresh_from_task(self, task, pool_override=None):
        """
        Copy common attributes from the given task.

        :param task: The task object to copy from
        :type task: airflow.models.BaseOperator
        :param pool_override: Use the pool_override instead of task's pool
        :type pool_override: str
        """
        self.queue = task.queue
        self.pool = pool_override or task.pool
        self.pool_slots = task.pool_slots
        self.priority_weight = task.priority_weight_total
        self.run_as_user = task.run_as_user
        self.max_tries = task.retries
        self.executor_config = task.executor_config
        self.operator = task.__class__.__name__

    @provide_session
    def clear_xcom_data(self, session=None):
        """
        Clears all XCom data from the database for the task instance
        """
        session.query(XCom).filter(
            XCom.dag_id == self.dag_id,
            XCom.task_id == self.task_id,
            XCom.execution_date == self.execution_date
        ).delete()
        session.commit()

    @property
    def key(self):
        """
        Returns a tuple that identifies the task instance uniquely
        """
        return self.dag_id, self.task_id, self.execution_date, self.try_number

    @provide_session
    def set_state(self, state, session=None, commit=True):
        self.state = state
        self.start_date = timezone.utcnow()
        self.end_date = timezone.utcnow()
        session.merge(self)
        if commit:
            session.commit()

    @provide_session
    def set_final_state(self, final_state, session=None, commit=True):
        self.final_state = final_state
        self.start_date = timezone.utcnow()
        self.end_date = timezone.utcnow()
        session.merge(self)
        if commit:
            session.commit()

    @property
    def is_premature(self):
        """
        Returns whether a task is in UP_FOR_RETRY state and its retry interval
        has elapsed.
        """
        # is the task still in the retry waiting period?
        return self.state == State.UP_FOR_RETRY and not self.ready_for_retry()

    @provide_session
    def are_dependents_done(self, session=None):
        """
        Checks whether the dependents of this task instance have all succeeded.
        This is meant to be used by wait_for_downstream.

        This is useful when you do not want to start processing the next
        schedule of a task until the dependents are done. For instance,
        if the task DROPs and recreates a table.
        """
        task = self.task

        if not task.downstream_task_ids:
            return True

        ti = session.query(func.count(TaskInstance.task_id)).filter(
            TaskInstance.dag_id == self.dag_id,
            TaskInstance.task_id.in_(task.downstream_task_ids),
            TaskInstance.execution_date == self.execution_date,
            TaskInstance.state == State.SUCCESS,
        )
        count = ti[0][0]
        return count == len(task.downstream_task_ids)

    @provide_session
    def _get_previous_ti(self, state=None, session=None):
        # type: (Optional[str], Session) -> Optional['TaskInstance']
        dag = self.task.dag
        if dag:
            dr = self.get_dagrun(session=session)

            # LEGACY: most likely running from unit tests
            if not dr:
                # Means that this TI is NOT being run from a DR, but from a catchup
                previous_scheduled_date = dag.previous_schedule(self.execution_date)
                if not previous_scheduled_date:
                    return None

                return TaskInstance(task=self.task, execution_date=previous_scheduled_date)

            dr.dag = dag

            # We always ignore schedule in dagrun lookup when `state` is given or `schedule_interval is None`.
            # For legacy reasons, when `catchup=True`, we use `get_previous_scheduled_dagrun` unless
            # `ignore_schedule` is `True`.
            ignore_schedule = state is not None or dag.schedule_interval is None
            if dag.catchup is True and not ignore_schedule:
                last_dagrun = dr.get_previous_scheduled_dagrun(session=session)
            else:
                last_dagrun = dr.get_previous_dagrun(session=session, state=state)

            if last_dagrun:
                return last_dagrun.get_task_instance(self.task_id, session=session)

        return None

    @property
    def previous_ti(self):  # type: () -> Optional['TaskInstance']
        """The task instance for the task that ran before this task instance."""
        return self._get_previous_ti()

    @property
    def previous_ti_success(self):  # type: () -> Optional['TaskInstance']
        """The ti from prior succesful dag run for this task, by execution date."""
        return self._get_previous_ti(state=State.SUCCESS)

    @property
    def previous_execution_date_success(self):  # type: () -> Optional[pendulum.datetime]
        """The execution date from property previous_ti_success."""
        self.log.debug("previous_execution_date_success was called")
        prev_ti = self._get_previous_ti(state=State.SUCCESS)
        return prev_ti and prev_ti.execution_date

    @property
    def previous_start_date_success(self):  # type: () -> Optional[pendulum.datetime]
        """The start date from property previous_ti_success."""
        self.log.debug("previous_start_date_success was called")
        prev_ti = self._get_previous_ti(state=State.SUCCESS)
        return prev_ti and prev_ti.start_date

    @provide_session
    def are_dependencies_met(
        self,
        dep_context=None,
        session=None,
        verbose=False):
        """
        Returns whether or not all the conditions are met for this task instance to be run
        given the context for the dependencies (e.g. a task instance being force run from
        the UI will ignore some dependencies).

        :param dep_context: The execution context that determines the dependencies that
            should be evaluated.
        :type dep_context: DepContext
        :param session: database session
        :type session: sqlalchemy.orm.session.Session
        :param verbose: whether log details on failed dependencies on
            info or debug log level
        :type verbose: bool
        """
        dep_context = dep_context or DepContext()
        failed = False
        verbose_aware_logger = self.log.info if verbose else self.log.debug
        for dep_status in self.get_failed_dep_statuses(
            dep_context=dep_context,
            session=session):
            failed = True

            verbose_aware_logger(
                "Dependencies not met for %s, dependency '%s' FAILED: %s",
                self, dep_status.dep_name, dep_status.reason
            )

        if failed:
            return False

        verbose_aware_logger("Dependencies all met for %s", self)
        return True

    @provide_session
    def get_failed_dep_statuses(
        self,
        dep_context=None,
        session=None):
        dep_context = dep_context or DepContext()
        for dep in dep_context.deps | self.task.deps:
            for dep_status in dep.get_dep_statuses(
                self,
                session,
                dep_context):

                self.log.debug(
                    "%s dependency '%s' PASSED: %s, %s",
                    self, dep_status.dep_name, dep_status.passed, dep_status.reason
                )

                if not dep_status.passed:
                    yield dep_status

    def __repr__(self):
        return (
            "<TaskInstance: {ti.dag_id}.{ti.task_id} "
            "{ti.execution_date} [{ti.state}]>"
        ).format(ti=self)

    def next_retry_datetime(self):
        """
        Get datetime of the next retry if the task instance fails. For exponential
        backoff, retry_delay is used as base and will be converted to seconds.
        """
        delay = self.task.retry_delay
        if self.task.retry_exponential_backoff:
            # If the min_backoff calculation is below 1, it will be converted to 0 via int. Thus,
            # we must round up prior to converting to an int, otherwise a divide by zero error
            # will occurr in the modded_hash calculation.
            min_backoff = int(math.ceil(delay.total_seconds() * (2 ** (self.try_number - 2))))
            # deterministic per task instance
            hash = int(hashlib.sha1("{}#{}#{}#{}".format(self.dag_id,
                                                         self.task_id,
                                                         self.execution_date,
                                                         self.try_number)
                                    .encode('utf-8')).hexdigest(), 16)
            # between 1 and 1.0 * delay * (2^retry_number)
            modded_hash = min_backoff + hash % min_backoff
            # timedelta has a maximum representable value. The exponentiation
            # here means this value can be exceeded after a certain number
            # of tries (around 50 if the initial delay is 1s, even fewer if
            # the delay is larger). Cap the value here before creating a
            # timedelta object so the operation doesn't fail.
            delay_backoff_in_seconds = min(
                modded_hash,
                timedelta.max.total_seconds() - 1
            )
            delay = timedelta(seconds=delay_backoff_in_seconds)
            if self.task.max_retry_delay:
                delay = min(self.task.max_retry_delay, delay)
        return self.end_date + delay

    def ready_for_retry(self):
        """
        Checks on whether the task instance is in the right state and timeframe
        to be retried.
        """
        return (self.state == State.UP_FOR_RETRY and
                self.next_retry_datetime() < timezone.utcnow())

    @provide_session
    def pool_full(self, session):
        """
        Returns a boolean as to whether the slot pool has room for this
        task to run
        """
        if not self.task.pool:
            return False

        pool = (
            session
                .query(Pool)
                .filter(Pool.pool == self.task.pool)
                .first()
        )
        if not pool:
            return False
        open_slots = pool.open_slots(session=session)

        return open_slots <= 0

    @provide_session
    def get_dagrun(self, session):
        """
        Returns the DagRun for this TaskInstance

        :param session:
        :return: DagRun
        """
        from airflow.models.dagrun import DagRun  # Avoid circular import
        dr = session.query(DagRun).filter(
            DagRun.dag_id == self.dag_id,
            DagRun.execution_date == self.execution_date
        ).first()

        return dr

    @provide_session
    def _check_and_change_state_before_execution(
        self,
        verbose=True,
        ignore_all_deps=False,
        ignore_depends_on_past=False,
        ignore_task_deps=False,
        ignore_ti_state=False,
        mark_success=False,
        test_mode=False,
        job_id=None,
        pool=None,
        session=None):
        """
        Checks dependencies and then sets state to RUNNING if they are met. Returns
        True if and only if state is set to RUNNING, which implies that task should be
        executed, in preparation for _run_raw_task

        :param verbose: whether to turn on more verbose logging
        :type verbose: bool
        :param ignore_all_deps: Ignore all of the non-critical dependencies, just runs
        :type ignore_all_deps: bool
        :param ignore_depends_on_past: Ignore depends_on_past DAG attribute
        :type ignore_depends_on_past: bool
        :param ignore_task_deps: Don't check the dependencies of this TI's task
        :type ignore_task_deps: bool
        :param ignore_ti_state: Disregards previous task instance state
        :type ignore_ti_state: bool
        :param mark_success: Don't run the task, mark its state as success
        :type mark_success: bool
        :param test_mode: Doesn't record success or failure in the DB
        :type test_mode: bool
        :param pool: specifies the pool to use to run the task instance
        :type pool: str
        :return: whether the state was changed to running or not
        :rtype: bool
        """
        task = self.task
        self.refresh_from_task(task, pool_override=pool)
        self.test_mode = test_mode
        self.refresh_from_db(session=session, lock_for_update=True)
        self.job_id = job_id
        self.hostname = get_hostname()

        if not ignore_all_deps and not ignore_ti_state and self.state == State.SUCCESS:
            Stats.incr('previously_succeeded', 1, 1)

        # TODO: Logging needs cleanup, not clear what is being printed
        hr = "\n" + ("-" * 80)  # Line break

        if not mark_success:
            # Firstly find non-runnable and non-requeueable tis.
            # Since mark_success is not set, we do nothing.
            non_requeueable_dep_context = DepContext(
                deps=RUNNING_DEPS - REQUEUEABLE_DEPS,
                ignore_all_deps=ignore_all_deps,
                ignore_ti_state=ignore_ti_state,
                ignore_depends_on_past=ignore_depends_on_past,
                ignore_task_deps=ignore_task_deps)
            if not self.are_dependencies_met(
                dep_context=non_requeueable_dep_context,
                session=session,
                verbose=True):
                session.commit()
                return False

            # For reporting purposes, we report based on 1-indexed,
            # not 0-indexed lists (i.e. Attempt 1 instead of
            # Attempt 0 for the first attempt).
            # Set the task start date. In case it was re-scheduled use the initial
            # start date that is recorded in task_reschedule table
            self.start_date = timezone.utcnow()
            task_reschedules = TaskReschedule.find_for_task_instance(self, session)
            if task_reschedules:
                self.start_date = task_reschedules[0].start_date

            # Secondly we find non-runnable but requeueable tis. We reset its state.
            # This is because we might have hit concurrency limits,
            # e.g. because of backfilling.
            dep_context = DepContext(
                deps=REQUEUEABLE_DEPS,
                ignore_all_deps=ignore_all_deps,
                ignore_depends_on_past=ignore_depends_on_past,
                ignore_task_deps=ignore_task_deps,
                ignore_ti_state=ignore_ti_state)
            if not self.are_dependencies_met(
                dep_context=dep_context,
                session=session,
                verbose=True):
                self.state = State.NONE
                self.log.warning(hr)
                self.log.warning(
                    "Rescheduling due to concurrency limits reached "
                    "at task runtime. Attempt %s of "
                    "%s. State set to NONE.", self.try_number, self.max_tries + 1
                )
                self.log.warning(hr)
                self.queued_dttm = timezone.utcnow()
                session.merge(self)
                session.commit()
                return False

        # print status message
        self.log.info(hr)
        self.log.info("Starting attempt %s of %s", self.try_number, self.max_tries + 1)
        self.log.info(hr)
        self._try_number += 1

        if not test_mode:
            session.add(Log(State.RUNNING, self))
        self.state = State.RUNNING
        self.pid = os.getpid()
        self.end_date = None
        if not test_mode:
            session.merge(self)
        session.commit()

        # Closing all pooled connections to prevent
        # "max number of connections reached"
        settings.engine.dispose()
        if verbose:
            if mark_success:
                self.log.info("Marking success for %s on %s", self.task, self.execution_date)
            else:
                self.log.info("Executing %s on %s", self.task, self.execution_date)
        return True

    @provide_session
    @Sentry.enrich_errors
    def _run_raw_task(
        self,
        mark_success=False,
        test_mode=False,
        job_id=None,
        pool=None,
        session=None):
        """
        Immediately runs the task (without checking or changing db state
        before execution) and then sets the appropriate final state after
        completion and runs any post-execute callbacks. Meant to be called
        only after another function changes the state to running.

        :param mark_success: Don't run the task, mark its state as success
        :type mark_success: bool
        :param test_mode: Doesn't record success or failure in the DB
        :type test_mode: bool
        :param pool: specifies the pool to use to run the task instance
        :type pool: str
        """
        from airflow.sensors.base_sensor_operator import BaseSensorOperator
        from airflow.models.renderedtifields import RenderedTaskInstanceFields as RTIF

        task = self.task
        self.test_mode = test_mode
        self.refresh_from_task(task, pool_override=pool)
        self.refresh_from_db(session=session)
        self.job_id = job_id
        self.hostname = get_hostname()

        context = {}
        actual_start_date = timezone.utcnow()
        try:
            if not mark_success:
                context = self.get_template_context()

                task_copy = copy.copy(task)

                # Sensors in `poke` mode can block execution of DAGs when running
                # with single process executor, thus we change the mode to`reschedule`
                # to allow parallel task being scheduled and executed
                if isinstance(task_copy, BaseSensorOperator) and \
                    conf.get('core', 'executor') == "DebugExecutor":
                    self.log.warning("DebugExecutor changes sensor mode to 'reschedule'.")
                    task_copy.mode = 'reschedule'

                self.task = task_copy

                def signal_handler(signum, frame):
                    self.log.error("Received SIGTERM. Terminating subprocesses.")
                    task_copy.on_kill()
                    raise AirflowException("Task received SIGTERM signal")

                signal.signal(signal.SIGTERM, signal_handler)

                # Don't clear Xcom until the task is certain to execute
                self.clear_xcom_data()

                start_time = time.time()

                self.render_templates(context=context)
                if STORE_SERIALIZED_DAGS:
                    RTIF.write(RTIF(ti=self, render_templates=False), session=session)
                    RTIF.delete_old_records(self.task_id, self.dag_id, session=session)

                task_copy.pre_execute(context=context)

                # If a timeout is specified for the task, make it fail
                # if it goes beyond
                result = None
                if task_copy.execution_timeout:
                    try:
                        with timeout(int(
                            task_copy.execution_timeout.total_seconds())):
                            result = task_copy.execute(context=context)
                    except AirflowTaskTimeout:
                        task_copy.on_kill()
                        raise
                else:
                    result = task_copy.execute(context=context)

                # If the task returns a result, push an XCom containing it
                if task_copy.do_xcom_push and result is not None:
                    self.xcom_push(key=XCOM_RETURN_KEY, value=result)

                task_copy.post_execute(context=context, result=result)

                end_time = time.time()
                duration = end_time - start_time
                Stats.timing(
                    'dag.{dag_id}.{task_id}.duration'.format(
                        dag_id=task_copy.dag_id,
                        task_id=task_copy.task_id),
                    duration)

                Stats.incr('operator_successes_{}'.format(
                    self.task.__class__.__name__), 1, 1)
                Stats.incr('ti_successes')
            self.refresh_from_db(lock_for_update=True)
            self.state = State.SUCCESS
        except AirflowSkipException as e:
            # Recording SKIP
            # log only if exception has any arguments to prevent log flooding
            if e.args:
                self.log.info(e)
            self.refresh_from_db(lock_for_update=True)
            self.state = State.SKIPPED
            self.log.info(
                'Marking task as SKIPPED.'
                'dag_id=%s, task_id=%s, execution_date=%s, start_date=%s, end_date=%s',
                self.dag_id,
                self.task_id,
                self.execution_date.strftime('%Y%m%dT%H%M%S') if hasattr(
                    self,
                    'execution_date') and self.execution_date else '',
                self.start_date.strftime('%Y%m%dT%H%M%S') if hasattr(
                    self,
                    'start_date') and self.start_date else '',
                self.end_date.strftime('%Y%m%dT%H%M%S') if hasattr(
                    self,
                    'end_date') and self.end_date else '')
        except AirflowRescheduleException as reschedule_exception:
            self.refresh_from_db()
            self._handle_reschedule(actual_start_date, reschedule_exception, test_mode, context)
            return
        except AirflowException as e:
            self.refresh_from_db()
            # for case when task is marked as success/failed externally
            # current behavior doesn't hit the success callback
            if self.state in {State.SUCCESS, State.FAILED}:
                return
            else:
                self.handle_failure(e, test_mode, context)
                raise
        except (Exception, KeyboardInterrupt) as e:
            self.handle_failure(e, test_mode, context)
            raise

        # Success callback
        try:
            if task.on_success_callback:
                task.on_success_callback(context)
        except Exception as e3:
            self.log.error("Failed when executing success callback")
            self.log.exception(e3)

        # Recording SUCCESS
        self.end_date = timezone.utcnow()
        self.log.info(
            'Marking task as SUCCESS.'
            'dag_id=%s, task_id=%s, execution_date=%s, start_date=%s, end_date=%s',
            self.dag_id,
            self.task_id,
            self.execution_date.strftime('%Y%m%dT%H%M%S') if hasattr(
                self,
                'execution_date') and self.execution_date else '',
            self.start_date.strftime('%Y%m%dT%H%M%S') if hasattr(
                self,
                'start_date') and self.start_date else '',
            self.end_date.strftime('%Y%m%dT%H%M%S') if hasattr(
                self,
                'end_date') and self.end_date else '')
        self.set_duration()
        if not test_mode:
            session.add(Log(self.state, self))
            session.merge(self)
        session.commit()

    @provide_session
    def run(
        self,
        verbose=True,
        ignore_all_deps=False,
        ignore_depends_on_past=False,
        ignore_task_deps=False,
        ignore_ti_state=False,
        mark_success=False,
        test_mode=False,
        job_id=None,
        pool=None,
        session=None):
        res = self._check_and_change_state_before_execution(
            verbose=verbose,
            ignore_all_deps=ignore_all_deps,
            ignore_depends_on_past=ignore_depends_on_past,
            ignore_task_deps=ignore_task_deps,
            ignore_ti_state=ignore_ti_state,
            mark_success=mark_success,
            test_mode=test_mode,
            job_id=job_id,
            pool=pool,
            session=session)
        if res:
            self._run_raw_task(
                mark_success=mark_success,
                test_mode=test_mode,
                job_id=job_id,
                pool=pool,
                session=session)

    def dry_run(self):
        task = self.task
        task_copy = copy.copy(task)
        self.task = task_copy

        self.render_templates()
        task_copy.dry_run()

    @provide_session
    def _handle_reschedule(self, actual_start_date, reschedule_exception, test_mode=False, context=None,
                           session=None):
        # Don't record reschedule request in test mode
        if test_mode:
            return

        self.end_date = timezone.utcnow()
        self.set_duration()

        # Log reschedule request
        session.add(TaskReschedule(self.task, self.execution_date, self._try_number,
                                   actual_start_date, self.end_date,
                                   reschedule_exception.reschedule_date))

        # set state
        self.state = State.UP_FOR_RESCHEDULE

        # Decrement try_number so subsequent runs will use the same try number and write
        # to same log file.
        self._try_number -= 1

        session.merge(self)
        session.commit()
        self.log.info('Rescheduling task, marking task as UP_FOR_RESCHEDULE')

    @provide_session
    def handle_failure(self, error, test_mode=None, context=None, session=None):
        if test_mode is None:
            test_mode = self.test_mode
        if context is None:
            context = self.get_template_context()

        self.log.exception(error)
        task = self.task
        self.end_date = timezone.utcnow()
        self.set_duration()
        Stats.incr('operator_failures_{}'.format(task.__class__.__name__), 1, 1)
        Stats.incr('ti_failures')
        if not test_mode:
            session.add(Log(State.FAILED, self))

        # Log failure duration
        session.add(TaskFail(task, self.execution_date, self.start_date, self.end_date))

        if context is not None:
            context['exception'] = error

        # Let's go deeper
        try:
            # Since this function is called only when the TI state is running,
            # try_number contains the current try_number (not the next). We
            # only mark task instance as FAILED if the next task instance
            # try_number exceeds the max_tries.
            if self.is_eligible_to_retry():
                self.state = State.UP_FOR_RETRY
                self.log.info('Marking task as UP_FOR_RETRY')
                if task.email_on_retry and task.email:
                    self.email_alert(error)
            else:
                self.state = State.FAILED
                if task.retries:
                    self.log.info(
                        'All retries failed; marking task as FAILED.'
                        'dag_id=%s, task_id=%s, execution_date=%s, start_date=%s, end_date=%s',
                        self.dag_id,
                        self.task_id,
                        self.execution_date.strftime('%Y%m%dT%H%M%S') if hasattr(
                            self,
                            'execution_date') and self.execution_date else '',
                        self.start_date.strftime('%Y%m%dT%H%M%S') if hasattr(
                            self,
                            'start_date') and self.start_date else '',
                        self.end_date.strftime('%Y%m%dT%H%M%S') if hasattr(
                            self,
                            'end_date') and self.end_date else '')
                else:
                    self.log.info(
                        'Marking task as FAILED.'
                        'dag_id=%s, task_id=%s, execution_date=%s, start_date=%s, end_date=%s',
                        self.dag_id,
                        self.task_id,
                        self.execution_date.strftime('%Y%m%dT%H%M%S') if hasattr(
                            self,
                            'execution_date') and self.execution_date else '',
                        self.start_date.strftime('%Y%m%dT%H%M%S') if hasattr(
                            self,
                            'start_date') and self.start_date else '',
                        self.end_date.strftime('%Y%m%dT%H%M%S') if hasattr(
                            self,
                            'end_date') and self.end_date else '')
                if task.email_on_failure and task.email:
                    self.email_alert(error)
        except Exception as e2:
            self.log.error('Failed to send email to: %s', task.email)
            self.log.exception(e2)

        # Handling callbacks pessimistically
        try:
            if self.state == State.UP_FOR_RETRY and task.on_retry_callback:
                task.on_retry_callback(context)
            if self.state == State.FAILED and task.on_failure_callback:
                task.on_failure_callback(context)
        except Exception as e3:
            self.log.error("Failed at executing callback")
            self.log.exception(e3)

        if not test_mode:
            session.merge(self)
        session.commit()

    def is_eligible_to_retry(self):
        """Is task instance is eligible for retry"""
        return self.task.retries and self.try_number <= self.max_tries

    @provide_session
    def get_template_context(self, session=None):
        task = self.task
        from airflow import macros
        tables = None
        if 'tables' in task.params:
            tables = task.params['tables']

        params = {}
        run_id = ''
        dag_run = None
        if hasattr(task, 'dag'):
            if task.dag.params:
                params.update(task.dag.params)
            from airflow.models.dagrun import DagRun  # Avoid circular import
            dag_run = (
                session.query(DagRun)
                    .filter_by(
                    dag_id=task.dag.dag_id,
                    execution_date=self.execution_date)
                    .first()
            )
            run_id = dag_run.run_id if dag_run else None
            session.expunge_all()
            session.commit()

        ds = self.execution_date.strftime('%Y-%m-%d')
        ts = self.execution_date.isoformat()
        yesterday_ds = (self.execution_date - timedelta(1)).strftime('%Y-%m-%d')
        tomorrow_ds = (self.execution_date + timedelta(1)).strftime('%Y-%m-%d')

        # For manually triggered dagruns that aren't run on a schedule, next/previous
        # schedule dates don't make sense, and should be set to execution date for
        # consistency with how execution_date is set for manually triggered tasks, i.e.
        # triggered_date == execution_date.
        if dag_run and dag_run.external_trigger:
            prev_execution_date = self.execution_date
            next_execution_date = self.execution_date
        else:
            prev_execution_date = task.dag.previous_schedule(self.execution_date)
            next_execution_date = task.dag.following_schedule(self.execution_date)

        next_ds = None
        next_ds_nodash = None
        if next_execution_date:
            next_ds = next_execution_date.strftime('%Y-%m-%d')
            next_ds_nodash = next_ds.replace('-', '')
            next_execution_date = pendulum.instance(next_execution_date)

        prev_ds = None
        prev_ds_nodash = None
        if prev_execution_date:
            prev_ds = prev_execution_date.strftime('%Y-%m-%d')
            prev_ds_nodash = prev_ds.replace('-', '')
            prev_execution_date = pendulum.instance(prev_execution_date)

        ds_nodash = ds.replace('-', '')
        ts_nodash = self.execution_date.strftime('%Y%m%dT%H%M%S')
        ts_nodash_with_tz = ts.replace('-', '').replace(':', '')
        yesterday_ds_nodash = yesterday_ds.replace('-', '')
        tomorrow_ds_nodash = tomorrow_ds.replace('-', '')

        ti_key_str = "{dag_id}__{task_id}__{ds_nodash}".format(
            dag_id=task.dag_id, task_id=task.task_id, ds_nodash=ds_nodash)

        if task.params:
            params.update(task.params)

        if conf.getboolean('core', 'dag_run_conf_overrides_params'):
            self.overwrite_params_with_dag_run_conf(params=params, dag_run=dag_run)

        class VariableAccessor:
            """
            Wrapper around Variable. This way you can get variables in
            templates by using ``{{ var.value.variable_name }}`` or
            ``{{ var.value.get('variable_name', 'fallback') }}``.
            """

            def __init__(self):
                self.var = None

            def __getattr__(
                self,
                item,
            ):
                self.var = Variable.get(item)
                return self.var

            def __repr__(self):
                return str(self.var)

            @staticmethod
            def get(
                item,
                default_var=Variable._Variable__NO_DEFAULT_SENTINEL,
            ):
                return Variable.get(item, default_var=default_var)

        class VariableJsonAccessor:
            """
            Wrapper around Variable. This way you can get variables in
            templates by using ``{{ var.json.variable_name }}`` or
            ``{{ var.json.get('variable_name', {'fall': 'back'}) }}``.
            """

            def __init__(self):
                self.var = None

            def __getattr__(
                self,
                item,
            ):
                self.var = Variable.get(item, deserialize_json=True)
                return self.var

            def __repr__(self):
                return str(self.var)

            @staticmethod
            def get(
                item,
                default_var=Variable._Variable__NO_DEFAULT_SENTINEL,
            ):
                return Variable.get(item, default_var=default_var, deserialize_json=True)

        return {
            'conf': conf,
            'dag': task.dag,
            'ds': ds,
            'next_ds': next_ds,
            'next_ds_nodash': next_ds_nodash,
            'prev_ds': prev_ds,
            'prev_ds_nodash': prev_ds_nodash,
            'ds_nodash': ds_nodash,
            'ts': ts,
            'ts_nodash': ts_nodash,
            'ts_nodash_with_tz': ts_nodash_with_tz,
            'yesterday_ds': yesterday_ds,
            'yesterday_ds_nodash': yesterday_ds_nodash,
            'tomorrow_ds': tomorrow_ds,
            'tomorrow_ds_nodash': tomorrow_ds_nodash,
            'END_DATE': ds,
            'end_date': ds,
            'dag_run': dag_run,
            'run_id': run_id,
            'execution_date': pendulum.instance(self.execution_date),
            'prev_execution_date': prev_execution_date,
            'prev_execution_date_success': lazy_object_proxy.Proxy(
                lambda: self.previous_execution_date_success),
            'prev_start_date_success': lazy_object_proxy.Proxy(lambda: self.previous_start_date_success),
            'next_execution_date': next_execution_date,
            'latest_date': ds,
            'macros': macros,
            'params': params,
            'tables': tables,
            'task': task,
            'task_instance': self,
            'ti': self,
            'task_instance_key_str': ti_key_str,
            'test_mode': self.test_mode,
            'var': {
                'value': VariableAccessor(),
                'json': VariableJsonAccessor()
            },
            'inlets': task.inlets,
            'outlets': task.outlets,
        }

    def get_rendered_template_fields(self):
        """
        Fetch rendered template fields from DB if Serialization is enabled.
        Else just render the templates
        """
        from airflow.models.renderedtifields import RenderedTaskInstanceFields
        if STORE_SERIALIZED_DAGS:
            rtif = RenderedTaskInstanceFields.get_templated_fields(self)
            if rtif:
                for field_name, rendered_value in rtif.items():
                    setattr(self.task, field_name, rendered_value)
            else:
                try:
                    self.render_templates()
                except (TemplateAssertionError, UndefinedError) as e:
                    six.raise_from(AirflowException(
                        "Webserver does not have access to User-defined Macros or Filters "
                        "when Dag Serialization is enabled. Hence for the task that have not yet "
                        "started running, please use 'airflow tasks render' for debugging the "
                        "rendering of template_fields."
                    ), e)
        else:
            self.render_templates()

    def overwrite_params_with_dag_run_conf(self, params, dag_run):
        if dag_run and dag_run.conf:
            params.update(dag_run.conf)

    def render_templates(self, context=None):
        """Render templates in the operator fields."""
        if not context:
            context = self.get_template_context()

        self.task.render_template_fields(context)

    def email_alert(self, exception):
        exception_html = str(exception).replace('\n', '<br>')
        jinja_context = self.get_template_context()
        # This function is called after changing the state
        # from State.RUNNING so use prev_attempted_tries.
        jinja_context.update(dict(
            exception=exception,
            exception_html=exception_html,
            try_number=self.prev_attempted_tries,
            max_tries=self.max_tries))

        jinja_env = self.task.get_template_env()

        default_subject = 'Airflow alert: {{ti}}'
        # For reporting purposes, we report based on 1-indexed,
        # not 0-indexed lists (i.e. Try 1 instead of
        # Try 0 for the first attempt).
        default_html_content = (
            'Try {{try_number}} out of {{max_tries + 1}}<br>'
            'Exception:<br>{{exception_html}}<br>'
            'Log: <a href="{{ti.log_url}}">Link</a><br>'
            'Host: {{ti.hostname}}<br>'
            'Log file: {{ti.log_filepath}}<br>'
            'Mark success: <a href="{{ti.mark_success_url}}">Link</a><br>'
        )

        default_html_content_err = (
            'Try {{try_number}} out of {{max_tries + 1}}<br>'
            'Exception:<br>Failed attempt to attach error logs<br>'
            'Log: <a href="{{ti.log_url}}">Link</a><br>'
            'Host: {{ti.hostname}}<br>'
            'Log file: {{ti.log_filepath}}<br>'
            'Mark success: <a href="{{ti.mark_success_url}}">Link</a><br>'
        )

        def render(key, content):
            if conf.has_option('email', key):
                path = conf.get('email', key)
                with open(path) as f:
                    content = f.read()

            return jinja_env.from_string(content).render(**jinja_context)

        subject = render('subject_template', default_subject)
        html_content = render('html_content_template', default_html_content)
        html_content_err = render('html_content_template', default_html_content_err)
        try:
            send_email(self.task.email, subject, html_content)
        except Exception:
            send_email(self.task.email, subject, html_content_err)

    def set_duration(self):
        if self.end_date and self.start_date:
            self.duration = (self.end_date - self.start_date).total_seconds()
        else:
            self.duration = None

    def xcom_push(
        self,
        key,
        value,
        execution_date=None):
        """
        Make an XCom available for tasks to pull.

        :param key: A key for the XCom
        :type key: str
        :param value: A value for the XCom. The value is pickled and stored
            in the database.
        :type value: any pickleable object
        :param execution_date: if provided, the XCom will not be visible until
            this date. This can be used, for example, to send a message to a
            task on a future date without it being immediately visible.
        :type execution_date: datetime
        """

        if execution_date and execution_date < self.execution_date:
            raise ValueError(
                'execution_date can not be in the past (current '
                'execution_date is {}; received {})'.format(
                    self.execution_date, execution_date))

        XCom.set(
            key=key,
            value=value,
            task_id=self.task_id,
            dag_id=self.dag_id,
            execution_date=execution_date or self.execution_date)

    def xcom_pull(
        self,
        task_ids=None,
        dag_id=None,
        key=XCOM_RETURN_KEY,
        include_prior_dates=False):
        """
        Pull XComs that optionally meet certain criteria.

        The default value for `key` limits the search to XComs
        that were returned by other tasks (as opposed to those that were pushed
        manually). To remove this filter, pass key=None (or any desired value).

        If a single task_id string is provided, the result is the value of the
        most recent matching XCom from that task_id. If multiple task_ids are
        provided, a tuple of matching values is returned. None is returned
        whenever no matches are found.

        :param key: A key for the XCom. If provided, only XComs with matching
            keys will be returned. The default key is 'return_value', also
            available as a constant XCOM_RETURN_KEY. This key is automatically
            given to XComs returned by tasks (as opposed to being pushed
            manually). To remove the filter, pass key=None.
        :type key: str
        :param task_ids: Only XComs from tasks with matching ids will be
            pulled. Can pass None to remove the filter.
        :type task_ids: str or iterable of strings (representing task_ids)
        :param dag_id: If provided, only pulls XComs from this DAG.
            If None (default), the DAG of the calling task is used.
        :type dag_id: str
        :param include_prior_dates: If False, only XComs from the current
            execution_date are returned. If True, XComs from previous dates
            are returned as well.
        :type include_prior_dates: bool
        """

        if dag_id is None:
            dag_id = self.dag_id

        pull_fn = functools.partial(
            XCom.get_one,
            execution_date=self.execution_date,
            key=key,
            dag_id=dag_id,
            include_prior_dates=include_prior_dates)

        if is_container(task_ids):
            return tuple(pull_fn(task_id=t) for t in task_ids)
        else:
            return pull_fn(task_id=task_ids)

    @provide_session
    def get_num_running_task_instances(self, session):
        TI = TaskInstance
        # .count() is inefficient
        return session.query(func.count()).filter(
            TI.dag_id == self.dag_id,
            TI.task_id == self.task_id,
            TI.state == State.RUNNING
        ).scalar()

    def init_run_context(self, raw=False):
        """
        Sets the log context.
        """
        self.raw = raw
        self._set_context(self)<|MERGE_RESOLUTION|>--- conflicted
+++ resolved
@@ -498,13 +498,8 @@
             self.operator = ti.operator
             self.queued_dttm = ti.queued_dttm
             self.pid = ti.pid
-<<<<<<< HEAD
             self.final_state = ti.final_state
             self.result = ti.result
-            if refresh_executor_config:
-                self.executor_config = ti.executor_config
-=======
->>>>>>> 96697180
         else:
             self.state = None
 
