--- conflicted
+++ resolved
@@ -2677,14 +2677,9 @@
     @provide_session
     def schedule_downstream_tasks(self, session: Session = NEW_SESSION, max_tis_per_query: int | None = None):
         """
-<<<<<<< HEAD
-        The mini-scheduler for scheduling downstream tasks of this task instance
-        :meta: private.
-=======
         The mini-scheduler for scheduling downstream tasks of this task instance.
 
         :meta: private
->>>>>>> e6f21174
         """
         from sqlalchemy.exc import OperationalError
 
