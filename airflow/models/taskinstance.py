--- conflicted
+++ resolved
@@ -136,11 +136,7 @@
 from airflow.utils.task_group import MappedTaskGroup
 from airflow.utils.task_instance_session import set_current_task_instance_session
 from airflow.utils.timeout import timeout
-<<<<<<< HEAD
-from airflow.utils.types import ELIDED_DAG
-=======
 from airflow.utils.types import ATTRIBUTE_REMOVED
->>>>>>> 7d7a4cdf
 from airflow.utils.xcom import XCOM_RETURN_KEY
 
 TR = TaskReschedule
@@ -936,11 +932,7 @@
         assert task
         assert task.dag
 
-<<<<<<< HEAD
-    if task.dag is ELIDED_DAG:
-=======
     if task.dag is ATTRIBUTE_REMOVED:
->>>>>>> 7d7a4cdf
         task.dag = dag  # required after deserialization
 
     dag_run = task_instance.get_dagrun(session)
@@ -1272,14 +1264,9 @@
 
     :meta private:
     """
-<<<<<<< HEAD
-    if task.dag is ELIDED_DAG:
-        task.dag = dag  # required after deserialization
-=======
     if task.dag is ATTRIBUTE_REMOVED:
         task.dag = dag  # required after deserialization
 
->>>>>>> 7d7a4cdf
     if next(task.iter_mapped_dependants(), None) is None:  # No mapped dependants, no need to validate.
         return
     # TODO: We don't push TaskMap for mapped task instances because it's not
@@ -3380,11 +3367,7 @@
             assert self.task
             assert ti.task
 
-<<<<<<< HEAD
-        if ti.task.dag is ELIDED_DAG:
-=======
         if ti.task.dag is ATTRIBUTE_REMOVED:
->>>>>>> 7d7a4cdf
             ti.task.dag = self.task.dag
 
         # If self.task is mapped, this call replaces self.task to point to the
