--- conflicted
+++ resolved
@@ -1683,13 +1683,9 @@
     executor = Column(String(1000))
     executor_config = Column(ExecutorConfigType(pickler=dill))
     updated_at = Column(UtcDateTime, default=timezone.utcnow, onupdate=timezone.utcnow)
-<<<<<<< HEAD
-    rendered_map_index = Column(String(250))
+    _rendered_map_index = Column("rendered_map_index", String(250))
     context_carrier = Column(MutableDict.as_mutable(ExtendedJSON))
     span_status = Column(String(250), default=SpanStatus.NOT_STARTED, nullable=False)
-=======
-    _rendered_map_index = Column("rendered_map_index", String(250))
->>>>>>> 2ea7aed7
 
     external_executor_id = Column(StringID())
 
