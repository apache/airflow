--- conflicted
+++ resolved
@@ -1371,16 +1371,8 @@
                 self.log.info("Rendering template for %s", field)
                 self.log.info(content)
 
-<<<<<<< HEAD
-    def get_direct_relatives(self, upstream: bool = False) -> Iterable[DAGNode]:
+    def get_direct_relatives(self, upstream: bool = False) -> Iterable[Operator]:
         """Get list of the direct relatives to the current task, upstream or downstream."""
-=======
-    def get_direct_relatives(self, upstream: bool = False) -> Iterable[Operator]:
-        """
-        Get list of the direct relatives to the current task, upstream or
-        downstream.
-        """
->>>>>>> bb530785
         if upstream:
             return self.upstream_list
         else:
