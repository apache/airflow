--- conflicted
+++ resolved
@@ -1003,16 +1003,11 @@
             next_kwargs = next_kwargs or {}
             traceback = next_kwargs.get("traceback")
             if traceback is not None:
-<<<<<<< HEAD
-                cls.logger().error("Trigger failed:\n%s", "\n".join(traceback))
-            raise TaskDeferralError(next_kwargs.get("error", "Unknown"))
-=======
-                self.log.error("Trigger failed:\n%s", "\n".join(traceback))
+                cls.log.error("Trigger failed:\n%s", "\n".join(traceback))
             if (error := next_kwargs.get("error", "Unknown")) == TriggerFailureReason.TRIGGER_TIMEOUT:
                 raise TaskDeferralTimeout(error)
             else:
                 raise TaskDeferralError(error)
->>>>>>> 8382712e
         # Grab the callable off the Operator/Task and add in any kwargs
         execute_callable = getattr(operator, next_method)
         if next_kwargs:
