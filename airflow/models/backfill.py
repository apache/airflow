--- conflicted
+++ resolved
@@ -332,18 +332,13 @@
     with create_session() as session:
         serdag = session.scalar(SerializedDagModel.latest_item_select_object(dag_id))
         if not serdag:
-<<<<<<< HEAD
             raise DagNotFound(f"Could not find dag {dag_id}")
-        # todo: if dag has no schedule, raise
-=======
-            raise NotFound(f"Could not find dag {dag_id}")
         no_schedule = session.scalar(
             select(func.count()).where(DagModel.timetable_summary == "None", DagModel.dag_id == dag_id)
         )
         if no_schedule:
             raise DagNoScheduleException(f"{dag_id} has no schedule")
 
->>>>>>> 4bc37af4
         num_active = session.scalar(
             select(func.count()).where(
                 Backfill.dag_id == dag_id,
