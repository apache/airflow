# -*- coding: utf-8 -*-
#
# Licensed to the Apache Software Foundation (ASF) under one
# or more contributor license agreements.  See the NOTICE file
# distributed with this work for additional information
# regarding copyright ownership.  The ASF licenses this file
# to you under the Apache License, Version 2.0 (the
# "License"); you may not use this file except in compliance
# with the License.  You may obtain a copy of the License at
#
#   http://www.apache.org/licenses/LICENSE-2.0
#
# Unless required by applicable law or agreed to in writing,
# software distributed under the License is distributed on an
# "AS IS" BASIS, WITHOUT WARRANTIES OR CONDITIONS OF ANY
# KIND, either express or implied.  See the License for the
# specific language governing permissions and limitations
# under the License.

import json
import pickle

from sqlalchemy import Column, Integer, String, Index, LargeBinary, and_
from sqlalchemy.orm import reconstructor

from airflow import configuration
from airflow.models.base import Base, ID_LEN
from airflow.utils import timezone
from airflow.utils.db import provide_session
from airflow.utils.helpers import as_tuple
from airflow.utils.log.logging_mixin import LoggingMixin
from airflow.utils.sqlalchemy import UtcDateTime

<<<<<<< HEAD
# MAX XCOM Size is 48KB
# https://github.com/apache/airflow/pull/1618#discussion_r68249677
MAX_XCOM_SIZE = 49344
=======
XCOM_RETURN_KEY = 'return_value'
>>>>>>> da1be991


class XCom(Base, LoggingMixin):
    """
    Base class for XCom objects.
    """
    __tablename__ = "xcom"

    id = Column(Integer, primary_key=True)
    key = Column(String(512))
    value = Column(LargeBinary)
    timestamp = Column(
        UtcDateTime, default=timezone.utcnow, nullable=False)
    execution_date = Column(UtcDateTime, nullable=False)

    # source information
    task_id = Column(String(ID_LEN), nullable=False)
    dag_id = Column(String(ID_LEN), nullable=False)

    __table_args__ = (
        Index('idx_xcom_dag_task_date', dag_id, task_id, execution_date, unique=False),
    )

    """
    TODO: "pickling" has been deprecated and JSON is preferred.
          "pickling" will be removed in Airflow 2.0.
    """
    @reconstructor
    def init_on_load(self):
        enable_pickling = configuration.getboolean('core', 'enable_xcom_pickling')
        if enable_pickling:
            self.value = pickle.loads(self.value)
        else:
            try:
                self.value = json.loads(self.value.decode('UTF-8'))
            except (UnicodeEncodeError, ValueError):
                # For backward-compatibility.
                # Preventing errors in webserver
                # due to XComs mixed with pickled and unpickled.
                self.value = pickle.loads(self.value)

    def __repr__(self):
        return '<XCom "{key}" ({task_id} @ {execution_date})>'.format(
            key=self.key,
            task_id=self.task_id,
            execution_date=self.execution_date)

    @classmethod
    @provide_session
    def set(
            cls,
            key,
            value,
            execution_date,
            task_id,
            dag_id,
            session=None):
        """
        Store an XCom value.
        TODO: "pickling" has been deprecated and JSON is preferred.
        "pickling" will be removed in Airflow 2.0.

        :return: None
        """
        session.expunge_all()

        enable_pickling = configuration.getboolean('core', 'enable_xcom_pickling')
        if enable_pickling:
            value = pickle.dumps(value)
        else:
            try:
                value = json.dumps(value).encode('UTF-8')
            except ValueError:
                log = LoggingMixin().log
                log.error("Could not serialize the XCOM value into JSON. "
                          "If you are using pickles instead of JSON "
                          "for XCOM, then you need to enable pickle "
                          "support for XCOM in your airflow config.")
                raise

        # remove any duplicate XComs
        session.query(cls).filter(
            cls.key == key,
            cls.execution_date == execution_date,
            cls.task_id == task_id,
            cls.dag_id == dag_id).delete()

        session.commit()

        # insert new XCom
        session.add(XCom(
            key=key,
            value=value,
            execution_date=execution_date,
            task_id=task_id,
            dag_id=dag_id))

        session.commit()

    @classmethod
    @provide_session
    def get_one(cls,
                execution_date,
                key=None,
                task_id=None,
                dag_id=None,
                include_prior_dates=False,
                session=None):
        """
        Retrieve an XCom value, optionally meeting certain criteria.
        TODO: "pickling" has been deprecated and JSON is preferred.
        "pickling" will be removed in Airflow 2.0.

        :return: XCom value
        """
        filters = []
        if key:
            filters.append(cls.key == key)
        if task_id:
            filters.append(cls.task_id == task_id)
        if dag_id:
            filters.append(cls.dag_id == dag_id)
        if include_prior_dates:
            filters.append(cls.execution_date <= execution_date)
        else:
            filters.append(cls.execution_date == execution_date)

        query = (
            session.query(cls.value).filter(and_(*filters))
                   .order_by(cls.execution_date.desc(), cls.timestamp.desc()))

        result = query.first()
        if result:
            enable_pickling = configuration.getboolean('core', 'enable_xcom_pickling')
            if enable_pickling:
                return pickle.loads(result.value)
            else:
                try:
                    return json.loads(result.value.decode('UTF-8'))
                except ValueError:
                    log = LoggingMixin().log
                    log.error("Could not deserialize the XCOM value from JSON. "
                              "If you are using pickles instead of JSON "
                              "for XCOM, then you need to enable pickle "
                              "support for XCOM in your airflow config.")
                    raise

    @classmethod
    @provide_session
    def get_many(cls,
                 execution_date,
                 key=None,
                 task_ids=None,
                 dag_ids=None,
                 include_prior_dates=False,
                 limit=100,
                 session=None):
        """
        Retrieve an XCom value, optionally meeting certain criteria
        TODO: "pickling" has been deprecated and JSON is preferred.
        "pickling" will be removed in Airflow 2.0.
        """
        filters = []
        if key:
            filters.append(cls.key == key)
        if task_ids:
            filters.append(cls.task_id.in_(as_tuple(task_ids)))
        if dag_ids:
            filters.append(cls.dag_id.in_(as_tuple(dag_ids)))
        if include_prior_dates:
            filters.append(cls.execution_date <= execution_date)
        else:
            filters.append(cls.execution_date == execution_date)

        query = (
            session.query(cls).filter(and_(*filters))
                              .order_by(cls.execution_date.desc(), cls.timestamp.desc())
                              .limit(limit))
        results = query.all()
        return results

    @classmethod
    @provide_session
    def delete(cls, xcoms, session=None):
        if isinstance(xcoms, XCom):
            xcoms = [xcoms]
        for xcom in xcoms:
            if not isinstance(xcom, XCom):
                raise TypeError(
                    'Expected XCom; received {}'.format(xcom.__class__.__name__)
                )
            session.delete(xcom)
        session.commit()<|MERGE_RESOLUTION|>--- conflicted
+++ resolved
@@ -31,13 +31,11 @@
 from airflow.utils.log.logging_mixin import LoggingMixin
 from airflow.utils.sqlalchemy import UtcDateTime
 
-<<<<<<< HEAD
+
 # MAX XCOM Size is 48KB
 # https://github.com/apache/airflow/pull/1618#discussion_r68249677
 MAX_XCOM_SIZE = 49344
-=======
 XCOM_RETURN_KEY = 'return_value'
->>>>>>> da1be991
 
 
 class XCom(Base, LoggingMixin):
