# Licensed to the Apache Software Foundation (ASF) under one
# or more contributor license agreements.  See the NOTICE file
# distributed with this work for additional information
# regarding copyright ownership.  The ASF licenses this file
# to you under the Apache License, Version 2.0 (the
# "License"); you may not use this file except in compliance
# with the License.  You may obtain a copy of the License at
#
#   http://www.apache.org/licenses/LICENSE-2.0
#
# Unless required by applicable law or agreed to in writing,
# software distributed under the License is distributed on an
# "AS IS" BASIS, WITHOUT WARRANTIES OR CONDITIONS OF ANY
# KIND, either express or implied.  See the License for the
# specific language governing permissions and limitations
# under the License.


from sqlalchemy import func

from airflow.api_connexion import security
from airflow.api_connexion.exceptions import NotFound
from airflow.api_connexion.parameters import check_limit, format_parameters
from airflow.api_connexion.schemas.event_log_schema import (
    EventLogCollection,
    event_log_collection_schema,
    event_log_schema,
)
from airflow.models import Log
from airflow.utils.session import provide_session


@security.requires_authentication
@security.requires_access([('can_read', 'Log')])
@provide_session
def get_event_log(event_log_id, session):
    """
    Get a log entry
    """
    event_log = session.query(Log).filter(Log.id == event_log_id).one_or_none()
    if event_log is None:
        raise NotFound("Event Log not found")
    return event_log_schema.dump(event_log)


@security.requires_authentication
<<<<<<< HEAD
@security.requires_access([('can_read', 'Log')])
@format_parameters({
    'limit': check_limit
})
=======
@format_parameters({'limit': check_limit})
>>>>>>> 3867f766
@provide_session
def get_event_logs(session, limit, offset=None):
    """
    Get all log entries from event log
    """

    total_entries = session.query(func.count(Log.id)).scalar()
    event_logs = session.query(Log).order_by(Log.id).offset(offset).limit(limit).all()
    return event_log_collection_schema.dump(
        EventLogCollection(event_logs=event_logs, total_entries=total_entries)
    )<|MERGE_RESOLUTION|>--- conflicted
+++ resolved
@@ -44,14 +44,8 @@
 
 
 @security.requires_authentication
-<<<<<<< HEAD
 @security.requires_access([('can_read', 'Log')])
-@format_parameters({
-    'limit': check_limit
-})
-=======
 @format_parameters({'limit': check_limit})
->>>>>>> 3867f766
 @provide_session
 def get_event_logs(session, limit, offset=None):
     """
