--- conflicted
+++ resolved
@@ -32,12 +32,8 @@
 if TYPE_CHECKING:
     from collections.abc import Sized
 
-<<<<<<< HEAD
     from airflow.models import DagRun, TaskInstance
-=======
-    from airflow.models import DagRun
     from airflow.sdk.definitions.asset import AssetUniqueKey
->>>>>>> fd31662c
 
 
 class AirflowException(Exception):
