--- conflicted
+++ resolved
@@ -41,14 +41,13 @@
 
 ## Airflow Master
 
-<<<<<<< HEAD
 ### Changes to SQLSensor
 
 SQLSensor now consistent with python `bool()` function. It will resolve after receiving any value 
 that is casted to `True` with python `bool(value)`. That changes the previous response 
 receiving `NULL` or `'0'`. Earlier `NULL` or `'0'` has been treated as success criteria. 
 That behaviour is still achievable  setting param `success` to `lambda x: x is None or str(x) not in ('0', '')`.
-=======
+
 ### BaseOperator::render_template function signature changed
 
 Previous versions of the `BaseOperator::render_template` function required an `attr` argument as the first
@@ -66,7 +65,6 @@
 Idempotency was added to `BigQueryCreateEmptyTableOperator` and `BigQueryCreateEmptyDatasetOperator`. 
 But to achieve that try / except clause was removed from `create_empty_dataset` and `create_empty_table` 
 methods of `BigQueryHook`. 
->>>>>>> d633d3ac
 
 ### Migration of AWS components
 
