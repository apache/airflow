<!--
 Licensed to the Apache Software Foundation (ASF) under one
 or more contributor license agreements.  See the NOTICE file
 distributed with this work for additional information
 regarding copyright ownership.  The ASF licenses this file
 to you under the Apache License, Version 2.0 (the
 "License"); you may not use this file except in compliance
 with the License.  You may obtain a copy of the License at

   http://www.apache.org/licenses/LICENSE-2.0

 Unless required by applicable law or agreed to in writing,
 software distributed under the License is distributed on an
 "AS IS" BASIS, WITHOUT WARRANTIES OR CONDITIONS OF ANY
 KIND, either express or implied.  See the License for the
 specific language governing permissions and limitations
 under the License.
-->
# Updating Airflow

This file documents any backwards-incompatible changes in Airflow and
assists users migrating to a new version.

<!-- START doctoc generated TOC please keep comment here to allow auto update -->
<!-- DON'T EDIT THIS SECTION, INSTEAD RE-RUN doctoc TO UPDATE -->
**Table of contents**

- [Airflow Master](#airflow-master)
- [Airflow 1.10.9](#airflow-1109)
- [Airflow 1.10.8](#airflow-1108)
- [Airflow 1.10.7](#airflow-1107)
- [Airflow 1.10.6](#airflow-1106)
- [Airflow 1.10.5](#airflow-1105)
- [Airflow 1.10.4](#airflow-1104)
- [Airflow 1.10.3](#airflow-1103)
- [Airflow 1.10.2](#airflow-1102)
- [Airflow 1.10.1](#airflow-1101)
- [Airflow 1.10](#airflow-110)
- [Airflow 1.9](#airflow-19)
- [Airflow 1.8.1](#airflow-181)
- [Airflow 1.8](#airflow-18)
- [Airflow 1.7.1.2](#airflow-1712)

<!-- END doctoc generated TOC please keep comment here to allow auto update -->

## Airflow Master

<!--

I'm glad you want to write a new note. Remember that this note is intended for users.
Make sure it contains the following information:

- [ ] Previous behaviors
- [ ] New behaviors
- [ ] If possible, a simple example of how to migrate. This may include a simple code example.
- [ ] If possible, the benefit for the user after migration e.g. "we want to make these changes to unify class names."
- [ ] If possible, the reason for the change, which adds more context to that interested, e.g. reference for Airflow Improvement Proposal.

More tips can be found in the guide:
https://developers.google.com/style/inclusive-documentation

-->

<<<<<<< HEAD
### Pausing and unpausing dags via API now lives at POST /api/experimental/dags/{dag_id}/paused/{pause_state}

Best practices dictate that GET requests should only be for getting information, and should not change state.
We are updating our `paused` endpoint to reflect this best practice.
=======

### Use NULL as default value for dag.description

Now use NULL as default value for dag.description in dag table
>>>>>>> e054bbcd

### Assigning task to a DAG using bitwise shift (bit-shift) operators are no longer supported

Previously, you could assign a task to a DAG as follows:

```python
dag = DAG('my_dag')
dummy = DummyOperator(task_id='dummy')

dag >> dummy
```

This is no longer supported. Instead, we recommend using the DAG as context manager:

```python
with DAG('my_dag):
    dummy = DummyOperator(task_id='dummy')
```

### Deprecating ignore_first_depends_on_past on backfill command and default it to True

When doing backfill with `depends_on_past` dags, users will need to pass `--ignore-first-depends-on-past`.
We should default it as `true` to avoid confusion

### Custom executors is loaded using full import path

In previous versions of Airflow it was possible to use plugins to load custom executors. It is still
possible, but the configuration has changed. Now you don't have to create a plugin to configure a
custom executor, but you need to provide the full path to the module in the `executor` option
in the `core` section. The purpose of this change is to simplify the plugin mechanism and make
it easier to configure executor.

If your module was in the path `my_acme_company.executors.MyCustomExecutor`  and the plugin was
called `my_plugin` then your configuration looks like this

```ini
[core]
executor = my_plguin.MyCustomExecutor
```
And now it should look like this:
```ini
[core]
executor = my_acme_company.executors.MyCustomExecutor
```

The old configuration is still works but can be abandoned at any time.

### Removed sub-package imports from `airflow/__init__.py`

The imports `LoggingMixin`, `conf`, and `AirflowException` have been removed from `airflow/__init__.py`.
All implicit references of these objects will no longer be valid. To migrate, all usages of each old path must be
replaced with its corresponding new path.

| Old Path (Implicit Import)   | New Path (Explicit Import)                       |
|------------------------------|--------------------------------------------------|
| ``airflow.LoggingMixin``     | ``airflow.utils.log.logging_mixin.LoggingMixin`` |
| ``airflow.conf``             | ``airflow.configuration.conf``                   |
| ``airflow.AirflowException`` | ``airflow.exceptions.AirflowException``          |

### Success Callback will be called when a task in marked as success from UI

When a task is marked as success by a user from Airflow UI - `on_success_callback` will be called

### Added `airflow dags test` CLI command

A new command was added to the CLI for executing one full run of a DAG for a given execution date, similar to
`airflow tasks test`. Example usage:

```
airflow dags test [dag_id] [execution_date]
airflow dags test example_branch_operator 2018-01-01
```

### Drop plugin support for stat_name_handler

In previous version, you could use plugins mechanism to configure ``stat_name_handler``. You should now use the `stat_name_handler`
option in `[scheduler]` section to achieve the same effect.

If your plugin looked like this and was available through the `test_plugin` path:
```python
def my_stat_name_handler(stat):
    return stat

class AirflowTestPlugin(AirflowPlugin):
    name = "test_plugin"
    stat_name_handler = my_stat_name_handler
```
then your `airflow.cfg` file should look like this:
```ini
[scheduler]
stat_name_handler=test_plugin.my_stat_name_handler
```

This change is intended to simplify the statsd configuration.

### Move methods from BiqQueryBaseCursor to BigQueryHook

To simplify BigQuery operators (no need of `Cursor`) and standardize usage of hooks within all GCP integration methods from `BiqQueryBaseCursor`
were moved to `BigQueryHook`. Using them by from `Cursor` object is still possible due to preserved backward compatibility but they will raise `DeprecationWarning`.
The following methods were moved:

| Old path                                                                                       | New path                                                                                 |
|------------------------------------------------------------------------------------------------|------------------------------------------------------------------------------------------|
| airflow.providers.google.cloud.hooks.bigquery.BigQueryBaseCursor.cancel_query                  | airflow.providers.google.cloud.hooks.bigquery.BigQueryHook.cancel_query                  |
| airflow.providers.google.cloud.hooks.bigquery.BigQueryBaseCursor.create_empty_dataset          | airflow.providers.google.cloud.hooks.bigquery.BigQueryHook.create_empty_dataset          |
| airflow.providers.google.cloud.hooks.bigquery.BigQueryBaseCursor.create_empty_table            | airflow.providers.google.cloud.hooks.bigquery.BigQueryHook.create_empty_table            |
| airflow.providers.google.cloud.hooks.bigquery.BigQueryBaseCursor.create_external_table         | airflow.providers.google.cloud.hooks.bigquery.BigQueryHook.create_external_table         |
| airflow.providers.google.cloud.hooks.bigquery.BigQueryBaseCursor.delete_dataset                | airflow.providers.google.cloud.hooks.bigquery.BigQueryHook.delete_dataset                |
| airflow.providers.google.cloud.hooks.bigquery.BigQueryBaseCursor.get_dataset                   | airflow.providers.google.cloud.hooks.bigquery.BigQueryHook.get_dataset                   |
| airflow.providers.google.cloud.hooks.bigquery.BigQueryBaseCursor.get_dataset_tables            | airflow.providers.google.cloud.hooks.bigquery.BigQueryHook.get_dataset_tables            |
| airflow.providers.google.cloud.hooks.bigquery.BigQueryBaseCursor.get_dataset_tables_list       | airflow.providers.google.cloud.hooks.bigquery.BigQueryHook.get_dataset_tables_list       |
| airflow.providers.google.cloud.hooks.bigquery.BigQueryBaseCursor.get_datasets_list             | airflow.providers.google.cloud.hooks.bigquery.BigQueryHook.get_datasets_list             |
| airflow.providers.google.cloud.hooks.bigquery.BigQueryBaseCursor.get_schema                    | airflow.providers.google.cloud.hooks.bigquery.BigQueryHook.get_schema                    |
| airflow.providers.google.cloud.hooks.bigquery.BigQueryBaseCursor.get_tabledata                 | airflow.providers.google.cloud.hooks.bigquery.BigQueryHook.get_tabledata                 |
| airflow.providers.google.cloud.hooks.bigquery.BigQueryBaseCursor.insert_all                    | airflow.providers.google.cloud.hooks.bigquery.BigQueryHook.insert_all                    |
| airflow.providers.google.cloud.hooks.bigquery.BigQueryBaseCursor.patch_dataset                 | airflow.providers.google.cloud.hooks.bigquery.BigQueryHook.patch_dataset                 |
| airflow.providers.google.cloud.hooks.bigquery.BigQueryBaseCursor.patch_table                   | airflow.providers.google.cloud.hooks.bigquery.BigQueryHook.patch_table                   |
| airflow.providers.google.cloud.hooks.bigquery.BigQueryBaseCursor.poll_job_complete             | airflow.providers.google.cloud.hooks.bigquery.BigQueryHook.poll_job_complete             |
| airflow.providers.google.cloud.hooks.bigquery.BigQueryBaseCursor.run_copy                      | airflow.providers.google.cloud.hooks.bigquery.BigQueryHook.run_copy                      |
| airflow.providers.google.cloud.hooks.bigquery.BigQueryBaseCursor.run_extract                   | airflow.providers.google.cloud.hooks.bigquery.BigQueryHook.run_extract                   |
| airflow.providers.google.cloud.hooks.bigquery.BigQueryBaseCursor.run_grant_dataset_view_access | airflow.providers.google.cloud.hooks.bigquery.BigQueryHook.run_grant_dataset_view_access |
| airflow.providers.google.cloud.hooks.bigquery.BigQueryBaseCursor.run_load                      | airflow.providers.google.cloud.hooks.bigquery.BigQueryHook.run_load                      |
| airflow.providers.google.cloud.hooks.bigquery.BigQueryBaseCursor.run_query                     | airflow.providers.google.cloud.hooks.bigquery.BigQueryHook.run_query                     |
| airflow.providers.google.cloud.hooks.bigquery.BigQueryBaseCursor.run_table_delete              | airflow.providers.google.cloud.hooks.bigquery.BigQueryHook.run_table_delete              |
| airflow.providers.google.cloud.hooks.bigquery.BigQueryBaseCursor.run_table_upsert              | airflow.providers.google.cloud.hooks.bigquery.BigQueryHook.run_table_upsert              |
| airflow.providers.google.cloud.hooks.bigquery.BigQueryBaseCursor.run_with_configuration        | airflow.providers.google.cloud.hooks.bigquery.BigQueryHook.run_with_configuration        |
| airflow.providers.google.cloud.hooks.bigquery.BigQueryBaseCursor.update_dataset                | airflow.providers.google.cloud.hooks.bigquery.BigQueryHook.update_dataset                |

### Standardize handling http exception in BigQuery

Since BigQuery is the part of the GCP it was possible to simplify the code by handling the exceptions
by usage of the `airflow.providers.google.cloud.hooks.base.CloudBaseHook.catch_http_exception` decorator however it changes
exceptions raised by the following methods:
* `airflow.providers.google.cloud.hooks.bigquery.BigQueryBaseCursor.run_table_delete` raises `AirflowException` instead of `Exception`.
* `airflow.providers.google.cloud.hooks.bigquery.BigQueryBaseCursor.create_empty_dataset` raises `AirflowException` instead of `ValueError`.
* `airflow.providers.google.cloud.hooks.bigquery.BigQueryBaseCursor.get_dataset` raises `AirflowException` instead of `ValueError`.

### Remove airflow.utils.file.TemporaryDirectory

Since Airflow dropped support for Python < 3.5 there's no need to have this custom
implementation of `TemporaryDirectory` because the same functionality is provided by
`tempfile.TemporaryDirectory`.

Now users instead of `import from airflow.utils.files import TemporaryDirectory` should
do `from tempfile import TemporaryDirectory`. Both context managers provide the same
interface, thus no additional changes should be required.

### Chain and cross_downstream moved from helpers to BaseOperator

The `chain` and `cross_downstream` methods are now moved to airflow.models.baseoperator module from
`airflow.utils.helpers` module.

The baseoperator module seems to be a better choice to keep
closely coupled methods together. Helpers module is supposed to contain standalone helper methods
that can be imported by all classes.

The `chain` method and `cross_downstream` method both use BaseOperator. If any other package imports
any classes or functions from helpers module, then it automatically has an
implicit dependency to BaseOperator. That can often lead to cyclic dependencies.

More information in [AIFLOW-6392](https://issues.apache.org/jira/browse/AIRFLOW-6392)

In Airflow <2.0 you imported those two methods like this:

```python
from airflow.utils.helpers import chain
from airflow.utils.helpers import cross_downstream
```

In Airflow 2.0 it should be changed to:
```python
from airflow.models.baseoperator import chain
from airflow.models.baseoperator import cross_downstream
```

### Change python3 as Dataflow Hooks/Operators default interpreter

Now the `py_interpreter` argument for DataFlow Hooks/Operators has been changed from python2 to python3.

### Logging configuration has been moved to new section

The following configurations have been moved from `[core]` to the new `[logging]` section.

* `base_log_folder`
* `remote_logging`
* `remote_log_conn_id`
* `remote_base_log_folder`
* `encrypt_s3_logs`
* `logging_level`
* `fab_logging_level`
* `logging_config_class`
* `colored_console_log`
* `colored_log_format`
* `colored_formatter_class`
* `log_format`
* `simple_log_format`
* `task_log_prefix_template`
* `log_filename_template`
* `log_processor_filename_template`
* `dag_processor_manager_log_location`
* `task_log_reader`

### Simplification of CLI commands

#### Grouped to improve UX of CLI

Some commands have been grouped to improve UX of CLI. New commands are available according to the following table:

| Old command               | New command                        |
|---------------------------|------------------------------------|
| ``airflow worker``        | ``airflow celery worker``          |
| ``airflow flower``        | ``airflow celery flower``          |

#### Cli use exactly single character for short option style change

For Airflow short option, use exactly one single character, New commands are available according to the following table:

| Old command                                        | New command                                       |
| :------------------------------------------------- | :------------------------------------------------ |
| ``airflow (dags|tasks|scheduler) [-sd, --subdir]`` | ``airflow (dags|tasks|scheduler) [-S, --subdir]`` |
| ``airflow tasks test [-dr, --dry_run]``            | ``airflow tasks test [-n, --dry-run]``            |
| ``airflow dags backfill [-dr, --dry_run]``         | ``airflow dags backfill [-n, --dry-run]``         |
| ``airflow tasks clear [-dx, --dag_regex]``         | ``airflow tasks clear [-R, --dag-regex]``         |
| ``airflow kerberos [-kt, --keytab]``               | ``airflow kerberos [-k, --keytab]``               |
| ``airflow tasks run [-int, --interactive]``        | ``airflow tasks run [-N, --interactive]``         |
| ``airflow webserver [-hn, --hostname]``            | ``airflow webserver [-H, --hostname]``            |
| ``airflow celery worker [-cn, --celery_hostname]`` | ``airflow celery worker [-H, --celery-hostname]`` |
| ``airflow celery flower [-hn, --hostname]``        | ``airflow celery flower [-H, --hostname]``        |
| ``airflow celery flower [-fc, --flower_conf]``     | ``airflow celery flower [-c, --flower-conf]``     |
| ``airflow celery flower [-ba, --basic_auth]``      | ``airflow celery flower [-A, --basic-auth]``      |
| ``airflow celery flower [-tp, --task_params]``     | ``airflow celery flower [-t, --task-params]``     |
| ``airflow celery flower [-pm, --post_mortem]``     | ``airflow celery flower [-m, --post-mortem]``     |

For Airflow long option, use [kebab-case](https://en.wikipedia.org/wiki/Letter_case) instead of [snake_case](https://en.wikipedia.org/wiki/Snake_case)

| Old option                         | New option                         |
| :--------------------------------- | :--------------------------------- |
| ``--task_regex``                   | ``--task-regex``                   |
| ``--start_date``                   | ``--start-date``                   |
| ``--end_date``                     | ``--end-date``                     |
| ``--dry_run``                      | ``--dry-run``                      |
| ``--no_backfill``                  | ``--no-backfill``                  |
| ``--mark_success``                 | ``--mark-success``                 |
| ``--donot_pickle``                 | ``--donot-pickle``                 |
| ``--ignore_dependencies``          | ``--ignore-dependencies``          |
| ``--ignore_first_depends_on_past`` | ``--ignore-first-depends-on-past`` |
| ``--delay_on_limit``               | ``--delay-on-limit``               |
| ``--reset_dagruns``                | ``--reset-dagruns``                |
| ``--rerun_failed_tasks``           | ``--rerun-failed-tasks``           |
| ``--run_backwards``                | ``--run-backwards``                |
| ``--only_failed``                  | ``--only-failed``                  |
| ``--only_running``                 | ``--only-running``                 |
| ``--exclude_subdags``              | ``--exclude-subdags``              |
| ``--exclude_parentdag``            | ``--exclude-parentdag``            |
| ``--dag_regex``                    | ``--dag-regex``                    |
| ``--run_id``                       | ``--run-id``                       |
| ``--exec_date``                    | ``--exec-date``                    |
| ``--ignore_all_dependencies``      | ``--ignore-all-dependencies``      |
| ``--ignore_depends_on_past``       | ``--ignore-depends-on-past``       |
| ``--ship_dag``                     | ``--ship-dag``                     |
| ``--job_id``                       | ``--job-id``                       |
| ``--cfg_path``                     | ``--cfg-path``                     |
| ``--ssl_cert``                     | ``--ssl-cert``                     |
| ``--ssl_key``                      | ``--ssl-key``                      |
| ``--worker_timeout``               | ``--worker-timeout``               |
| ``--access_logfile``               | ``--access-logfile``               |
| ``--error_logfile``                | ``--error-logfile``                |
| ``--dag_id``                       | ``--dag-id``                       |
| ``--num_runs``                     | ``--num-runs``                     |
| ``--do_pickle``                    | ``--do-pickle``                    |
| ``--celery_hostname``              | ``--celery-hostname``              |
| ``--broker_api``                   | ``--broker-api``                   |
| ``--flower_conf``                  | ``--flower-conf``                  |
| ``--url_prefix``                   | ``--url-prefix``                   |
| ``--basic_auth``                   | ``--basic-auth``                   |
| ``--task_params``                  | ``--task-params``                  |
| ``--post_mortem``                  | ``--post-mortem``                  |
| ``--conn_uri``                     | ``--conn-uri``                     |
| ``--conn_type``                    | ``--conn-type``                    |
| ``--conn_host``                    | ``--conn-host``                    |
| ``--conn_login``                   | ``--conn-login``                   |
| ``--conn_password``                | ``--conn-password``                |
| ``--conn_schema``                  | ``--conn-schema``                  |
| ``--conn_port``                    | ``--conn-port``                    |
| ``--conn_extra``                   | ``--conn-extra``                   |
| ``--use_random_password``          | ``--use-random-password``          |
| ``--skip_serve_logs``              | ``--skip-serve-logs``              |

### Remove serve_logs command from CLI

The ``serve_logs`` command has been deleted. This command should be run only by internal application mechanisms
and there is no need for it to be accessible from the CLI interface.

### dag_state CLI command

If the DAGRun was triggered with conf key/values passed in, they will also be printed in the dag_state CLI response
ie. running, {"name": "bob"}
whereas in in prior releases it just printed the state:
ie. running

### Remove gcp_service_account_keys option in airflow.cfg file

This option has been removed because it is no longer supported by the Google Kubernetes Engine. The new
recommended service account keys for the Google Cloud Platform management method is
[Workload Identity](https://cloud.google.com/kubernetes-engine/docs/how-to/workload-identity).

### BranchPythonOperator has a return value
`BranchPythonOperator` will now return a value equal to the `task_id` of the chosen branch,
where previously it returned None. Since it inherits from BaseOperator it will do an
`xcom_push` of this value if `do_xcom_push=True`. This is useful for downstream decision-making.

### Removal of airflow.AirflowMacroPlugin class

The class was there in airflow package but it has not been used (apparently since 2015).
It has been removed.

### Changes to settings

CONTEXT_MANAGER_DAG was removed from settings. It's role has been taken by `DagContext` in
'airflow.models.dag'. One of the reasons was that settings should be rather static than store
dynamic context from the DAG, but the main one is that moving the context out of settings allowed to
untangle cyclic imports between DAG, BaseOperator, SerializedDAG, SerializedBaseOperator which was
part of AIRFLOW-6010.

#### Change default aws_conn_id in EMR operators

The default value for the [aws_conn_id](https://airflow.apache.org/howto/manage-connections.html#amazon-web-services) was accidently set to 's3_default' instead of 'aws_default' in some of the emr operators in previous
versions. This was leading to EmrStepSensor not being able to find their corresponding emr cluster. With the new
changes in the EmrAddStepsOperator, EmrTerminateJobFlowOperator and EmrCreateJobFlowOperator this issue is
solved.

### Removal of redirect_stdout, redirect_stderr

Function `redirect_stderr` and `redirect_stdout` from `airflow.utils.log.logging_mixin` module has
been deleted because it can be easily replaced by the standard library.
The functions of the standard library are more flexible and can be used in larger cases.

The code below
```python
import logging

from airflow.utils.log.logging_mixin import redirect_stderr, redirect_stdout

logger = logging.getLogger("custom-logger")
with redirect_stdout(logger, logging.INFO), redirect_stderr(logger, logging.WARN):
    print("I love Airflow")
```
can be replaced by the following code:
```python
from contextlib import redirect_stdout, redirect_stderr
import logging

from airflow.utils.log.logging_mixin import StreamLogWriter

logger = logging.getLogger("custom-logger")

with redirect_stdout(StreamLogWriter(logger, logging.INFO)), \
        redirect_stderr(StreamLogWriter(logger, logging.WARN)):
    print("I Love Airflow")
```

### Removal of XCom.get_one()

This one is superseded by `XCom.get_many().first()` which will return the same result.

### Changes to SQLSensor

SQLSensor now consistent with python `bool()` function and the `allow_null` parameter has been removed.

It will resolve after receiving any value  that is casted to `True` with python `bool(value)`. That
changes the previous response receiving `NULL` or `'0'`. Earlier `'0'` has been treated as success
criteria. `NULL` has been treated depending on value of `allow_null`parameter.  But all the previous
behaviour is still achievable setting param `success` to `lambda x: x is None or str(x) not in ('0', '')`.

### Idempotency in BigQuery operators
Idempotency was added to `BigQueryCreateEmptyTableOperator` and `BigQueryCreateEmptyDatasetOperator`.
But to achieve that try / except clause was removed from `create_empty_dataset` and `create_empty_table`
methods of `BigQueryHook`.

### Migration of AWS components

All AWS components (hooks, operators, sensors, example DAGs) will be grouped together as decided in
[AIP-21](https://cwiki.apache.org/confluence/display/AIRFLOW/AIP-21%3A+Changes+in+import+paths). Migrated
components remain backwards compatible but raise a `DeprecationWarning` when imported from the old module.
Migrated are:

| Old path                                                     | New path                                                 |
| ------------------------------------------------------------ | -------------------------------------------------------- |
| airflow.hooks.S3_hook.S3Hook                                 | airflow.providers.amazon.aws.hooks.s3.S3Hook                    |
| airflow.contrib.hooks.aws_athena_hook.AWSAthenaHook          | airflow.providers.amazon.aws.hooks.athena.AWSAthenaHook         |
| airflow.contrib.hooks.aws_lambda_hook.AwsLambdaHook          | airflow.providers.amazon.aws.hooks.lambda_function.AwsLambdaHook         |
| airflow.contrib.hooks.aws_sqs_hook.SQSHook                   | airflow.providers.amazon.aws.hooks.sqs.SQSHook        |
| airflow.contrib.hooks.aws_sns_hook.AwsSnsHook                   | airflow.providers.amazon.aws.hooks.sns.AwsSnsHook        |
| airflow.contrib.operators.aws_athena_operator.AWSAthenaOperator | airflow.providers.amazon.aws.operators.athena.AWSAthenaOperator |
| airflow.contrib.operators.awsbatch.AWSBatchOperator | airflow.providers.amazon.aws.operators.batch.AwsBatchOperator |
| airflow.contrib.operators.awsbatch.BatchProtocol | airflow.providers.amazon.aws.hooks.batch_client.AwsBatchProtocol |
| private attrs and methods on AWSBatchOperator | airflow.providers.amazon.aws.hooks.batch_client.AwsBatchClient |
| n/a | airflow.providers.amazon.aws.hooks.batch_waiters.AwsBatchWaiters |
| airflow.contrib.operators.aws_sqs_publish_operator.SQSPublishOperator | airflow.providers.amazon.aws.operators.sqs.SQSPublishOperator |
| airflow.contrib.operators.aws_sns_publish_operator.SnsPublishOperator | airflow.providers.amazon.aws.operators.sns.SnsPublishOperator |
| airflow.contrib.sensors.aws_athena_sensor.AthenaSensor       | airflow.providers.amazon.aws.sensors.athena.AthenaSensor        |
| airflow.contrib.sensors.aws_sqs_sensor.SQSSensor             | airflow.providers.amazon.aws.sensors.sqs.SQSSensor        |

### AWS Batch Operator

The `AwsBatchOperator` was refactored to extract an `AwsBatchClient` (and inherit from it).  The
changes are mostly backwards compatible and clarify the public API for these classes; some
private methods on `AwsBatchOperator` for polling a job status were relocated and renamed
to surface new public methods on `AwsBatchClient` (and via inheritance on `AwsBatchOperator`).  A
couple of job attributes are renamed on an instance of `AwsBatchOperator`; these were mostly
used like private attributes but they were surfaced in the public API, so any use of them needs
to be updated as follows:
- `AwsBatchOperator().jobId` -> `AwsBatchOperator().job_id`
- `AwsBatchOperator().jobName` -> `AwsBatchOperator().job_name`

The `AwsBatchOperator` gets a new option to define a custom model for waiting on job status changes.
The `AwsBatchOperator` can use a new `waiters` parameter, an instance of `AwsBatchWaiters`, to
specify that custom job waiters will be used to monitor a batch job.  See the latest API
documentation for details.

### Additional arguments passed to BaseOperator cause an exception

Previous versions of Airflow took additional arguments and displayed a message on the console. When the
message was not noticed by users, it caused very difficult to detect errors.

In order to restore the previous behavior, you must set an ``True`` in  the ``allow_illegal_arguments``
option of section ``[operators]`` in the ``airflow.cfg`` file. In the future it is possible to completely
delete this option.

### Simplification of the TriggerDagRunOperator

The TriggerDagRunOperator now takes a `conf` argument to which a dict can be provided as conf for the DagRun.
As a result, the `python_callable` argument was removed. PR: https://github.com/apache/airflow/pull/6317.

### Changes in Google Cloud Platform related hooks

The change in GCP operators implies that GCP Hooks for those operators require now keyword parameters rather
than positional ones in all methods where `project_id` is used. The methods throw an explanatory exception
in case they are called using positional parameters.

Hooks involved:

  * DataflowHook
  * MLEngineHook
  * PubSubHook

Other GCP hooks are unaffected.

### Fernet is enabled by default

The fernet mechanism is enabled by default to increase the security of the default installation.  In order to
restore the previous behavior, the user must consciously set an empty key in the ``fernet_key`` option of
section ``[core]`` in the ``airflow.cfg`` file.

At the same time, this means that the `apache-airflow[crypto]` extra-packages are always installed.
However, this requires that your operating system has ``libffi-dev`` installed.

### Changes to Google PubSub Operators, Hook and Sensor
In the `PubSubPublishOperator` and `PubSubHook.publsh` method the data field in a message should be bytestring (utf-8 encoded) rather than base64 encoded string.

Due to the normalization of the parameters within GCP operators and hooks a parameters like `project` or `topic_project`
are deprecated and will be substituted by parameter `project_id`.
In `PubSubHook.create_subscription` hook method in the parameter `subscription_project` is replaced by `subscription_project_id`.
Template fields are updated accordingly and old ones may not work.

It is required now to pass key-word only arguments to `PubSub` hook.

These changes are not backward compatible.

Affected components:
 * airflow.providers.google.cloud.hooks.pubsub.PubSubHook
 * airflow.providers.google.cloud.operators.pubsub.PubSubTopicCreateOperator
 * airflow.providers.google.cloud.operators.pubsub.PubSubSubscriptionCreateOperator
 * airflow.providers.google.cloud.operators.pubsub.PubSubTopicDeleteOperator
 * airflow.providers.google.cloud.operators.pubsub.PubSubSubscriptionDeleteOperator
 * airflow.providers.google.cloud.operators.pubsub.PubSubPublishOperator
 * airflow.providers.google.cloud.sensors.pubsub.PubSubPullSensor

### Removed Hipchat integration

Hipchat has reached end of life and is no longer available.

For more information please see
https://community.atlassian.com/t5/Stride-articles/Stride-and-Hipchat-Cloud-have-reached-End-of-Life-updated/ba-p/940248

### The gcp_conn_id parameter in GKEPodOperator is required

In previous versions, it was possible to pass the `None` value to the `gcp_conn_id` in the GKEPodOperator
operator, which resulted in credentials being determined according to the
[Application Default Credentials](https://cloud.google.com/docs/authentication/production) strategy.

Now this parameter requires a value. To restore the previous behavior, configure the connection without
specifying the service account.

Detailed information about connection management is available:
[Google Cloud Platform Connection](https://airflow.apache.org/howto/connection/gcp.html).

### Normalize gcp_conn_id for Google Cloud Platform

Previously not all hooks and operators related to Google Cloud Platform use
`gcp_conn_id` as parameter for GCP connection. There is currently one parameter
which apply to most services. Parameters like ``datastore_conn_id``, ``bigquery_conn_id``,
``google_cloud_storage_conn_id`` and similar have been deprecated. Operators that require two connections are not changed.

Following components were affected by normalization:
  * airflow.providers.google.cloud.hooks.datastore.DatastoreHook
  * airflow.providers.google.cloud.hooks.bigquery.BigQueryHook
  * airflow.providers.google.cloud.hooks.gcs.GoogleCloudStorageHook
  * airflow.providers.google.cloud.operators.bigquery.BigQueryCheckOperator
  * airflow.providers.google.cloud.operators.bigquery.BigQueryValueCheckOperator
  * airflow.providers.google.cloud.operators.bigquery.BigQueryIntervalCheckOperator
  * airflow.providers.google.cloud.operators.bigquery.BigQueryGetDataOperator
  * airflow.providers.google.cloud.operators.bigquery.BigQueryOperator
  * airflow.providers.google.cloud.operators.bigquery.BigQueryDeleteDatasetOperator
  * airflow.providers.google.cloud.operators.bigquery.BigQueryCreateEmptyDatasetOperator
  * airflow.providers.google.cloud.operators.bigquery.BigQueryTableDeleteOperator
  * airflow.providers.google.cloud.operators.gcs.GoogleCloudStorageCreateBucketOperator
  * airflow.providers.google.cloud.operators.gcs.GoogleCloudStorageListOperator
  * airflow.providers.google.cloud.operators.gcs.GoogleCloudStorageDownloadOperator
  * airflow.providers.google.cloud.operators.gcs.GoogleCloudStorageDeleteOperator
  * airflow.providers.google.cloud.operators.gcs.GoogleCloudStorageBucketCreateAclEntryOperator
  * airflow.providers.google.cloud.operators.gcs.GoogleCloudStorageObjectCreateAclEntryOperator
  * airflow.operators.sql_to_gcs.BaseSQLToGoogleCloudStorageOperator
  * airflow.operators.adls_to_gcs.AdlsToGoogleCloudStorageOperator
  * airflow.operators.gcs_to_s3.GoogleCloudStorageToS3Operator
  * airflow.operators.gcs_to_gcs.GoogleCloudStorageToGoogleCloudStorageOperator
  * airflow.operators.bigquery_to_gcs.BigQueryToCloudStorageOperator
  * airflow.operators.local_to_gcs.FileToGoogleCloudStorageOperator
  * airflow.operators.cassandra_to_gcs.CassandraToGoogleCloudStorageOperator
  * airflow.operators.bigquery_to_bigquery.BigQueryToBigQueryOperator

### Changes to propagating Kubernetes worker annotations

`kubernetes_annotations` configuration section has been removed.
A new key `worker_annotations` has been added to existing `kubernetes` section instead.
That is to remove restriction on the character set for k8s annotation keys.
All key/value pairs from `kubernetes_annotations` should now go to `worker_annotations` as a json. I.e. instead of e.g.
```
[kubernetes_annotations]
annotation_key = annotation_value
annotation_key2 = annotation_value2
```
it should be rewritten to
```
[kubernetes]
worker_annotations = { "annotation_key" : "annotation_value", "annotation_key2" : "annotation_value2" }
```

### Changes to import paths and names of GCP operators and hooks

According to [AIP-21](https://cwiki.apache.org/confluence/display/AIRFLOW/AIP-21%3A+Changes+in+import+paths)
operators related to Google Cloud Platform has been moved from contrib to core.
The following table shows changes in import paths.

|                                                     Old path                                                     |                                                 New path                                                                     |
|------------------------------------------------------------------------------------------------------------------|------------------------------------------------------------------------------------------------------------------------------|
|airflow.contrib.hooks.bigquery_hook.BigQueryHook                                                                  |airflow.providers.google.cloud.hooks.bigquery.BigQueryHook                                                                    |
|airflow.contrib.hooks.datastore_hook.DatastoreHook                                                                |airflow.providers.google.cloud.hooks.datastore.DatastoreHook                                                                  |
|airflow.contrib.hooks.gcp_bigtable_hook.BigtableHook                                                              |airflow.providers.google.cloud.hooks.bigtable.BigtableHook                                                                    |
|airflow.contrib.hooks.gcp_cloud_build_hook.CloudBuildHook                                                         |airflow.providers.google.cloud.hooks.cloud_build.CloudBuildHook                                                               |
|airflow.contrib.hooks.gcp_container_hook.GKEClusterHook                                                           |airflow.providers.google.cloud.hooks.kubernetes_engine.GKEHook                                                                |
|airflow.contrib.hooks.gcp_compute_hook.GceHook                                                                    |airflow.providers.google.cloud.hooks.compute.ComputeEngineHook                                                                |
|airflow.contrib.hooks.gcp_dataflow_hook.DataFlowHook                                                              |airflow.providers.google.cloud.hooks.dataflow.DataflowHook                                                                    |
|airflow.contrib.hooks.gcp_dataproc_hook.DataProcHook                                                              |airflow.providers.google.cloud.hooks.dataproc.DataprocHook                                                                    |
|airflow.contrib.hooks.gcp_dlp_hook.CloudDLPHook                                                                   |airflow.providers.google.cloud.hooks.dlp.CloudDLPHook                                                                         |
|airflow.contrib.hooks.gcp_function_hook.GcfHook                                                                   |airflow.providers.google.cloud.hooks.functions.CloudFunctionsHook                                                             |
|airflow.contrib.hooks.gcp_kms_hook.GoogleCloudKMSHook                                                             |airflow.providers.google.cloud.hooks.kms.CloudKMSHook                                                                         |
|airflow.contrib.hooks.gcp_mlengine_hook.MLEngineHook                                                              |airflow.providers.google.cloud.hooks.mlengine.MLEngineHook                                                                    |
|airflow.contrib.hooks.gcp_natural_language_hook.CloudNaturalLanguageHook                                          |airflow.providers.google.cloud.hooks.natural_language.CloudNaturalLanguageHook                                                |
|airflow.contrib.hooks.gcp_pubsub_hook.PubSubHook                                                                  |airflow.providers.google.cloud.hooks.pubsub.PubSubHook                                                                        |
|airflow.contrib.hooks.gcp_speech_to_text_hook.GCPSpeechToTextHook                                                 |airflow.providers.google.cloud.hooks.speech_to_text.CloudSpeechToTextHook                                                     |
|airflow.contrib.hooks.gcp_spanner_hook.CloudSpannerHook                                                           |airflow.providers.google.cloud.hooks.spanner.SpannerHook                                                                      |
|airflow.contrib.hooks.gcp_sql_hook.CloudSqlDatabaseHook                                                           |airflow.providers.google.cloud.hooks.cloud_sql.CloudSQLDatabaseHook                                                           |
|airflow.contrib.hooks.gcp_sql_hook.CloudSqlHook                                                                   |airflow.providers.google.cloud.hooks.cloud_sql.CloudSQLHook                                                                   |
|airflow.contrib.hooks.gcp_tasks_hook.CloudTasksHook                                                               |airflow.providers.google.cloud.hooks.tasks.CloudTasksHook                                                                     |
|airflow.contrib.hooks.gcp_text_to_speech_hook.GCPTextToSpeechHook                                                 |airflow.providers.google.cloud.hooks.text_to_speech.CloudTextToSpeechHook                                                     |
|airflow.contrib.hooks.gcp_transfer_hook.GCPTransferServiceHook                                                    |airflow.providers.google.cloud.hooks.cloud_storage_transfer_service.CloudDataTransferServiceHook                              |
|airflow.contrib.hooks.gcp_translate_hook.CloudTranslateHook                                                       |airflow.providers.google.cloud.hooks.translate.CloudTranslateHook                                                             |
|airflow.contrib.hooks.gcp_video_intelligence_hook.CloudVideoIntelligenceHook                                      |airflow.providers.google.cloud.hooks.video_intelligence.CloudVideoIntelligenceHook                                            |
|airflow.contrib.hooks.gcp_vision_hook.CloudVisionHook                                                             |airflow.providers.google.cloud.hooks.vision.CloudVisionHook                                                                   |
|airflow.contrib.hooks.gcs_hook.GoogleCloudStorageHook                                                             |airflow.providers.google.cloud.hooks.gcs.GCSHook                                                                              |
|airflow.contrib.operators.adls_to_gcs.AdlsToGoogleCloudStorageOperator                                            |airflow.operators.adls_to_gcs.AdlsToGoogleCloudStorageOperator                                                                |
|airflow.contrib.operators.bigquery_check_operator.BigQueryCheckOperator                                           |airflow.providers.google.cloud.operators.bigquery.BigQueryCheckOperator                                                       |
|airflow.contrib.operators.bigquery_check_operator.BigQueryIntervalCheckOperator                                   |airflow.providers.google.cloud.operators.bigquery.BigQueryIntervalCheckOperator                                               |
|airflow.contrib.operators.bigquery_check_operator.BigQueryValueCheckOperator                                      |airflow.providers.google.cloud.operators.bigquery.BigQueryValueCheckOperator                                                  |
|airflow.contrib.operators.bigquery_get_data.BigQueryGetDataOperator                                               |airflow.providers.google.cloud.operators.bigquery.BigQueryGetDataOperator                                                     |
|airflow.contrib.operators.bigquery_operator.BigQueryCreateEmptyDatasetOperator                                    |airflow.providers.google.cloud.operators.bigquery.BigQueryCreateEmptyDatasetOperator                                          |
|airflow.contrib.operators.bigquery_operator.BigQueryCreateEmptyTableOperator                                      |airflow.providers.google.cloud.operators.bigquery.BigQueryCreateEmptyTableOperator                                            |
|airflow.contrib.operators.bigquery_operator.BigQueryCreateExternalTableOperator                                   |airflow.providers.google.cloud.operators.bigquery.BigQueryCreateExternalTableOperator                                         |
|airflow.contrib.operators.bigquery_operator.BigQueryDeleteDatasetOperator                                         |airflow.providers.google.cloud.operators.bigquery.BigQueryDeleteDatasetOperator                                               |
|airflow.contrib.operators.bigquery_operator.BigQueryOperator                                                      |airflow.providers.google.cloud.operators.bigquery.BigQueryExecuteQueryOperator                                                |
|airflow.contrib.operators.bigquery_table_delete_operator.BigQueryTableDeleteOperator                              |airflow.providers.google.cloud.operators.bigquery.BigQueryDeleteTableOperator                                                 |
|airflow.contrib.operators.bigquery_to_bigquery.BigQueryToBigQueryOperator                                         |airflow.operators.bigquery_to_bigquery.BigQueryToBigQueryOperator                                                             |
|airflow.contrib.operators.bigquery_to_gcs.BigQueryToCloudStorageOperator                                          |airflow.operators.bigquery_to_gcs.BigQueryToCloudStorageOperator                                                              |
|airflow.contrib.operators.bigquery_to_mysql_operator.BigQueryToMySqlOperator                                      |airflow.operators.bigquery_to_mysql.BigQueryToMySqlOperator                                                                   |
|airflow.contrib.operators.dataflow_operator.DataFlowJavaOperator                                                  |airflow.providers.google.cloud.operators.dataflow.DataFlowJavaOperator                                                        |
|airflow.contrib.operators.dataflow_operator.DataFlowPythonOperator                                                |airflow.providers.google.cloud.operators.dataflow.DataFlowPythonOperator                                                      |
|airflow.contrib.operators.dataflow_operator.DataflowTemplateOperator                                              |airflow.providers.google.cloud.operators.dataflow.DataflowTemplateOperator                                                    |
|airflow.contrib.operators.dataproc_operator.DataProcHadoopOperator                                                |airflow.providers.google.cloud.operators.dataproc.DataprocSubmitHadoopJobOperator                                             |
|airflow.contrib.operators.dataproc_operator.DataProcHiveOperator                                                  |airflow.providers.google.cloud.operators.dataproc.DataprocSubmitHiveJobOperator                                               |
|airflow.contrib.operators.dataproc_operator.DataProcJobBaseOperator                                               |airflow.providers.google.cloud.operators.dataproc.DataprocJobBaseOperator                                                     |
|airflow.contrib.operators.dataproc_operator.DataProcPigOperator                                                   |airflow.providers.google.cloud.operators.dataproc.DataprocSubmitPigJobOperator                                                |
|airflow.contrib.operators.dataproc_operator.DataProcPySparkOperator                                               |airflow.providers.google.cloud.operators.dataproc.DataprocSubmitPySparkJobOperator                                            |
|airflow.contrib.operators.dataproc_operator.DataProcSparkOperator                                                 |airflow.providers.google.cloud.operators.dataproc.DataprocSubmitSparkJobOperator                                              |
|airflow.contrib.operators.dataproc_operator.DataProcSparkSqlOperator                                              |airflow.providers.google.cloud.operators.dataproc.DataprocSubmitSparkSqlJobOperator                                           |
|airflow.contrib.operators.dataproc_operator.DataprocClusterCreateOperator                                         |airflow.providers.google.cloud.operators.dataproc.DataprocCreateClusterOperator                                               |
|airflow.contrib.operators.dataproc_operator.DataprocClusterDeleteOperator                                         |airflow.providers.google.cloud.operators.dataproc.DataprocDeleteClusterOperator                                               |
|airflow.contrib.operators.dataproc_operator.DataprocClusterScaleOperator                                          |airflow.providers.google.cloud.operators.dataproc.DataprocScaleClusterOperator                                                |
|airflow.contrib.operators.dataproc_operator.DataprocOperationBaseOperator                                         |airflow.providers.google.cloud.operators.dataproc.DataprocOperationBaseOperator                                               |
|airflow.contrib.operators.dataproc_operator.DataprocWorkflowTemplateInstantiateInlineOperator                     |airflow.providers.google.cloud.operators.dataproc.DataprocInstantiateInlineWorkflowTemplateOperator                           |
|airflow.contrib.operators.dataproc_operator.DataprocWorkflowTemplateInstantiateOperator                           |airflow.providers.google.cloud.operators.dataproc.DataprocInstantiateWorkflowTemplateOperator                                 |
|airflow.contrib.operators.datastore_export_operator.DatastoreExportOperator                                       |airflow.providers.google.cloud.operators.datastore.DatastoreExportOperator                                                    |
|airflow.contrib.operators.datastore_import_operator.DatastoreImportOperator                                       |airflow.providers.google.cloud.operators.datastore.DatastoreImportOperator                                                    |
|airflow.contrib.operators.file_to_gcs.FileToGoogleCloudStorageOperator                                            |airflow.providers.google.cloud.operators.local_to_gcs.FileToGoogleCloudStorageOperator                                        |
|airflow.contrib.operators.gcp_bigtable_operator.BigtableClusterUpdateOperator                                     |airflow.providers.google.cloud.operators.bigtable.BigtableUpdateClusterOperator                                               |
|airflow.contrib.operators.gcp_bigtable_operator.BigtableInstanceCreateOperator                                    |airflow.providers.google.cloud.operators.bigtable.BigtableCreateInstanceOperator                                              |
|airflow.contrib.operators.gcp_bigtable_operator.BigtableInstanceDeleteOperator                                    |airflow.providers.google.cloud.operators.bigtable.BigtableDeleteInstanceOperator                                              |
|airflow.contrib.operators.gcp_bigtable_operator.BigtableTableCreateOperator                                       |airflow.providers.google.cloud.operators.bigtable.BigtableCreateTableOperator                                                 |
|airflow.contrib.operators.gcp_bigtable_operator.BigtableTableDeleteOperator                                       |airflow.providers.google.cloud.operators.bigtable.BigtableDeleteTableOperator                                                 |
|airflow.contrib.operators.gcp_bigtable_operator.BigtableTableWaitForReplicationSensor                             |airflow.providers.google.cloud.sensors.bigtable.BigtableTableReplicationCompletedSensor                                       |
|airflow.contrib.operators.gcp_cloud_build_operator.CloudBuildCreateBuildOperator                                  |airflow.providers.google.cloud.operators.cloud_build.CloudBuildCreateOperator                                                 |
|airflow.contrib.operators.gcp_compute_operator.GceBaseOperator                                                    |airflow.providers.google.cloud.operators.compute.GceBaseOperator                                                              |
|airflow.contrib.operators.gcp_compute_operator.GceInstanceGroupManagerUpdateTemplateOperator                      |airflow.providers.google.cloud.operators.compute.GceInstanceGroupManagerUpdateTemplateOperator                                |
|airflow.contrib.operators.gcp_compute_operator.GceInstanceStartOperator                                           |airflow.providers.google.cloud.operators.compute.GceInstanceStartOperator                                                     |
|airflow.contrib.operators.gcp_compute_operator.GceInstanceStopOperator                                            |airflow.providers.google.cloud.operators.compute.GceInstanceStopOperator                                                      |
|airflow.contrib.operators.gcp_compute_operator.GceInstanceTemplateCopyOperator                                    |airflow.providers.google.cloud.operators.compute.GceInstanceTemplateCopyOperator                                              |
|airflow.contrib.operators.gcp_compute_operator.GceSetMachineTypeOperator                                          |airflow.providers.google.cloud.operators.compute.GceSetMachineTypeOperator                                                    |
|airflow.contrib.operators.gcp_container_operator.GKEClusterCreateOperator                                         |airflow.providers.google.cloud.operators.kubernetes_engine.GKECreateClusterOperator                                           |
|airflow.contrib.operators.gcp_container_operator.GKEClusterDeleteOperator                                         |airflow.providers.google.cloud.operators.kubernetes_engine.GKEDeleteClusterOperator                                           |
|airflow.contrib.operators.gcp_container_operator.GKEPodOperator                                                   |airflow.providers.google.cloud.operators.kubernetes_engine.GKEStartPodOperator                                                |
|airflow.contrib.operators.gcp_dlp_operator.CloudDLPCancelDLPJobOperator                                           |airflow.providers.google.cloud.operators.dlp.CloudDLPCancelDLPJobOperator                                                     |
|airflow.contrib.operators.gcp_dlp_operator.CloudDLPCreateDLPJobOperator                                           |airflow.providers.google.cloud.operators.dlp.CloudDLPCreateDLPJobOperator                                                     |
|airflow.contrib.operators.gcp_dlp_operator.CloudDLPCreateDeidentifyTemplateOperator                               |airflow.providers.google.cloud.operators.dlp.CloudDLPCreateDeidentifyTemplateOperator                                         |
|airflow.contrib.operators.gcp_dlp_operator.CloudDLPCreateInspectTemplateOperator                                  |airflow.providers.google.cloud.operators.dlp.CloudDLPCreateInspectTemplateOperator                                            |
|airflow.contrib.operators.gcp_dlp_operator.CloudDLPCreateJobTriggerOperator                                       |airflow.providers.google.cloud.operators.dlp.CloudDLPCreateJobTriggerOperator                                                 |
|airflow.contrib.operators.gcp_dlp_operator.CloudDLPCreateStoredInfoTypeOperator                                   |airflow.providers.google.cloud.operators.dlp.CloudDLPCreateStoredInfoTypeOperator                                             |
|airflow.contrib.operators.gcp_dlp_operator.CloudDLPDeidentifyContentOperator                                      |airflow.providers.google.cloud.operators.dlp.CloudDLPDeidentifyContentOperator                                                |
|airflow.contrib.operators.gcp_dlp_operator.CloudDLPDeleteDeidentifyTemplateOperator                               |airflow.providers.google.cloud.operators.dlp.CloudDLPDeleteDeidentifyTemplateOperator                                         |
|airflow.contrib.operators.gcp_dlp_operator.CloudDLPDeleteDlpJobOperator                                           |airflow.providers.google.cloud.operators.dlp.CloudDLPDeleteDLPJobOperator                                                     |
|airflow.contrib.operators.gcp_dlp_operator.CloudDLPDeleteInspectTemplateOperator                                  |airflow.providers.google.cloud.operators.dlp.CloudDLPDeleteInspectTemplateOperator                                            |
|airflow.contrib.operators.gcp_dlp_operator.CloudDLPDeleteJobTriggerOperator                                       |airflow.providers.google.cloud.operators.dlp.CloudDLPDeleteJobTriggerOperator                                                 |
|airflow.contrib.operators.gcp_dlp_operator.CloudDLPDeleteStoredInfoTypeOperator                                   |airflow.providers.google.cloud.operators.dlp.CloudDLPDeleteStoredInfoTypeOperator                                             |
|airflow.contrib.operators.gcp_dlp_operator.CloudDLPGetDeidentifyTemplateOperator                                  |airflow.providers.google.cloud.operators.dlp.CloudDLPGetDeidentifyTemplateOperator                                            |
|airflow.contrib.operators.gcp_dlp_operator.CloudDLPGetDlpJobOperator                                              |airflow.providers.google.cloud.operators.dlp.CloudDLPGetDLPJobOperator                                                        |
|airflow.contrib.operators.gcp_dlp_operator.CloudDLPGetInspectTemplateOperator                                     |airflow.providers.google.cloud.operators.dlp.CloudDLPGetInspectTemplateOperator                                               |
|airflow.contrib.operators.gcp_dlp_operator.CloudDLPGetJobTripperOperator                                          |airflow.providers.google.cloud.operators.dlp.CloudDLPGetJobTriggerOperator                                                    |
|airflow.contrib.operators.gcp_dlp_operator.CloudDLPGetStoredInfoTypeOperator                                      |airflow.providers.google.cloud.operators.dlp.CloudDLPGetStoredInfoTypeOperator                                                |
|airflow.contrib.operators.gcp_dlp_operator.CloudDLPInspectContentOperator                                         |airflow.providers.google.cloud.operators.dlp.CloudDLPInspectContentOperator                                                   |
|airflow.contrib.operators.gcp_dlp_operator.CloudDLPListDeidentifyTemplatesOperator                                |airflow.providers.google.cloud.operators.dlp.CloudDLPListDeidentifyTemplatesOperator                                          |
|airflow.contrib.operators.gcp_dlp_operator.CloudDLPListDlpJobsOperator                                            |airflow.providers.google.cloud.operators.dlp.CloudDLPListDLPJobsOperator                                                      |
|airflow.contrib.operators.gcp_dlp_operator.CloudDLPListInfoTypesOperator                                          |airflow.providers.google.cloud.operators.dlp.CloudDLPListInfoTypesOperator                                                    |
|airflow.contrib.operators.gcp_dlp_operator.CloudDLPListInspectTemplatesOperator                                   |airflow.providers.google.cloud.operators.dlp.CloudDLPListInspectTemplatesOperator                                             |
|airflow.contrib.operators.gcp_dlp_operator.CloudDLPListJobTriggersOperator                                        |airflow.providers.google.cloud.operators.dlp.CloudDLPListJobTriggersOperator                                                  |
|airflow.contrib.operators.gcp_dlp_operator.CloudDLPListStoredInfoTypesOperator                                    |airflow.providers.google.cloud.operators.dlp.CloudDLPListStoredInfoTypesOperator                                              |
|airflow.contrib.operators.gcp_dlp_operator.CloudDLPRedactImageOperator                                            |airflow.providers.google.cloud.operators.dlp.CloudDLPRedactImageOperator                                                      |
|airflow.contrib.operators.gcp_dlp_operator.CloudDLPReidentifyContentOperator                                      |airflow.providers.google.cloud.operators.dlp.CloudDLPReidentifyContentOperator                                                |
|airflow.contrib.operators.gcp_dlp_operator.CloudDLPUpdateDeidentifyTemplateOperator                               |airflow.providers.google.cloud.operators.dlp.CloudDLPUpdateDeidentifyTemplateOperator                                         |
|airflow.contrib.operators.gcp_dlp_operator.CloudDLPUpdateInspectTemplateOperator                                  |airflow.providers.google.cloud.operators.dlp.CloudDLPUpdateInspectTemplateOperator                                            |
|airflow.contrib.operators.gcp_dlp_operator.CloudDLPUpdateJobTriggerOperator                                       |airflow.providers.google.cloud.operators.dlp.CloudDLPUpdateJobTriggerOperator                                                 |
|airflow.contrib.operators.gcp_dlp_operator.CloudDLPUpdateStoredInfoTypeOperator                                   |airflow.providers.google.cloud.operators.dlp.CloudDLPUpdateStoredInfoTypeOperator                                             |
|airflow.contrib.operators.gcp_function_operator.GcfFunctionDeleteOperator                                         |airflow.providers.google.cloud.operators.functions.GcfFunctionDeleteOperator                                                  |
|airflow.contrib.operators.gcp_function_operator.GcfFunctionDeployOperator                                         |airflow.providers.google.cloud.operators.functions.GcfFunctionDeployOperator                                                  |
|airflow.contrib.operators.gcp_natural_language_operator.CloudNaturalLanguageAnalyzeEntitiesOperator               |airflow.providers.google.cloud.operators.natural_language.CloudNaturalLanguageAnalyzeEntitiesOperator                         |
|airflow.contrib.operators.gcp_natural_language_operator.CloudNaturalLanguageAnalyzeEntitySentimentOperator        |airflow.providers.google.cloud.operators.natural_language.CloudNaturalLanguageAnalyzeEntitySentimentOperator                  |
|airflow.contrib.operators.gcp_natural_language_operator.CloudNaturalLanguageAnalyzeSentimentOperator              |airflow.providers.google.cloud.operators.natural_language.CloudNaturalLanguageAnalyzeSentimentOperator                        |
|airflow.contrib.operators.gcp_natural_language_operator.CloudNaturalLanguageClassifyTextOperator                  |airflow.providers.google.cloud.operators.natural_language.CloudNaturalLanguageClassifyTextOperator                            |
|airflow.contrib.operators.gcp_spanner_operator.CloudSpannerInstanceDatabaseDeleteOperator                         |airflow.providers.google.cloud.operators.spanner.SpannerDeleteDatabaseInstanceOperator                                        |
|airflow.contrib.operators.gcp_spanner_operator.CloudSpannerInstanceDatabaseDeployOperator                         |airflow.providers.google.cloud.operators.spanner.SpannerDeployDatabaseInstanceOperator                                        |
|airflow.contrib.operators.gcp_spanner_operator.CloudSpannerInstanceDatabaseQueryOperator                          |airflow.providers.google.cloud.operators.spanner.SpannerQueryDatabaseInstanceOperator                                         |
|airflow.contrib.operators.gcp_spanner_operator.CloudSpannerInstanceDatabaseUpdateOperator                         |airflow.providers.google.cloud.operators.spanner.SpannerUpdateDatabaseInstanceOperator                                        |
|airflow.contrib.operators.gcp_spanner_operator.CloudSpannerInstanceDeleteOperator                                 |airflow.providers.google.cloud.operators.spanner.SpannerDeleteInstanceOperator                                                |
|airflow.contrib.operators.gcp_spanner_operator.CloudSpannerInstanceDeployOperator                                 |airflow.providers.google.cloud.operators.spanner.SpannerDeployInstanceOperator                                                |
|airflow.contrib.operators.gcp_speech_to_text_operator.GcpSpeechToTextRecognizeSpeechOperator                      |airflow.providers.google.cloud.operators.speech_to_text.CloudSpeechToTextRecognizeSpeechOperator                              |
|airflow.contrib.operators.gcp_text_to_speech_operator.GcpTextToSpeechSynthesizeOperator                           |airflow.providers.google.cloud.operators.text_to_speech.CloudTextToSpeechSynthesizeOperator                                   |
|airflow.contrib.operators.gcp_transfer_operator.GcpTransferServiceJobCreateOperator                               |airflow.providers.google.cloud.operators.cloud_storage_transfer_service.CloudDataTransferServiceCreateJobOperator             |
|airflow.contrib.operators.gcp_transfer_operator.GcpTransferServiceJobDeleteOperator                               |airflow.providers.google.cloud.operators.cloud_storage_transfer_service.CloudDataTransferServiceDeleteJobOperator             |
|airflow.contrib.operators.gcp_transfer_operator.GcpTransferServiceJobUpdateOperator                               |airflow.providers.google.cloud.operators.cloud_storage_transfer_service.CloudDataTransferServiceUpdateJobOperator             |
|airflow.contrib.operators.gcp_transfer_operator.GcpTransferServiceOperationCancelOperator                         |airflow.providers.google.cloud.operators.cloud_storage_transfer_service.CloudDataTransferServiceCancelOperationOperator       |
|airflow.contrib.operators.gcp_transfer_operator.GcpTransferServiceOperationGetOperator                            |airflow.providers.google.cloud.operators.cloud_storage_transfer_service.CloudDataTransferServiceGetOperationOperator          |
|airflow.contrib.operators.gcp_transfer_operator.GcpTransferServiceOperationPauseOperator                          |airflow.providers.google.cloud.operators.cloud_storage_transfer_service.CloudDataTransferServicePauseOperationOperator        |
|airflow.contrib.operators.gcp_transfer_operator.GcpTransferServiceOperationResumeOperator                         |airflow.providers.google.cloud.operators.cloud_storage_transfer_service.CloudDataTransferServiceResumeOperationOperator       |
|airflow.contrib.operators.gcp_transfer_operator.GcpTransferServiceOperationsListOperator                          |airflow.providers.google.cloud.operators.cloud_storage_transfer_service.CloudDataTransferServiceListOperationsOperator        |
|airflow.contrib.operators.gcp_transfer_operator.GoogleCloudStorageToGoogleCloudStorageTransferOperator            |airflow.providers.google.cloud.operators.cloud_storage_transfer_service.CloudDataTransferServiceGCSToGCSOperator              |
|airflow.contrib.operators.gcp_translate_operator.CloudTranslateTextOperator                                       |airflow.providers.google.cloud.operators.translate.CloudTranslateTextOperator                                                 |
|airflow.contrib.operators.gcp_translate_speech_operator.GcpTranslateSpeechOperator                                |airflow.providers.google.cloud.operators.translate_speech.GcpTranslateSpeechOperator                                          |
|airflow.contrib.operators.gcp_video_intelligence_operator.CloudVideoIntelligenceDetectVideoExplicitContentOperator|airflow.providers.google.cloud.operators.video_intelligence.CloudVideoIntelligenceDetectVideoExplicitContentOperator          |
|airflow.contrib.operators.gcp_video_intelligence_operator.CloudVideoIntelligenceDetectVideoLabelsOperator         |airflow.providers.google.cloud.operators.video_intelligence.CloudVideoIntelligenceDetectVideoLabelsOperator                   |
|airflow.contrib.operators.gcp_video_intelligence_operator.CloudVideoIntelligenceDetectVideoShotsOperator          |airflow.providers.google.cloud.operators.video_intelligence.CloudVideoIntelligenceDetectVideoShotsOperator                    |
|airflow.contrib.operators.gcp_vision_operator.CloudVisionAddProductToProductSetOperator                           |airflow.providers.google.cloud.operators.vision.CloudVisionAddProductToProductSetOperator                                     |
|airflow.contrib.operators.gcp_vision_operator.CloudVisionAnnotateImageOperator                                    |airflow.providers.google.cloud.operators.vision.CloudVisionImageAnnotateOperator                                              |
|airflow.contrib.operators.gcp_vision_operator.CloudVisionDetectDocumentTextOperator                               |airflow.providers.google.cloud.operators.vision.CloudVisionTextDetectOperator                                                 |
|airflow.contrib.operators.gcp_vision_operator.CloudVisionDetectImageLabelsOperator                                |airflow.providers.google.cloud.operators.vision.CloudVisionDetectImageLabelsOperator                                          |
|airflow.contrib.operators.gcp_vision_operator.CloudVisionDetectImageSafeSearchOperator                            |airflow.providers.google.cloud.operators.vision.CloudVisionDetectImageSafeSearchOperator                                      |
|airflow.contrib.operators.gcp_vision_operator.CloudVisionDetectTextOperator                                       |airflow.providers.google.cloud.operators.vision.CloudVisionDetectTextOperator                                                 |
|airflow.contrib.operators.gcp_vision_operator.CloudVisionProductCreateOperator                                    |airflow.providers.google.cloud.operators.vision.CloudVisionCreateProductOperator                                              |
|airflow.contrib.operators.gcp_vision_operator.CloudVisionProductDeleteOperator                                    |airflow.providers.google.cloud.operators.vision.CloudVisionDeleteProductOperator                                              |
|airflow.contrib.operators.gcp_vision_operator.CloudVisionProductGetOperator                                       |airflow.providers.google.cloud.operators.vision.CloudVisionGetProductOperator                                                 |
|airflow.contrib.operators.gcp_vision_operator.CloudVisionProductSetCreateOperator                                 |airflow.providers.google.cloud.operators.vision.CloudVisionCreateProductSetOperator                                           |
|airflow.contrib.operators.gcp_vision_operator.CloudVisionProductSetDeleteOperator                                 |airflow.providers.google.cloud.operators.vision.CloudVisionDeleteProductSetOperator                                           |
|airflow.contrib.operators.gcp_vision_operator.CloudVisionProductSetGetOperator                                    |airflow.providers.google.cloud.operators.vision.CloudVisionGetProductSetOperator                                              |
|airflow.contrib.operators.gcp_vision_operator.CloudVisionProductSetUpdateOperator                                 |airflow.providers.google.cloud.operators.vision.CloudVisionUpdateProductSetOperator                                           |
|airflow.contrib.operators.gcp_vision_operator.CloudVisionProductUpdateOperator                                    |airflow.providers.google.cloud.operators.vision.CloudVisionUpdateProductOperator                                              |
|airflow.contrib.operators.gcp_vision_operator.CloudVisionReferenceImageCreateOperator                             |airflow.providers.google.cloud.operators.vision.CloudVisionCreateReferenceImageOperator                                       |
|airflow.contrib.operators.gcp_vision_operator.CloudVisionRemoveProductFromProductSetOperator                      |airflow.providers.google.cloud.operators.vision.CloudVisionRemoveProductFromProductSetOperator                                |
|airflow.contrib.operators.gcs_acl_operator.GoogleCloudStorageBucketCreateAclEntryOperator                         |airflow.providers.google.cloud.operators.gcs.GCSBucketCreateAclEntryOperator                                                  |
|airflow.contrib.operators.gcs_acl_operator.GoogleCloudStorageObjectCreateAclEntryOperator                         |airflow.providers.google.cloud.operators.gcs.GCSObjectCreateAclEntryOperator                                                  |
|airflow.contrib.operators.gcs_delete_operator.GoogleCloudStorageDeleteOperator                                    |airflow.providers.google.cloud.operators.gcs.GCSDeleteObjectsOperator                                                         |
|airflow.contrib.operators.gcs_download_operator.GoogleCloudStorageDownloadOperator                                |airflow.providers.google.cloud.operators.gcs.GCSToLocalOperator                                                               |
|airflow.contrib.operators.gcs_list_operator.GoogleCloudStorageListOperator                                        |airflow.providers.google.cloud.operators.gcs.GCSListObjectsOperator                                                           |
|airflow.contrib.operators.gcs_operator.GoogleCloudStorageCreateBucketOperator                                     |airflow.providers.google.cloud.operators.gcs.GCSCreateBucketOperator                                                          |
|airflow.contrib.operators.gcs_to_bq.GoogleCloudStorageToBigQueryOperator                                          |airflow.operators.gcs_to_bq.GoogleCloudStorageToBigQueryOperator                                                              |
|airflow.contrib.operators.gcs_to_gcs.GoogleCloudStorageToGoogleCloudStorageOperator                               |airflow.operators.gcs_to_gcs.GoogleCloudStorageToGoogleCloudStorageOperator                                                   |
|airflow.contrib.operators.gcs_to_s3.GoogleCloudStorageToS3Operator                                                |airflow.operators.gcs_to_s3.GCSToS3Operator                                                                                   |
|airflow.contrib.operators.mlengine_operator.MLEngineBatchPredictionOperator                                       |airflow.providers.google.cloud.operators.mlengine.MLEngineStartBatchPredictionJobOperator                                     |
|airflow.contrib.operators.mlengine_operator.MLEngineModelOperator                                                 |airflow.providers.google.cloud.operators.mlengine.MLEngineManageModelOperator                                                 |
|airflow.contrib.operators.mlengine_operator.MLEngineTrainingOperator                                              |airflow.providers.google.cloud.operators.mlengine.MLEngineStartTrainingJobOperator                                            |
|airflow.contrib.operators.mlengine_operator.MLEngineVersionOperator                                               |airflow.providers.google.cloud.operators.mlengine.MLEngineManageVersionOperator                                               |
|airflow.contrib.operators.mssql_to_gcs.MsSqlToGoogleCloudStorageOperator                                          |airflow.operators.mssql_to_gcs.MsSqlToGoogleCloudStorageOperator                                                              |
|airflow.contrib.operators.mysql_to_gcs.MySqlToGoogleCloudStorageOperator                                          |airflow.operators.mysql_to_gcs.MySqlToGoogleCloudStorageOperator                                                              |
|airflow.contrib.operators.postgres_to_gcs_operator.PostgresToGoogleCloudStorageOperator                           |airflow.operators.postgres_to_gcs.PostgresToGoogleCloudStorageOperator                                                        |
|airflow.contrib.operators.pubsub_operator.PubSubPublishOperator                                                   |airflow.providers.google.cloud.operators.pubsub.PubSubPublishMessageOperator                                                  |
|airflow.contrib.operators.pubsub_operator.PubSubSubscriptionCreateOperator                                        |airflow.providers.google.cloud.operators.pubsub.PubSubCreateSubscriptionOperator                                              |
|airflow.contrib.operators.pubsub_operator.PubSubSubscriptionDeleteOperator                                        |airflow.providers.google.cloud.operators.pubsub.PubSubDeleteSubscriptionOperator                                              |
|airflow.contrib.operators.pubsub_operator.PubSubTopicCreateOperator                                               |airflow.providers.google.cloud.operators.pubsub.PubSubCreateTopicOperator                                                     |
|airflow.contrib.operators.pubsub_operator.PubSubTopicDeleteOperator                                               |airflow.providers.google.cloud.operators.pubsub.PubSubDeleteTopicOperator                                                     |
|airflow.contrib.operators.sql_to_gcs.BaseSQLToGoogleCloudStorageOperator                                          |airflow.operators.sql_to_gcs.BaseSQLToGoogleCloudStorageOperator                                                              |
|airflow.contrib.sensors.bigquery_sensor.BigQueryTableSensor                                                       |airflow.providers.google.cloud.sensors.bigquery.BigQueryTableExistenceSensor                                                  |
|airflow.contrib.sensors.gcp_transfer_sensor.GCPTransferServiceWaitForJobStatusSensor                              |airflow.providers.google.cloud.sensors.cloud_storage_transfer_service.DataTransferServiceJobStatusSensor                      |
|airflow.contrib.sensors.gcs_sensor.GoogleCloudStorageObjectSensor                                                 |airflow.providers.google.cloud.sensors.gcs.GCSObjectExistenceSensor                                                           |
|airflow.contrib.sensors.gcs_sensor.GoogleCloudStorageObjectUpdatedSensor                                          |airflow.providers.google.cloud.sensors.gcs.GCSObjectUpdateSensor                                                              |
|airflow.contrib.sensors.gcs_sensor.GoogleCloudStoragePrefixSensor                                                 |airflow.providers.google.cloud.sensors.gcs.GCSObjectsWtihPrefixExistenceSensor                                                |
|airflow.contrib.sensors.gcs_sensor.GoogleCloudStorageUploadSessionCompleteSensor                                  |airflow.providers.google.cloud.sensors.gcs.GCSUploadSessionCompleteSensor                                                     |
|airflow.contrib.sensors.pubsub_sensor.PubSubPullSensor                                                            |airflow.providers.google.cloud.sensors.pubsub.PubSubPullSensor                                                                |


### Remove provide_context

`provide_context` argument on the PythonOperator was removed. The signature of the callable passed to the PythonOperator is now inferred and argument values are always automatically provided. There is no need to explicitly provide or not provide the context anymore. For example:

```python
def myfunc(execution_date):
    print(execution_date)

python_operator = PythonOperator(task_id='mytask', python_callable=myfunc, dag=dag)
```

Notice you don't have to set provide_context=True, variables from the task context are now automatically detected and provided.

All context variables can still be provided with a double-asterisk argument:

```python
def myfunc(**context):
    print(context)  # all variables will be provided to context

python_operator = PythonOperator(task_id='mytask', python_callable=myfunc)
```

The task context variable names are reserved names in the callable function, hence a clash with `op_args` and `op_kwargs` results in an exception:

```python
def myfunc(dag):
    # raises a ValueError because "dag" is a reserved name
    # valid signature example: myfunc(mydag)

python_operator = PythonOperator(
    task_id='mytask',
    op_args=[1],
    python_callable=myfunc,
)
```

The change is backwards compatible, setting `provide_context` will add the `provide_context` variable to the `kwargs` (but won't do anything).

PR: [#5990](https://github.com/apache/airflow/pull/5990)

### Changes to FileSensor

FileSensor is now takes a glob pattern, not just a filename. If the filename you are looking for has `*`, `?`, or `[` in it then you should replace these with `[*]`, `[?]`, and `[[]`.

### Change dag loading duration metric name
Change DAG file loading duration metric from
`dag.loading-duration.<dag_id>` to `dag.loading-duration.<dag_file>`. This is to
better handle the case when a DAG file has multiple DAGs.

### Changes to ImapHook, ImapAttachmentSensor and ImapAttachmentToS3Operator

ImapHook:
* The order of arguments has changed for `has_mail_attachment`,
`retrieve_mail_attachments` and `download_mail_attachments`.
* A new `mail_filter` argument has been added to each of those.

ImapAttachmentSensor:
* The order of arguments has changed for `__init__`.
* A new `mail_filter` argument has been added to `__init__`.

ImapAttachmentToS3Operator:
* The order of arguments has changed for `__init__`.
* A new `imap_mail_filter` argument has been added to `__init__`.

### Changes to `SubDagOperator`

`SubDagOperator` is changed to use Airflow scheduler instead of backfill
to schedule tasks in the subdag. User no longer need to specify the executor
in `SubDagOperator`.

### Variables removed from the task instance context

The following variables were removed from the task instance context:
- end_date
- latest_date
- tables

### Moved provide_gcp_credential_file decorator to GoogleCloudBaseHook

To simplify the code, the decorator has been moved from the inner-class.

Instead of `@GoogleCloudBaseHook._Decorators.provide_gcp_credential_file`,
you should write `@GoogleCloudBaseHook.provide_gcp_credential_file`

### Changes to S3Hook

Note: The order of arguments has changed for `check_for_prefix`.
The `bucket_name` is now optional. It falls back to the `connection schema` attribute.
The `delete_objects` now returns `None` instead of a response, since the method now makes multiple api requests when the keys list length is > 1000.

### Changes to Google Transfer Operator
To obtain pylint compatibility the `filter ` argument in `GcpTransferServiceOperationsListOperator`
has been renamed to `request_filter`.

### Changes in  Google Cloud Transfer Hook
 To obtain pylint compatibility the `filter` argument in `GCPTransferServiceHook.list_transfer_job` and
 `GCPTransferServiceHook.list_transfer_operations` has been renamed to `request_filter`.

### CLI reorganization

The Airflow CLI has been organized so that related commands are grouped
together as subcommands. The `airflow list_dags` command is now `airflow
dags list`, `airflow pause` is `airflow dags pause`, etc. For a complete
list of updated CLI commands, see https://airflow.apache.org/cli.html.

### Removal of Mesos Executor

The Mesos Executor is removed from the code base as it was not widely used and not maintained. [Mailing List Discussion on deleting it](https://lists.apache.org/thread.html/daa9500026b820c6aaadeffd66166eae558282778091ebbc68819fb7@%3Cdev.airflow.apache.org%3E).

### Increase standard Dataproc disk sizes

It is highly recommended to have 1TB+ disk size for Dataproc to have sufficient throughput:
https://cloud.google.com/compute/docs/disks/performance

Hence, the default value for `master_disk_size` in DataprocCreateClusterOperator has beeen changes from 500GB to 1TB.

### Changes to SalesforceHook

* renamed `sign_in` function to `get_conn`

### HTTPHook verify default value changed from False to True.

The HTTPHook is now secured by default: `verify=True`.
This can be overwriten by using the extra_options param as `{'verify': False}`.

### Changes to GoogleCloudStorageHook

* The following parameters have been replaced in all the methods in GCSHook:
  * `bucket` is changed to `bucket_name`
  * `object` is changed to `object_name`

* The `maxResults` parameter in `GoogleCloudStorageHook.list` has been renamed to `max_results` for consistency.

### Changes to CloudantHook

* upgraded cloudant version from `>=0.5.9,<2.0` to `>=2.0`
* removed the use of the `schema` attribute in the connection
* removed `db` function since the database object can also be retrieved by calling `cloudant_session['database_name']`

For example:
```python
from airflow.contrib.hooks.cloudant_hook import CloudantHook

with CloudantHook().get_conn() as cloudant_session:
    database = cloudant_session['database_name']
```

See the [docs](https://python-cloudant.readthedocs.io/en/latest/) for more information on how to use the new cloudant version.

### Unify default conn_id for Google Cloud Platform

Previously not all hooks and operators related to Google Cloud Platform use
``google_cloud_default`` as a default conn_id. There is currently one default
variant. Values like ``google_cloud_storage_default``, ``bigquery_default``,
``google_cloud_datastore_default`` have been deprecated. The configuration of
existing relevant connections in the database have been preserved. To use those
deprecated GCP conn_id, you need to explicitly pass their conn_id into
operators/hooks. Otherwise, ``google_cloud_default`` will be used as GCP's conn_id
by default.

### Removed deprecated import mechanism

The deprecated import mechanism has been removed so the import of modules becomes more consistent and explicit.

For example: `from airflow.operators import BashOperator`
becomes `from airflow.operators.bash_operator import BashOperator`

### Changes to sensor imports

Sensors are now accessible via `airflow.sensors` and no longer via `airflow.operators.sensors`.

For example: `from airflow.operators.sensors import BaseSensorOperator`
becomes `from airflow.sensors.base_sensor_operator import BaseSensorOperator`

### Renamed "extra" requirements for cloud providers

Subpackages for specific services have been combined into one variant for
each cloud provider. The name of the subpackage for the Google Cloud Platform
has changed to follow style.

If you want to install integration for Microsoft Azure, then instead of
```
pip install 'apache-airflow[azure_blob_storage,azure_data_lake,azure_cosmos,azure_container_instances]'
```
you should execute `pip install 'apache-airflow[azure]'`

If you want to install integration for Amazon Web Services, then instead of
`pip install 'apache-airflow[s3,emr]'`, you should execute `pip install 'apache-airflow[aws]'`

If you want to install integration for Google Cloud Platform, then instead of
`pip install 'apache-airflow[gcp_api]'`, you should execute `pip install 'apache-airflow[gcp]'`.
The old way will work until the release of Airflow 2.1.

### Deprecate legacy UI in favor of FAB RBAC UI

Previously we were using two versions of UI, which were hard to maintain as we need to implement/update the same feature
in both versions. With this change we've removed the older UI in favor of Flask App Builder RBAC UI. No need to set the
RBAC UI explicitly in the configuration now as this is the only default UI.
Please note that that custom auth backends will need re-writing to target new FAB based UI.

As part of this change, a few configuration items in `[webserver]` section are removed and no longer applicable,
including `authenticate`, `filter_by_owner`, `owner_mode`, and `rbac`.

#### Remove run_duration

We should not use the `run_duration` option anymore. This used to be for restarting the scheduler from time to time, but right now the scheduler is getting more stable and therefore using this setting is considered bad and might cause an inconsistent state.

### CLI Changes

The ability to manipulate users from the command line has been changed. 'airflow create_user' and 'airflow delete_user' and 'airflow list_users' has been grouped to a single command `airflow users` with optional flags `--create`, `--list` and `--delete`.

Example Usage:

To create a new user:
```bash
airflow users --create --username jondoe --lastname doe --firstname jon --email jdoe@apache.org --role Viewer --password test
```

To list users:
```bash
airflow users --list
```

To delete a user:
```bash
airflow users --delete --username jondoe
```

To add a user to a role:
```bash
airflow users --add-role --username jondoe --role Public
```

To remove a user from a role:
```bash
airflow users --remove-role --username jondoe --role Public
```

### Unification of `do_xcom_push` flag
The `do_xcom_push` flag (a switch to push the result of an operator to xcom or not) was appearing in different incarnations in different operators. It's function has been unified under a common name (`do_xcom_push`) on `BaseOperator`. This way it is also easy to globally disable pushing results to xcom.

The following operators were affected:

* DatastoreExportOperator (Backwards compatible)
* DatastoreImportOperator (Backwards compatible)
* KubernetesPodOperator (Not backwards compatible)
* SSHOperator (Not backwards compatible)
* WinRMOperator (Not backwards compatible)
* BashOperator (Not backwards compatible)
* DockerOperator (Not backwards compatible)
* SimpleHttpOperator (Not backwards compatible)

See [AIRFLOW-3249](https://jira.apache.org/jira/browse/AIRFLOW-3249) for details

### Changes to Dataproc related Operators
The 'properties' and 'jars' properties for the Dataproc related operators (`DataprocXXXOperator`) have been renamed from
`dataproc_xxxx_properties` and `dataproc_xxx_jars`  to `dataproc_properties`
and `dataproc_jars`respectively.
Arguments for dataproc_properties dataproc_jars

### Changes to skipping behaviour of LatestOnlyOperator

In previous versions, the `LatestOnlyOperator` forcefully skipped all (direct and undirect) downstream tasks on its own. From this version on the operator will **only skip direct downstream** tasks and the scheduler will handle skipping any further downstream dependencies.

No change is needed if only the default trigger rule `all_success` is being used.

If the DAG relies on tasks with other trigger rules (i.e. `all_done`) being skipped by the `LatestOnlyOperator`, adjustments to the DAG need to be made to commodate the change in behaviour, i.e. with additional edges from the `LatestOnlyOperator`.

The goal of this change is to achieve a more consistent and configurale cascading behaviour based on the `BaseBranchOperator` (see [AIRFLOW-2923](https://jira.apache.org/jira/browse/AIRFLOW-2923) and [AIRFLOW-1784](https://jira.apache.org/jira/browse/AIRFLOW-1784)).

## Airflow 1.10.9

No breaking changes.

## Airflow 1.10.8

### Failure callback will be called when task is marked failed
When task is marked failed by user or task fails due to system failures - on failure call back will be called as part of clean up

See [AIRFLOW-5621](https://jira.apache.org/jira/browse/AIRFLOW-5621) for details

## Airflow 1.10.7

### Changes in experimental API execution_date microseconds replacement

The default behavior was to strip the microseconds (and milliseconds, etc) off of all dag runs triggered by
by the experimental REST API.  The default behavior will change when an explicit execution_date is
passed in the request body.  It will also now be possible to have the execution_date generated, but
keep the microseconds by sending `replace_microseconds=false` in the request body.  The default
behavior can be overridden by sending `replace_microseconds=true` along with an explicit execution_date

### Infinite pool size and pool size query optimisation

Pool size can now be set to -1 to indicate infinite size (it also includes
optimisation of pool query which lead to poor task n^2 performance of task
pool queries in MySQL).

### Viewer won't have edit permissions on DAG view.

### Google Cloud Storage Hook

The `GoogleCloudStorageDownloadOperator` can either write to a supplied `filename` or
return the content of a file via xcom through `store_to_xcom_key` - both options are mutually exclusive.

## Airflow 1.10.6

### BaseOperator::render_template function signature changed

Previous versions of the `BaseOperator::render_template` function required an `attr` argument as the first
positional argument, along with `content` and `context`. This function signature was changed in 1.10.6 and
the `attr` argument is no longer required (or accepted).

In order to use this function in subclasses of the `BaseOperator`, the `attr` argument must be removed:
```python
result = self.render_template('myattr', self.myattr, context)  # Pre-1.10.6 call
...
result = self.render_template(self.myattr, context)  # Post-1.10.6 call
```

### Changes to `aws_default` Connection's default region

The region of Airflow's default connection to AWS (`aws_default`) was previously
set to `us-east-1` during installation.

The region now needs to be set manually, either in the connection screens in
Airflow, via the `~/.aws` config files, or via the `AWS_DEFAULT_REGION` environment
variable.

### Some DAG Processing metrics have been renamed

The following metrics are deprecated and won't be emitted in Airflow 2.0:

- `scheduler.dagbag.errors` and `dagbag_import_errors` -- use `dag_processing.import_errors` instead
- `dag_file_processor_timeouts` -- use `dag_processing.processor_timeouts` instead
- `collect_dags` -- use `dag_processing.total_parse_time` instead
- `dag.loading-duration.<basename>` -- use `dag_processing.last_duration.<basename>` instead
- `dag_processing.last_runtime.<basename>` -- use `dag_processing.last_duration.<basename>` instead

## Airflow 1.10.5

No breaking changes.

## Airflow 1.10.4

### Export MySQL timestamps as UTC

`MySqlToGoogleCloudStorageOperator` now exports TIMESTAMP columns as UTC
by default, rather than using the default timezone of the MySQL server.
This is the correct behavior for use with BigQuery, since BigQuery
assumes that TIMESTAMP columns without time zones are in UTC. To
preserve the previous behavior, set `ensure_utc` to `False.`

### Python 2 support is going away

Airflow 1.10 will be the last release series to support Python 2. Airflow 2.0.0 will only support Python 3.5 and up.

If you have a specific task that still requires Python 2 then you can use the PythonVirtualenvOperator for this.

### Changes to DatastoreHook

* removed argument `version` from `get_conn` function and added it to the hook's `__init__` function instead and renamed it to `api_version`
* renamed the `partialKeys` argument of function `allocate_ids` to `partial_keys`

### Changes to GoogleCloudStorageHook

* the discovery-based api (`googleapiclient.discovery`) used in `GoogleCloudStorageHook` is now replaced by the recommended client based api (`google-cloud-storage`). To know the difference between both the libraries, read https://cloud.google.com/apis/docs/client-libraries-explained. PR: [#5054](https://github.com/apache/airflow/pull/5054)
* as a part of this replacement, the `multipart` & `num_retries` parameters for `GoogleCloudStorageHook.upload` method have been deprecated.

  The client library uses multipart upload automatically if the object/blob size is more than 8 MB - [source code](https://github.com/googleapis/google-cloud-python/blob/11c543ce7dd1d804688163bc7895cf592feb445f/storage/google/cloud/storage/blob.py#L989-L997). The client also handles retries automatically

* the `generation` parameter is deprecated in `GoogleCloudStorageHook.delete` and `GoogleCloudStorageHook.insert_object_acl`.

Updating to `google-cloud-storage >= 1.16` changes the signature of the upstream `client.get_bucket()` method from `get_bucket(bucket_name: str)` to `get_bucket(bucket_or_name: Union[str, Bucket])`. This method is not directly exposed by the airflow hook, but any code accessing the connection directly (`GoogleCloudStorageHook().get_conn().get_bucket(...)` or similar) will need to be updated.

### Changes in writing Logs to Elasticsearch

The `elasticsearch_` prefix has been removed from all config items under the `[elasticsearch]` section. For example `elasticsearch_host` is now just `host`.

### Removal of `non_pooled_task_slot_count` and `non_pooled_backfill_task_slot_count`

`non_pooled_task_slot_count` and `non_pooled_backfill_task_slot_count`
are removed in favor of a real pool, e.g. `default_pool`.

By default tasks are running in `default_pool`.
`default_pool` is initialized with 128 slots and user can change the
number of slots through UI/CLI. `default_pool` cannot be removed.

### `pool` config option in Celery section to support different Celery pool implementation

The new `pool` config option allows users to choose different pool
implementation. Default value is "prefork", while choices include "prefork" (default),
"eventlet", "gevent" or "solo". This may help users achieve better concurrency performance
in different scenarios.

For more details about Celery pool implementation, please refer to:
- https://docs.celeryproject.org/en/latest/userguide/workers.html#concurrency
- https://docs.celeryproject.org/en/latest/userguide/concurrency/eventlet.html


### Change to method signature in `BaseOperator` and `DAG` classes

The signature of the `get_task_instances` method in the `BaseOperator` and `DAG` classes has changed. The change does not change the behavior of the method in either case.

#### For `BaseOperator`

Old signature:

```python
def get_task_instances(self, session, start_date=None, end_date=None):
```

New signature:

```python
@provide_session
def get_task_instances(self, start_date=None, end_date=None, session=None):
```

#### For `DAG`

Old signature:

```python
def get_task_instances(
    self, session, start_date=None, end_date=None, state=None):
```

New signature:

```python
@provide_session
def get_task_instances(
    self, start_date=None, end_date=None, state=None, session=None):
```

In either case, it is necessary to rewrite calls to the `get_task_instances` method that currently provide the `session` positional argument. New calls to this method look like:

```python
# if you can rely on @provide_session
dag.get_task_instances()
# if you need to provide the session
dag.get_task_instances(session=your_session)
```

## Airflow 1.10.3

### New `dag_discovery_safe_mode` config option

If `dag_discovery_safe_mode` is enabled, only check files for DAGs if
they contain the strings "airflow" and "DAG". For backwards
compatibility, this option is enabled by default.

### RedisPy dependency updated to v3 series
If you are using the Redis Sensor or Hook you may have to update your code. See
[redis-py porting instructions] to check if your code might be affected (MSET,
MSETNX, ZADD, and ZINCRBY all were, but read the full doc).

[redis-py porting instructions]: https://github.com/andymccurdy/redis-py/tree/3.2.0#upgrading-from-redis-py-2x-to-30

### SLUGIFY_USES_TEXT_UNIDECODE or AIRFLOW_GPL_UNIDECODE no longer required

It is no longer required to set one of the environment variables to avoid
a GPL dependency. Airflow will now always use text-unidecode if unidecode
was not installed before.

### new `sync_parallelism` config option in celery section

The new `sync_parallelism` config option will control how many processes CeleryExecutor will use to
fetch celery task state in parallel. Default value is max(1, number of cores - 1)

### Rename of BashTaskRunner to StandardTaskRunner

BashTaskRunner has been renamed to StandardTaskRunner. It is the default task runner
so you might need to update your config.

`task_runner = StandardTaskRunner`

### Modification to config file discovery

If the `AIRFLOW_CONFIG` environment variable was not set and the
`~/airflow/airflow.cfg` file existed, airflow previously used
`~/airflow/airflow.cfg` instead of `$AIRFLOW_HOME/airflow.cfg`. Now airflow
will discover its config file using the `$AIRFLOW_CONFIG` and `$AIRFLOW_HOME`
environment variables rather than checking for the presence of a file.

### Changes in Google Cloud Platform related operators

Most GCP-related operators have now optional `PROJECT_ID` parameter. In case you do not specify it,
the project id configured in
[GCP Connection](https://airflow.apache.org/howto/manage-connections.html#connection-type-gcp) is used.
There will be an `AirflowException` thrown in case `PROJECT_ID` parameter is not specified and the
connection used has no project id defined. This change should be  backwards compatible as earlier version
of the operators had `PROJECT_ID` mandatory.

Operators involved:

  * GCP Compute Operators
    * GceInstanceStartOperator
    * GceInstanceStopOperator
    * GceSetMachineTypeOperator
  * GCP Function Operators
    * GcfFunctionDeployOperator
  * GCP Cloud SQL Operators
    * CloudSqlInstanceCreateOperator
    * CloudSqlInstancePatchOperator
    * CloudSqlInstanceDeleteOperator
    * CloudSqlInstanceDatabaseCreateOperator
    * CloudSqlInstanceDatabasePatchOperator
    * CloudSqlInstanceDatabaseDeleteOperator

Other GCP operators are unaffected.

### Changes in Google Cloud Platform related hooks

The change in GCP operators implies that GCP Hooks for those operators require now keyword parameters rather
than positional ones in all methods where `project_id` is used. The methods throw an explanatory exception
in case they are called using positional parameters.

Hooks involved:

  * GceHook
  * GcfHook
  * CloudSqlHook

Other GCP hooks are unaffected.

### Changed behaviour of using default value when accessing variables
It's now possible to use `None` as a default value with the `default_var` parameter when getting a variable, e.g.

```python
foo = Variable.get("foo", default_var=None)
if foo is None:
    handle_missing_foo()
```

(Note: there is already `Variable.setdefault()` which me be helpful in some cases.)

This changes the behaviour if you previously explicitly provided `None` as a default value. If your code expects a `KeyError` to be thrown, then don't pass the `default_var` argument.

### Removal of `airflow_home` config setting

There were previously two ways of specifying the Airflow "home" directory
(`~/airflow` by default): the `AIRFLOW_HOME` environment variable, and the
`airflow_home` config setting in the `[core]` section.

If they had two different values different parts of the code base would end up
with different values. The config setting has been deprecated, and you should
remove the value from the config file and set `AIRFLOW_HOME` environment
variable if you need to use a non default value for this.

(Since this setting is used to calculate what config file to load, it is not
possible to keep just the config option)

### Change of two methods signatures in `GCPTransferServiceHook`

The signature of the `create_transfer_job` method in `GCPTransferServiceHook`
class has changed. The change does not change the behavior of the method.

Old signature:
```python
def create_transfer_job(self, description, schedule, transfer_spec, project_id=None):
```
New signature:
```python
def create_transfer_job(self, body):
```

It is necessary to rewrite calls to method. The new call looks like this:
```python
body = {
  'status': 'ENABLED',
  'projectId': project_id,
  'description': description,
  'transferSpec': transfer_spec,
  'schedule': schedule,
}
gct_hook.create_transfer_job(body)
```
The change results from the unification of all hooks and adjust to
[the official recommendations](https://lists.apache.org/thread.html/e8534d82be611ae7bcb21ba371546a4278aad117d5e50361fd8f14fe@%3Cdev.airflow.apache.org%3E)
for the Google Cloud Platform.

The signature of `wait_for_transfer_job` method in `GCPTransferServiceHook` has changed.

Old signature:
```python
def wait_for_transfer_job(self, job):
```
New signature:
```python
def wait_for_transfer_job(self, job, expected_statuses=(GcpTransferOperationStatus.SUCCESS, )):
```

The behavior of `wait_for_transfer_job` has changed:

Old behavior:

`wait_for_transfer_job` would wait for the SUCCESS status in specified jobs operations.

New behavior:

You can now specify an array of expected statuses. `wait_for_transfer_job` now waits for any of them.

The default value of `expected_statuses` is SUCCESS so that change is backwards compatible.

### Moved two classes to different modules

The class `GoogleCloudStorageToGoogleCloudStorageTransferOperator` has been moved from
`airflow.contrib.operators.gcs_to_gcs_transfer_operator` to `airflow.contrib.operators.gcp_transfer_operator`

the class `S3ToGoogleCloudStorageTransferOperator` has been moved from
`airflow.contrib.operators.s3_to_gcs_transfer_operator` to `airflow.contrib.operators.gcp_transfer_operator`

The change was made to keep all the operators related to GCS Transfer Services in one file.

The previous imports will continue to work until Airflow 2.0

### Fixed typo in --driver-class-path in SparkSubmitHook

The `driver_classapth` argument  to SparkSubmit Hook and Operator was
generating `--driver-classpath` on the spark command line, but this isn't a
valid option to spark.

The argument has been renamed to `driver_class_path`  and  the option it
generates has been fixed.

## Airflow 1.10.2

### New `dag_processor_manager_log_location` config option

The DAG parsing manager log now by default will be log into a file, where its location is
controlled by the new `dag_processor_manager_log_location` config option in core section.

### DAG level Access Control for new RBAC UI

Extend and enhance new Airflow RBAC UI to support DAG level ACL. Each dag now has two permissions(one for write, one for read) associated('can_dag_edit', 'can_dag_read').
The admin will create new role, associate the dag permission with the target dag and assign that role to users. That user can only access / view the certain dags on the UI
that he has permissions on. If a new role wants to access all the dags, the admin could associate dag permissions on an artificial view(``all_dags``) with that role.

We also provide a new cli command(``sync_perm``) to allow admin to auto sync permissions.

### Modification to `ts_nodash` macro
`ts_nodash` previously contained TimeZone information along with execution date. For Example: `20150101T000000+0000`. This is not user-friendly for file or folder names which was a popular use case for `ts_nodash`. Hence this behavior has been changed and using `ts_nodash` will no longer contain TimeZone information, restoring the pre-1.10 behavior of this macro. And a new macro `ts_nodash_with_tz` has been added which can be used to get a string with execution date and timezone info without dashes.

Examples:
  * `ts_nodash`: `20150101T000000`
  * `ts_nodash_with_tz`: `20150101T000000+0000`

### Semantics of next_ds/prev_ds changed for manually triggered runs

next_ds/prev_ds now map to execution_date instead of the next/previous schedule-aligned execution date for DAGs triggered in the UI.

### User model changes
This patch changes the `User.superuser` field from a hardcoded boolean to a `Boolean()` database column. `User.superuser` will default to `False`, which means that this privilege will have to be granted manually to any users that may require it.

For example, open a Python shell and
```python
from airflow import models, settings

session = settings.Session()
users = session.query(models.User).all()  # [admin, regular_user]

users[1].superuser  # False

admin = users[0]
admin.superuser = True
session.add(admin)
session.commit()
```

### Custom auth backends interface change

We have updated the version of flask-login we depend upon, and as a result any
custom auth backends might need a small change: `is_active`,
`is_authenticated`, and `is_anonymous` should now be properties. What this means is if
previously you had this in your user class

    def is_active(self):
      return self.active

then you need to change it like this

    @property
    def is_active(self):
      return self.active

### Support autodetected schemas to GoogleCloudStorageToBigQueryOperator

GoogleCloudStorageToBigQueryOperator is now support schema auto-detection is available when you load data into BigQuery. Unfortunately, changes can be required.

If BigQuery tables are created outside of airflow and the schema is not defined in the task, multiple options are available:

define a schema_fields:

    gcs_to_bq.GoogleCloudStorageToBigQueryOperator(
      ...
      schema_fields={...})

or define a schema_object:

    gcs_to_bq.GoogleCloudStorageToBigQueryOperator(
      ...
      schema_object='path/to/schema/object)

or enabled autodetect of schema:

    gcs_to_bq.GoogleCloudStorageToBigQueryOperator(
      ...
      autodetect=True)

## Airflow 1.10.1

### min_file_parsing_loop_time config option temporarily disabled

The scheduler.min_file_parsing_loop_time config option has been temporarily removed due to
some bugs.

### StatsD Metrics

The `scheduler_heartbeat` metric has been changed from a gauge to a counter. Each loop of the scheduler will increment the counter by 1. This provides a higher degree of visibility and allows for better integration with Prometheus using the [StatsD Exporter](https://github.com/prometheus/statsd_exporter). The scheduler's activity status can be determined by graphing and alerting using a rate of change of the counter. If the scheduler goes down, the rate will drop to 0.

### EMRHook now passes all of connection's extra to CreateJobFlow API

EMRHook.create_job_flow has been changed to pass all keys to the create_job_flow API, rather than
just specific known keys for greater flexibility.

However prior to this release the "emr_default" sample connection that was created had invalid
configuration, so creating EMR clusters might fail until your connection is updated. (Ec2KeyName,
Ec2SubnetId, TerminationProtection and KeepJobFlowAliveWhenNoSteps were all top-level keys when they
should be inside the "Instances" dict)

### LDAP Auth Backend now requires TLS

Connecting to an LDAP server over plain text is not supported anymore. The
certificate presented by the LDAP server must be signed by a trusted
certificate, or you must provide the `cacert` option under `[ldap]` in the
config file.

If you want to use LDAP auth backend without TLS then you will have to create a
custom-auth backend based on
https://github.com/apache/airflow/blob/1.10.0/airflow/contrib/auth/backends/ldap_auth.py

## Airflow 1.10

Installation and upgrading requires setting `SLUGIFY_USES_TEXT_UNIDECODE=yes` in your environment or
`AIRFLOW_GPL_UNIDECODE=yes`. In case of the latter a GPL runtime dependency will be installed due to a
dependency (python-nvd3 -> python-slugify -> unidecode).

### Replace DataProcHook.await calls to DataProcHook.wait

The method name was changed to be compatible with the Python 3.7 async/await keywords

### Setting UTF-8 as default mime_charset in email utils

### Add a configuration variable(default_dag_run_display_number) to control numbers of dag run for display

Add a configuration variable(default_dag_run_display_number) under webserver section to control the number of dag runs to show in UI.

### Default executor for SubDagOperator is changed to SequentialExecutor

### New Webserver UI with Role-Based Access Control

The current webserver UI uses the Flask-Admin extension. The new webserver UI uses the [Flask-AppBuilder (FAB)](https://github.com/dpgaspar/Flask-AppBuilder) extension. FAB has built-in authentication support and Role-Based Access Control (RBAC), which provides configurable roles and permissions for individual users.

To turn on this feature, in your airflow.cfg file (under [webserver]), set the configuration variable `rbac = True`, and then run `airflow` command, which will generate the `webserver_config.py` file in your $AIRFLOW_HOME.

#### Setting up Authentication

FAB has built-in authentication support for DB, OAuth, OpenID, LDAP, and REMOTE_USER. The default auth type is `AUTH_DB`.

For any other authentication type (OAuth, OpenID, LDAP, REMOTE_USER), see the [Authentication section of FAB docs](http://flask-appbuilder.readthedocs.io/en/latest/security.html#authentication-methods) for how to configure variables in webserver_config.py file.

Once you modify your config file, run `airflow db init` to generate new tables for RBAC support (these tables will have the prefix `ab_`).

#### Creating an Admin Account

Once configuration settings have been updated and new tables have been generated, create an admin account with `airflow create_user` command.

#### Using your new UI

Run `airflow webserver` to start the new UI. This will bring up a log in page, enter the recently created admin username and password.

There are five roles created for Airflow by default: Admin, User, Op, Viewer, and Public. To configure roles/permissions, go to the `Security` tab and click `List Roles` in the new UI.

#### Breaking changes

- AWS Batch Operator renamed property queue to job_queue to prevent conflict with the internal queue from CeleryExecutor - AIRFLOW-2542
- Users created and stored in the old users table will not be migrated automatically. FAB's built-in authentication support must be reconfigured.
- Airflow dag home page is now `/home` (instead of `/admin`).
- All ModelViews in Flask-AppBuilder follow a different pattern from Flask-Admin. The `/admin` part of the URL path will no longer exist. For example: `/admin/connection` becomes `/connection/list`, `/admin/connection/new` becomes `/connection/add`, `/admin/connection/edit` becomes `/connection/edit`, etc.
- Due to security concerns, the new webserver will no longer support the features in the `Data Profiling` menu of old UI, including `Ad Hoc Query`, `Charts`, and `Known Events`.
- HiveServer2Hook.get_results() always returns a list of tuples, even when a single column is queried, as per Python API 2.
- **UTC is now the default timezone**: Either reconfigure your workflows scheduling in UTC or set `default_timezone` as explained in https://airflow.apache.org/timezone.html#default-time-zone

### airflow.contrib.sensors.hdfs_sensors renamed to airflow.contrib.sensors.hdfs_sensor

We now rename airflow.contrib.sensors.hdfs_sensors to airflow.contrib.sensors.hdfs_sensor for consistency purpose.

### MySQL setting required

We now rely on more strict ANSI SQL settings for MySQL in order to have sane defaults. Make sure
to have specified `explicit_defaults_for_timestamp=1` in your my.cnf under `[mysqld]`

### Celery config

To make the config of Airflow compatible with Celery, some properties have been renamed:

```
celeryd_concurrency -> worker_concurrency
celery_result_backend -> result_backend
celery_ssl_active -> ssl_active
celery_ssl_cert -> ssl_cert
celery_ssl_key -> ssl_key
```

Resulting in the same config parameters as Celery 4, with more transparency.

### GCP Dataflow Operators

Dataflow job labeling is now supported in Dataflow{Java,Python}Operator with a default
"airflow-version" label, please upgrade your google-cloud-dataflow or apache-beam version
to 2.2.0 or greater.

### BigQuery Hooks and Operator

The `bql` parameter passed to `BigQueryOperator` and `BigQueryBaseCursor.run_query` has been deprecated and renamed to `sql` for consistency purposes. Using `bql` will still work (and raise a `DeprecationWarning`), but is no longer
supported and will be removed entirely in Airflow 2.0

### Redshift to S3 Operator

With Airflow 1.9 or lower, Unload operation always included header row. In order to include header row,
we need to turn off parallel unload. It is preferred to perform unload operation using all nodes so that it is
faster for larger tables. So, parameter called `include_header` is added and default is set to False.
Header row will be added only if this parameter is set True and also in that case parallel will be automatically turned off (`PARALLEL OFF`)

### Google cloud connection string

With Airflow 1.9 or lower, there were two connection strings for the Google Cloud operators, both `google_cloud_storage_default` and `google_cloud_default`. This can be confusing and therefore the `google_cloud_storage_default` connection id has been replaced with `google_cloud_default` to make the connection id consistent across Airflow.

### Logging Configuration

With Airflow 1.9 or lower, `FILENAME_TEMPLATE`, `PROCESSOR_FILENAME_TEMPLATE`, `LOG_ID_TEMPLATE`, `END_OF_LOG_MARK` were configured in `airflow_local_settings.py`. These have been moved into the configuration file, and hence if you were using a custom configuration file the following defaults need to be added.

```
[core]
fab_logging_level = WARN
log_filename_template = {{{{ ti.dag_id }}}}/{{{{ ti.task_id }}}}/{{{{ ts }}}}/{{{{ try_number }}}}.log
log_processor_filename_template = {{{{ filename }}}}.log

[elasticsearch]
elasticsearch_log_id_template = {{dag_id}}-{{task_id}}-{{execution_date}}-{{try_number}}
elasticsearch_end_of_log_mark = end_of_log
```

The previous setting of `log_task_reader` is not needed in many cases now when using the default logging config with remote storages. (Previously it needed to be set to `s3.task` or similar. This is not needed with the default config anymore)

#### Change of per-task log path

With the change to Airflow core to be timezone aware the default log path for task instances will now include timezone information. This will by default mean all previous task logs won't be found. You can get the old behaviour back by setting the following config options:

```
[core]
log_filename_template = {{ ti.dag_id }}/{{ ti.task_id }}/{{ execution_date.strftime("%%Y-%%m-%%dT%%H:%%M:%%S") }}/{{ try_number }}.log
```

## Airflow 1.9

### SSH Hook updates, along with new SSH Operator & SFTP Operator

SSH Hook now uses the Paramiko library to create an ssh client connection, instead of the sub-process based ssh command execution previously (<1.9.0), so this is backward incompatible.

- update SSHHook constructor
- use SSHOperator class in place of SSHExecuteOperator which is removed now. Refer to test_ssh_operator.py for usage info.
- SFTPOperator is added to perform secure file transfer from serverA to serverB. Refer to test_sftp_operator.py for usage info.
- No updates are required if you are using ftpHook, it will continue to work as is.

### S3Hook switched to use Boto3

The airflow.hooks.S3_hook.S3Hook has been switched to use boto3 instead of the older boto (a.k.a. boto2). This results in a few backwards incompatible changes to the following classes: S3Hook:

- the constructors no longer accepts `s3_conn_id`. It is now called `aws_conn_id`.
- the default connection is now "aws_default" instead of "s3_default"
- the return type of objects returned by `get_bucket` is now boto3.s3.Bucket
- the return type of `get_key`, and `get_wildcard_key` is now an boto3.S3.Object.

If you are using any of these in your DAGs and specify a connection ID you will need to update the parameter name for the connection to "aws_conn_id": S3ToHiveTransfer, S3PrefixSensor, S3KeySensor, RedshiftToS3Transfer.

### Logging update

The logging structure of Airflow has been rewritten to make configuration easier and the logging system more transparent.

#### A quick recap about logging

A logger is the entry point into the logging system. Each logger is a named bucket to which messages can be written for processing. A logger is configured to have a log level. This log level describes the severity of the messages that the logger will handle. Python defines the following log levels: DEBUG, INFO, WARNING, ERROR or CRITICAL.

Each message that is written to the logger is a Log Record. Each log record contains a log level indicating the severity of that specific message. A log record can also contain useful metadata that describes the event that is being logged. This can include details such as a stack trace or an error code.

When a message is given to the logger, the log level of the message is compared to the log level of the logger. If the log level of the message meets or exceeds the log level of the logger itself, the message will undergo further processing. If it doesn’t, the message will be ignored.

Once a logger has determined that a message needs to be processed, it is passed to a Handler. This configuration is now more flexible and can be easily be maintained in a single file.

#### Changes in Airflow Logging

Airflow's logging mechanism has been refactored to use Python’s built-in `logging` module to perform logging of the application. By extending classes with the existing `LoggingMixin`, all the logging will go through a central logger. Also the `BaseHook` and `BaseOperator` already extend this class, so it is easily available to do logging.

The main benefit is easier configuration of the logging by setting a single centralized python file. Disclaimer; there is still some inline configuration, but this will be removed eventually. The new logging class is defined by setting the dotted classpath in your `~/airflow/airflow.cfg` file:

```
# Logging class
# Specify the class that will specify the logging configuration
# This class has to be on the python classpath
logging_config_class = my.path.default_local_settings.LOGGING_CONFIG
```

The logging configuration file needs to be on the `PYTHONPATH`, for example `$AIRFLOW_HOME/config`. This directory is loaded by default. Any directory may be added to the `PYTHONPATH`, this might be handy when the config is in another directory or a volume is mounted in case of Docker.

The config can be taken from `airflow/config_templates/airflow_local_settings.py` as a starting point. Copy the contents to `${AIRFLOW_HOME}/config/airflow_local_settings.py`,  and alter the config as is preferred.

```
#
# Licensed to the Apache Software Foundation (ASF) under one
# or more contributor license agreements.  See the NOTICE file
# distributed with this work for additional information
# regarding copyright ownership.  The ASF licenses this file
# to you under the Apache License, Version 2.0 (the
# "License"); you may not use this file except in compliance
# with the License.  You may obtain a copy of the License at
#
#   http://www.apache.org/licenses/LICENSE-2.0
#
# Unless required by applicable law or agreed to in writing,
# software distributed under the License is distributed on an
# "AS IS" BASIS, WITHOUT WARRANTIES OR CONDITIONS OF ANY
# KIND, either express or implied.  See the License for the
# specific language governing permissions and limitations
# under the License.

import os

from airflow import configuration as conf

# TODO: Logging format and level should be configured
# in this file instead of from airflow.cfg. Currently
# there are other log format and level configurations in
# settings.py and cli.py. Please see AIRFLOW-1455.

LOG_LEVEL = conf.get('core', 'LOGGING_LEVEL').upper()
LOG_FORMAT = conf.get('core', 'log_format')

BASE_LOG_FOLDER = conf.get('core', 'BASE_LOG_FOLDER')
PROCESSOR_LOG_FOLDER = conf.get('scheduler', 'child_process_log_directory')

FILENAME_TEMPLATE = '{{ ti.dag_id }}/{{ ti.task_id }}/{{ ts }}/{{ try_number }}.log'
PROCESSOR_FILENAME_TEMPLATE = '{{ filename }}.log'

DEFAULT_LOGGING_CONFIG = {
    'version': 1,
    'disable_existing_loggers': False,
    'formatters': {
        'airflow.task': {
            'format': LOG_FORMAT,
        },
        'airflow.processor': {
            'format': LOG_FORMAT,
        },
    },
    'handlers': {
        'console': {
            'class': 'logging.StreamHandler',
            'formatter': 'airflow.task',
            'stream': 'ext://sys.stdout'
        },
        'file.task': {
            'class': 'airflow.utils.log.file_task_handler.FileTaskHandler',
            'formatter': 'airflow.task',
            'base_log_folder': os.path.expanduser(BASE_LOG_FOLDER),
            'filename_template': FILENAME_TEMPLATE,
        },
        'file.processor': {
            'class': 'airflow.utils.log.file_processor_handler.FileProcessorHandler',
            'formatter': 'airflow.processor',
            'base_log_folder': os.path.expanduser(PROCESSOR_LOG_FOLDER),
            'filename_template': PROCESSOR_FILENAME_TEMPLATE,
        }
        # When using s3 or gcs, provide a customized LOGGING_CONFIG
        # in airflow_local_settings within your PYTHONPATH, see UPDATING.md
        # for details
        # 's3.task': {
        #     'class': 'airflow.utils.log.s3_task_handler.S3TaskHandler',
        #     'formatter': 'airflow.task',
        #     'base_log_folder': os.path.expanduser(BASE_LOG_FOLDER),
        #     's3_log_folder': S3_LOG_FOLDER,
        #     'filename_template': FILENAME_TEMPLATE,
        # },
        # 'gcs.task': {
        #     'class': 'airflow.utils.log.gcs_task_handler.GCSTaskHandler',
        #     'formatter': 'airflow.task',
        #     'base_log_folder': os.path.expanduser(BASE_LOG_FOLDER),
        #     'gcs_log_folder': GCS_LOG_FOLDER,
        #     'filename_template': FILENAME_TEMPLATE,
        # },
    },
    'loggers': {
        '': {
            'handlers': ['console'],
            'level': LOG_LEVEL
        },
        'airflow': {
            'handlers': ['console'],
            'level': LOG_LEVEL,
            'propagate': False,
        },
        'airflow.processor': {
            'handlers': ['file.processor'],
            'level': LOG_LEVEL,
            'propagate': True,
        },
        'airflow.task': {
            'handlers': ['file.task'],
            'level': LOG_LEVEL,
            'propagate': False,
        },
        'airflow.task_runner': {
            'handlers': ['file.task'],
            'level': LOG_LEVEL,
            'propagate': True,
        },
    }
}
```

To customize the logging (for example, use logging rotate), define one or more of the logging handles that [Python has to offer](https://docs.python.org/3/library/logging.handlers.html). For more details about the Python logging, please refer to the [official logging documentation](https://docs.python.org/3/library/logging.html).

Furthermore, this change also simplifies logging within the DAG itself:

```
root@ae1bc863e815:/airflow# python
Python 3.6.2 (default, Sep 13 2017, 14:26:54)
[GCC 4.9.2] on linux
Type "help", "copyright", "credits" or "license" for more information.
>>> from airflow.settings import *
>>>
>>> from datetime import datetime
>>> from airflow.models.dag import DAG
>>> from airflow.operators.dummy_operator import DummyOperator
>>>
>>> dag = DAG('simple_dag', start_date=datetime(2017, 9, 1))
>>>
>>> task = DummyOperator(task_id='task_1', dag=dag)
>>>
>>> task.log.error('I want to say something..')
[2017-09-25 20:17:04,927] {<stdin>:1} ERROR - I want to say something..
```

#### Template path of the file_task_handler

The `file_task_handler` logger has been made more flexible. The default format can be changed, `{dag_id}/{task_id}/{execution_date}/{try_number}.log` by supplying Jinja templating in the `FILENAME_TEMPLATE` configuration variable. See the `file_task_handler` for more information.

#### I'm using S3Log or GCSLogs, what do I do!?

If you are logging to Google cloud storage, please see the [Google cloud platform documentation](https://airflow.apache.org/integration.html#gcp-google-cloud-platform) for logging instructions.

If you are using S3, the instructions should be largely the same as the Google cloud platform instructions above. You will need a custom logging config. The `REMOTE_BASE_LOG_FOLDER` configuration key in your airflow config has been removed, therefore you will need to take the following steps:

- Copy the logging configuration from [`airflow/config_templates/airflow_logging_settings.py`](https://github.com/apache/airflow/blob/master/airflow/config_templates/airflow_local_settings.py).
- Place it in a directory inside the Python import path `PYTHONPATH`. If you are using Python 2.7, ensuring that any `__init__.py` files exist so that it is importable.
- Update the config by setting the path of `REMOTE_BASE_LOG_FOLDER` explicitly in the config. The `REMOTE_BASE_LOG_FOLDER` key is not used anymore.
- Set the `logging_config_class` to the filename and dict. For example, if you place `custom_logging_config.py` on the base of your `PYTHONPATH`, you will need to set `logging_config_class = custom_logging_config.LOGGING_CONFIG` in your config as Airflow 1.8.

### New Features

#### Dask Executor

A new DaskExecutor allows Airflow tasks to be run in Dask Distributed clusters.

### Deprecated Features

These features are marked for deprecation. They may still work (and raise a `DeprecationWarning`), but are no longer
supported and will be removed entirely in Airflow 2.0

- If you're using the `google_cloud_conn_id` or `dataproc_cluster` argument names explicitly in `contrib.operators.Dataproc{*}Operator`(s), be sure to rename them to `gcp_conn_id` or `cluster_name`, respectively. We've renamed these arguments for consistency. (AIRFLOW-1323)

- `post_execute()` hooks now take two arguments, `context` and `result`
  (AIRFLOW-886)

  Previously, post_execute() only took one argument, `context`.

- `contrib.hooks.gcp_dataflow_hook.DataFlowHook` starts to use `--runner=DataflowRunner` instead of `DataflowPipelineRunner`, which is removed from the package `google-cloud-dataflow-0.6.0`.

- The pickle type for XCom messages has been replaced by json to prevent RCE attacks.
  Note that JSON serialization is stricter than pickling, so if you want to e.g. pass
  raw bytes through XCom you must encode them using an encoding like base64.
  By default pickling is still enabled until Airflow 2.0. To disable it
  set enable_xcom_pickling = False in your Airflow config.

## Airflow 1.8.1

The Airflow package name was changed from `airflow` to `apache-airflow` during this release. You must uninstall
a previously installed version of Airflow before installing 1.8.1.

## Airflow 1.8

### Database

The database schema needs to be upgraded. Make sure to shutdown Airflow and make a backup of your database. To
upgrade the schema issue `airflow upgradedb`.

### Upgrade systemd unit files

Systemd unit files have been updated. If you use systemd please make sure to update these.

> Please note that the webserver does not detach properly, this will be fixed in a future version.

### Tasks not starting although dependencies are met due to stricter pool checking

Airflow 1.7.1 has issues with being able to over subscribe to a pool, ie. more slots could be used than were
available. This is fixed in Airflow 1.8.0, but due to past issue jobs may fail to start although their
dependencies are met after an upgrade. To workaround either temporarily increase the amount of slots above
the amount of queued tasks or use a new pool.

### Less forgiving scheduler on dynamic start_date

Using a dynamic start_date (e.g. `start_date = datetime.now()`) is not considered a best practice. The 1.8.0 scheduler
is less forgiving in this area. If you encounter DAGs not being scheduled you can try using a fixed start_date and
renaming your DAG. The last step is required to make sure you start with a clean slate, otherwise the old schedule can
interfere.

### New and updated scheduler options

Please read through the new scheduler options, defaults have changed since 1.7.1.

#### child_process_log_directory

In order to increase the robustness of the scheduler, DAGS are now processed in their own process. Therefore each
DAG has its own log file for the scheduler. These log files are placed in `child_process_log_directory` which defaults to
`<AIRFLOW_HOME>/scheduler/latest`. You will need to make sure these log files are removed.

> DAG logs or processor logs ignore and command line settings for log file locations.

#### run_duration

Previously the command line option `num_runs` was used to let the scheduler terminate after a certain amount of
loops. This is now time bound and defaults to `-1`, which means run continuously. See also num_runs.

#### num_runs

Previously `num_runs` was used to let the scheduler terminate after a certain amount of loops. Now num_runs specifies
the number of times to try to schedule each DAG file within `run_duration` time. Defaults to `-1`, which means try
indefinitely. This is only available on the command line.

#### min_file_process_interval

After how much time should an updated DAG be picked up from the filesystem.

#### min_file_parsing_loop_time
CURRENTLY DISABLED DUE TO A BUG
How many seconds to wait between file-parsing loops to prevent the logs from being spammed.

#### dag_dir_list_interval

The frequency with which the scheduler should relist the contents of the DAG directory. If while developing +dags, they are not being picked up, have a look at this number and decrease it when necessary.

#### catchup_by_default

By default the scheduler will fill any missing interval DAG Runs between the last execution date and the current date.
This setting changes that behavior to only execute the latest interval. This can also be specified per DAG as
`catchup = False / True`. Command line backfills will still work.

### Faulty DAGs do not show an error in the Web UI

Due to changes in the way Airflow processes DAGs the Web UI does not show an error when processing a faulty DAG. To
find processing errors go the `child_process_log_directory` which defaults to `<AIRFLOW_HOME>/scheduler/latest`.

### New DAGs are paused by default

Previously, new DAGs would be scheduled immediately. To retain the old behavior, add this to airflow.cfg:

```
[core]
dags_are_paused_at_creation = False
```

### Airflow Context variable are passed to Hive config if conf is specified

If you specify a hive conf to the run_cli command of the HiveHook, Airflow add some
convenience variables to the config. In case you run a secure Hadoop setup it might be
required to whitelist these variables by adding the following to your configuration:

```
<property>
     <name>hive.security.authorization.sqlstd.confwhitelist.append</name>
     <value>airflow\.ctx\..*</value>
</property>
```

### Google Cloud Operator and Hook alignment

All Google Cloud Operators and Hooks are aligned and use the same client library. Now you have a single connection
type for all kinds of Google Cloud Operators.

If you experience problems connecting with your operator make sure you set the connection type "Google Cloud Platform".

Also the old P12 key file type is not supported anymore and only the new JSON key files are supported as a service
account.

### Deprecated Features

These features are marked for deprecation. They may still work (and raise a `DeprecationWarning`), but are no longer
supported and will be removed entirely in Airflow 2.0

- Hooks and operators must be imported from their respective submodules

  `airflow.operators.PigOperator` is no longer supported; `from airflow.operators.pig_operator import PigOperator` is.
  (AIRFLOW-31, AIRFLOW-200)

- Operators no longer accept arbitrary arguments

  Previously, `Operator.__init__()` accepted any arguments (either positional `*args` or keyword `**kwargs`) without
  complaint. Now, invalid arguments will be rejected. (https://github.com/apache/airflow/pull/1285)

- The config value secure_mode will default to True which will disable some insecure endpoints/features

### Known Issues

There is a report that the default of "-1" for num_runs creates an issue where errors are reported while parsing tasks.
It was not confirmed, but a workaround was found by changing the default back to `None`.

To do this edit `cli.py`, find the following:

```
        'num_runs': Arg(
            ("-n", "--num_runs"),
            default=-1, type=int,
            help="Set the number of runs to execute before exiting"),
```

and change `default=-1` to `default=None`. If you have this issue please report it on the mailing list.

## Airflow 1.7.1.2

### Changes to Configuration

#### Email configuration change

To continue using the default smtp email backend, change the email_backend line in your config file from:

```
[email]
email_backend = airflow.utils.send_email_smtp
```

to:

```
[email]
email_backend = airflow.utils.email.send_email_smtp
```

#### S3 configuration change

To continue using S3 logging, update your config file so:

```
s3_log_folder = s3://my-airflow-log-bucket/logs
```

becomes:

```
remote_base_log_folder = s3://my-airflow-log-bucket/logs
remote_log_conn_id = <your desired s3 connection>
```<|MERGE_RESOLUTION|>--- conflicted
+++ resolved
@@ -61,17 +61,14 @@
 
 -->
 
-<<<<<<< HEAD
 ### Pausing and unpausing dags via API now lives at POST /api/experimental/dags/{dag_id}/paused/{pause_state}
 
 Best practices dictate that GET requests should only be for getting information, and should not change state.
 We are updating our `paused` endpoint to reflect this best practice.
-=======
 
 ### Use NULL as default value for dag.description
 
 Now use NULL as default value for dag.description in dag table
->>>>>>> e054bbcd
 
 ### Assigning task to a DAG using bitwise shift (bit-shift) operators are no longer supported
 
