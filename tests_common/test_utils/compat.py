--- conflicted
+++ resolved
@@ -44,11 +44,7 @@
 try:
     from airflow.providers.common.sql.operators.generic_transfer import GenericTransfer
     from airflow.providers.standard.operators.bash import BashOperator
-<<<<<<< HEAD
-=======
     from airflow.providers.standard.operators.empty import EmptyOperator
-    from airflow.providers.standard.operators.generic_transfer import GenericTransfer
->>>>>>> 0047a688
     from airflow.providers.standard.operators.python import PythonOperator
     from airflow.providers.standard.sensors.bash import BashSensor
     from airflow.providers.standard.sensors.date_time import DateTimeSensor
