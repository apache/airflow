# Licensed to the Apache Software Foundation (ASF) under one
# or more contributor license agreements.  See the NOTICE file
# distributed with this work for additional information
# regarding copyright ownership.  The ASF licenses this file
# to you under the Apache License, Version 2.0 (the
# "License"); you may not use this file except in compliance
# with the License.  You may obtain a copy of the License at
#
#   http://www.apache.org/licenses/LICENSE-2.0
#
# Unless required by applicable law or agreed to in writing,
# software distributed under the License is distributed on an
# "AS IS" BASIS, WITHOUT WARRANTIES OR CONDITIONS OF ANY
# KIND, either express or implied.  See the License for the
# specific language governing permissions and limitations
# under the License.

# https://cwiki.apache.org/confluence/display/INFRA/git+-+.asf.yaml+features
---
github:
  description: "Apache Airflow - A platform to programmatically author, schedule, and monitor workflows"
  homepage: https://airflow.apache.org/
  # Social media preview image is not supported by Github API/asf.yaml, need to be uploaded
  # manually in Github repository --> Settings --> click "Edit" in "Social preview"
  # See also:
  # https://docs.github.com/en/repositories/managing-your-repositorys-settings-and-features/customizing-your-repository/customizing-your-repositorys-social-media-preview
  # social_media_preview: docs/apache-airflow/img/logos/github_repository_social_image.png
  labels:
    # Note that Github only supports <=20 labels/topics per repo! Pipeline will fail if you add more.
    - airflow
    - apache
    - apache-airflow
    - automation
    - dag
    - data-engineering
    - data-integration
    - data-orchestrator
    - data-pipelines
    - data-science
    - elt
    - etl
    - machine-learning
    - mlops
    - orchestration
    - python
    - scheduler
    - workflow
    - workflow-engine
    - workflow-orchestration
  features:
    # Enable issues management
    issues: true
    # Enable projects for project management boards
    projects: true
    # Enable wiki for documentation
    wiki: false

  enabled_merge_buttons:
    squash: true
    merge: false
    rebase: false

  protected_branches:
    main:
      required_pull_request_reviews:
        required_approving_review_count: 1
      required_linear_history: true
      required_conversation_resolution: true
    v1-10-stable:
      required_pull_request_reviews:
        required_approving_review_count: 1
    v2-0-stable:
      required_pull_request_reviews:
        required_approving_review_count: 1
      required_linear_history: true
    v2-1-stable:
      required_pull_request_reviews:
        required_approving_review_count: 1
      required_linear_history: true
    v2-2-stable:
      required_pull_request_reviews:
        required_approving_review_count: 1
      required_linear_history: true
    v2-3-stable:
      required_pull_request_reviews:
        required_approving_review_count: 1
      required_linear_history: true
    v2-4-stable:
      required_pull_request_reviews:
        required_approving_review_count: 1
      required_linear_history: true
    v2-5-stable:
      required_pull_request_reviews:
        required_approving_review_count: 1
      required_linear_history: true
    v2-6-stable:
      required_pull_request_reviews:
        required_approving_review_count: 1
      required_linear_history: true
    v2-7-stable:
      required_pull_request_reviews:
        required_approving_review_count: 1
      required_linear_history: true
    v2-8-stable:
      required_pull_request_reviews:
        required_approving_review_count: 1
      required_linear_history: true
    v2-9-stable:
      required_pull_request_reviews:
        required_approving_review_count: 1
      required_linear_history: true
  collaborators:
    # Max 10 collaborators allowed
    # https://github.com/apache/infrastructure-asfyaml/blob/main/README.md#assigning-the-github-triage-role-to-external-collaborators
    - RNHTTR
    - aritra24
    - dirrao
    - mhenc
    - nathadfield
    - sunank200
    - vatsrahul1001
    - cmarteepants
    - romsharon98
<<<<<<< HEAD
=======
    - shahar1
>>>>>>> 67798b2b

notifications:
  jobs: jobs@airflow.apache.org<|MERGE_RESOLUTION|>--- conflicted
+++ resolved
@@ -121,10 +121,7 @@
     - vatsrahul1001
     - cmarteepants
     - romsharon98
-<<<<<<< HEAD
-=======
     - shahar1
->>>>>>> 67798b2b
 
 notifications:
   jobs: jobs@airflow.apache.org