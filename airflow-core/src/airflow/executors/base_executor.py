# Licensed to the Apache Software Foundation (ASF) under one
# or more contributor license agreements.  See the NOTICE file
# distributed with this work for additional information
# regarding copyright ownership.  The ASF licenses this file
# to you under the Apache License, Version 2.0 (the
# "License"); you may not use this file except in compliance
# with the License.  You may obtain a copy of the License at
#
#   http://www.apache.org/licenses/LICENSE-2.0
#
# Unless required by applicable law or agreed to in writing,
# software distributed under the License is distributed on an
# "AS IS" BASIS, WITHOUT WARRANTIES OR CONDITIONS OF ANY
# KIND, either express or implied.  See the License for the
# specific language governing permissions and limitations
# under the License.
"""Base executor - this is the base class for all the implemented executors."""

from __future__ import annotations

import logging
from collections import defaultdict, deque
from collections.abc import Sequence
from dataclasses import dataclass, field
from functools import cached_property
from typing import TYPE_CHECKING, Any

import pendulum

from airflow.cli.cli_config import DefaultHelpParser
from airflow.configuration import conf
from airflow.executors import workloads
from airflow.executors.executor_loader import ExecutorLoader
from airflow.models import Log
from airflow.stats import Stats
from airflow.traces import NO_TRACE_ID
from airflow.traces.tracer import DebugTrace, Trace, add_debug_span, gen_context
from airflow.traces.utils import gen_span_id_from_ti_key
from airflow.utils.log.logging_mixin import LoggingMixin
from airflow.utils.state import TaskInstanceState
from airflow.utils.thread_safe_dict import ThreadSafeDict

PARALLELISM: int = conf.getint("core", "PARALLELISM")

if TYPE_CHECKING:
    import argparse
    from datetime import datetime

    from sqlalchemy.orm import Session

    from airflow.api_fastapi.auth.tokens import JWTGenerator
    from airflow.callbacks.base_callback_sink import BaseCallbackSink
    from airflow.callbacks.callback_requests import CallbackRequest
    from airflow.cli.cli_config import GroupCommand
    from airflow.executors.executor_utils import ExecutorName
    from airflow.models.taskinstance import TaskInstance
    from airflow.models.taskinstancekey import TaskInstanceKey

    # Event_buffer dict value type
    # Tuple of: state, info
    EventBufferValueType = tuple[str | None, Any]


log = logging.getLogger(__name__)


@dataclass
class RunningRetryAttemptType:
    """
    For keeping track of attempts to queue again when task still apparently running.

    We don't want to slow down the loop, so we don't block, but we allow it to be
    re-checked for at least MIN_SECONDS seconds.
    """

    MIN_SECONDS = 10
    total_tries: int = field(default=0, init=False)
    tries_after_min: int = field(default=0, init=False)
    first_attempt_time: datetime = field(default_factory=lambda: pendulum.now("UTC"), init=False)

    @property
    def elapsed(self):
        """Seconds since first attempt."""
        return (pendulum.now("UTC") - self.first_attempt_time).total_seconds()

    def can_try_again(self):
        """Return False if there has been at least one try greater than MIN_SECONDS, otherwise return True."""
        if self.tries_after_min > 0:
            return False

        self.total_tries += 1

        elapsed = self.elapsed
        if elapsed > self.MIN_SECONDS:
            self.tries_after_min += 1
        log.debug("elapsed=%s tries=%s", elapsed, self.total_tries)
        return True


class BaseExecutor(LoggingMixin):
    """
    Base class to inherit for concrete executors such as Celery, Kubernetes, Local, etc.

    :param parallelism: how many jobs should run at one time.
    """

    active_spans = ThreadSafeDict()

    supports_ad_hoc_ti_run: bool = False
    supports_sentry: bool = False

    is_local: bool = False
    is_production: bool = True

    serve_logs: bool = False

    job_id: None | int | str = None
    name: None | ExecutorName = None
    callback_sink: BaseCallbackSink | None = None

    @cached_property
    def jwt_generator(self) -> JWTGenerator:
        from airflow.api_fastapi.auth.tokens import (
            JWTGenerator,
            get_signing_args,
        )
        from airflow.configuration import conf

        generator = JWTGenerator(
            valid_for=conf.getint("execution_api", "jwt_expiration_time"),
            audience=conf.get_mandatory_list_value("execution_api", "jwt_audience")[0],
            issuer=conf.get("api_auth", "jwt_issuer", fallback=None),
            # Since this one is used across components/server, there is no point trying to generate one, error
            # instead
            **get_signing_args(make_secret_key_if_needed=False),
        )

        return generator

    def __init__(self, parallelism: int = PARALLELISM, team_id: str | None = None):
        super().__init__()
        # Ensure we set this now, so that each subprocess gets the same value
        from airflow.api_fastapi.auth.tokens import get_signing_args

        get_signing_args()

        self.parallelism: int = parallelism
        self.team_id: str | None = team_id
        self.queued_tasks: dict[TaskInstanceKey, workloads.ExecuteTask] = {}
        self.running: set[TaskInstanceKey] = set()
        self.event_buffer: dict[TaskInstanceKey, EventBufferValueType] = {}
        self._task_event_logs: deque[Log] = deque()

        if self.parallelism <= 0:
            raise ValueError("parallelism is set to 0 or lower")

        """
        Deque for storing task event log messages.

        This attribute is only internally public and should not be manipulated
        directly by subclasses.

        :meta private:
        """

        self.attempts: dict[TaskInstanceKey, RunningRetryAttemptType] = defaultdict(RunningRetryAttemptType)

    def __repr__(self):
        return f"{self.__class__.__name__}(parallelism={self.parallelism})"

    @classmethod
    def set_active_spans(cls, active_spans: ThreadSafeDict):
        cls.active_spans = active_spans

    def start(self):  # pragma: no cover
        """Executors may need to get things started."""

    def log_task_event(self, *, event: str, extra: str, ti_key: TaskInstanceKey):
        """Add an event to the log table."""
        self._task_event_logs.append(Log(event=event, task_instance=ti_key, extra=extra))

    def queue_workload(self, workload: workloads.All, session: Session) -> None:
        if not isinstance(workload, workloads.ExecuteTask):
            raise ValueError(f"Un-handled workload kind {type(workload).__name__!r} in {type(self).__name__}")
        ti = workload.ti
        self.queued_tasks[ti.key] = workload

    def _process_workloads(self, workloads: Sequence[workloads.All]) -> None:
        """
        Process the given workloads.

        This method must be implemented by subclasses to define how they handle
        the execution of workloads (e.g., queuing them to workers, submitting to
        external systems, etc.).

        :param workloads: List of workloads to process
        """
        raise NotImplementedError(f"{type(self).__name__} must implement _process_workloads()")

    def has_task(self, task_instance: TaskInstance) -> bool:
        """
        Check if a task is either queued or running in this executor.

        :param task_instance: TaskInstance
        :return: True if the task is known to this executor
        """
        return (
            task_instance.id in self.queued_tasks
            or task_instance.id in self.running
            or task_instance.key in self.queued_tasks
            or task_instance.key in self.running
        )

    def sync(self) -> None:
        """
        Sync will get called periodically by the heartbeat method.

        Executors should override this to perform gather statuses.
        """

    @add_debug_span
    def heartbeat(self) -> None:
        """Heartbeat sent to trigger new jobs."""
        open_slots = self.parallelism - len(self.running)

        num_running_tasks = len(self.running)
        num_queued_tasks = len(self.queued_tasks)

        self._emit_metrics(open_slots, num_running_tasks, num_queued_tasks)
        self.trigger_tasks(open_slots)

        # Calling child class sync method
        self.log.debug("Calling the %s sync method", self.__class__)
        self.sync()

    def _emit_metrics(self, open_slots, num_running_tasks, num_queued_tasks):
        """
        Emit metrics relevant to the Executor.

        In the case of multiple executors being configured, the metric names include the name of
        executor to differentiate them from metrics from other executors.

        If only one executor is configured, the metric names will not be changed.
        """
        name = self.__class__.__name__
        multiple_executors_configured = len(ExecutorLoader.get_executor_names()) > 1
        if multiple_executors_configured:
            metric_suffix = name

        open_slots_metric_name = (
            f"executor.open_slots.{metric_suffix}" if multiple_executors_configured else "executor.open_slots"
        )
        queued_tasks_metric_name = (
            f"executor.queued_tasks.{metric_suffix}"
            if multiple_executors_configured
            else "executor.queued_tasks"
        )
        running_tasks_metric_name = (
            f"executor.running_tasks.{metric_suffix}"
            if multiple_executors_configured
            else "executor.running_tasks"
        )

        span = Trace.get_current_span()
        if span.is_recording():
            span.add_event(
                name="executor",
                attributes={
                    open_slots_metric_name: open_slots,
                    queued_tasks_metric_name: num_queued_tasks,
                    running_tasks_metric_name: num_running_tasks,
                },
            )

        self.log.debug("%s running task instances for executor %s", num_running_tasks, name)
        self.log.debug("%s in queue for executor %s", num_queued_tasks, name)
        if open_slots == 0:
            self.log.info("Executor parallelism limit reached. 0 open slots.")
        else:
            self.log.debug("%s open slots for executor %s", open_slots, name)

        Stats.gauge(
            open_slots_metric_name,
            value=open_slots,
            tags={"status": "open", "name": name},
        )
        Stats.gauge(
            queued_tasks_metric_name,
            value=num_queued_tasks,
            tags={"status": "queued", "name": name},
        )
        Stats.gauge(
            running_tasks_metric_name,
            value=num_running_tasks,
            tags={"status": "running", "name": name},
        )

    def order_queued_tasks_by_priority(self) -> list[tuple[TaskInstanceKey, workloads.ExecuteTask]]:
        """
        Orders the queued tasks by priority.

        :return: List of workloads from the queued_tasks according to the priority.
        """
        if not self.queued_tasks:
            return []

        # V3 + new executor that supports workloads
        return sorted(
            self.queued_tasks.items(),
            key=lambda x: x[1].ti.priority_weight,
            reverse=True,
        )

    @add_debug_span
    def trigger_tasks(self, open_slots: int) -> None:
        """
        Initiate async execution of the queued tasks, up to the number of available slots.

        :param open_slots: Number of open slots
        """
        sorted_queue = self.order_queued_tasks_by_priority()
        workload_list = []

        for _ in range(min((open_slots, len(self.queued_tasks)))):
            key, item = sorted_queue.pop(0)

            # If a task makes it here but is still understood by the executor
            # to be running, it generally means that the task has been killed
            # externally and not yet been marked as failed.
            #
            # However, when a task is deferred, there is also a possibility of
            # a race condition where a task might be scheduled again during
            # trigger processing, even before we are able to register that the
            # deferred task has completed. In this case and for this reason,
            # we make a small number of attempts to see if the task has been
            # removed from the running set in the meantime.
            if key in self.attempts:
                del self.attempts[key]

            if isinstance(item, workloads.ExecuteTask) and hasattr(item, "ti"):
                ti = item.ti

<<<<<<< HEAD
                # If it's None, then the span for the current id hasn't been started.
                if self.active_spans is not None and self.active_spans.get("ti:" + str(ti.id)) is None:
                    from airflow.models.taskinstance import SimpleTaskInstance

                    if isinstance(ti, (SimpleTaskInstance, workloads.TaskInstance)):
=======
                # If it's None, then the span for the current TaskInstanceKey hasn't been started.
                if self.active_spans is not None and self.active_spans.get(key) is None:
                    if isinstance(ti, workloads.TaskInstance):
>>>>>>> 34b43338
                        parent_context = Trace.extract(ti.parent_context_carrier)
                    else:
                        parent_context = Trace.extract(ti.dag_run.context_carrier)
                    # Start a new span using the context from the parent.
                    # Attributes will be set once the task has finished so that all
                    # values will be available (end_time, duration, etc.).

                    span = Trace.start_child_span(
                        span_name=f"{ti.task_id}",
                        parent_context=parent_context,
                        component="task",
                        start_as_current=False,
                    )
                    self.active_spans.set("ti:" + str(ti.id), span)
                    # Inject the current context into the carrier.
                    carrier = Trace.inject()
                    ti.context_carrier = carrier

                workload_list.append(item)
        if workload_list:
            self._process_workloads(workload_list)

    # TODO: This should not be using `TaskInstanceState` here, this is just "did the process complete, or did
    # it die". It is possible for the task itself to finish with success, but the state of the task to be set
    # to FAILED. By using TaskInstanceState enum here it confuses matters!
    def change_state(
        self, key: TaskInstanceKey, state: TaskInstanceState, info=None, remove_running=True
    ) -> None:
        """
        Change state of the task.

        :param key: Unique key for the task instance
        :param state: State to set for the task.
        :param info: Executor information for the task instance
        :param remove_running: Whether or not to remove the TI key from running set
        """
        self.log.debug("Changing state: %s", key)
        if remove_running:
            try:
                self.running.remove(key)
            except KeyError:
                self.log.debug("Could not find key: %s", key)
        self.event_buffer[key] = state, info

    def fail(self, key: TaskInstanceKey, info=None) -> None:
        """
        Set fail state for the event.

        :param info: Executor information for the task instance
        :param key: Unique key for the task instance
        """
        trace_id = Trace.get_current_span().get_span_context().trace_id
        if trace_id != NO_TRACE_ID:
            span_id = int(gen_span_id_from_ti_key(key, as_int=True))
            with DebugTrace.start_span(
                span_name="fail",
                component="BaseExecutor",
                parent_sc=gen_context(trace_id=trace_id, span_id=span_id),
            ) as span:
                span.set_attributes(
                    {
                        "dag_id": key.dag_id,
                        "run_id": key.run_id,
                        "task_id": key.task_id,
                        "try_number": key.try_number,
                        "error": True,
                    }
                )

        self.change_state(key, TaskInstanceState.FAILED, info)

    def success(self, key: TaskInstanceKey, info=None) -> None:
        """
        Set success state for the event.

        :param info: Executor information for the task instance
        :param key: Unique key for the task instance
        """
        trace_id = Trace.get_current_span().get_span_context().trace_id
        if trace_id != NO_TRACE_ID:
            span_id = int(gen_span_id_from_ti_key(key, as_int=True))
            with DebugTrace.start_span(
                span_name="success",
                component="BaseExecutor",
                parent_sc=gen_context(trace_id=trace_id, span_id=span_id),
            ) as span:
                span.set_attributes(
                    {
                        "dag_id": key.dag_id,
                        "run_id": key.run_id,
                        "task_id": key.task_id,
                        "try_number": key.try_number,
                    }
                )

        self.change_state(key, TaskInstanceState.SUCCESS, info)

    def queued(self, key: TaskInstanceKey, info=None) -> None:
        """
        Set queued state for the event.

        :param info: Executor information for the task instance
        :param key: Unique key for the task instance
        """
        self.change_state(key, TaskInstanceState.QUEUED, info)

    def running_state(self, key: TaskInstanceKey, info=None) -> None:
        """
        Set running state for the event.

        :param info: Executor information for the task instance
        :param key: Unique key for the task instance
        """
        self.change_state(key, TaskInstanceState.RUNNING, info, remove_running=False)

    def get_event_buffer(self, dag_ids=None) -> dict[TaskInstanceKey, EventBufferValueType]:
        """
        Return and flush the event buffer.

        In case dag_ids is specified it will only return and flush events
        for the given dag_ids. Otherwise, it returns and flushes all events.

        :param dag_ids: the dag_ids to return events for; returns all if given ``None``.
        :return: a dict of events
        """
        cleared_events: dict[TaskInstanceKey, EventBufferValueType] = {}
        if dag_ids is None:
            cleared_events = self.event_buffer
            self.event_buffer = {}
        else:
            for ti_key in list(self.event_buffer.keys()):
                if ti_key.dag_id in dag_ids:
                    cleared_events[ti_key] = self.event_buffer.pop(ti_key)

        return cleared_events

    def get_task_log(self, ti: TaskInstance, try_number: int) -> tuple[list[str], list[str]]:
        """
        Return the task logs.

        :param ti: A TaskInstance object
        :param try_number: current try_number to read log from
        :return: tuple of logs and messages
        """
        return [], []

    def end(self) -> None:  # pragma: no cover
        """Wait synchronously for the previously submitted job to complete."""
        raise NotImplementedError

    def terminate(self):
        """Get called when the daemon receives a SIGTERM."""
        raise NotImplementedError

    def revoke_task(self, *, ti: TaskInstance):
        """
        Attempt to remove task from executor.

        It should attempt to ensure that the task is no longer running on the worker,
        and ensure that it is cleared out from internal data structures.

        It should *not* change the state of the task in airflow, or add any events
        to the event buffer.

        It should not raise any error.

        :param ti: Task instance to remove
        """
        raise NotImplementedError

    def try_adopt_task_instances(self, tis: Sequence[TaskInstance]) -> Sequence[TaskInstance]:
        """
        Try to adopt running task instances that have been abandoned by a SchedulerJob dying.

        Anything that is not adopted will be cleared by the scheduler (and then become eligible for
        re-scheduling)

        :return: any TaskInstances that were unable to be adopted
        """
        # By default, assume Executors cannot adopt tasks, so just say we failed to adopt anything.
        # Subclasses can do better!
        return tis

    @property
    def slots_available(self):
        """Number of new tasks this executor instance can accept."""
        return self.parallelism - len(self.running) - len(self.queued_tasks)

    @property
    def slots_occupied(self):
        """Number of tasks this executor instance is currently managing."""
        return len(self.running) + len(self.queued_tasks)

    def debug_dump(self):
        """Get called in response to SIGUSR2 by the scheduler."""
        self.log.info(
            "executor.queued (%d)\n\t%s",
            len(self.queued_tasks),
            "\n\t".join(map(repr, self.queued_tasks.items())),
        )
        self.log.info("executor.running (%d)\n\t%s", len(self.running), "\n\t".join(map(repr, self.running)))
        self.log.info(
            "executor.event_buffer (%d)\n\t%s",
            len(self.event_buffer),
            "\n\t".join(map(repr, self.event_buffer.items())),
        )

    def send_callback(self, request: CallbackRequest) -> None:
        """
        Send callback for execution.

        Provides a default implementation which sends the callback to the `callback_sink` object.

        :param request: Callback request to be executed.
        """
        if not self.callback_sink:
            raise ValueError("Callback sink is not ready.")
        self.callback_sink.send(request)

    @staticmethod
    def get_cli_commands() -> list[GroupCommand]:
        """
        Vends CLI commands to be included in Airflow CLI.

        Override this method to expose commands via Airflow CLI to manage this executor. This can
        be commands to setup/teardown the executor, inspect state, etc.
        Make sure to choose unique names for those commands, to avoid collisions.
        """
        return []

    @classmethod
    def _get_parser(cls) -> argparse.ArgumentParser:
        """
        Generate documentation; used by Sphinx argparse.

        :meta private:
        """
        from airflow.cli.cli_parser import AirflowHelpFormatter, _add_command

        parser = DefaultHelpParser(prog="airflow", formatter_class=AirflowHelpFormatter)
        subparsers = parser.add_subparsers(dest="subcommand", metavar="GROUP_OR_COMMAND")
        for group_command in cls.get_cli_commands():
            _add_command(subparsers, group_command)
        return parser<|MERGE_RESOLUTION|>--- conflicted
+++ resolved
@@ -340,17 +340,9 @@
             if isinstance(item, workloads.ExecuteTask) and hasattr(item, "ti"):
                 ti = item.ti
 
-<<<<<<< HEAD
                 # If it's None, then the span for the current id hasn't been started.
                 if self.active_spans is not None and self.active_spans.get("ti:" + str(ti.id)) is None:
-                    from airflow.models.taskinstance import SimpleTaskInstance
-
-                    if isinstance(ti, (SimpleTaskInstance, workloads.TaskInstance)):
-=======
-                # If it's None, then the span for the current TaskInstanceKey hasn't been started.
-                if self.active_spans is not None and self.active_spans.get(key) is None:
                     if isinstance(ti, workloads.TaskInstance):
->>>>>>> 34b43338
                         parent_context = Trace.extract(ti.parent_context_carrier)
                     else:
                         parent_context = Trace.extract(ti.dag_run.context_carrier)
