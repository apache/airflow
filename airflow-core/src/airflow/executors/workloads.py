--- conflicted
+++ resolved
@@ -113,19 +113,12 @@
         from airflow.utils.helpers import log_filename_template_renderer
 
         ser_ti = TaskInstance.model_validate(ti, from_attributes=True)
-<<<<<<< HEAD
+        ser_ti.parent_context_carrier = ti.dag_run.context_carrier
         if not bundle_info:
             bundle_info = BundleInfo(
                 name=ti.dag_model.bundle_name,
                 version=ti.dag_run.bundle_version,
             )
-=======
-        ser_ti.parent_context_carrier = ti.dag_run.context_carrier
-        bundle_info = BundleInfo(
-            name=ti.dag_model.bundle_name,
-            version=ti.dag_run.bundle_version,
-        )
->>>>>>> e84a745b
         fname = log_filename_template_renderer()(ti=ti)
         token = ""
 
