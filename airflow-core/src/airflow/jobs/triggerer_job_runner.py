--- conflicted
+++ resolved
@@ -1000,14 +1000,7 @@
 
             self.triggers[trigger_id] = {
                 "task": asyncio.create_task(
-<<<<<<< HEAD
-                    self.run_trigger(
-                        trigger_id, trigger_instance, timeout_after=workload.timeout_after, context=context
-                    ),
-                    name=trigger_name,
-=======
                     self.run_trigger(trigger_id, trigger_instance, workload.timeout_after), name=trigger_name
->>>>>>> 8d121e17
                 ),
                 "is_watcher": isinstance(trigger_instance, events.BaseEventTrigger),
                 "name": trigger_name,
@@ -1142,7 +1135,6 @@
                 )
                 Stats.incr("triggers.blocked_main_thread")
 
-<<<<<<< HEAD
     async def run_trigger(
         self,
         trigger_id: int,
@@ -1150,9 +1142,6 @@
         timeout_after: datetime | None = None,
         context: Context | None = None,
     ):
-=======
-    async def run_trigger(self, trigger_id: int, trigger: BaseTrigger, timeout_after: datetime | None = None):
->>>>>>> 8d121e17
         """Run a trigger (they are async generators) and push their events into our outbound event deque."""
         if not os.environ.get("AIRFLOW_DISABLE_GREENBACK_PORTAL", "").lower() == "true":
             import greenback
