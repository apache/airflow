# Licensed to the Apache Software Foundation (ASF) under one
# or more contributor license agreements.  See the NOTICE file
# distributed with this work for additional information
# regarding copyright ownership.  The ASF licenses this file
# to you under the Apache License, Version 2.0 (the
# "License"); you may not use this file except in compliance
# with the License.  You may obtain a copy of the License at
#
#   http://www.apache.org/licenses/LICENSE-2.0
#
# Unless required by applicable law or agreed to in writing,
# software distributed under the License is distributed on an
# "AS IS" BASIS, WITHOUT WARRANTIES OR CONDITIONS OF ANY
# KIND, either express or implied.  See the License for the
# specific language governing permissions and limitations
# under the License.
from __future__ import annotations

import asyncio
import functools
import logging
import os
import selectors
import signal
import sys
import time
from collections import deque
from collections.abc import Generator, Iterable
from contextlib import suppress
from socket import socket
from traceback import format_exception
from typing import TYPE_CHECKING, Annotated, Any, ClassVar, Literal, TypedDict

import attrs
import structlog
from pydantic import BaseModel, Field, TypeAdapter
from sqlalchemy import func, select
from structlog.contextvars import bind_contextvars as bind_log_contextvars

from airflow._shared.timezones import timezone
from airflow.configuration import conf
from airflow.executors import workloads
from airflow.jobs.base_job_runner import BaseJobRunner
from airflow.jobs.job import perform_heartbeat
from airflow.models.trigger import Trigger
from airflow.sdk.api.datamodels._generated import HITLDetailResponse
from airflow.sdk.execution_time.comms import (
    CommsDecoder,
    ConnectionResult,
    DagRunStateResult,
    DeleteVariable,
    DeleteXCom,
    DRCount,
    ErrorResponse,
    GetConnection,
    GetDagRunState,
    GetDRCount,
    GetHITLDetailResponse,
    GetTaskStates,
    GetTICount,
    GetVariable,
    GetXCom,
    MaskSecret,
    OKResponse,
    PutVariable,
    SetXCom,
    TaskStatesResult,
    TICount,
    UpdateHITLDetail,
    VariableResult,
    XComResult,
    _RequestFrame,
)
from airflow.sdk.execution_time.supervisor import WatchedSubprocess, make_buffered_socket_reader
from airflow.sdk.execution_time.task_runner import RuntimeTaskInstance
from airflow.serialization.serialized_objects import SerializedDAG
from airflow.stats import Stats
from airflow.traces.tracer import DebugTrace, Trace, add_debug_span
from airflow.triggers import base as events
from airflow.utils.helpers import log_filename_template_renderer
from airflow.utils.log.logging_mixin import LoggingMixin
from airflow.utils.module_loading import import_string
from airflow.utils.session import NEW_SESSION, create_session, provide_session

if TYPE_CHECKING:
    from sqlalchemy.orm import Session
    from structlog.typing import FilteringBoundLogger, WrappedLogger

    from airflow.api_fastapi.execution_api.app import InProcessExecutionAPI
    from airflow.jobs.job import Job
    from airflow.sdk.api.client import Client
    from airflow.sdk.definitions.context import Context
    from airflow.sdk.types import RuntimeTaskInstanceProtocol as RuntimeTI
    from airflow.triggers.base import BaseTrigger

logger = logging.getLogger(__name__)

__all__ = [
    "TriggerRunner",
    "TriggerRunnerSupervisor",
    "TriggererJobRunner",
]


class TriggererJobRunner(BaseJobRunner, LoggingMixin):
    """
    Run active triggers in asyncio and update their dependent tests/DAGs once their events have fired.

    It runs as two threads:
     - The main thread does DB calls/checkins
     - A subthread runs all the async code
    """

    job_type = "TriggererJob"

    def __init__(
        self,
        job: Job,
        capacity=None,
    ):
        super().__init__(job)
        if capacity is None:
            self.capacity = conf.getint("triggerer", "capacity")
        elif isinstance(capacity, int) and capacity > 0:
            self.capacity = capacity
        else:
            raise ValueError(f"Capacity number {capacity!r} is invalid")

    def register_signals(self) -> None:
        """Register signals that stop child processes."""
        signal.signal(signal.SIGINT, self._exit_gracefully)
        signal.signal(signal.SIGTERM, self._exit_gracefully)

    @classmethod
    @provide_session
    def is_needed(cls, session) -> bool:
        """
        Test if the triggerer job needs to be run (i.e., if there are triggers in the trigger table).

        This is used for the warning boxes in the UI.
        """
        return session.execute(select(func.count(Trigger.id))).scalar_one() > 0

    def on_kill(self):
        """
        Stop the trigger runner.

        Called when there is an external kill command (via the heartbeat mechanism, for example).
        """
        # TODO: signal instead.
        self.trigger_runner.stop = True

    def _exit_gracefully(self, signum, frame) -> None:
        # The first time, try to exit nicely
        if self.trigger_runner and not self.trigger_runner.stop:
            self.log.info("Exiting gracefully upon receiving signal %s", signum)
            self.trigger_runner.stop = True
        else:
            self.log.warning("Forcing exit due to second exit signal %s", signum)

            self.trigger_runner.kill(signal.SIGKILL)
            sys.exit(os.EX_SOFTWARE)

    def _execute(self) -> int | None:
        self.log.info("Starting the triggerer")
        try:
            # Kick off runner sub-process without DB access
            self.trigger_runner = TriggerRunnerSupervisor.start(
                job=self.job, capacity=self.capacity, logger=log
            )

            # Run the main DB comms loop in this process
            self.trigger_runner.run()
            return self.trigger_runner._exit_code
        except Exception:
            self.log.exception("Exception when executing TriggerRunnerSupervisor.run")
            raise
        finally:
            self.log.info("Waiting for triggers to clean up")
            # Tell the subtproc to stop and then wait for it.
            # If the user interrupts/terms again, _graceful_exit will allow them
            # to force-kill here.
            self.trigger_runner.kill(escalation_delay=10, force=True)
            self.log.info("Exited trigger loop")
        return None


log: FilteringBoundLogger = structlog.get_logger(logger_name=__name__)


# Using this as a simple namespace
class messages:
    class StartTriggerer(BaseModel):
        """Tell the async trigger runner process to start, and where to send status update messages."""

        type: Literal["StartTriggerer"] = "StartTriggerer"

    class TriggerStateChanges(BaseModel):
        """
        Report state change about triggers back to the TriggerRunnerSupervisor.

        The supervisor will respond with a TriggerStateSync message.
        """

        type: Literal["TriggerStateChanges"] = "TriggerStateChanges"
        events: Annotated[
            list[tuple[int, events.DiscrimatedTriggerEvent]] | None,
            # We have to specify a default here, as otherwise Pydantic struggles to deal with the discriminated
            # union :shrug:
            Field(default=None),
        ]
        # Format of list[str] is the exc traceback format
        failures: list[tuple[int, list[str] | None]] | None = None
        finished: list[int] | None = None

    class TriggerStateSync(BaseModel):
        type: Literal["TriggerStateSync"] = "TriggerStateSync"

        to_create: list[workloads.RunTrigger]
        to_cancel: set[int]


class HITLDetailResponseResult(HITLDetailResponse):
    """Response to GetHITLDetailResponse request."""

    type: Literal["HITLDetailResponseResult"] = "HITLDetailResponseResult"

    @classmethod
    def from_api_response(cls, response: HITLDetailResponse) -> HITLDetailResponseResult:
        """
        Create result class from API Response.

        API Response is autogenerated from the API schema, so we need to convert it to Result
        for communication between the Supervisor and the task process since it needs a
        discriminator field.
        """
        return cls(**response.model_dump(exclude_defaults=True), type="HITLDetailResponseResult")


ToTriggerRunner = Annotated[
    messages.StartTriggerer
    | messages.TriggerStateSync
    | ConnectionResult
    | VariableResult
    | XComResult
    | DagRunStateResult
    | DRCount
    | TICount
    | TaskStatesResult
    | HITLDetailResponseResult
    | ErrorResponse
    | OKResponse,
    Field(discriminator="type"),
]
"""
The types of messages we can send in to the Trigger Runner process (the process that runs the actual async
code).
"""


ToTriggerSupervisor = Annotated[
    messages.TriggerStateChanges
    | GetConnection
    | DeleteVariable
    | GetVariable
    | PutVariable
    | DeleteXCom
    | GetXCom
    | SetXCom
    | GetTICount
    | GetTaskStates
    | GetDagRunState
    | GetDRCount
    | GetHITLDetailResponse
    | UpdateHITLDetail
    | MaskSecret,
    Field(discriminator="type"),
]
"""
The types of messages that the async Trigger Runner can send back up to the supervisor process.
"""


@attrs.define(kw_only=True)
class TriggerLoggingFactory:
    log_path: str

    ti: RuntimeTI = attrs.field(repr=False)

    bound_logger: WrappedLogger = attrs.field(init=False, repr=False)

    def __call__(self, processors: Iterable[structlog.typing.Processor]) -> WrappedLogger:
        if hasattr(self, "bound_logger"):
            return self.bound_logger

        from airflow.sdk.log import init_log_file

        log_file = init_log_file(self.log_path)

        pretty_logs = False
        if pretty_logs:
            underlying_logger: WrappedLogger = structlog.WriteLogger(log_file.open("w", buffering=1))
        else:
            underlying_logger = structlog.BytesLogger(log_file.open("wb"))
        logger = structlog.wrap_logger(underlying_logger, processors=processors).bind()
        self.bound_logger = logger
        return logger

    def upload_to_remote(self):
        from airflow.sdk.log import upload_to_remote

        if not hasattr(self, "bound_logger"):
            # Never actually called, nothing to do
            return

        upload_to_remote(self.bound_logger, self.ti)


def in_process_api_server() -> InProcessExecutionAPI:
    from airflow.api_fastapi.execution_api.app import InProcessExecutionAPI

    api = InProcessExecutionAPI()
    return api


@attrs.define(kw_only=True)
class TriggerRunnerSupervisor(WatchedSubprocess):
    """
    TriggerRunnerSupervisor is responsible for monitoring the subprocess and marshalling DB access.

    This class (which runs in the main/sync process) is responsible for querying the DB, sending RunTrigger
    workload messages to the subprocess, and collecting results and updating them in the DB.
    """

    job: Job
    capacity: int

    health_check_threshold = conf.getint("triggerer", "triggerer_health_check_threshold")

    runner: TriggerRunner | None = None
    stop: bool = False

    decoder: ClassVar[TypeAdapter[ToTriggerSupervisor]] = TypeAdapter(ToTriggerSupervisor)

    # Maps trigger IDs that we think are running in the sub process
    running_triggers: set[int] = attrs.field(factory=set, init=False)

    logger_cache: dict[int, TriggerLoggingFactory] = attrs.field(factory=dict, init=False)

    # A list of triggers that we have told the async process to cancel. We keep them here until we receive the
    # FinishedTriggers message
    cancelling_triggers: set[int] = attrs.field(factory=set, init=False)

    # A list of RunTrigger workloads to send to the async process when it next checks in. We can't send it
    # directly as all comms has to be initiated by the subprocess
    creating_triggers: deque[workloads.RunTrigger] = attrs.field(factory=deque, init=False)

    # Outbound queue of events
    events: deque[tuple[int, events.TriggerEvent]] = attrs.field(factory=deque, init=False)

    # Outbound queue of failed triggers
    failed_triggers: deque[tuple[int, list[str] | None]] = attrs.field(factory=deque, init=False)

    def is_alive(self) -> bool:
        # Set by `_service_subprocess` in the loop
        return self._exit_code is None

    @classmethod
    def start(  # type: ignore[override]
        cls,
        *,
        job: Job,
        logger=None,
        **kwargs,
    ):
        proc = super().start(id=job.id, job=job, target=cls.run_in_process, logger=logger, **kwargs)

        msg = messages.StartTriggerer()
        proc.send_msg(msg, request_id=0)
        return proc

    @functools.cached_property
    def client(self) -> Client:
        from airflow.sdk.api.client import Client

        client = Client(base_url=None, token="", dry_run=True, transport=in_process_api_server().transport)
        # Mypy is wrong -- the setter accepts a string on the property setter! `URLType = URL | str`
        client.base_url = "http://in-process.invalid./"
        return client

    def _handle_request(self, msg: ToTriggerSupervisor, log: FilteringBoundLogger, req_id: int) -> None:
        from airflow.sdk.api.datamodels._generated import (
            ConnectionResponse,
            TaskStatesResponse,
            VariableResponse,
            XComResponse,
        )

        resp: BaseModel | None = None
        dump_opts = {}

        if isinstance(msg, messages.TriggerStateChanges):
            if msg.events:
                self.events.extend(msg.events)
            if msg.failures:
                self.failed_triggers.extend(msg.failures)
            for id in msg.finished or ():
                self.running_triggers.discard(id)
                self.cancelling_triggers.discard(id)
                # Remove logger from the cache, and since structlog doesn't have an explicit close method, we
                # only need to remove the last reference to it to close the open FH
                if factory := self.logger_cache.pop(id, None):
                    factory.upload_to_remote()

            response = messages.TriggerStateSync(
                to_create=[],
                to_cancel=self.cancelling_triggers,
            )

            # Pull out of these deques in a thread-safe manner
            while self.creating_triggers:
                workload = self.creating_triggers.popleft()
                response.to_create.append(workload)
            self.running_triggers.update(m.id for m in response.to_create)
            resp = response

        elif isinstance(msg, GetConnection):
            conn = self.client.connections.get(msg.conn_id)
            if isinstance(conn, ConnectionResponse):
                conn_result = ConnectionResult.from_conn_response(conn)
                resp = conn_result
                # `by_alias=True` is used to convert the `schema` field to `schema_` in the Connection model
                dump_opts = {"exclude_unset": True, "by_alias": True}
            else:
                resp = conn
        elif isinstance(msg, DeleteVariable):
            resp = self.client.variables.delete(msg.key)
        elif isinstance(msg, GetVariable):
            var = self.client.variables.get(msg.key)
            if isinstance(var, VariableResponse):
                # TODO: call for help to figure out why this is needed
                if var.value:
                    from airflow.sdk.log import mask_secret

                    mask_secret(var.value, var.key)
                var_result = VariableResult.from_variable_response(var)
                resp = var_result
                dump_opts = {"exclude_unset": True}
            else:
                resp = var
        elif isinstance(msg, PutVariable):
            self.client.variables.set(msg.key, msg.value, msg.description)
        elif isinstance(msg, DeleteXCom):
            self.client.xcoms.delete(msg.dag_id, msg.run_id, msg.task_id, msg.key, msg.map_index)
        elif isinstance(msg, GetXCom):
            xcom = self.client.xcoms.get(msg.dag_id, msg.run_id, msg.task_id, msg.key, msg.map_index)
            if isinstance(xcom, XComResponse):
                xcom_result = XComResult.from_xcom_response(xcom)
                resp = xcom_result
                dump_opts = {"exclude_unset": True}
            else:
                resp = xcom
        elif isinstance(msg, SetXCom):
            self.client.xcoms.set(
                msg.dag_id, msg.run_id, msg.task_id, msg.key, msg.value, msg.map_index, msg.mapped_length
            )
        elif isinstance(msg, GetDRCount):
            dr_count = self.client.dag_runs.get_count(
                dag_id=msg.dag_id,
                logical_dates=msg.logical_dates,
                run_ids=msg.run_ids,
                states=msg.states,
            )
            resp = dr_count
        elif isinstance(msg, GetDagRunState):
            dr_resp = self.client.dag_runs.get_state(msg.dag_id, msg.run_id)
            resp = DagRunStateResult.from_api_response(dr_resp)

        elif isinstance(msg, GetTICount):
            resp = self.client.task_instances.get_count(
                dag_id=msg.dag_id,
                map_index=msg.map_index,
                task_ids=msg.task_ids,
                task_group_id=msg.task_group_id,
                logical_dates=msg.logical_dates,
                run_ids=msg.run_ids,
                states=msg.states,
            )

        elif isinstance(msg, GetTaskStates):
            run_id_task_state_map = self.client.task_instances.get_task_states(
                dag_id=msg.dag_id,
                map_index=msg.map_index,
                task_ids=msg.task_ids,
                task_group_id=msg.task_group_id,
                logical_dates=msg.logical_dates,
                run_ids=msg.run_ids,
            )
            if isinstance(run_id_task_state_map, TaskStatesResponse):
                resp = TaskStatesResult.from_api_response(run_id_task_state_map)
            else:
                resp = run_id_task_state_map
        elif isinstance(msg, UpdateHITLDetail):
            api_resp = self.client.hitl.update_response(
                ti_id=msg.ti_id,
                chosen_options=msg.chosen_options,
                params_input=msg.params_input,
            )
            resp = HITLDetailResponseResult.from_api_response(response=api_resp)
        elif isinstance(msg, GetHITLDetailResponse):
            api_resp = self.client.hitl.get_detail_response(ti_id=msg.ti_id)
            resp = HITLDetailResponseResult.from_api_response(response=api_resp)
        elif isinstance(msg, MaskSecret):
            from airflow.sdk.log import mask_secret

            mask_secret(msg.value, msg.name)
        else:
            raise ValueError(f"Unknown message type {type(msg)}")

        self.send_msg(resp, request_id=req_id, error=None, **dump_opts)

    def run(self) -> None:
        """Run synchronously and handle all database reads/writes."""
        while not self.stop:
            if not self.is_alive():
                log.error("Trigger runner process has died! Exiting.")
                break
            with DebugTrace.start_span(span_name="triggerer_job_loop", component="TriggererJobRunner"):
                self.load_triggers()

                # Wait for up to 1 second for activity
                self._service_subprocess(1)

                self.handle_events()
                self.handle_failed_triggers()
                self.clean_unused()
                self.heartbeat()

                self.emit_metrics()

    def heartbeat(self):
        perform_heartbeat(self.job, heartbeat_callback=self.heartbeat_callback, only_if_necessary=True)

    def heartbeat_callback(self, session: Session | None = None) -> None:
        Stats.incr("triggerer_heartbeat", 1, 1)

    @add_debug_span
    def load_triggers(self):
        """Query the database for the triggers we're supposed to be running and update the runner."""
        Trigger.assign_unassigned(self.job.id, self.capacity, self.health_check_threshold)
        ids = Trigger.ids_for_triggerer(self.job.id)
        self.update_triggers(set(ids))

    @add_debug_span
    def handle_events(self):
        """Dispatch outbound events to the Trigger model which pushes them to the relevant task instances."""
        while self.events:
            # Get the event and its trigger ID
            trigger_id, event = self.events.popleft()
            # Tell the model to wake up its tasks
            Trigger.submit_event(trigger_id=trigger_id, event=event)
            # Emit stat event
            Stats.incr("triggers.succeeded")

    @add_debug_span
    def clean_unused(self):
        """Clean out unused or finished triggers."""
        Trigger.clean_unused()

    @add_debug_span
    def handle_failed_triggers(self):
        """
        Handle "failed" triggers. - ones that errored or exited before they sent an event.

        Task Instances that depend on them need failing.
        """
        while self.failed_triggers:
            # Tell the model to fail this trigger's deps
            trigger_id, saved_exc = self.failed_triggers.popleft()
            Trigger.submit_failure(trigger_id=trigger_id, exc=saved_exc)
            # Emit stat event
            Stats.incr("triggers.failed")

    def emit_metrics(self):
        Stats.gauge(f"triggers.running.{self.job.hostname}", len(self.running_triggers))
        Stats.gauge("triggers.running", len(self.running_triggers), tags={"hostname": self.job.hostname})

        capacity_left = self.capacity - len(self.running_triggers)
        Stats.gauge(f"triggerer.capacity_left.{self.job.hostname}", capacity_left)
        Stats.gauge("triggerer.capacity_left", capacity_left, tags={"hostname": self.job.hostname})

        span = Trace.get_current_span()
        span.set_attributes(
            {
                "trigger host": self.job.hostname,
                "triggers running": len(self.running_triggers),
                "capacity left": capacity_left,
            }
        )

    def update_triggers(self, requested_trigger_ids: set[int]):
        """
        Request that we update what triggers we're running.

        Works out the differences - ones to add, and ones to remove - then
        adds them to the deques so the subprocess can actually mutate the running
        trigger set.
        """
        from airflow.models.dagbag import DBDagBag

        dag_bag = DBDagBag()
        render_log_fname = log_filename_template_renderer()

        @provide_session
        def create_workload(trigger: Trigger, session: Session = NEW_SESSION) -> workloads.RunTrigger:
            if trigger.task_instance:
                log_path = render_log_fname(ti=trigger.task_instance)
                serialized_dag = dag_bag.get_dag_model(
                    version_id=trigger.task_instance.dag_version_id,
                    session=session,
                )
                ser_ti = workloads.TaskInstance.model_validate(trigger.task_instance, from_attributes=True)

                # When producing logs from TIs, include the job id producing the logs to disambiguate it.
                self.logger_cache[new_id] = TriggerLoggingFactory(
                    log_path=f"{log_path}.trigger.{self.job.id}.log",
                    ti=ser_ti,  # type: ignore
                )

                return workloads.RunTrigger(
                    classpath=trigger.classpath,
                    id=new_id,
                    encrypted_kwargs=trigger.encrypted_kwargs,
                    ti=ser_ti,
                    timeout_after=trigger.task_instance.trigger_timeout,
                    dag=serialized_dag.data if serialized_dag else None,
                )
            return workloads.RunTrigger(
                classpath=trigger.classpath,
                id=new_id,
                encrypted_kwargs=trigger.encrypted_kwargs,
                ti=None,
            )

        known_trigger_ids = (
            self.running_triggers.union(x[0] for x in self.events)
            .union(self.cancelling_triggers)
            .union(trigger[0] for trigger in self.failed_triggers)
            .union(trigger.id for trigger in self.creating_triggers)
        )
        # Work out the two difference sets
        new_trigger_ids = requested_trigger_ids - known_trigger_ids
        cancel_trigger_ids = self.running_triggers - requested_trigger_ids

        with create_session() as session:
            # Bulk-fetch new trigger records
            new_triggers = Trigger.bulk_fetch(new_trigger_ids, session=session)
            trigger_ids_with_non_task_associations = Trigger.fetch_trigger_ids_with_non_task_associations(
                session=session
            )
<<<<<<< HEAD
            to_create: list[workloads.RunTrigger] = []
            # Add in new triggers
            for new_id in new_trigger_ids:
                # Check it didn't vanish in the meantime
                if new_id not in new_triggers:
                    log.warning("Trigger disappeared before we could start it", id=new_id)
                    continue

                new_trigger_orm = new_triggers[new_id]

                # If the trigger is not associated to a task, an asset, or a deadline, this means the TaskInstance
                # row was updated by either Trigger.submit_event or Trigger.submit_failure
                # and can happen when a single trigger Job is being run on multiple TriggerRunners
                # in a High-Availability setup.
                if (
                    new_trigger_orm.task_instance is None
                    and new_id not in trigger_ids_with_non_task_associations
                ):
                    log.info(
                        (
                            "TaskInstance Trigger is None. It was likely updated by another trigger job. "
                            "Skipping trigger instantiation."
                        ),
                        id=new_id,
                    )
                    continue
=======
            if new_trigger_orm.task_instance:
                log_path = render_log_fname(ti=new_trigger_orm.task_instance)
                if not new_trigger_orm.task_instance.dag_version_id:
                    # This is to handle 2 to 3 upgrade where TI.dag_version_id can be none
                    log.warning(
                        "TaskInstance associated with Trigger has no associated Dag Version, skipping the trigger",
                        ti_id=new_trigger_orm.task_instance.id,
                    )
                    continue
                ser_ti = workloads.TaskInstance.model_validate(
                    new_trigger_orm.task_instance, from_attributes=True
                )
                # When producing logs from TIs, include the job id producing the logs to disambiguate it.
                self.logger_cache[new_id] = TriggerLoggingFactory(
                    log_path=f"{log_path}.trigger.{self.job.id}.log",
                    ti=ser_ti,  # type: ignore
                )
>>>>>>> cd32d1b2

                workload = create_workload(new_trigger_orm, session=session)

                to_create.append(workload)

            self.creating_triggers.extend(to_create)

        if cancel_trigger_ids:
            # Enqueue orphaned triggers for cancellation
            self.cancelling_triggers.update(cancel_trigger_ids)

    def _register_pipe_readers(self, stdout: socket, stderr: socket, requests: socket, logs: socket):
        super()._register_pipe_readers(stdout, stderr, requests, logs)

        # We want to handle logging differently here, so un-register the one our parent class created
        self.selector.unregister(logs)

        self.selector.register(
            logs,
            selectors.EVENT_READ,
            make_buffered_socket_reader(
                self._process_log_messages_from_subprocess(), on_close=self._on_socket_closed
            ),
        )

    def _process_log_messages_from_subprocess(self) -> Generator[None, bytes | bytearray, None]:
        import msgspec
        from structlog.stdlib import NAME_TO_LEVEL

        from airflow.sdk.log import configure_logging

        configure_logging()

        fallback_log = structlog.get_logger(logger_name=__name__)

        from airflow.sdk.log import logging_processors

        processors = logging_processors(json_output=True)

        def get_logger(trigger_id: int) -> WrappedLogger:
            # TODO: Is a separate dict worth it, or should we make `self.running_triggers` a dict?
            if factory := self.logger_cache.get(trigger_id):
                return factory(processors)
            return fallback_log

        # We need to look at the json, pull out the
        while True:
            # Generator receive syntax, values are "sent" in  by the `make_buffered_socket_reader` and returned to
            # the yield.
            line = yield

            try:
                event: dict[str, Any] = msgspec.json.decode(line)
            except Exception:
                fallback_log.exception("Malformed json log", line=line)
                continue

            if trigger_id := event.pop("trigger_id", None):
                log = get_logger(trigger_id)
            else:
                # Log message about the TriggerRunner itself -- just output it
                log = fallback_log

            if exc := event.pop("exception", None):
                # TODO: convert the dict back to a pretty stack trace
                event["error_detail"] = exc
            if lvl_name := NAME_TO_LEVEL.get(event.pop("level")):
                log.log(lvl_name, event.pop("event", None), **event)

    @classmethod
    def run_in_process(cls):
        TriggerRunner().run()


class TriggerDetails(TypedDict):
    """Type class for the trigger details dictionary."""

    task: asyncio.Task
    name: str
    events: int


@attrs.define(kw_only=True)
class TriggerCommsDecoder(CommsDecoder[ToTriggerRunner, ToTriggerSupervisor]):
    _async_writer: asyncio.StreamWriter = attrs.field(alias="async_writer")
    _async_reader: asyncio.StreamReader = attrs.field(alias="async_reader")

    body_decoder: TypeAdapter[ToTriggerRunner] = attrs.field(
        factory=lambda: TypeAdapter(ToTriggerRunner), repr=False
    )

    _lock: asyncio.Lock = attrs.field(factory=asyncio.Lock, repr=False)

    def _read_frame(self):
        from asgiref.sync import async_to_sync

        return async_to_sync(self._aread_frame)()

    def send(self, msg: ToTriggerSupervisor) -> ToTriggerRunner | None:
        from asgiref.sync import async_to_sync

        return async_to_sync(self.asend)(msg)

    async def _aread_frame(self):
        try:
            len_bytes = await self._async_reader.readexactly(4)
        except ConnectionResetError:
            asyncio.current_task().cancel("Supervisor closed")
        length = int.from_bytes(len_bytes, byteorder="big")
        if length >= 2**32:
            raise OverflowError(f"Refusing to receive messages larger than 4GiB {length=}")

        buffer = await self._async_reader.readexactly(length)
        return self.resp_decoder.decode(buffer)

    async def _aget_response(self, expect_id: int) -> ToTriggerRunner | None:
        frame = await self._aread_frame()
        if frame.id != expect_id:
            # Given the lock we take out in `asend`, this _shouldn't_ be possible, but I'd rather fail with
            # this explicit error return the wrong type of message back to a Trigger
            raise RuntimeError(f"Response read out of order! Got {frame.id=}, {expect_id=}")
        return self._from_frame(frame)

    async def asend(self, msg: ToTriggerSupervisor) -> ToTriggerRunner | None:
        frame = _RequestFrame(id=next(self.id_counter), body=msg.model_dump())
        bytes = frame.as_bytes()

        async with self._lock:
            self._async_writer.write(bytes)

            return await self._aget_response(frame.id)


class TriggerRunner:
    """
    Runtime environment for all triggers.

    Mainly runs inside its own process, where it hands control off to an asyncio
    event loop. All communication between this and it's (sync) supervisor is done via sockets
    """

    # Maps trigger IDs to their running tasks and other info
    triggers: dict[int, TriggerDetails]

    # Cache for looking up triggers by classpath
    trigger_cache: dict[str, type[BaseTrigger]]

    # Inbound queue of new triggers
    to_create: deque[workloads.RunTrigger]

    # Inbound queue of deleted triggers
    to_cancel: deque[int]

    # Outbound queue of events
    events: deque[tuple[int, events.TriggerEvent]]

    # Outbound queue of failed triggers
    failed_triggers: deque[tuple[int, BaseException | None]]

    # Should-we-stop flag
    # TODO: set this in a sig-int handler
    stop: bool = False

    # TODO: connect this to the parent process
    log: FilteringBoundLogger = structlog.get_logger()

    comms_decoder: TriggerCommsDecoder

    def __init__(self):
        super().__init__()
        self.triggers = {}
        self.trigger_cache = {}
        self.to_create = deque()
        self.to_cancel = deque()
        self.events = deque()
        self.failed_triggers = deque()
        self.job_id = None

    def run(self):
        """Sync entrypoint - just run a run in an async loop."""
        asyncio.run(self.arun())

    async def arun(self):
        """
        Run trigger addition/deletion/cleanup; main (asynchronous) logic loop.

        Actual triggers run in their own separate coroutines.
        """
        # Make sure comms are initialized before allowing any Triggers to run
        await self.init_comms()

        watchdog = asyncio.create_task(self.block_watchdog())

        last_status = time.monotonic()
        try:
            while not self.stop:
                # Raise exceptions from the tasks
                if watchdog.done():
                    watchdog.result()

                # Run core logic

                finished_ids = await self.cleanup_finished_triggers()
                # This also loads the triggers we need to create or cancel
                await self.sync_state_to_supervisor(finished_ids)
                await self.create_triggers()
                await self.cancel_triggers()
                # Sleep for a bit
                await asyncio.sleep(1)
                # Every minute, log status
                if (now := time.monotonic()) - last_status >= 60:
                    watchers = len([trigger for trigger in self.triggers.values() if trigger["is_watcher"]])
                    triggers = len(self.triggers) - watchers
                    self.log.info("%i triggers currently running", triggers)
                    self.log.info("%i watchers currently running", watchers)
                    last_status = now

        except Exception:
            with suppress(BrokenPipeError):
                await log.aexception("Trigger runner failed")
            self.stop = True
            raise
        # Wait for supporting tasks to complete
        await watchdog

    async def init_comms(self):
        """
        Set up the communications pipe between this process and the supervisor.

        This also sets up the SUPERVISOR_COMMS so that TaskSDK code can work as expected too (but that will
        need to be wrapped in an ``sync_to_async()`` call)
        """
        from airflow.sdk.execution_time import task_runner

        # Yes, we read and write to stdin! It's a socket, not a normal stdin.
        reader, writer = await asyncio.open_connection(sock=socket(fileno=0))

        self.comms_decoder = TriggerCommsDecoder(
            async_writer=writer,
            async_reader=reader,
        )

        task_runner.SUPERVISOR_COMMS = self.comms_decoder

        msg = await self.comms_decoder._aget_response(expect_id=0)

        if not isinstance(msg, messages.StartTriggerer):
            raise RuntimeError(f"Required first message to be a messages.StartTriggerer, it was {msg}")

    async def create_triggers(self):
        def create_runtime_ti(dag: dict) -> RuntimeTaskInstance:
            task = SerializedDAG.from_dict(dag).get_task(workload.ti.task_id)

            # I need to recreate a TaskInstance from task_runner before invoking get_template_context (airflow.executors.workloads.TaskInstance)
            return RuntimeTaskInstance.model_construct(
                **workload.ti.model_dump(exclude_unset=True),
                task=task,
            )

        """Drain the to_create queue and create all new triggers that have been requested in the DB."""
        while self.to_create:
            await asyncio.sleep(0)
            workload = self.to_create.popleft()
            trigger_id = workload.id
            if trigger_id in self.triggers:
                self.log.warning("Trigger %s had insertion attempted twice", trigger_id)
                continue

            try:
                trigger_class = self.get_trigger_by_classpath(workload.classpath)
            except BaseException as e:
                # Either the trigger code or the path to it is bad. Fail the trigger.
                self.log.error("Trigger failed to load code", error=e, classpath=workload.classpath)
                self.failed_triggers.append((trigger_id, e))
                continue

            # Loading the trigger class could have been expensive. Lets give other things a chance to run!
            await asyncio.sleep(0)

            try:
                from airflow.serialization.serialized_objects import smart_decode_trigger_kwargs

                # Decrypt and clean trigger kwargs before for execution
                # Note: We only clean up serialization artifacts (__var, __type keys) here,
                # not in `_decrypt_kwargs` because it is used during hash comparison in
                # add_asset_trigger_references and could lead to adverse effects like hash mismatches
                # that could cause None values in collections.
                kw = Trigger._decrypt_kwargs(workload.encrypted_kwargs)
                deserialised_kwargs = {k: smart_decode_trigger_kwargs(v) for k, v in kw.items()}

                if ti := workload.ti:
                    runtime_ti = create_runtime_ti(workload.dag)
                    context = runtime_ti.get_template_context()
                    trigger_name = f"{ti.dag_id}/{ti.run_id}/{ti.task_id}/{ti.map_index}/{ti.try_number} (ID {trigger_id})"
                    trigger_instance = trigger_class(**deserialised_kwargs)
                    trigger_instance.task_instance = runtime_ti
                else:
                    context = None
                    trigger_name = f"ID {trigger_id}"
                    trigger_instance = trigger_class(**deserialised_kwargs)
            except TypeError as err:
                self.log.error("Trigger failed to inflate", error=err)
                self.failed_triggers.append((trigger_id, err))
                continue

            trigger_instance.trigger_id = trigger_id
            trigger_instance.triggerer_job_id = self.job_id
            trigger_instance.timeout_after = workload.timeout_after

            self.triggers[trigger_id] = {
                "task": asyncio.create_task(
                    self.run_trigger(trigger_id, trigger_instance, context=context), name=trigger_name
                ),
                "is_watcher": isinstance(trigger_instance, events.BaseEventTrigger),
                "name": trigger_name,
                "events": 0,
            }

    async def cancel_triggers(self):
        """
        Drain the to_cancel queue and ensure all triggers that are not in the DB are cancelled.

        This allows the cleanup job to delete them.
        """
        while self.to_cancel:
            trigger_id = self.to_cancel.popleft()
            if trigger_id in self.triggers:
                # We only delete if it did not exit already
                self.triggers[trigger_id]["task"].cancel()
            await asyncio.sleep(0)

    async def cleanup_finished_triggers(self) -> list[int]:
        """
        Go through all trigger tasks (coroutines) and clean up entries for ones that have exited.

        Optionally warn users if the exit was not normal.
        """
        finished_ids: list[int] = []
        for trigger_id, details in list(self.triggers.items()):
            if details["task"].done():
                finished_ids.append(trigger_id)
                # Check to see if it exited for good reasons
                saved_exc = None
                try:
                    result = details["task"].result()
                except (asyncio.CancelledError, SystemExit, KeyboardInterrupt):
                    # These are "expected" exceptions and we stop processing here
                    # If we don't, then the system requesting a trigger be removed -
                    # which turns into CancelledError - results in a failure.
                    del self.triggers[trigger_id]
                    continue
                except BaseException as e:
                    # This is potentially bad, so log it.
                    self.log.exception(
                        "Trigger %s exited with error %s", details["name"], e, trigger_id=trigger_id
                    )
                    saved_exc = e
                else:
                    # See if they foolishly returned a TriggerEvent
                    if isinstance(result, events.TriggerEvent):
                        self.log.error(
                            "Trigger returned a TriggerEvent rather than yielding it",
                            trigger=details["name"],
                            trigger_id=trigger_id,
                        )
                # See if this exited without sending an event, in which case
                # any task instances depending on it need to be failed
                if details["events"] == 0:
                    self.log.error(
                        "Trigger exited without sending an event. Dependent tasks will be failed.",
                        name=details["name"],
                        trigger_id=trigger_id,
                    )
                    # TODO: better formatting of the exception?
                    self.failed_triggers.append((trigger_id, saved_exc))
                del self.triggers[trigger_id]
            await asyncio.sleep(0)
        return finished_ids

    async def sync_state_to_supervisor(self, finished_ids: list[int]):
        # Copy out of our deques in threadsafe manner to sync state with parent
        events_to_send = []
        while self.events:
            data = self.events.popleft()
            events_to_send.append(data)

        failures_to_send = []
        while self.failed_triggers:
            id, exc = self.failed_triggers.popleft()
            tb = format_exception(type(exc), exc, exc.__traceback__) if exc else None
            failures_to_send.append((id, tb))

        msg = messages.TriggerStateChanges(
            events=events_to_send, finished=finished_ids, failures=failures_to_send
        )

        if not events_to_send:
            msg.events = None

        if not failures_to_send:
            msg.failures = None

        if not finished_ids:
            msg.finished = None

        # Tell the monitor that we've finished triggers so it can update things
        try:
            resp = await self.comms_decoder.asend(msg)
        except asyncio.IncompleteReadError:
            if task := asyncio.current_task():
                task.cancel("EOF - shutting down")
                return
            raise

        if not isinstance(resp, messages.TriggerStateSync):
            raise RuntimeError(f"Expected to get a TriggerStateSync message, instead we got {type(msg)}")
        self.to_create.extend(resp.to_create)
        self.to_cancel.extend(resp.to_cancel)

    async def block_watchdog(self):
        """
        Watchdog loop that detects blocking (badly-written) triggers.

        Triggers should be well-behaved async coroutines and await whenever
        they need to wait; this loop tries to run every 100ms to see if
        there are badly-written triggers taking longer than that and blocking
        the event loop.

        Unfortunately, we can't tell what trigger is blocking things, but
        we can at least detect the top-level problem.
        """
        while not self.stop:
            last_run = time.monotonic()
            await asyncio.sleep(0.1)
            # We allow a generous amount of buffer room for now, since it might
            # be a busy event loop.
            time_elapsed = time.monotonic() - last_run
            if time_elapsed > 0.2:
                await self.log.ainfo(
                    "Triggerer's async thread was blocked for %.2f seconds, "
                    "likely by a badly-written trigger. Set PYTHONASYNCIODEBUG=1 "
                    "to get more information on overrunning coroutines.",
                    time_elapsed,
                )
                Stats.incr("triggers.blocked_main_thread")

    async def run_trigger(self, trigger_id, trigger, context: Context | None = None):
        """Run a trigger (they are async generators) and push their events into our outbound event deque."""
        if not os.environ.get("AIRFLOW_DISABLE_GREENBACK_PORTAL", "").lower() == "true":
            import greenback

            await greenback.ensure_portal()

        bind_log_contextvars(trigger_id=trigger_id)

        name = self.triggers[trigger_id]["name"]
        self.log.info("trigger %s starting", name)
        try:
            if context:
                trigger.render_template_fields(context=context)

            async for event in trigger.run():
                await self.log.ainfo(
                    "Trigger fired event", name=self.triggers[trigger_id]["name"], result=event
                )
                self.triggers[trigger_id]["events"] += 1
                self.events.append((trigger_id, event))
        except asyncio.CancelledError:
            # We get cancelled by the scheduler changing the task state. But if we do lets give a nice error
            # message about it
            if timeout := trigger.timeout_after:
                timeout = timeout.replace(tzinfo=timezone.utc) if not timeout.tzinfo else timeout
                if timeout < timezone.utcnow():
                    await self.log.aerror("Trigger cancelled due to timeout")
            raise
        finally:
            # CancelledError will get injected when we're stopped - which is
            # fine, the cleanup process will understand that, but we want to
            # allow triggers a chance to cleanup, either in that case or if
            # they exit cleanly. Exception from cleanup methods are ignored.
            with suppress(Exception):
                await trigger.cleanup()

            await self.log.ainfo("trigger completed", name=name)

    def get_trigger_by_classpath(self, classpath: str) -> type[BaseTrigger]:
        """
        Get a trigger class by its classpath ("path.to.module.classname").

        Uses a cache dictionary to speed up lookups after the first time.
        """
        if classpath not in self.trigger_cache:
            self.trigger_cache[classpath] = import_string(classpath)
        return self.trigger_cache[classpath]<|MERGE_RESOLUTION|>--- conflicted
+++ resolved
@@ -612,8 +612,16 @@
         render_log_fname = log_filename_template_renderer()
 
         @provide_session
-        def create_workload(trigger: Trigger, session: Session = NEW_SESSION) -> workloads.RunTrigger:
+        def create_workload(trigger: Trigger, session: Session = NEW_SESSION) -> workloads.RunTrigger | None:
             if trigger.task_instance:
+                if not new_trigger_orm.task_instance.dag_version_id:
+                    # This is to handle 2 to 3 upgrade where TI.dag_version_id can be none
+                    log.warning(
+                        "TaskInstance associated with Trigger has no associated Dag Version, skipping the trigger",
+                        ti_id=new_trigger_orm.task_instance.id,
+                    )
+                    return None
+
                 log_path = render_log_fname(ti=trigger.task_instance)
                 serialized_dag = dag_bag.get_dag_model(
                     version_id=trigger.task_instance.dag_version_id,
@@ -658,7 +666,6 @@
             trigger_ids_with_non_task_associations = Trigger.fetch_trigger_ids_with_non_task_associations(
                 session=session
             )
-<<<<<<< HEAD
             to_create: list[workloads.RunTrigger] = []
             # Add in new triggers
             for new_id in new_trigger_ids:
@@ -685,29 +692,11 @@
                         id=new_id,
                     )
                     continue
-=======
-            if new_trigger_orm.task_instance:
-                log_path = render_log_fname(ti=new_trigger_orm.task_instance)
-                if not new_trigger_orm.task_instance.dag_version_id:
-                    # This is to handle 2 to 3 upgrade where TI.dag_version_id can be none
-                    log.warning(
-                        "TaskInstance associated with Trigger has no associated Dag Version, skipping the trigger",
-                        ti_id=new_trigger_orm.task_instance.id,
-                    )
-                    continue
-                ser_ti = workloads.TaskInstance.model_validate(
-                    new_trigger_orm.task_instance, from_attributes=True
-                )
-                # When producing logs from TIs, include the job id producing the logs to disambiguate it.
-                self.logger_cache[new_id] = TriggerLoggingFactory(
-                    log_path=f"{log_path}.trigger.{self.job.id}.log",
-                    ti=ser_ti,  # type: ignore
-                )
->>>>>>> cd32d1b2
 
                 workload = create_workload(new_trigger_orm, session=session)
 
-                to_create.append(workload)
+                if workload:
+                    to_create.append(workload)
 
             self.creating_triggers.extend(to_create)
 
@@ -1008,7 +997,6 @@
                 self.log.error("Trigger failed to inflate", error=err)
                 self.failed_triggers.append((trigger_id, err))
                 continue
-
             trigger_instance.trigger_id = trigger_id
             trigger_instance.triggerer_job_id = self.job_id
             trigger_instance.timeout_after = workload.timeout_after
