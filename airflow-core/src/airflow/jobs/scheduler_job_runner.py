#
# Licensed to the Apache Software Foundation (ASF) under one
# or more contributor license agreements.  See the NOTICE file
# distributed with this work for additional information
# regarding copyright ownership.  The ASF licenses this file
# to you under the Apache License, Version 2.0 (the
# "License"); you may not use this file except in compliance
# with the License.  You may obtain a copy of the License at
#
#   http://www.apache.org/licenses/LICENSE-2.0
#
# Unless required by applicable law or agreed to in writing,
# software distributed under the License is distributed on an
# "AS IS" BASIS, WITHOUT WARRANTIES OR CONDITIONS OF ANY
# KIND, either express or implied.  See the License for the
# specific language governing permissions and limitations
# under the License.
from __future__ import annotations

import itertools
import multiprocessing
import operator
import os
import signal
import sys
import time
from collections import Counter, defaultdict, deque
from collections.abc import Callable, Collection, Iterable, Iterator
from contextlib import ExitStack
from datetime import date, datetime, timedelta
from functools import lru_cache, partial
from itertools import groupby
from typing import TYPE_CHECKING, Any

from sqlalchemy import and_, delete, desc, exists, func, inspect, or_, select, text, tuple_, update
from sqlalchemy.exc import OperationalError
from sqlalchemy.orm import joinedload, lazyload, load_only, make_transient, selectinload
from sqlalchemy.sql import expression

from airflow import settings
from airflow._shared.timezones import timezone
from airflow.api_fastapi.execution_api.datamodels.taskinstance import DagRun as DRDataModel, TIRunContext
from airflow.callbacks.callback_requests import (
    DagCallbackRequest,
    DagRunContext,
    EmailRequest,
    TaskCallbackRequest,
)
from airflow.configuration import conf
from airflow.dag_processing.bundles.base import BundleUsageTrackingManager
from airflow.exceptions import DagNotFound
from airflow.executors import workloads
from airflow.jobs.base_job_runner import BaseJobRunner
from airflow.jobs.job import Job, JobState, perform_heartbeat
from airflow.models import Deadline, Log
from airflow.models.asset import (
    AssetActive,
    AssetAliasModel,
    AssetDagRunQueue,
    AssetEvent,
    AssetModel,
    AssetWatcherModel,
    DagScheduleAssetAliasReference,
    DagScheduleAssetReference,
    TaskOutletAssetReference,
)
from airflow.models.backfill import Backfill
from airflow.models.dag import DagModel, get_next_data_interval, get_run_data_interval
from airflow.models.dag_version import DagVersion
from airflow.models.dagbag import DBDagBag
from airflow.models.dagrun import DagRun
from airflow.models.dagwarning import DagWarning, DagWarningType
from airflow.models.serialized_dag import SerializedDagModel
from airflow.models.taskinstance import TaskInstance
from airflow.models.trigger import TRIGGER_FAIL_REPR, Trigger, TriggerFailureReason
from airflow.stats import Stats
from airflow.ti_deps.dependencies_states import EXECUTION_STATES
from airflow.timetables.simple import AssetTriggeredTimetable
from airflow.traces import utils as trace_utils
from airflow.traces.tracer import DebugTrace, Trace, add_debug_span
from airflow.utils.dates import datetime_to_nano
from airflow.utils.event_scheduler import EventScheduler
from airflow.utils.log.logging_mixin import LoggingMixin
from airflow.utils.retries import MAX_DB_RETRIES, retry_db_transaction, run_with_db_retries
from airflow.utils.session import NEW_SESSION, create_session, provide_session
from airflow.utils.span_status import SpanStatus
from airflow.utils.sqlalchemy import (
    get_dialect_name,
    is_lock_not_available_error,
    prohibit_commit,
    with_row_locks,
)
from airflow.utils.state import DagRunState, State, TaskInstanceState
from airflow.utils.thread_safe_dict import ThreadSafeDict
from airflow.utils.types import DagRunTriggeredByType, DagRunType

if TYPE_CHECKING:
    from types import FrameType

    from pendulum.datetime import DateTime
    from sqlalchemy.orm import Session
    from sqlalchemy.orm.interfaces import LoaderOption

    from airflow._shared.logging.types import Logger
    from airflow.executors.base_executor import BaseExecutor
    from airflow.executors.executor_utils import ExecutorName
    from airflow.models.taskinstance import TaskInstanceKey
    from airflow.serialization.serialized_objects import SerializedDAG
    from airflow.utils.sqlalchemy import CommitProhibitorGuard

TI = TaskInstance
DR = DagRun
DM = DagModel

TASK_STUCK_IN_QUEUED_RESCHEDULE_EVENT = "stuck in queued reschedule"
""":meta private:"""


def _eager_load_dag_run_for_validation() -> tuple[LoaderOption, LoaderOption]:
    """
    Eager-load DagRun relations required for execution API datamodel validation.

    When building TaskCallbackRequest with DRDataModel.model_validate(ti.dag_run),
    the consumed_asset_events collection and nested asset/source_aliases must be
    preloaded to avoid DetachedInstanceError after the session closes.

    Returns a tuple of two load options:
        - Asset loader: TI.dag_run → consumed_asset_events → asset
        - Alias loader: TI.dag_run → consumed_asset_events → source_aliases

    Example usage::

        asset_loader, alias_loader = _eager_load_dag_run_for_validation()
        query = select(TI).options(asset_loader).options(alias_loader)
    """
    # Traverse TI → dag_run → consumed_asset_events once, then branch to asset/aliases
    base = joinedload(TI.dag_run).selectinload(DagRun.consumed_asset_events)
    return (
        base.selectinload(AssetEvent.asset),
        base.selectinload(AssetEvent.source_aliases),
    )


def _get_current_dag(dag_id: str, session: Session) -> SerializedDAG | None:
    serdag = SerializedDagModel.get(dag_id=dag_id, session=session)  # grabs the latest version
    if not serdag:
        return None
    serdag.load_op_links = False
    return serdag.dag


class ConcurrencyMap:
    """
    Dataclass to represent concurrency maps.

    It contains a map from (dag_id, task_id) to # of task instances, a map from (dag_id, task_id)
    to # of task instances in the given state list and a map from (dag_id, run_id, task_id)
    to # of task instances in the given state list in each DAG run.
    """

    def __init__(self):
        self.dag_run_active_tasks_map: Counter[tuple[str, str]] = Counter()
        self.task_concurrency_map: Counter[tuple[str, str]] = Counter()
        self.task_dagrun_concurrency_map: Counter[tuple[str, str, str]] = Counter()

    def load(self, session: Session) -> None:
        self.dag_run_active_tasks_map.clear()
        self.task_concurrency_map.clear()
        self.task_dagrun_concurrency_map.clear()
        query = session.execute(
            select(TI.dag_id, TI.task_id, TI.run_id, func.count("*"))
            .where(TI.state.in_(EXECUTION_STATES))
            .group_by(TI.task_id, TI.run_id, TI.dag_id)
        )
        for dag_id, task_id, run_id, c in query:
            self.dag_run_active_tasks_map[dag_id, run_id] += c
            self.task_concurrency_map[(dag_id, task_id)] += c
            self.task_dagrun_concurrency_map[(dag_id, run_id, task_id)] += c


def _is_parent_process() -> bool:
    """
    Whether this is a parent process.

    Return True if the current process is the parent process.
    False if the current process is a child process started by multiprocessing.
    """
    return multiprocessing.current_process().name == "MainProcess"


class SchedulerJobRunner(BaseJobRunner, LoggingMixin):
    """
    SchedulerJobRunner runs for a specific time interval and schedules jobs that are ready to run.

    It figures out the latest runs for each task and sees if the dependencies
    for the next schedules are met.
    If so, it creates appropriate TaskInstances and sends run commands to the
    executor. It does this for each task in each DAG and repeats.

    :param num_runs: The number of times to run the scheduling loop. If you
        have a large number of DAG files this could complete before each file
        has been parsed. -1 for unlimited times.
    :param scheduler_idle_sleep_time: The number of seconds to wait between
        polls of running processors
    :param log: override the default Logger
    """

    job_type = "SchedulerJob"

    # For a dagrun span
    #   - key: dag_run.run_id | value: span
    #   - dagrun keys will be prefixed with 'dr:'.
    # For a ti span
    #   - key: ti.id | value: span
    #   - taskinstance keys will be prefixed with 'ti:'.
    active_spans = ThreadSafeDict()

    def __init__(
        self,
        job: Job,
        num_runs: int = conf.getint("scheduler", "num_runs"),
        scheduler_idle_sleep_time: float = conf.getfloat("scheduler", "scheduler_idle_sleep_time"),
        log: Logger | None = None,
    ):
        super().__init__(job)
        self.num_runs = num_runs
        self._scheduler_idle_sleep_time = scheduler_idle_sleep_time
        # How many seconds do we wait for tasks to heartbeat before timeout.
        self._task_instance_heartbeat_timeout_secs = conf.getint(
            "scheduler", "task_instance_heartbeat_timeout"
        )
        self._task_queued_timeout = conf.getfloat("scheduler", "task_queued_timeout")
        self._enable_tracemalloc = conf.getboolean("scheduler", "enable_tracemalloc")

        # this param is intentionally undocumented
        self._num_stuck_queued_retries = conf.getint(
            section="scheduler",
            key="num_stuck_in_queued_retries",
            fallback=2,
        )

        if self._enable_tracemalloc:
            import tracemalloc

            tracemalloc.start()

        if log:
            self._log = log

        self.scheduler_dag_bag = DBDagBag(load_op_links=False)

    @provide_session
    def heartbeat_callback(self, session: Session = NEW_SESSION) -> None:
        Stats.incr("scheduler_heartbeat", 1, 1)

    def register_signals(self) -> ExitStack:
        """Register signals that stop child processes."""
        resetter = ExitStack()
        prev_int = signal.signal(signal.SIGINT, self._exit_gracefully)
        prev_term = signal.signal(signal.SIGTERM, self._exit_gracefully)
        prev_usr2 = signal.signal(signal.SIGUSR2, self._debug_dump)

        resetter.callback(signal.signal, signal.SIGINT, prev_int)
        resetter.callback(signal.signal, signal.SIGTERM, prev_term)
        resetter.callback(signal.signal, signal.SIGUSR2, prev_usr2)

        if self._enable_tracemalloc:
            prev = signal.signal(signal.SIGUSR1, self._log_memory_usage)
            resetter.callback(signal.signal, signal.SIGUSR1, prev)

        return resetter

    def _exit_gracefully(self, signum: int, frame: FrameType | None) -> None:
        """Clean up processor_agent to avoid leaving orphan processes."""
        if self._is_tracing_enabled():
            self._end_active_spans()

        if not _is_parent_process():
            # Only the parent process should perform the cleanup.
            return

        if self._enable_tracemalloc:
            import tracemalloc

            tracemalloc.stop()

        self.log.info("Exiting gracefully upon receiving signal %s", signum)
        sys.exit(os.EX_OK)

    def _log_memory_usage(self, signum: int, frame: FrameType | None) -> None:
        import tracemalloc

        snapshot = tracemalloc.take_snapshot()
        top_stats = snapshot.statistics("lineno")
        n = 10
        self.log.error(
            "scheduler memory usage:\n Top %d\n %s",
            n,
            "\n\t".join(map(str, top_stats[:n])),
        )

    def _debug_dump(self, signum: int, frame: FrameType | None) -> None:
        import threading
        from traceback import extract_stack

        if not _is_parent_process():
            # Only the parent process should perform the debug dump.
            return

        try:
            sig_name = signal.Signals(signum).name
        except Exception:
            sig_name = str(signum)

        self.log.info("%s\n%s received, printing debug\n%s", "-" * 80, sig_name, "-" * 80)

        for executor in self.job.executors:
            self.log.info("Debug dump for the executor %s", executor)
            executor.debug_dump()
            self.log.info("-" * 80)

        id2name = {th.ident: th.name for th in threading.enumerate()}
        for threadId, stack in sys._current_frames().items():
            self.log.info("Stack Trace for Scheduler Job Runner on thread: %s", id2name[threadId])
            callstack = extract_stack(f=stack, limit=10)
            self.log.info("\n\t".join(map(repr, callstack)))
            self.log.info("-" * 80)

    def _executable_task_instances_to_queued(self, max_tis: int, session: Session) -> list[TI]:
        """
        Find TIs that are ready for execution based on conditions.

        Conditions include:
        - pool limits
        - DAG max_active_tasks
        - executor state
        - priority
        - max active tis per DAG
        - max active tis per DAG run

        :param max_tis: Maximum number of TIs to queue in this loop.
        :return: list[airflow.models.TaskInstance]
        """
        from airflow.models.pool import Pool
        from airflow.utils.db import DBLocks

        executable_tis: list[TI] = []

        if get_dialect_name(session) == "postgresql":
            # Optimization: to avoid littering the DB errors of "ERROR: canceling statement due to lock
            # timeout", try to take out a transactional advisory lock (unlocks automatically on
            # COMMIT/ROLLBACK)
            lock_acquired = session.execute(
                text("SELECT pg_try_advisory_xact_lock(:id)").bindparams(
                    id=DBLocks.SCHEDULER_CRITICAL_SECTION.value
                )
            ).scalar()
            if lock_acquired is None:
                lock_acquired = False
            if not lock_acquired:
                # Throw an error like the one that would happen with NOWAIT
                raise OperationalError(
                    "Failed to acquire advisory lock", params=None, orig=RuntimeError("55P03")
                )

        # Get the pool settings. We get a lock on the pool rows, treating this as a "critical section"
        # Throws an exception if lock cannot be obtained, rather than blocking
        pools = Pool.slots_stats(lock_rows=True, session=session)

        # If the pools are full, there is no point doing anything!
        # If _somehow_ the pool is overfull, don't let the limit go negative - it breaks SQL
        pool_slots_free = sum(max(0, pool["open"]) for pool in pools.values())

        if pool_slots_free == 0:
            self.log.debug("All pools are full!")
            return []

        max_tis = min(max_tis, pool_slots_free)

        starved_pools = {pool_name for pool_name, stats in pools.items() if stats["open"] <= 0}

        # dag_id to # of running tasks and (dag_id, task_id) to # of running tasks.
        concurrency_map = ConcurrencyMap()
        concurrency_map.load(session=session)

        # Number of tasks that cannot be scheduled because of no open slot in pool
        num_starving_tasks_total = 0

        # dag and task ids that can't be queued because of concurrency limits
        starved_dags: set[str] = set()
        starved_tasks: set[tuple[str, str]] = set()
        starved_tasks_task_dagrun_concurrency: set[tuple[str, str, str]] = set()

        pool_num_starving_tasks: dict[str, int] = Counter()

        for loop_count in itertools.count(start=1):
            num_starved_pools = len(starved_pools)
            num_starved_dags = len(starved_dags)
            num_starved_tasks = len(starved_tasks)
            num_starved_tasks_task_dagrun_concurrency = len(starved_tasks_task_dagrun_concurrency)

            query = (
                select(TI)
                .with_hint(TI, "USE INDEX (ti_state)", dialect_name="mysql")
                .join(TI.dag_run)
                .where(DR.state == DagRunState.RUNNING)
                .join(TI.dag_model)
                .where(~DM.is_paused)
                .where(TI.state == TaskInstanceState.SCHEDULED)
                .where(DM.bundle_name.is_not(None))
                .options(selectinload(TI.dag_model))
                .order_by(-TI.priority_weight, DR.logical_date, TI.map_index)
            )

            if starved_pools:
                query = query.where(TI.pool.not_in(starved_pools))

            if starved_dags:
                query = query.where(TI.dag_id.not_in(starved_dags))

            if starved_tasks:
                query = query.where(tuple_(TI.dag_id, TI.task_id).not_in(starved_tasks))

            if starved_tasks_task_dagrun_concurrency:
                query = query.where(
                    tuple_(TI.dag_id, TI.run_id, TI.task_id).not_in(starved_tasks_task_dagrun_concurrency)
                )

            query = query.limit(max_tis)

            timer = Stats.timer("scheduler.critical_section_query_duration")
            timer.start()

            try:
                locked_query = with_row_locks(query, of=TI, session=session, skip_locked=True)
                task_instances_to_examine: list[TI] = list(session.scalars(locked_query).all())

                timer.stop(send=True)
            except OperationalError as e:
                timer.stop(send=False)
                raise e

            # TODO[HA]: This was wrong before anyway, as it only looked at a sub-set of dags, not everything.
            # Stats.gauge('scheduler.tasks.pending', len(task_instances_to_examine))

            if not task_instances_to_examine:
                self.log.debug("No tasks to consider for execution.")
                break

            # Put one task instance on each line
            task_instance_str = "\n".join(f"\t{x!r}" for x in task_instances_to_examine)
            self.log.info("%s tasks up for execution:\n%s", len(task_instances_to_examine), task_instance_str)

            executor_slots_available: dict[ExecutorName, int] = {}
            # First get a mapping of executor names to slots they have available
            for executor in self.job.executors:
                if TYPE_CHECKING:
                    # All executors should have a name if they are initted from the executor_loader.
                    # But we need to check for None to make mypy happy.
                    assert executor.name
                executor_slots_available[executor.name] = executor.slots_available

            for task_instance in task_instances_to_examine:
                pool_name = task_instance.pool

                pool_stats = pools.get(pool_name)
                if not pool_stats:
                    self.log.warning("Tasks using non-existent pool '%s' will not be scheduled", pool_name)
                    starved_pools.add(pool_name)
                    continue

                # Make sure to emit metrics if pool has no starving tasks
                pool_num_starving_tasks.setdefault(pool_name, 0)

                pool_total = pool_stats["total"]
                open_slots = pool_stats["open"]

                if open_slots <= 0:
                    self.log.info(
                        "Not scheduling since there are %s open slots in pool %s", open_slots, pool_name
                    )
                    # Can't schedule any more since there are no more open slots.
                    pool_num_starving_tasks[pool_name] += 1
                    num_starving_tasks_total += 1
                    starved_pools.add(pool_name)
                    continue

                if task_instance.pool_slots > pool_total:
                    self.log.warning(
                        "Not executing %s. Requested pool slots (%s) are greater than "
                        "total pool slots: '%s' for pool: %s.",
                        task_instance,
                        task_instance.pool_slots,
                        pool_total,
                        pool_name,
                    )

                    pool_num_starving_tasks[pool_name] += 1
                    num_starving_tasks_total += 1
                    starved_tasks.add((task_instance.dag_id, task_instance.task_id))
                    continue

                if task_instance.pool_slots > open_slots:
                    self.log.info(
                        "Not executing %s since it requires %s slots "
                        "but there are %s open slots in the pool %s.",
                        task_instance,
                        task_instance.pool_slots,
                        open_slots,
                        pool_name,
                    )
                    pool_num_starving_tasks[pool_name] += 1
                    num_starving_tasks_total += 1
                    starved_tasks.add((task_instance.dag_id, task_instance.task_id))
                    # Though we can execute tasks with lower priority if there's enough room
                    continue

                # Check to make sure that the task max_active_tasks of the DAG hasn't been
                # reached.
                dag_id = task_instance.dag_id
                dag_run_key = (dag_id, task_instance.run_id)
                current_active_tasks_per_dag_run = concurrency_map.dag_run_active_tasks_map[dag_run_key]
                dag_max_active_tasks = task_instance.dag_model.max_active_tasks
                self.log.info(
                    "DAG %s has %s/%s running and queued tasks",
                    dag_id,
                    current_active_tasks_per_dag_run,
                    dag_max_active_tasks,
                )
                if current_active_tasks_per_dag_run >= dag_max_active_tasks:
                    self.log.info(
                        "Not executing %s since the number of tasks running or queued "
                        "from DAG %s is >= to the DAG's max_active_tasks limit of %s",
                        task_instance,
                        dag_id,
                        dag_max_active_tasks,
                    )
                    starved_dags.add(dag_id)
                    continue

                if task_instance.dag_model.has_task_concurrency_limits:
                    # Many dags don't have a task_concurrency, so where we can avoid loading the full
                    # serialized DAG the better.
                    serialized_dag = self.scheduler_dag_bag.get_dag_for_run(
                        dag_run=task_instance.dag_run, session=session
                    )
                    # If the dag is missing, fail the task and continue to the next task.
                    if not serialized_dag:
                        self.log.error(
                            "DAG '%s' for task instance %s not found in serialized_dag table",
                            dag_id,
                            task_instance,
                        )
                        session.execute(
                            update(TI)
                            .where(TI.dag_id == dag_id, TI.state == TaskInstanceState.SCHEDULED)
                            .values(state=TaskInstanceState.FAILED)
                            .execution_options(synchronize_session="fetch")
                        )
                        continue

                    task_concurrency_limit: int | None = None
                    if serialized_dag.has_task(task_instance.task_id):
                        task_concurrency_limit = serialized_dag.get_task(
                            task_instance.task_id
                        ).max_active_tis_per_dag

                    if task_concurrency_limit is not None:
                        current_task_concurrency = concurrency_map.task_concurrency_map[
                            (task_instance.dag_id, task_instance.task_id)
                        ]

                        if current_task_concurrency >= task_concurrency_limit:
                            self.log.info(
                                "Not executing %s since the task concurrency for this task has been reached.",
                                task_instance,
                            )
                            starved_tasks.add((task_instance.dag_id, task_instance.task_id))
                            continue

                    task_dagrun_concurrency_limit: int | None = None
                    if serialized_dag.has_task(task_instance.task_id):
                        task_dagrun_concurrency_limit = serialized_dag.get_task(
                            task_instance.task_id
                        ).max_active_tis_per_dagrun

                    if task_dagrun_concurrency_limit is not None:
                        current_task_dagrun_concurrency = concurrency_map.task_dagrun_concurrency_map[
                            (task_instance.dag_id, task_instance.run_id, task_instance.task_id)
                        ]

                        if current_task_dagrun_concurrency >= task_dagrun_concurrency_limit:
                            self.log.info(
                                "Not executing %s since the task concurrency per DAG run for"
                                " this task has been reached.",
                                task_instance,
                            )
                            starved_tasks_task_dagrun_concurrency.add(
                                (task_instance.dag_id, task_instance.run_id, task_instance.task_id)
                            )
                            continue

                if executor_obj := self._try_to_load_executor(task_instance.executor):
                    if TYPE_CHECKING:
                        # All executors should have a name if they are initted from the executor_loader.
                        # But we need to check for None to make mypy happy.
                        assert executor_obj.name
                    if executor_slots_available[executor_obj.name] <= 0:
                        self.log.debug(
                            "Not scheduling %s since its executor %s does not currently have any more "
                            "available slots"
                        )
                        starved_tasks.add((task_instance.dag_id, task_instance.task_id))
                        continue
                    executor_slots_available[executor_obj.name] -= 1
                else:
                    # This is a defensive guard for if we happen to have a task who's executor cannot be
                    # found. The check in the dag parser should make this not realistically possible but the
                    # loader can fail if some direct DB modification has happened or another as yet unknown
                    # edge case. _try_to_load_executor will log an error message explaining the executor
                    # cannot be found.
                    starved_tasks.add((task_instance.dag_id, task_instance.task_id))
                    continue

                executable_tis.append(task_instance)
                open_slots -= task_instance.pool_slots
                concurrency_map.dag_run_active_tasks_map[dag_run_key] += 1
                concurrency_map.task_concurrency_map[(task_instance.dag_id, task_instance.task_id)] += 1
                concurrency_map.task_dagrun_concurrency_map[
                    (task_instance.dag_id, task_instance.run_id, task_instance.task_id)
                ] += 1

                pool_stats["open"] = open_slots

            is_done = executable_tis or len(task_instances_to_examine) < max_tis
            # Check this to avoid accidental infinite loops
            found_new_filters = (
                len(starved_pools) > num_starved_pools
                or len(starved_dags) > num_starved_dags
                or len(starved_tasks) > num_starved_tasks
                or len(starved_tasks_task_dagrun_concurrency) > num_starved_tasks_task_dagrun_concurrency
            )

            if is_done or not found_new_filters:
                break

            self.log.info(
                "Found no task instances to queue on query iteration %s "
                "but there could be more candidate task instances to check.",
                loop_count,
            )

        for pool_name, num_starving_tasks in pool_num_starving_tasks.items():
            Stats.gauge(f"pool.starving_tasks.{pool_name}", num_starving_tasks)
            # Same metric with tagging
            Stats.gauge("pool.starving_tasks", num_starving_tasks, tags={"pool_name": pool_name})

        Stats.gauge("scheduler.tasks.starving", num_starving_tasks_total)
        Stats.gauge("scheduler.tasks.executable", len(executable_tis))

        if executable_tis:
            task_instance_str = "\n".join(f"\t{x!r}" for x in executable_tis)
            self.log.info("Setting the following tasks to queued state:\n%s", task_instance_str)

            # set TIs to queued state
            filter_for_tis = TI.filter_for_tis(executable_tis)
            if filter_for_tis is None:
                return []
            session.execute(
                update(TI)
                .where(filter_for_tis)
                .values(
                    # TODO[ha]: should we use func.now()? How does that work with DB timezone
                    # on mysql when it's not UTC?
                    state=TaskInstanceState.QUEUED,
                    queued_dttm=timezone.utcnow(),
                    queued_by_job_id=self.job.id,
                )
                .execution_options(synchronize_session=False)
            )

            for ti in executable_tis:
                ti.emit_state_change_metric(TaskInstanceState.QUEUED)

        for ti in executable_tis:
            make_transient(ti)
        return executable_tis

    def _enqueue_task_instances_with_queued_state(
        self, task_instances: list[TI], executor: BaseExecutor, session: Session
    ) -> None:
        """
        Enqueue task_instances which should have been set to queued with the executor.

        :param task_instances: TaskInstances to enqueue
        :param executor: The executor to enqueue tasks for
        :param session: The session object
        """
        # actually enqueue them
        for ti in task_instances:
            if ti.dag_run.state in State.finished_dr_states:
                ti.set_state(None, session=session)
                continue

            workload = workloads.ExecuteTask.make(ti, generator=executor.jwt_generator)
            executor.queue_workload(workload, session=session)

    def _critical_section_enqueue_task_instances(self, session: Session) -> int:
        """
        Enqueues TaskInstances for execution.

        There are three steps:
        1. Pick TIs by priority with the constraint that they are in the expected states
        and that we do not exceed max_active_runs or pool limits.
        2. Change the state for the TIs above atomically.
        3. Enqueue the TIs in the executor.

        HA note: This function is a "critical section" meaning that only a single scheduler process can
        execute this function at the same time. This is achieved by doing
        ``SELECT ... from pool FOR UPDATE``. For DBs that support NOWAIT, a "blocked" scheduler will skip
        this and continue on with other tasks (creating new DAG runs, progressing TIs from None to SCHEDULED
        etc.); DBs that don't support this (such as MariaDB or MySQL 5.x) the other schedulers will wait for
        the lock before continuing.

        :param session:
        :return: Number of task instance with state changed.
        """
        # The user can either request a certain number of tis to schedule per main scheduler loop (default
        # is non-zero). If that value has been set to zero, that means use the value of core.parallelism (or
        # however many free slots are left). core.parallelism represents the max number of running TIs per
        # scheduler. Historically this value was stored in the executor, who's job it was to control/enforce
        # it. However, with multiple executors, any of which can run up to core.parallelism TIs individually,
        # we need to make sure in the scheduler now that we don't schedule more than core.parallelism totally
        # across all executors.
        num_occupied_slots = sum([executor.slots_occupied for executor in self.job.executors])
        parallelism = conf.getint("core", "parallelism")
        if self.job.max_tis_per_query == 0:
            max_tis = parallelism - num_occupied_slots
        else:
            max_tis = min(self.job.max_tis_per_query, parallelism - num_occupied_slots)
        if max_tis <= 0:
            self.log.debug("max_tis query size is less than or equal to zero. No query will be performed!")
            return 0

        queued_tis = self._executable_task_instances_to_queued(max_tis, session=session)

        # Sort queued TIs to their respective executor
        executor_to_queued_tis = self._executor_to_tis(queued_tis)
        for executor, queued_tis_per_executor in executor_to_queued_tis.items():
            self.log.info(
                "Trying to enqueue tasks: %s for executor: %s",
                queued_tis_per_executor,
                executor,
            )

            self._enqueue_task_instances_with_queued_state(queued_tis_per_executor, executor, session=session)

        return len(queued_tis)

    @staticmethod
    def _process_task_event_logs(log_records: deque[Log], session: Session):
        objects = (log_records.popleft() for _ in range(len(log_records)))
        session.bulk_save_objects(objects=objects, preserve_order=False)

    @staticmethod
    def _is_metrics_enabled():
        return any(
            [
                conf.getboolean("metrics", "statsd_datadog_enabled", fallback=False),
                conf.getboolean("metrics", "statsd_on", fallback=False),
                conf.getboolean("metrics", "otel_on", fallback=False),
            ]
        )

    @staticmethod
    def _is_tracing_enabled():
        return conf.getboolean("traces", "otel_on")

    def _process_executor_events(self, executor: BaseExecutor, session: Session) -> int:
        return SchedulerJobRunner.process_executor_events(
            executor=executor,
            job_id=self.job.id,
            scheduler_dag_bag=self.scheduler_dag_bag,
            session=session,
        )

    @classmethod
    def process_executor_events(
        cls, executor: BaseExecutor, job_id: int | None, scheduler_dag_bag: DBDagBag, session: Session
    ) -> int:
        """
        Process task completion events from the executor and update task instance states.

        This method handles task state transitions reported by executors, ensuring proper
        state management, callback execution, and notification processing. It maintains
        scheduler architectural principles by delegating user code execution to appropriate
        isolated processes.

        The method handles several key scenarios:
        1. **Normal task completion**: Updates task states for successful/failed tasks
        2. **External termination**: Detects tasks killed outside Airflow and marks them as failed
        3. **Task requeuing**: Handles tasks that were requeued by other schedulers or executors
        4. **Callback processing**: Sends task callback requests to DAG Processor for execution
        5. **Email notifications**: Sends email notification requests to DAG Processor

        :param executor: The executor reporting task completion events
        :param job_id: The scheduler job ID, used to detect task requeuing by other schedulers
        :param scheduler_dag_bag: Serialized DAG bag for retrieving task definitions
        :param session: Database session for task instance updates

        :return: Number of events processed from the executor event buffer

        :raises Exception: If DAG retrieval or task processing fails, logs error and continues

        This is a classmethod because this is also used in `dag.test()`.
        `dag.test` execute DAGs with no scheduler, therefore it needs to handle the events pushed by the
        executors as well.
        """
        ti_primary_key_to_try_number_map: dict[tuple[str, str, str, int], int] = {}
        event_buffer = executor.get_event_buffer()
        tis_with_right_state: list[TaskInstanceKey] = []

        # Report execution
        for ti_key, (state, _) in event_buffer.items():
            # We create map (dag_id, task_id, logical_date) -> in-memory try_number
            ti_primary_key_to_try_number_map[ti_key.primary] = ti_key.try_number

            cls.logger().info("Received executor event with state %s for task instance %s", state, ti_key)
            if state in (
                TaskInstanceState.FAILED,
                TaskInstanceState.SUCCESS,
                TaskInstanceState.QUEUED,
                TaskInstanceState.RUNNING,
                TaskInstanceState.RESTARTING,
            ):
                tis_with_right_state.append(ti_key)

        # Return if no finished tasks
        if not tis_with_right_state:
            return len(event_buffer)

        # Check state of finished tasks
        filter_for_tis = TI.filter_for_tis(tis_with_right_state)
        if filter_for_tis is None:
            return len(event_buffer)
        asset_loader, _ = _eager_load_dag_run_for_validation()
        query = (
            select(TI)
            .where(filter_for_tis)
            .options(selectinload(TI.dag_model))
            .options(asset_loader)
            .options(joinedload(TI.dag_run).selectinload(DagRun.created_dag_version))
            .options(joinedload(TI.dag_version))
        )
        # row lock this entire set of taskinstances to make sure the scheduler doesn't fail when we have
        # multi-schedulers
        locked_query = with_row_locks(query, of=TI, session=session, skip_locked=True)
        tis: Iterator[TI] = session.scalars(locked_query)
        for ti in tis:
            try_number = ti_primary_key_to_try_number_map[ti.key.primary]
            buffer_key = ti.key.with_try_number(try_number)
            state, info = event_buffer.pop(buffer_key)

            if state in (TaskInstanceState.QUEUED, TaskInstanceState.RUNNING):
                ti.external_executor_id = info
                cls.logger().info("Setting external_executor_id for %s to %s", ti, info)
                continue

            msg = (
                "TaskInstance Finished: dag_id=%s, task_id=%s, run_id=%s, map_index=%s, "
                "run_start_date=%s, run_end_date=%s, "
                "run_duration=%s, state=%s, executor=%s, executor_state=%s, try_number=%s, max_tries=%s, "
                "pool=%s, queue=%s, priority_weight=%d, operator=%s, queued_dttm=%s, scheduled_dttm=%s,"
                "queued_by_job_id=%s, pid=%s"
            )
            cls.logger().info(
                msg,
                ti.dag_id,
                ti.task_id,
                ti.run_id,
                ti.map_index,
                ti.start_date,
                ti.end_date,
                ti.duration,
                ti.state,
                executor,
                state,
                try_number,
                ti.max_tries,
                ti.pool,
                ti.queue,
                ti.priority_weight,
                ti.operator,
                ti.queued_dttm,
                ti.scheduled_dttm,
                ti.queued_by_job_id,
                ti.pid,
            )

            if (active_ti_span := cls.active_spans.get("ti:" + str(ti.id))) is not None:
                cls.set_ti_span_attrs(span=active_ti_span, state=state, ti=ti)
                # End the span and remove it from the active_spans dict.
                active_ti_span.end(end_time=datetime_to_nano(ti.end_date))
                cls.active_spans.delete("ti:" + str(ti.id))
                ti.span_status = SpanStatus.ENDED
            else:
                if ti.span_status == SpanStatus.ACTIVE:
                    # Another scheduler has started the span.
                    # Update the SpanStatus to let the process know that it must end it.
                    ti.span_status = SpanStatus.SHOULD_END

            # There are two scenarios why the same TI with the same try_number is queued
            # after executor is finished with it:
            # 1) the TI was killed externally and it had no time to mark itself failed
            # - in this case we should mark it as failed here.
            # 2) the TI has been requeued after getting deferred - in this case either our executor has it
            # or the TI is queued by another job. Either ways we should not fail it.

            # All of this could also happen if the state is "running",
            # but that is handled by the scheduler detecting task instances without heartbeats.

            ti_queued = ti.try_number == buffer_key.try_number and ti.state in (
                TaskInstanceState.SCHEDULED,
                TaskInstanceState.QUEUED,
                TaskInstanceState.RUNNING,
                TaskInstanceState.RESTARTING,
            )
            ti_requeued = (
                ti.queued_by_job_id != job_id  # Another scheduler has queued this task again
                or executor.has_task(ti)  # This scheduler has this task already
            )

            if ti_queued and not ti_requeued:
                Stats.incr(
                    "scheduler.tasks.killed_externally",
                    tags={"dag_id": ti.dag_id, "task_id": ti.task_id},
                )
                msg = (
                    "Executor %s reported that the task instance %s finished with state %s, but the task instance's state attribute is %s. "  # noqa: RUF100, UP031, flynt
                    "Learn more: https://airflow.apache.org/docs/apache-airflow/stable/troubleshooting.html#task-state-changed-externally"
                    % (executor, ti, state, ti.state)
                )
                if info is not None:
                    msg += " Extra info: %s" % info  # noqa: RUF100, UP031, flynt
                session.add(Log(event="state mismatch", extra=msg, task_instance=ti.key))

                # Get task from the Serialized DAG
                try:
                    dag = scheduler_dag_bag.get_dag_for_run(dag_run=ti.dag_run, session=session)
                    if not dag:
                        cls.logger().error(
                            "DAG '%s' for task instance %s not found in serialized_dag table",
                            ti.dag_id,
                            ti,
                        )
                        raise DagNotFound(f"DAG '{ti.dag_id}' not found in serialized_dag table")

                    task = dag.get_task(ti.task_id)
                except Exception:
                    cls.logger().exception("Marking task instance %s as %s", ti, state)
                    ti.set_state(state)
                    continue
                ti.task = task
                if task.has_on_retry_callback or task.has_on_failure_callback:
                    # Only log the error/extra info here, since the `ti.handle_failure()` path will log it
                    # too, which would lead to double logging
                    cls.logger().error(msg)
                    request = TaskCallbackRequest(
                        filepath=ti.dag_model.relative_fileloc or "",
                        bundle_name=ti.dag_version.bundle_name,
                        bundle_version=ti.dag_version.bundle_version,
                        ti=ti,
                        msg=msg,
                        task_callback_type=(
                            TaskInstanceState.UP_FOR_RETRY
                            if ti.is_eligible_to_retry()
                            else TaskInstanceState.FAILED
                        ),
                        context_from_server=TIRunContext(
                            dag_run=DRDataModel.model_validate(ti.dag_run, from_attributes=True),
                            max_tries=ti.max_tries,
                            variables=[],
                            connections=[],
                            xcom_keys_to_clear=[],
                        ),
                    )
                    executor.send_callback(request)

                # Handle cleared tasks that were successfully terminated by executor
                if ti.state == TaskInstanceState.RESTARTING and state == TaskInstanceState.SUCCESS:
                    cls.logger().info(
                        "Task %s was cleared and successfully terminated. Setting to scheduled for retry.", ti
                    )
                    # Adjust max_tries to allow retry beyond normal limits (like clearing does)
                    ti.max_tries = ti.try_number + ti.task.retries
                    ti.set_state(None)
                    continue

                # Send email notification request to DAG processor via DB
                if task.email and (task.email_on_failure or task.email_on_retry):
                    cls.logger().info(
                        "Sending email request for task %s to DAG Processor",
                        ti,
                    )
                    email_request = EmailRequest(
                        filepath=ti.dag_model.relative_fileloc or "",
                        bundle_name=ti.dag_version.bundle_name,
                        bundle_version=ti.dag_version.bundle_version,
                        ti=ti,
                        msg=msg,
                        email_type="retry" if ti.is_eligible_to_retry() else "failure",
                        context_from_server=TIRunContext(
                            dag_run=DRDataModel.model_validate(ti.dag_run, from_attributes=True),
                            max_tries=ti.max_tries,
                            variables=[],
                            connections=[],
                            xcom_keys_to_clear=[],
                        ),
                    )
                    executor.send_callback(email_request)

                # Update task state - emails are handled by DAG processor now
                ti.handle_failure(error=msg, session=session)

        return len(event_buffer)

    @classmethod
    def set_ti_span_attrs(cls, span, state, ti):
        span.set_attributes(
            {
                "airflow.category": "scheduler",
                "airflow.task.id": ti.id,
                "airflow.task.task_id": ti.task_id,
                "airflow.task.dag_id": ti.dag_id,
                "airflow.task.state": ti.state,
                "airflow.task.error": state == TaskInstanceState.FAILED,
                "airflow.task.start_date": str(ti.start_date),
                "airflow.task.end_date": str(ti.end_date),
                "airflow.task.duration": ti.duration,
                "airflow.task.executor_config": str(ti.executor_config),
                "airflow.task.logical_date": str(ti.logical_date),
                "airflow.task.hostname": ti.hostname,
                "airflow.task.log_url": ti.log_url,
                "airflow.task.operator": str(ti.operator),
                "airflow.task.try_number": ti.try_number,
                "airflow.task.executor_state": state,
                "airflow.task.pool": ti.pool,
                "airflow.task.queue": ti.queue,
                "airflow.task.priority_weight": ti.priority_weight,
                "airflow.task.queued_dttm": str(ti.queued_dttm),
                "airflow.task.queued_by_job_id": ti.queued_by_job_id,
                "airflow.task.pid": ti.pid,
            }
        )
        if span.is_recording():
            span.add_event(name="airflow.task.queued", timestamp=datetime_to_nano(ti.queued_dttm))
            span.add_event(name="airflow.task.started", timestamp=datetime_to_nano(ti.start_date))
            span.add_event(name="airflow.task.ended", timestamp=datetime_to_nano(ti.end_date))

    def _execute(self) -> int | None:
        import os

        # Mark this as a server context for secrets backend detection
        os.environ["_AIRFLOW_PROCESS_CONTEXT"] = "server"

        self.log.info("Starting the scheduler")

        reset_signals = self.register_signals()
        try:
            callback_sink: DatabaseCallbackSink

            from airflow.callbacks.database_callback_sink import DatabaseCallbackSink

            self.log.debug("Using DatabaseCallbackSink as callback sink.")
            callback_sink = DatabaseCallbackSink()

            for executor in self.job.executors:
                executor.job_id = self.job.id
                executor.callback_sink = callback_sink
                executor.start()

            # local import due to type_checking.
            from airflow.executors.base_executor import BaseExecutor

            # Pass a reference to the dictionary.
            # Any changes made by a dag_run instance, will be reflected to the dictionary of this class.
            DagRun.set_active_spans(active_spans=self.active_spans)
            BaseExecutor.set_active_spans(active_spans=self.active_spans)

            self._run_scheduler_loop()

            settings.Session.remove()
        except Exception:
            self.log.exception("Exception when executing SchedulerJob._run_scheduler_loop")
            raise
        finally:
            for executor in self.job.executors:
                try:
                    executor.end()
                except Exception:
                    self.log.exception("Exception when executing Executor.end on %s", executor)

            # Under normal execution, this doesn't matter, but by resetting signals it lets us run more things
            # in the same process under testing without leaking global state
            reset_signals.close()
            self.log.info("Exited execute loop")
        return None

    @provide_session
    def _update_dag_run_state_for_paused_dags(self, session: Session = NEW_SESSION) -> None:
        try:
            paused_runs = session.scalars(
                select(DagRun)
                .join(DagRun.dag_model)
                .join(TI)
                .where(
                    DagModel.is_paused == expression.true(),
                    DagRun.state == DagRunState.RUNNING,
                )
                .having(DagRun.last_scheduling_decision <= func.max(TI.updated_at))
                .group_by(DagRun)
            )
            for dag_run in paused_runs:
                dag = self.scheduler_dag_bag.get_dag_for_run(dag_run=dag_run, session=session)
                if dag is not None:
                    dag_run.dag = dag
                    _, callback_to_run = dag_run.update_state(execute_callbacks=False, session=session)
                    if callback_to_run:
                        self._send_dag_callbacks_to_processor(dag, callback_to_run)
        except Exception as e:  # should not fail the scheduler
            self.log.exception("Failed to update dag run state for paused dags due to %s", e)

    @provide_session
    def _end_active_spans(self, session: Session = NEW_SESSION):
        # No need to do a commit for every update. The annotation will commit all of them once at the end.
        for prefixed_key, span in self.active_spans.get_all().items():
            # Use partition to split on the first occurrence of ':'.
            prefix, sep, key = prefixed_key.partition(":")

            if prefix == "ti":
                ti_result = session.get(TaskInstance, key)
                if ti_result is None:
                    continue
                ti: TaskInstance = ti_result

                if ti.state in State.finished:
                    self.set_ti_span_attrs(span=span, state=ti.state, ti=ti)
                    span.end(end_time=datetime_to_nano(ti.end_date))
                    ti.span_status = SpanStatus.ENDED
                else:
                    span.end()
                    ti.span_status = SpanStatus.NEEDS_CONTINUANCE
            elif prefix == "dr":
                dag_run_result = session.scalars(select(DagRun).where(DagRun.id == int(key))).one_or_none()
                if dag_run_result is None:
                    continue
                dag_run: DagRun = dag_run_result
                if dag_run.state in State.finished_dr_states:
                    dag_run.set_dagrun_span_attrs(span=span)

                    span.end(end_time=datetime_to_nano(dag_run.end_date))
                    dag_run.span_status = SpanStatus.ENDED
                else:
                    span.end()
                    dag_run.span_status = SpanStatus.NEEDS_CONTINUANCE
                    initial_dag_run_context = Trace.extract(dag_run.context_carrier)
                    with Trace.start_child_span(
                        span_name="current_scheduler_exited", parent_context=initial_dag_run_context
                    ) as s:
                        s.set_attribute("trace_status", "needs continuance")
            else:
                self.log.error("Found key with unknown prefix: '%s'", prefixed_key)

        # Even if there is a key with an unknown prefix, clear the dict.
        # If this method has been called, the scheduler is exiting.
        self.active_spans.clear()

    def _end_spans_of_externally_ended_ops(self, session: Session):
        # The scheduler that starts a dag_run or a task is also the one that starts the spans.
        # Each scheduler should end the spans that it has started.
        #
        # Otel spans are implemented in a certain way so that the objects
        # can't be shared between processes or get recreated.
        # It is done so that the process that starts a span, is also the one that ends it.
        #
        # If another scheduler has finished processing a dag_run or a task and there is a reference
        # on the active_spans dictionary, then the current scheduler started the span,
        # and therefore must end it.
        dag_runs_should_end: list[DagRun] = list(
            session.scalars(select(DagRun).where(DagRun.span_status == SpanStatus.SHOULD_END)).all()
        )
        tis_should_end: list[TaskInstance] = list(
            session.scalars(
                select(TaskInstance).where(TaskInstance.span_status == SpanStatus.SHOULD_END)
            ).all()
        )

        for dag_run in dag_runs_should_end:
            active_dagrun_span = self.active_spans.get("dr:" + str(dag_run.id))
            if active_dagrun_span is not None:
                if dag_run.state in State.finished_dr_states:
                    dag_run.set_dagrun_span_attrs(span=active_dagrun_span)

                    active_dagrun_span.end(end_time=datetime_to_nano(dag_run.end_date))
                else:
                    active_dagrun_span.end()
                self.active_spans.delete("dr:" + str(dag_run.id))
                dag_run.span_status = SpanStatus.ENDED

        for ti in tis_should_end:
            active_ti_span = self.active_spans.get("ti:" + ti.id)
            if active_ti_span is not None:
                if ti.state in State.finished:
                    self.set_ti_span_attrs(span=active_ti_span, state=ti.state, ti=ti)
                    active_ti_span.end(end_time=datetime_to_nano(ti.end_date))
                else:
                    active_ti_span.end()
                self.active_spans.delete("ti:" + ti.id)
                ti.span_status = SpanStatus.ENDED

    def _recreate_unhealthy_scheduler_spans_if_needed(self, dag_run: DagRun, session: Session):
        # There are two scenarios:
        #   1. scheduler is unhealthy but managed to update span_status
        #   2. scheduler is unhealthy and didn't manage to make any updates
        # Check the span_status first, in case the 2nd db query can be avoided (scenario 1).

        # If the dag_run is scheduled by a different scheduler, and it's still running and the span is active,
        # then check the Job table to determine if the initial scheduler is still healthy.
        if (
            dag_run.scheduled_by_job_id != self.job.id
            and dag_run.state in State.unfinished_dr_states
            and dag_run.span_status == SpanStatus.ACTIVE
        ):
            initial_scheduler_id = dag_run.scheduled_by_job_id
            job_result = session.scalars(
                select(Job).where(
                    Job.id == initial_scheduler_id,
                    Job.job_type == "SchedulerJob",
                )
            ).one_or_none()
            if job_result is None:
                return
            job: Job = job_result

            if not job.is_alive():
                # Start a new span for the dag_run.
                dr_span = Trace.start_root_span(
                    span_name=f"{dag_run.dag_id}_recreated",
                    component="dag",
                    start_time=dag_run.queued_at,
                    start_as_current=False,
                )
                carrier = Trace.inject()
                # Update the context_carrier and leave the SpanStatus as ACTIVE.
                dag_run.context_carrier = carrier
                self.active_spans.set("dr:" + str(dag_run.id), dr_span)

                tis = dag_run.get_task_instances(session=session)

                # At this point, any tis will have been adopted by the current scheduler,
                # and ti.queued_by_job_id will point to the current id.
                # Any tis that have been executed by the unhealthy scheduler, will need a new span
                # so that it can be associated with the new dag_run span.
                tis_needing_spans = [
                    ti
                    for ti in tis
                    # If it has started and there is a reference on the active_spans dict,
                    # then it was started by the current scheduler.
                    if ti.start_date is not None and self.active_spans.get("ti:" + ti.id) is None
                ]

                dr_context = Trace.extract(dag_run.context_carrier)
                for ti in tis_needing_spans:
                    ti_span = Trace.start_child_span(
                        span_name=f"{ti.task_id}_recreated",
                        parent_context=dr_context,
                        start_time=ti.queued_dttm,
                        start_as_current=False,
                    )
                    ti_carrier = Trace.inject()
                    ti.context_carrier = ti_carrier

                    if ti.state in State.finished:
                        self.set_ti_span_attrs(span=ti_span, state=ti.state, ti=ti)
                        ti_span.end(end_time=datetime_to_nano(ti.end_date))
                        ti.span_status = SpanStatus.ENDED
                    else:
                        ti.span_status = SpanStatus.ACTIVE
                        self.active_spans.set("ti:" + ti.id, ti_span)

    def _run_scheduler_loop(self) -> None:
        """
        Harvest DAG parsing results, queue tasks, and perform executor heartbeat; the actual scheduler loop.

        The main steps in the loop are:
            #. Harvest DAG parsing results through DagFileProcessorAgent
            #. Find and queue executable tasks
                #. Change task instance state in DB
                #. Queue tasks in executor
            #. Heartbeat executor
                #. Execute queued tasks in executor asynchronously
                #. Sync on the states of running tasks
            #. Check for expired Deadlines
                #. Hand off processing the expired Deadlines if any are found
        """
        is_unit_test: bool = conf.getboolean("core", "unit_test_mode")

        timers = EventScheduler()

        # Check on start up, then every configured interval
        self.adopt_or_reset_orphaned_tasks()

        timers.call_regular_interval(
            conf.getfloat("scheduler", "orphaned_tasks_check_interval", fallback=300.0),
            self.adopt_or_reset_orphaned_tasks,
        )

        timers.call_regular_interval(
            conf.getfloat("scheduler", "trigger_timeout_check_interval", fallback=15.0),
            self.check_trigger_timeouts,
        )

        timers.call_regular_interval(
            30,
            self._mark_backfills_complete,
        )

        if self._is_metrics_enabled() or self._is_tracing_enabled():
            timers.call_regular_interval(
                conf.getfloat("scheduler", "pool_metrics_interval", fallback=5.0),
                self._emit_pool_metrics,
            )

        if self._is_metrics_enabled():
            timers.call_regular_interval(
                conf.getfloat("scheduler", "running_metrics_interval", fallback=30.0),
                self._emit_running_ti_metrics,
            )

        timers.call_regular_interval(
            conf.getfloat("scheduler", "task_instance_heartbeat_timeout_detection_interval", fallback=10.0),
            self._find_and_purge_task_instances_without_heartbeats,
        )

        timers.call_regular_interval(60.0, self._update_dag_run_state_for_paused_dags)

        timers.call_regular_interval(
            conf.getfloat("scheduler", "task_queued_timeout_check_interval"),
            self._handle_tasks_stuck_in_queued,
        )

        timers.call_regular_interval(
            conf.getfloat("scheduler", "parsing_cleanup_interval"),
            self._update_asset_orphanage,
        )
        timers.call_regular_interval(
            conf.getfloat("scheduler", "parsing_cleanup_interval"),
            self._remove_unreferenced_triggers,
        )

        if any(x.is_local for x in self.job.executors):
            bundle_cleanup_mgr = BundleUsageTrackingManager()
            check_interval = conf.getint(
                section="dag_processor",
                key="stale_bundle_cleanup_interval",
            )
            if check_interval > 0:
                timers.call_regular_interval(
                    delay=check_interval,
                    action=bundle_cleanup_mgr.remove_stale_bundle_versions,
                )

        for loop_count in itertools.count(start=1):
            with (
                DebugTrace.start_span(span_name="scheduler_job_loop", component="SchedulerJobRunner") as span,
                Stats.timer("scheduler.scheduler_loop_duration") as timer,
            ):
                span.set_attributes(
                    {
                        "category": "scheduler",
                        "loop_count": loop_count,
                    }
                )

                with create_session() as session:
                    if self._is_tracing_enabled():
                        self._end_spans_of_externally_ended_ops(session)

                    # This will schedule for as many executors as possible.
                    num_queued_tis = self._do_scheduling(session)
                    # Don't keep any objects alive -- we've possibly just looked at 500+ ORM objects!
                    session.expunge_all()

                # Heartbeat all executors, even if they're not receiving new tasks this loop. It will be
                # either a no-op, or they will check-in on currently running tasks and send out new
                # events to be processed below.
                for executor in self.job.executors:
                    executor.heartbeat()

                with create_session() as session:
                    num_finished_events = 0
                    for executor in self.job.executors:
                        num_finished_events += self._process_executor_events(
                            executor=executor, session=session
                        )

                for executor in self.job.executors:
                    try:
                        with create_session() as session:
                            self._process_task_event_logs(executor._task_event_logs, session)
                    except Exception:
                        self.log.exception("Something went wrong when trying to save task event logs.")

                with create_session() as session:
                    # Only retrieve expired deadlines that haven't been processed yet.
                    # `callback_state` is null/None by default until the handler set it.
                    for deadline in session.scalars(
                        select(Deadline)
                        .where(Deadline.deadline_time < datetime.now(timezone.utc))
                        .where(Deadline.callback_state.is_(None))
                    ):
                        deadline.handle_miss(session)

                # Heartbeat the scheduler periodically
                perform_heartbeat(
                    job=self.job, heartbeat_callback=self.heartbeat_callback, only_if_necessary=True
                )

                # Run any pending timed events
                next_event = timers.run(blocking=False)
                self.log.debug("Next timed event is in %f", next_event)

            self.log.debug("Ran scheduling loop in %.2f seconds", timer.duration)
            if span.is_recording():
                span.add_event(
                    name="Ran scheduling loop",
                    attributes={
                        "duration in seconds": timer.duration,
                    },
                )

            if not is_unit_test and not num_queued_tis and not num_finished_events:
                # If the scheduler is doing things, don't sleep. This means when there is work to do, the
                # scheduler will run "as quick as possible", but when it's stopped, it can sleep, dropping CPU
                # usage when "idle"
                time.sleep(min(self._scheduler_idle_sleep_time, next_event or 0))

            if loop_count >= self.num_runs > 0:
                self.log.info(
                    "Exiting scheduler loop as requested number of runs (%d - got to %d) has been reached",
                    self.num_runs,
                    loop_count,
                )
                if span.is_recording():
                    span.add_event("Exiting scheduler loop as requested number of runs has been reached")
                break

    def _do_scheduling(self, session: Session) -> int:
        """
        Make the main scheduling decisions.

        It:
        - Creates any necessary DAG runs by examining the next_dagrun_create_after column of DagModel

          Since creating Dag Runs is a relatively time consuming process, we select only 10 dags by default
          (configurable via ``scheduler.max_dagruns_to_create_per_loop`` setting) - putting this higher will
          mean one scheduler could spend a chunk of time creating dag runs, and not ever get around to
          scheduling tasks.

        - Finds the "next n oldest" running DAG Runs to examine for scheduling (n=20 by default, configurable
          via ``scheduler.max_dagruns_per_loop_to_schedule`` config setting) and tries to progress state (TIs
          to SCHEDULED, or DagRuns to SUCCESS/FAILURE etc)

          By "next oldest", we mean hasn't been examined/scheduled in the most time.

          We don't select all dagruns at once, because the rows are selected with row locks, meaning
          that only one scheduler can "process them", even it is waiting behind other dags. Increasing this
          limit will allow more throughput for smaller DAGs but will likely slow down throughput for larger
          (>500 tasks.) DAGs

        - Then, via a Critical Section (locking the rows of the Pool model) we queue tasks, and then send them
          to the executor.

          See docs of _critical_section_enqueue_task_instances for more.

        :return: Number of TIs enqueued in this iteration
        """
        # Put a check in place to make sure we don't commit unexpectedly
        with prohibit_commit(session) as guard:
            if settings.USE_JOB_SCHEDULE:
                self._create_dagruns_for_dags(guard, session)

            self._start_queued_dagruns(session)
            guard.commit()

            # Bulk fetch the currently active dag runs for the dags we are
            # examining, rather than making one query per DagRun
            dag_runs = DagRun.get_running_dag_runs_to_examine(session=session)

            callback_tuples = self._schedule_all_dag_runs(guard, dag_runs, session)

        # Send the callbacks after we commit to ensure the context is up to date when it gets run
        # cache saves time during scheduling of many dag_runs for same dag
        cached_get_dag: Callable[[DagRun], SerializedDAG | None] = lru_cache()(
            partial(self.scheduler_dag_bag.get_dag_for_run, session=session)
        )
        for dag_run, callback_to_run in callback_tuples:
            dag = cached_get_dag(dag_run)
            if dag:
                # Sending callbacks to the database, so it must be done outside of prohibit_commit.
                self._send_dag_callbacks_to_processor(dag, callback_to_run)
            else:
                self.log.error("DAG '%s' not found in serialized_dag table", dag_run.dag_id)

        with prohibit_commit(session) as guard:
            # Without this, the session has an invalid view of the DB
            session.expunge_all()
            # END: schedule TIs

            # Attempt to schedule even if some executors are full but not all.
            total_free_executor_slots = sum([executor.slots_available for executor in self.job.executors])
            if total_free_executor_slots <= 0:
                # We know we can't do anything here, so don't even try!
                self.log.debug("All executors are full, skipping critical section")
                num_queued_tis = 0
            else:
                try:
                    timer = Stats.timer("scheduler.critical_section_duration")
                    timer.start()

                    # Find any TIs in state SCHEDULED, try to QUEUE them (send it to the executors)
                    num_queued_tis = self._critical_section_enqueue_task_instances(session=session)

                    # Make sure we only sent this metric if we obtained the lock, otherwise we'll skew the
                    # metric, way down
                    timer.stop(send=True)
                except OperationalError as e:
                    timer.stop(send=False)

                    if is_lock_not_available_error(error=e):
                        self.log.debug("Critical section lock held by another Scheduler")
                        Stats.incr("scheduler.critical_section_busy")
                        session.rollback()
                        return 0
                    raise

            guard.commit()

        return num_queued_tis

    @retry_db_transaction
    def _create_dagruns_for_dags(self, guard: CommitProhibitorGuard, session: Session) -> None:
        """Find Dag Models needing DagRuns and Create Dag Runs with retries in case of OperationalError."""
        query, triggered_date_by_dag = DagModel.dags_needing_dagruns(session)
        all_dags_needing_dag_runs = set(query.all())
        asset_triggered_dags = [
            dag for dag in all_dags_needing_dag_runs if dag.dag_id in triggered_date_by_dag
        ]
        non_asset_dags = all_dags_needing_dag_runs.difference(asset_triggered_dags)
        self._create_dag_runs(non_asset_dags, session)
        if asset_triggered_dags:
            self._create_dag_runs_asset_triggered(
                dag_models=asset_triggered_dags,
                triggered_date_by_dag=triggered_date_by_dag,
                session=session,
            )

        # commit the session - Release the write lock on DagModel table.
        guard.commit()
        # END: create dagruns

    @provide_session
    def _mark_backfills_complete(self, session: Session = NEW_SESSION) -> None:
        """Mark completed backfills as completed."""
        self.log.debug("checking for completed backfills.")
        unfinished_states = (DagRunState.RUNNING, DagRunState.QUEUED)
        now = timezone.utcnow()
        # todo: AIP-78 simplify this function to an update statement
        query = select(Backfill).where(
            Backfill.completed_at.is_(None),
            ~exists(
                select(DagRun.id).where(
                    and_(DagRun.backfill_id == Backfill.id, DagRun.state.in_(unfinished_states))
                )
            ),
        )
        backfills = session.scalars(query).all()
        if not backfills:
            return
        self.log.info("marking %s backfills as complete", len(backfills))
        for b in backfills:
            b.completed_at = now

    @add_debug_span
    def _create_dag_runs(self, dag_models: Collection[DagModel], session: Session) -> None:
        """Create a DAG run and update the dag_model to control if/when the next DAGRun should be created."""
        # Bulk Fetch DagRuns with dag_id and logical_date same
        # as DagModel.dag_id and DagModel.next_dagrun
        # This list is used to verify if the DagRun already exist so that we don't attempt to create
        # duplicate dag runs
        existing_dagruns = (
            session.execute(
                select(DagRun.dag_id, DagRun.logical_date).where(
                    tuple_(DagRun.dag_id, DagRun.logical_date).in_(
                        (dm.dag_id, dm.next_dagrun) for dm in dag_models
                    ),
                )
            )
            .unique()
            .all()
        )

        # backfill runs are not created by scheduler and their concurrency is separate
        # so we exclude them here
        dag_ids = (dm.dag_id for dm in dag_models)
        active_runs_of_dags = Counter(
            DagRun.active_runs_of_dags(
                dag_ids=dag_ids,
                exclude_backfill=True,
                session=session,
            )
        )

        for dag_model in dag_models:
            dag = _get_current_dag(dag_id=dag_model.dag_id, session=session)
            if not dag:
                self.log.error("DAG '%s' not found in serialized_dag table", dag_model.dag_id)
                continue

            data_interval = get_next_data_interval(dag.timetable, dag_model)
            # Explicitly check if the DagRun already exists. This is an edge case
            # where a Dag Run is created but `DagModel.next_dagrun` and `DagModel.next_dagrun_create_after`
            # are not updated.
            # We opted to check DagRun existence instead
            # of catching an Integrity error and rolling back the session i.e
            # we need to set dag.next_dagrun_info if the Dag Run already exists or if we
            # create a new one. This is so that in the next Scheduling loop we try to create new runs
            # instead of falling in a loop of Integrity Error.
            if (dag.dag_id, dag_model.next_dagrun) not in existing_dagruns:
                try:
                    dag.create_dagrun(
                        run_id=dag.timetable.generate_run_id(
                            run_type=DagRunType.SCHEDULED,
                            run_after=timezone.coerce_datetime(dag_model.next_dagrun),
                            data_interval=data_interval,
                        ),
                        logical_date=dag_model.next_dagrun,
                        data_interval=data_interval,
                        run_after=dag_model.next_dagrun_create_after,
                        run_type=DagRunType.SCHEDULED,
                        triggered_by=DagRunTriggeredByType.TIMETABLE,
                        state=DagRunState.QUEUED,
                        creating_job_id=self.job.id,
                        session=session,
                    )
                    active_runs_of_dags[dag.dag_id] += 1
                # Exceptions like ValueError, ParamValidationError, etc. are raised by
                # dag.create_dagrun() when dag is misconfigured. The scheduler should not
                # crash due to misconfigured dags. We should log any exception encountered
                # and continue to the next dag.
                except Exception:
                    self.log.exception("Failed creating DagRun for %s", dag.dag_id)
                    continue
            if self._should_update_dag_next_dagruns(
                dag,
                dag_model,
                last_dag_run=None,
                active_non_backfill_runs=active_runs_of_dags[dag.dag_id],
                session=session,
            ):
                dag_model.calculate_dagrun_date_fields(dag, data_interval)
        # TODO[HA]: Should we do a session.flush() so we don't have to keep lots of state/object in
        # memory for larger dags? or expunge_all()

    def _create_dag_runs_asset_triggered(
        self,
        dag_models: Collection[DagModel],
        triggered_date_by_dag: dict[str, datetime],
        session: Session,
    ) -> None:
        """For DAGs that are triggered by assets, create dag runs."""
        triggered_dates: dict[str, DateTime] = {
            dag_id: timezone.coerce_datetime(last_asset_event_time)
            for dag_id, last_asset_event_time in triggered_date_by_dag.items()
        }

        for dag_model in dag_models:
            dag = _get_current_dag(dag_id=dag_model.dag_id, session=session)
            if not dag:
                self.log.error("DAG '%s' not found in serialized_dag table", dag_model.dag_id)
                continue

            if not isinstance(dag.timetable, AssetTriggeredTimetable):
                self.log.error(
                    "DAG '%s' was asset-scheduled, but didn't have an AssetTriggeredTimetable!",
                    dag_model.dag_id,
                )
                continue

            triggered_date = triggered_dates[dag.dag_id]
            cte = (
                select(func.max(DagRun.run_after).label("previous_dag_run_run_after"))
                .where(
                    DagRun.dag_id == dag.dag_id,
                    DagRun.run_type == DagRunType.ASSET_TRIGGERED,
                    DagRun.run_after < triggered_date,
                )
                .cte()
            )

            asset_events = session.scalars(
                select(AssetEvent)
                .where(
                    or_(
                        AssetEvent.asset_id.in_(
                            select(DagScheduleAssetReference.asset_id).where(
                                DagScheduleAssetReference.dag_id == dag.dag_id
                            )
                        ),
                        AssetEvent.source_aliases.any(
                            AssetAliasModel.scheduled_dags.any(
                                DagScheduleAssetAliasReference.dag_id == dag.dag_id
                            )
                        ),
                    ),
                    AssetEvent.timestamp <= triggered_date,
                    AssetEvent.timestamp > func.coalesce(cte.c.previous_dag_run_run_after, date.min),
                )
                .order_by(AssetEvent.timestamp.asc(), AssetEvent.id.asc())
            ).all()

            dag_run = dag.create_dagrun(
                run_id=DagRun.generate_run_id(
                    run_type=DagRunType.ASSET_TRIGGERED, logical_date=None, run_after=triggered_date
                ),
                logical_date=None,
                data_interval=None,
                run_after=triggered_date,
                run_type=DagRunType.ASSET_TRIGGERED,
                triggered_by=DagRunTriggeredByType.ASSET,
                state=DagRunState.QUEUED,
                creating_job_id=self.job.id,
                session=session,
            )
            Stats.incr("asset.triggered_dagruns")
            dag_run.consumed_asset_events.extend(asset_events)
            session.execute(delete(AssetDagRunQueue).where(AssetDagRunQueue.target_dag_id == dag_run.dag_id))

    def _should_update_dag_next_dagruns(
        self,
        dag: SerializedDAG,
        dag_model: DagModel,
        *,
        last_dag_run: DagRun | None = None,
        active_non_backfill_runs: int | None = None,
        session: Session,
    ) -> bool:
        """Check if the dag's next_dagruns_create_after should be updated."""
        # If last_dag_run is defined, the update was triggered by a scheduling decision in this DAG run.
        # In such case, schedule next only if last_dag_run is finished and was an automated run.
        if last_dag_run and not (
            last_dag_run.state in State.finished_dr_states and last_dag_run.run_type == DagRunType.SCHEDULED
        ):
            return False
        # If the DAG never schedules skip save runtime
        if not dag.timetable.can_be_scheduled:
            return False

        if active_non_backfill_runs is None:
            runs_dict = DagRun.active_runs_of_dags(
                dag_ids=[dag.dag_id],
                exclude_backfill=True,
                session=session,
            )
            active_non_backfill_runs = runs_dict.get(dag.dag_id, 0)

        if active_non_backfill_runs >= dag.max_active_runs:
            self.log.info(
                "DAG %s is at (or above) max_active_runs (%d of %d), not creating any more runs",
                dag_model.dag_id,
                active_non_backfill_runs,
                dag.max_active_runs,
            )
            dag_model.next_dagrun_create_after = None
            return False
        return True

    @add_debug_span
    def _start_queued_dagruns(self, session: Session) -> None:
        """Find DagRuns in queued state and decide moving them to running state."""
        # added all() to save runtime, otherwise query is executed more than once
        dag_runs: Collection[DagRun] = DagRun.get_queued_dag_runs_to_set_running(session).all()

        query = (
            select(
                DagRun.dag_id,
                DagRun.backfill_id,
                func.count(DagRun.id).label("num_running"),
            )
            .where(DagRun.state == DagRunState.RUNNING)
            .group_by(DagRun.dag_id, DagRun.backfill_id)
        )
        active_runs_of_dags = Counter({(dag_id, br_id): num for dag_id, br_id, num in session.execute(query)})

        @add_debug_span
        def _update_state(dag: SerializedDAG, dag_run: DagRun):
            span = Trace.get_current_span()
            span.set_attributes(
                {
                    "state": str(DagRunState.RUNNING),
                    "run_id": dag_run.run_id,
                    "type": dag_run.run_type,
                    "dag_id": dag_run.dag_id,
                }
            )

            dag_run.state = DagRunState.RUNNING
            dag_run.start_date = timezone.utcnow()
            if (
                dag.timetable.periodic
                and dag_run.run_type != DagRunType.MANUAL
                and dag_run.triggered_by != DagRunTriggeredByType.ASSET
                and dag_run.clear_number < 1
            ):
                # TODO: Logically, this should be DagRunInfo.run_after, but the
                # information is not stored on a DagRun, only before the actual
                # execution on DagModel.next_dagrun_create_after. We should add
                # a field on DagRun for this instead of relying on the run
                # always happening immediately after the data interval.
                # We only publish these metrics for scheduled dag runs and only
                # when ``run_type`` is *MANUAL* and ``clear_number`` is 0.
                expected_start_date = get_run_data_interval(dag.timetable, dag_run).end
                schedule_delay = dag_run.start_date - expected_start_date
                # Publish metrics twice with backward compatible name, and then with tags
                Stats.timing(f"dagrun.schedule_delay.{dag.dag_id}", schedule_delay)
                Stats.timing(
                    "dagrun.schedule_delay",
                    schedule_delay,
                    tags={"dag_id": dag.dag_id},
                )
                if span.is_recording():
                    span.add_event(
                        name="schedule_delay",
                        attributes={"dag_id": dag.dag_id, "schedule_delay": str(schedule_delay)},
                    )

        # cache saves time during scheduling of many dag_runs for same dag
        cached_get_dag: Callable[[DagRun], SerializedDAG | None] = lru_cache()(
            partial(self.scheduler_dag_bag.get_dag_for_run, session=session)
        )

        span = Trace.get_current_span()
        for dag_run in dag_runs:
            dag_id = dag_run.dag_id
            run_id = dag_run.run_id
            backfill_id = dag_run.backfill_id
            backfill = dag_run.backfill
            dag = dag_run.dag = cached_get_dag(dag_run)
            if not dag:
                self.log.error("DAG '%s' not found in serialized_dag table", dag_run.dag_id)
                continue
            active_runs = active_runs_of_dags[(dag_id, backfill_id)]
            if backfill_id is not None:
                if active_runs >= backfill.max_active_runs:
                    # todo: delete all "candidate dag runs" from list for this dag right now
                    self.log.info(
                        "dag cannot be started due to backfill max_active_runs constraint; "
                        "active_runs=%s max_active_runs=%s dag_id=%s run_id=%s",
                        active_runs,
                        backfill.max_active_runs,
                        dag_id,
                        run_id,
                    )
                    continue
            elif dag.max_active_runs:
                if active_runs >= dag.max_active_runs:
                    # todo: delete all candidate dag runs for this dag from list right now
                    self.log.info(
                        "dag cannot be started due to dag max_active_runs constraint; "
                        "active_runs=%s max_active_runs=%s dag_id=%s run_id=%s",
                        active_runs,
                        dag_run.max_active_runs,
                        dag_run.dag_id,
                        dag_run.run_id,
                    )
                    continue
            if span.is_recording():
                span.add_event(
                    name="dag_run",
                    attributes={
                        "run_id": dag_run.run_id,
                        "dag_id": dag_run.dag_id,
                        "conf": str(dag_run.conf),
                    },
                )
            active_runs_of_dags[(dag_run.dag_id, backfill_id)] += 1
            _update_state(dag, dag_run)
            dag_run.notify_dagrun_state_changed()

    @retry_db_transaction
    def _schedule_all_dag_runs(
        self,
        guard: CommitProhibitorGuard,
        dag_runs: Iterable[DagRun],
        session: Session,
    ) -> list[tuple[DagRun, DagCallbackRequest | None]]:
        """Make scheduling decisions for all `dag_runs`."""
        callback_tuples = [(run, self._schedule_dag_run(run, session=session)) for run in dag_runs]
        guard.commit()
        return callback_tuples

    def _schedule_dag_run(
        self,
        dag_run: DagRun,
        session: Session,
    ) -> DagCallbackRequest | None:
        """
        Make scheduling decisions about an individual dag run.

        :param dag_run: The DagRun to schedule
        :return: Callback that needs to be executed
        """
        trace_id = int(trace_utils.gen_trace_id(dag_run=dag_run, as_int=True))
        span_id = int(trace_utils.gen_dag_span_id(dag_run=dag_run, as_int=True))
        links = [{"trace_id": trace_id, "span_id": span_id}]

        with DebugTrace.start_span(
            span_name="_schedule_dag_run", component="SchedulerJobRunner", links=links
        ) as span:
            span.set_attributes(
                {
                    "dag_id": dag_run.dag_id,
                    "run_id": dag_run.run_id,
                    "run_type": dag_run.run_type,
                }
            )
            callback: DagCallbackRequest | None = None

            dag = dag_run.dag = self.scheduler_dag_bag.get_dag_for_run(dag_run=dag_run, session=session)
            dag_model = DM.get_dagmodel(dag_run.dag_id, session)
            if dag_model is None:
                self.log.error("Couldn't find DAG model %s in database!", dag_run.dag_id)
                return callback

            if not dag:
                self.log.error("Couldn't find DAG %s in DAG bag!", dag_run.dag_id)
                return callback
            if not dag_model:
                self.log.error("Couldn't find DAG model %s in database!", dag_run.dag_id)
                return callback

            if (
                dag_run.start_date
                and dag.dagrun_timeout
                and dag_run.start_date < timezone.utcnow() - dag.dagrun_timeout
            ):
                dag_run.set_state(DagRunState.FAILED)
                unfinished_task_instances = session.scalars(
                    select(TI)
                    .where(TI.dag_id == dag_run.dag_id)
                    .where(TI.run_id == dag_run.run_id)
                    .where(TI.state.in_(State.unfinished))
                )
                for task_instance in unfinished_task_instances:
                    task_instance.state = TaskInstanceState.SKIPPED
                    session.merge(task_instance)
                session.flush()
                self.log.info("Run %s of %s has timed-out", dag_run.run_id, dag_run.dag_id)

                if self._should_update_dag_next_dagruns(
                    dag, dag_model, last_dag_run=dag_run, session=session
                ):
                    dag_model.calculate_dagrun_date_fields(dag, get_run_data_interval(dag.timetable, dag_run))

                callback_to_execute = DagCallbackRequest(
                    filepath=dag_model.relative_fileloc or "",
                    dag_id=dag.dag_id,
                    run_id=dag_run.run_id,
                    bundle_name=dag_model.bundle_name,
                    bundle_version=dag_run.bundle_version,
                    context_from_server=DagRunContext(
                        dag_run=dag_run,
                        last_ti=dag_run.get_last_ti(dag=dag, session=session),
                    ),
                    is_failure_callback=True,
                    msg="timed_out",
                )

                dag_run.notify_dagrun_state_changed()
                if dag_run.end_date and dag_run.start_date:
                    duration = dag_run.end_date - dag_run.start_date
                    Stats.timing(f"dagrun.duration.failed.{dag_run.dag_id}", duration)
                    Stats.timing("dagrun.duration.failed", duration, tags={"dag_id": dag_run.dag_id})
                span.set_attribute("error", True)
                if span.is_recording():
                    span.add_event(
                        name="error",
                        attributes={
                            "message": f"Run {dag_run.run_id} of {dag_run.dag_id} has timed-out",
                            "duration": str(duration),
                        },
                    )
                return callback_to_execute

            if dag_run.logical_date and dag_run.logical_date > timezone.utcnow():
                self.log.error("Logical date is in future: %s", dag_run.logical_date)
                return callback

            if not dag_run.bundle_version and not self._verify_integrity_if_dag_changed(
                dag_run=dag_run, session=session
            ):
                self.log.warning(
                    "The DAG disappeared before verifying integrity: %s. Skipping.", dag_run.dag_id
                )
                return callback

            if (
                self._is_tracing_enabled()
                and dag_run.scheduled_by_job_id is not None
                and dag_run.scheduled_by_job_id != self.job.id
                and self.active_spans.get("dr:" + str(dag_run.id)) is None
            ):
                # If the dag_run has been previously scheduled by another job and there is no active span,
                # then check if the job is still healthy.
                # If it's not healthy, then recreate the spans.
                self._recreate_unhealthy_scheduler_spans_if_needed(dag_run, session)

            dag_run.scheduled_by_job_id = self.job.id

            # TODO[HA]: Rename update_state -> schedule_dag_run, ?? something else?
            schedulable_tis, callback_to_run = dag_run.update_state(session=session, execute_callbacks=False)

            if self._should_update_dag_next_dagruns(dag, dag_model, last_dag_run=dag_run, session=session):
                dag_model.calculate_dagrun_date_fields(dag, get_run_data_interval(dag.timetable, dag_run))
            # This will do one query per dag run. We "could" build up a complex
            # query to update all the TIs across all the logical dates and dag
            # IDs in a single query, but it turns out that can be _very very slow_
            # see #11147/commit ee90807ac for more details
            if span.is_recording():
                span.add_event(
                    name="schedule_tis",
                    attributes={
                        "message": "dag_run scheduling its tis",
                        "schedulable_tis": [_ti.task_id for _ti in schedulable_tis],
                    },
                )
            dag_run.schedule_tis(schedulable_tis, session, max_tis_per_query=self.job.max_tis_per_query)

            return callback_to_run

    def _verify_integrity_if_dag_changed(self, dag_run: DagRun, session: Session) -> bool:
        """
        Only run DagRun.verify integrity if Serialized DAG has changed since it is slow.

        Return True if we determine that DAG still exists.
        """
        latest_dag_version = DagVersion.get_latest_version(dag_run.dag_id, session=session)
        if latest_dag_version is None:
            return False
        if TYPE_CHECKING:
            assert latest_dag_version

        if dag_run.check_version_id_exists_in_dr(latest_dag_version.id, session):
            self.log.debug("DAG %s not changed structure, skipping dagrun.verify_integrity", dag_run.dag_id)
            return True
        # Refresh the DAG
        dag_run.dag = self.scheduler_dag_bag.get_dag_for_run(dag_run=dag_run, session=session)
        if not dag_run.dag:
            return False
        # Select all TIs in State.unfinished and update the dag_version_id
        for ti in dag_run.task_instances:
            if ti.state in State.unfinished:
                ti.dag_version = latest_dag_version
        # Verify integrity also takes care of session.flush
        dag_run.verify_integrity(dag_version_id=latest_dag_version.id, session=session)

        return True

    def _send_dag_callbacks_to_processor(
        self,
        dag: SerializedDAG,
        callback: DagCallbackRequest | None = None,
    ) -> None:
        if callback:
            self.job.executor.send_callback(callback)
        else:
            self.log.debug("callback is empty")

    @provide_session
    def _handle_tasks_stuck_in_queued(self, session: Session = NEW_SESSION) -> None:
        """
        Handle the scenario where a task is queued for longer than `task_queued_timeout`.

        Tasks can get stuck in queued for a wide variety of reasons (e.g. celery loses
        track of a task, a cluster can't further scale up its workers, etc.), but tasks
        should not be stuck in queued for a long time.

        We will attempt to requeue the task (by revoking it from executor and setting to
        scheduled) up to 2 times before failing the task.
        """
        tasks_stuck_in_queued = self._get_tis_stuck_in_queued(session)
        for executor, stuck_tis in self._executor_to_tis(tasks_stuck_in_queued).items():
            try:
                for ti in stuck_tis:
                    executor.revoke_task(ti=ti)
                    self._maybe_requeue_stuck_ti(
                        ti=ti,
                        session=session,
                        executor=executor,
                    )
                    session.commit()
            except NotImplementedError:
                continue

    def _get_tis_stuck_in_queued(self, session) -> Iterable[TaskInstance]:
        """Query db for TIs that are stuck in queued."""
        return session.scalars(
            select(TI).where(
                TI.state == TaskInstanceState.QUEUED,
                TI.queued_dttm < (timezone.utcnow() - timedelta(seconds=self._task_queued_timeout)),
                TI.queued_by_job_id == self.job.id,
            )
        )

    def _maybe_requeue_stuck_ti(self, *, ti, session, executor):
        """
        Requeue task if it has not been attempted too many times.

        Otherwise, fail it.
        """
        num_times_stuck = self._get_num_times_stuck_in_queued(ti, session)
        if num_times_stuck < self._num_stuck_queued_retries:
            self.log.info("Task stuck in queued; will try to requeue. task_instance=%s", ti)
            session.add(
                Log(
                    event=TASK_STUCK_IN_QUEUED_RESCHEDULE_EVENT,
                    task_instance=ti.key,
                    extra=(
                        f"Task was in queued state for longer than {self._task_queued_timeout} "
                        "seconds; task state will be set back to scheduled."
                    ),
                )
            )
            self._reschedule_stuck_task(ti, session=session)
        else:
            self.log.info(
                "Task requeue attempts exceeded max; marking failed. task_instance=%s",
                ti,
            )
            msg = f"Task was requeued more than {self._num_stuck_queued_retries} times and will be failed."
            session.add(
                Log(
                    event="stuck in queued tries exceeded",
                    task_instance=ti.key,
                    extra=msg,
                )
            )

            try:
                dag = self.scheduler_dag_bag.get_dag_for_run(dag_run=ti.dag_run, session=session)
                task = dag.get_task(ti.task_id)
            except Exception:
                self.log.warning(
                    "The DAG or task could not be found. If a failure callback exists, it will not be run.",
                    exc_info=True,
                )
            else:
                if task.has_on_failure_callback:
                    if inspect(ti).detached:
                        ti = session.merge(ti)
                    request = TaskCallbackRequest(
                        filepath=ti.dag_model.relative_fileloc,
                        bundle_name=ti.dag_version.bundle_name,
                        bundle_version=ti.dag_version.bundle_version,
                        ti=ti,
                        msg=msg,
                        context_from_server=TIRunContext(
                            dag_run=ti.dag_run,
                            max_tries=ti.max_tries,
                            variables=[],
                            connections=[],
                            xcom_keys_to_clear=[],
                        ),
                    )
                    executor.send_callback(request)
            finally:
                ti.set_state(TaskInstanceState.FAILED, session=session)
                executor.fail(ti.key)

    def _reschedule_stuck_task(self, ti: TaskInstance, session: Session):
        filter_for_tis = TI.filter_for_tis([ti])
        if filter_for_tis is None:
            return
        session.execute(
            update(TI)
            .where(filter_for_tis)
            .values(
                state=TaskInstanceState.SCHEDULED,
                queued_dttm=None,
                queued_by_job_id=None,
                scheduled_dttm=timezone.utcnow(),
            )
            .execution_options(synchronize_session=False)
        )

    @provide_session
    def _get_num_times_stuck_in_queued(self, ti: TaskInstance, session: Session = NEW_SESSION) -> int:
        """
        Check the Log table to see how many times a task instance has been stuck in queued.

        We can then use this information to determine whether to reschedule a task or fail it.
        """
        last_running_time = session.scalar(
            select(Log.dttm)
            .where(
                Log.dag_id == ti.dag_id,
                Log.task_id == ti.task_id,
                Log.run_id == ti.run_id,
                Log.map_index == ti.map_index,
                Log.try_number == ti.try_number,
                Log.event == "running",
            )
            .order_by(desc(Log.dttm))
            .limit(1)
        )

        query = session.query(Log).where(
            Log.task_id == ti.task_id,
            Log.dag_id == ti.dag_id,
            Log.run_id == ti.run_id,
            Log.map_index == ti.map_index,
            Log.try_number == ti.try_number,
            Log.event == TASK_STUCK_IN_QUEUED_RESCHEDULE_EVENT,
        )

        if last_running_time is not None:
            query = query.where(Log.dttm > last_running_time)

        count_result = query.count()
        return count_result if count_result is not None else 0

    previous_ti_running_metrics: dict[tuple[str, str, str], int] = {}

    @provide_session
    def _emit_running_ti_metrics(self, session: Session = NEW_SESSION) -> None:
        running = (
            session.query(
                TaskInstance.dag_id,
                TaskInstance.task_id,
                TaskInstance.queue,
                func.count(TaskInstance.task_id).label("running_count"),
            )
            .filter(TaskInstance.state == State.RUNNING)
            .group_by(TaskInstance.dag_id, TaskInstance.task_id, TaskInstance.queue)
            .all()
        )

        ti_running_metrics = {(row.dag_id, row.task_id, row.queue): row.running_count for row in running}

        for (dag_id, task_id, queue), count in ti_running_metrics.items():
            Stats.gauge(f"ti.running.{queue}.{dag_id}.{task_id}", count)
            Stats.gauge("ti.running", count, tags={"queue": queue, "dag_id": dag_id, "task_id": task_id})

        for prev_key in self.previous_ti_running_metrics:
            # reset stats which are not running anymore
            if prev_key not in ti_running_metrics:
                dag_id, task_id, queue = prev_key
                Stats.gauge(f"ti.running.{queue}.{dag_id}.{task_id}", 0)
                Stats.gauge("ti.running", 0, tags={"queue": queue, "dag_id": dag_id, "task_id": task_id})

        self.previous_ti_running_metrics = ti_running_metrics

    @provide_session
    def _emit_pool_metrics(self, session: Session = NEW_SESSION) -> None:
        from airflow.models.pool import Pool

        with DebugTrace.start_span(span_name="emit_pool_metrics", component="SchedulerJobRunner") as span:
            pools = Pool.slots_stats(session=session)
            for pool_name, slot_stats in pools.items():
                Stats.gauge(f"pool.open_slots.{pool_name}", slot_stats["open"])
                Stats.gauge(f"pool.queued_slots.{pool_name}", slot_stats["queued"])
                Stats.gauge(f"pool.running_slots.{pool_name}", slot_stats["running"])
                Stats.gauge(f"pool.deferred_slots.{pool_name}", slot_stats["deferred"])
                Stats.gauge(f"pool.scheduled_slots.{pool_name}", slot_stats["scheduled"])

                # Same metrics with tagging
                Stats.gauge("pool.open_slots", slot_stats["open"], tags={"pool_name": pool_name})
                Stats.gauge("pool.queued_slots", slot_stats["queued"], tags={"pool_name": pool_name})
                Stats.gauge("pool.running_slots", slot_stats["running"], tags={"pool_name": pool_name})
                Stats.gauge("pool.deferred_slots", slot_stats["deferred"], tags={"pool_name": pool_name})
                Stats.gauge("pool.scheduled_slots", slot_stats["scheduled"], tags={"pool_name": pool_name})

                span.set_attributes(
                    {
                        "category": "scheduler",
                        f"pool.open_slots.{pool_name}": slot_stats["open"],
                        f"pool.queued_slots.{pool_name}": slot_stats["queued"],
                        f"pool.running_slots.{pool_name}": slot_stats["running"],
                        f"pool.deferred_slots.{pool_name}": slot_stats["deferred"],
                        f"pool.scheduled_slots.{pool_name}": slot_stats["scheduled"],
                    }
                )

    @provide_session
    def adopt_or_reset_orphaned_tasks(self, session: Session = NEW_SESSION) -> int:
        """
        Adopt or reset any TaskInstance in resettable state if its SchedulerJob is no longer running.

        :return: the number of TIs reset
        """
        self.log.info("Adopting or resetting orphaned tasks for active dag runs")
        timeout = conf.getint("scheduler", "scheduler_health_check_threshold")

        for attempt in run_with_db_retries(logger=self.log):
            with attempt:
                self.log.debug(
                    "Running SchedulerJob.adopt_or_reset_orphaned_tasks with retries. Try %d of %d",
                    attempt.retry_state.attempt_number,
                    MAX_DB_RETRIES,
                )
                self.log.debug("Calling SchedulerJob.adopt_or_reset_orphaned_tasks method")
                try:
                    result = session.execute(
                        update(Job)
                        .where(
                            Job.job_type == "SchedulerJob",
                            Job.state == JobState.RUNNING,
                            Job.latest_heartbeat < (timezone.utcnow() - timedelta(seconds=timeout)),
                        )
                        .values(state=JobState.FAILED)
                    )
<<<<<<< HEAD
                    num_failed: int = getattr(result, "rowcount", 0)
=======
                    num_failed = getattr(result, "rowcount", 0)
>>>>>>> 6b3435e9

                    if num_failed:
                        self.log.info("Marked %d SchedulerJob instances as failed", num_failed)
                        Stats.incr(self.__class__.__name__.lower() + "_end", num_failed)

                    query = (
                        select(TI)
                        .options(lazyload(TI.dag_run))  # avoids double join to dag_run
                        .where(TI.state.in_(State.adoptable_states))
                        .join(TI.queued_by_job)
                        .where(Job.state.is_distinct_from(JobState.RUNNING))
                        .join(TI.dag_run)
                        .where(DagRun.state == DagRunState.RUNNING)
                        .options(load_only(TI.dag_id, TI.task_id, TI.run_id))
                    )

                    # Lock these rows, so that another scheduler can't try and adopt these too
                    tis_to_adopt_or_reset_query = with_row_locks(
                        query, of=TI, session=session, skip_locked=True
                    )
                    tis_to_adopt_or_reset: list[TaskInstance] = list(
                        session.scalars(tis_to_adopt_or_reset_query).all()
                    )

                    to_reset: list[TaskInstance] = []
                    exec_to_tis = self._executor_to_tis(tis_to_adopt_or_reset)
                    for executor, tis in exec_to_tis.items():
                        to_reset.extend(executor.try_adopt_task_instances(tis))

                    reset_tis_message = []
                    for ti in to_reset:
                        reset_tis_message.append(repr(ti))
                        ti.state = None
                        ti.queued_by_job_id = None

                    for ti in set(tis_to_adopt_or_reset) - set(to_reset):
                        ti.queued_by_job_id = self.job.id
                        # If old ti from Airflow 2 and last_heartbeat_at is None, set last_heartbeat_at to now
                        if ti.last_heartbeat_at is None:
                            ti.last_heartbeat_at = timezone.utcnow()
                        # If old ti from Airflow 2 and dag_run.conf is None, set dag_run.conf to {}
                        if ti.dag_run.conf is None:
                            ti.dag_run.conf = {}

                    Stats.incr("scheduler.orphaned_tasks.cleared", len(to_reset))
                    Stats.incr("scheduler.orphaned_tasks.adopted", len(tis_to_adopt_or_reset) - len(to_reset))

                    if to_reset:
                        task_instance_str = "\n\t".join(reset_tis_message)
                        self.log.info(
                            "Reset the following %s orphaned TaskInstances:\n\t%s",
                            len(to_reset),
                            task_instance_str,
                        )

                    # Issue SQL/finish "Unit of Work", but let @provide_session
                    # commit (or if passed a session, let caller decide when to commit
                    session.flush()
                except OperationalError:
                    session.rollback()
                    raise

        return len(to_reset)

    @provide_session
    def check_trigger_timeouts(
        self, max_retries: int = MAX_DB_RETRIES, session: Session = NEW_SESSION
    ) -> None:
        """Mark any "deferred" task as failed if the trigger or execution timeout has passed."""
        for attempt in run_with_db_retries(max_retries, logger=self.log):
            with attempt:
                result = session.execute(
                    update(TI)
                    .where(
                        TI.state == TaskInstanceState.DEFERRED,
                        TI.trigger_timeout < timezone.utcnow(),
                    )
                    .values(
                        state=TaskInstanceState.SCHEDULED,
                        next_method=TRIGGER_FAIL_REPR,
                        next_kwargs={"error": TriggerFailureReason.TRIGGER_TIMEOUT},
                        scheduled_dttm=timezone.utcnow(),
                        trigger_id=None,
                    )
                )
                num_timed_out_tasks = getattr(result, "rowcount", 0)
                if num_timed_out_tasks:
                    self.log.info("Timed out %i deferred tasks without fired triggers", num_timed_out_tasks)

    # [START find_and_purge_task_instances_without_heartbeats]
    def _find_and_purge_task_instances_without_heartbeats(self) -> None:
        """
        Find and purge task instances without heartbeats.

        Task instances that failed to heartbeat for too long, or
        have a no-longer-running LocalTaskJob will be failed by the scheduler.

        A TaskCallbackRequest is also created for the killed task instance to be
        handled by the DAG processor, and the executor is informed to no longer
        count the task instance as running when it calculates parallelism.
        """
        with create_session() as session:
            if task_instances_without_heartbeats := self._find_task_instances_without_heartbeats(
                session=session
            ):
                self._purge_task_instances_without_heartbeats(
                    task_instances_without_heartbeats, session=session
                )

    def _find_task_instances_without_heartbeats(self, *, session: Session) -> list[TI]:
        self.log.debug("Finding 'running' jobs without a recent heartbeat")
        limit_dttm = timezone.utcnow() - timedelta(seconds=self._task_instance_heartbeat_timeout_secs)
        asset_loader, alias_loader = _eager_load_dag_run_for_validation()
        task_instances_without_heartbeats = session.scalars(
            select(TI)
            .options(selectinload(TI.dag_model))
            .options(asset_loader)
            .options(alias_loader)
            .options(selectinload(TI.dag_version))
            .with_hint(TI, "USE INDEX (ti_state)", dialect_name="mysql")
            .join(DM, TI.dag_id == DM.dag_id)
            .where(
                TI.state.in_((TaskInstanceState.RUNNING, TaskInstanceState.RESTARTING)),
                TI.last_heartbeat_at < limit_dttm,
            )
            .where(TI.queued_by_job_id == self.job.id)
        ).all()
        if task_instances_without_heartbeats:
            self.log.warning(
                "Failing %s TIs without heartbeat after %s",
                len(task_instances_without_heartbeats),
                limit_dttm,
            )
        return list(task_instances_without_heartbeats)

    def _purge_task_instances_without_heartbeats(
        self, task_instances_without_heartbeats: list[TI], *, session: Session
    ) -> None:
        for ti in task_instances_without_heartbeats:
            task_instance_heartbeat_timeout_message_details = (
                self._generate_task_instance_heartbeat_timeout_message_details(ti)
            )
            if not ti.dag_version:
                # If old ti from Airflow 2 and dag_version is None, skip heartbeat timeout handling.
                self.log.warning(
                    "DAG Version not found for TaskInstance %s. Skipping heartbeat timeout handling.",
                    ti,
                )
                continue
            request = TaskCallbackRequest(
                filepath=ti.dag_model.relative_fileloc or "",
                bundle_name=ti.dag_version.bundle_name,
                bundle_version=ti.dag_run.bundle_version,
                ti=ti,
                msg=str(task_instance_heartbeat_timeout_message_details),
                context_from_server=TIRunContext(
                    dag_run=DRDataModel.model_validate(ti.dag_run, from_attributes=True),
                    max_tries=ti.max_tries,
                    variables=[],
                    connections=[],
                    xcom_keys_to_clear=[],
                ),
            )
            session.add(
                Log(
                    event="heartbeat timeout",
                    task_instance=ti.key,
                    extra=(
                        f"Task did not emit heartbeat within time limit ({self._task_instance_heartbeat_timeout_secs} "
                        "seconds) and will be terminated. "
                        "See https://airflow.apache.org/docs/apache-airflow/"
                        "stable/core-concepts/tasks.html#task-instance-heartbeat-timeout"
                    ),
                )
            )
            self.log.error(
                "Detected a task instance without a heartbeat: %s "
                "(See https://airflow.apache.org/docs/apache-airflow/"
                "stable/core-concepts/tasks.html#task-instance-heartbeat-timeout)",
                request,
            )
            self.job.executor.send_callback(request)
            if (executor := self._try_to_load_executor(ti.executor)) is None:
                self.log.warning(
                    "Cannot clean up task instance without heartbeat %r with non-existent executor %s",
                    ti,
                    ti.executor,
                )
                continue
            executor.change_state(ti.key, TaskInstanceState.FAILED, remove_running=True)
            Stats.incr(
                "task_instances_without_heartbeats_killed", tags={"dag_id": ti.dag_id, "task_id": ti.task_id}
            )

    # [END find_and_purge_task_instances_without_heartbeats]

    @staticmethod
    def _generate_task_instance_heartbeat_timeout_message_details(ti: TI) -> dict[str, Any]:
        task_instance_heartbeat_timeout_message_details = {
            "DAG Id": ti.dag_id,
            "Task Id": ti.task_id,
            "Run Id": ti.run_id,
        }

        if ti.map_index != -1:
            task_instance_heartbeat_timeout_message_details["Map Index"] = ti.map_index
        if ti.hostname:
            task_instance_heartbeat_timeout_message_details["Hostname"] = ti.hostname
        if ti.external_executor_id:
            task_instance_heartbeat_timeout_message_details["External Executor Id"] = ti.external_executor_id

        return task_instance_heartbeat_timeout_message_details

    @provide_session
    def _remove_unreferenced_triggers(self, *, session: Session = NEW_SESSION) -> None:
        """Remove triggers that are no longer used by anything."""
        session.execute(
            delete(Trigger)
            .where(
                Trigger.id.not_in(select(AssetWatcherModel.trigger_id)),
                Trigger.id.not_in(select(Deadline.trigger_id)),
                Trigger.id.not_in(select(TaskInstance.trigger_id)),
            )
            .execution_options(synchronize_session="fetch")
        )

    @provide_session
    def _update_asset_orphanage(self, session: Session = NEW_SESSION) -> None:
        """
        Check assets orphanization and update their active entry.

        An orphaned asset is no longer referenced in any DAG schedule parameters
        or task outlets. Active assets (non-orphaned) have entries in AssetActive
        and must have unique names and URIs.

        :seealso: :meth:`AssetModelOperation.activate_assets_if_possible`.
        """
        # Group assets into orphaned=True and orphaned=False groups.
        orphaned = (
            (func.count(DagScheduleAssetReference.dag_id) + func.count(TaskOutletAssetReference.dag_id)) == 0
        ).label("orphaned")
        asset_reference_query = session.execute(
            select(orphaned, AssetModel)
            .outerjoin(DagScheduleAssetReference)
            .outerjoin(TaskOutletAssetReference)
            .group_by(AssetModel.id)
            .order_by(orphaned)
        )
        asset_orphanation: dict[bool, Collection[AssetModel]] = {
            orphaned: [asset for _, asset in group]
            for orphaned, group in itertools.groupby(asset_reference_query, key=operator.itemgetter(0))
        }
        self._orphan_unreferenced_assets(asset_orphanation.get(True, ()), session=session)
        self._activate_referenced_assets(asset_orphanation.get(False, ()), session=session)

    @staticmethod
    def _orphan_unreferenced_assets(assets: Collection[AssetModel], *, session: Session) -> None:
        if assets:
            session.execute(
                delete(AssetActive).where(
                    tuple_(AssetActive.name, AssetActive.uri).in_((a.name, a.uri) for a in assets)
                )
            )
        Stats.gauge("asset.orphaned", len(assets))

    @staticmethod
    def _activate_referenced_assets(assets: Collection[AssetModel], *, session: Session) -> None:
        if not assets:
            return

        active_assets = set(
            session.execute(
                select(AssetActive.name, AssetActive.uri).where(
                    tuple_(AssetActive.name, AssetActive.uri).in_((a.name, a.uri) for a in assets)
                )
            )
        )

        active_name_to_uri: dict[str, str] = {name: uri for name, uri in active_assets}
        active_uri_to_name: dict[str, str] = {uri: name for name, uri in active_assets}

        def _generate_warning_message(
            offending: AssetModel, attr: str, value: str
        ) -> Iterator[tuple[str, str]]:
            offending_references = itertools.chain(
                offending.scheduled_dags,
                offending.producing_tasks,
                offending.consuming_tasks,
            )
            for ref in offending_references:
                yield (
                    ref.dag_id,
                    (
                        "Cannot activate asset "
                        f'Asset(name="{offending.name}", uri="{offending.uri}", group="{offending.group}"); '
                        f"{attr} is already associated to {value!r}"
                    ),
                )

        def _activate_assets_generate_warnings() -> Iterator[tuple[str, str]]:
            incoming_name_to_uri: dict[str, str] = {}
            incoming_uri_to_name: dict[str, str] = {}
            for asset in assets:
                if (asset.name, asset.uri) in active_assets:
                    continue
                existing_uri = active_name_to_uri.get(asset.name) or incoming_name_to_uri.get(asset.name)
                if existing_uri is not None and existing_uri != asset.uri:
                    yield from _generate_warning_message(asset, "name", existing_uri)
                    continue
                existing_name = active_uri_to_name.get(asset.uri) or incoming_uri_to_name.get(asset.uri)
                if existing_name is not None and existing_name != asset.name:
                    yield from _generate_warning_message(asset, "uri", existing_name)
                    continue
                incoming_name_to_uri[asset.name] = asset.uri
                incoming_uri_to_name[asset.uri] = asset.name
                session.add(AssetActive.for_asset(asset))

        warnings_to_have = {
            dag_id: DagWarning(
                dag_id=dag_id,
                warning_type=DagWarningType.ASSET_CONFLICT,
                message="\n".join([message for _, message in group]),
            )
            for dag_id, group in groupby(
                sorted(_activate_assets_generate_warnings()), key=operator.itemgetter(0)
            )
        }

        session.execute(
            delete(DagWarning).where(
                DagWarning.warning_type == DagWarningType.ASSET_CONFLICT,
                DagWarning.dag_id.not_in(warnings_to_have),
            )
        )
        existing_warned_dag_ids: set[str] = set(
            session.scalars(
                select(DagWarning.dag_id).where(
                    DagWarning.warning_type == DagWarningType.ASSET_CONFLICT,
                    DagWarning.dag_id.in_(warnings_to_have),
                )
            )
        )
        for dag_id, warning in warnings_to_have.items():
            if dag_id in existing_warned_dag_ids:
                session.merge(warning)
                continue
            session.add(warning)
            existing_warned_dag_ids.add(warning.dag_id)

    def _executor_to_tis(self, tis: Iterable[TaskInstance]) -> dict[BaseExecutor, list[TaskInstance]]:
        """Organize TIs into lists per their respective executor."""
        _executor_to_tis: defaultdict[BaseExecutor, list[TaskInstance]] = defaultdict(list)
        for ti in tis:
            if executor_obj := self._try_to_load_executor(ti.executor):
                _executor_to_tis[executor_obj].append(ti)

        return _executor_to_tis

    def _try_to_load_executor(self, executor_name: str | None) -> BaseExecutor | None:
        """
        Try to load the given executor.

        In this context, we don't want to fail if the executor does not exist. Catch the exception and
        log to the user.
        """
        if executor_name is None:
            return self.job.executor

        for e in self.job.executors:
            if e.name.alias == executor_name or e.name.module_path == executor_name:
                return e

        # This case should not happen unless some (as of now unknown) edge case occurs or direct DB
        # modification, since the DAG parser will validate the tasks in the DAG and ensure the executor
        # they request is available and if not, disallow the DAG to be scheduled.
        # Keeping this exception handling because this is a critical issue if we do somehow find
        # ourselves here and the user should get some feedback about that.
        self.log.warning("Executor, %s, was not found but a Task was configured to use it", executor_name)
        return None


# Backcompat for older versions of task sdk import SchedulerDagBag from here
SchedulerDagBag = DBDagBag<|MERGE_RESOLUTION|>--- conflicted
+++ resolved
@@ -2329,11 +2329,7 @@
                         )
                         .values(state=JobState.FAILED)
                     )
-<<<<<<< HEAD
                     num_failed: int = getattr(result, "rowcount", 0)
-=======
-                    num_failed = getattr(result, "rowcount", 0)
->>>>>>> 6b3435e9
 
                     if num_failed:
                         self.log.info("Marked %d SchedulerJob instances as failed", num_failed)
