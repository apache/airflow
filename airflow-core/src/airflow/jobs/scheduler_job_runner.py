--- conflicted
+++ resolved
@@ -1830,15 +1830,11 @@
                 # crash due to misconfigured dags. We should log any exception encountered
                 # and continue to the next serdag.
                 except Exception:
-<<<<<<< HEAD
-                    self.log.exception("Failed creating DagRun for %s", dag.dag_id)
+                    self.log.exception("Failed creating DagRun for %s", serdag.dag_id)
                     # todo: continuing here does not work because session needs rollback
                     #  but you need either to make smaller transactions and commit after every dag run
                     #  or to use savepoints.
                     #  https://github.com/apache/airflow/issues/59120
-=======
-                    self.log.exception("Failed creating DagRun for %s", serdag.dag_id)
->>>>>>> 92537666
                     continue
             if self._should_update_dag_next_dagruns(
                 serdag,
