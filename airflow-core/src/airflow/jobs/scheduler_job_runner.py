--- conflicted
+++ resolved
@@ -908,7 +908,6 @@
                 # Get task from the Serialized DAG
                 try:
                     dag = scheduler_dag_bag.get_dag_for_run(dag_run=ti.dag_run, session=session)
-<<<<<<< HEAD
                     if not dag:
                         cls.logger().error(
                             "DAG '%s' for task instance %s not found in serialized_dag table",
@@ -917,19 +916,7 @@
                         )
                         raise
 
-                    # TODO (GH-52141): get_task in scheduler needs to return scheduler types
-                    # instead, but currently it inherits SDK's DAG.
-                    task = cast("MappedOperator | SerializedBaseOperator", dag.get_task(ti.task_id))
-=======
-                    cls.logger().error(
-                        "DAG '%s' for task instance %s not found in serialized_dag table",
-                        ti.dag_id,
-                        ti,
-                    )
-                    if TYPE_CHECKING:
-                        assert dag
                     task = dag.get_task(ti.task_id)
->>>>>>> bf4d8901
                 except Exception:
                     cls.logger().exception("Marking task instance %s as %s", ti, state)
                     ti.set_state(state)
