#
# Licensed to the Apache Software Foundation (ASF) under one
# or more contributor license agreements.  See the NOTICE file
# distributed with this work for additional information
# regarding copyright ownership.  The ASF licenses this file
# to you under the Apache License, Version 2.0 (the
# "License"); you may not use this file except in compliance
# with the License.  You may obtain a copy of the License at
#
#   http://www.apache.org/licenses/LICENSE-2.0
#
# Unless required by applicable law or agreed to in writing,
# software distributed under the License is distributed on an
# "AS IS" BASIS, WITHOUT WARRANTIES OR CONDITIONS OF ANY
# KIND, either express or implied.  See the License for the
# specific language governing permissions and limitations
# under the License.
from __future__ import annotations

import itertools
import multiprocessing
import operator
import os
import signal
import sys
import time
from collections import Counter, defaultdict, deque
from collections.abc import Callable, Collection, Iterable, Iterator, Mapping
from contextlib import ExitStack
from datetime import date, timedelta
from functools import lru_cache, partial
from itertools import groupby
from typing import TYPE_CHECKING, Any

from sqlalchemy import and_, delete, desc, exists, func, or_, select, text, tuple_, update
from sqlalchemy.exc import OperationalError
from sqlalchemy.orm import joinedload, lazyload, load_only, make_transient, selectinload
from sqlalchemy.sql import expression

from airflow import settings
from airflow._shared.timezones import timezone
from airflow.api_fastapi.execution_api.datamodels.taskinstance import TIRunContext
from airflow.callbacks.callback_requests import DagCallbackRequest, DagRunContext, TaskCallbackRequest
from airflow.configuration import conf
from airflow.dag_processing.bundles.base import BundleUsageTrackingManager
from airflow.executors import workloads
from airflow.jobs.base_job_runner import BaseJobRunner
from airflow.jobs.job import Job, perform_heartbeat
from airflow.models import Log
from airflow.models.asset import (
    AssetActive,
    AssetAliasModel,
    AssetDagRunQueue,
    AssetEvent,
    AssetModel,
    DagScheduleAssetAliasReference,
    DagScheduleAssetReference,
    TaskOutletAssetReference,
)
from airflow.models.backfill import Backfill
from airflow.models.dag import DAG, DagModel
from airflow.models.dag_version import DagVersion
from airflow.models.dagbag import SchedulerDagBag
from airflow.models.dagrun import DagRun
from airflow.models.dagwarning import DagWarning, DagWarningType
from airflow.models.serialized_dag import SerializedDagModel
from airflow.models.taskinstance import TaskInstance
from airflow.models.trigger import TRIGGER_FAIL_REPR, TriggerFailureReason
from airflow.models.base import Base
from airflow.stats import Stats
from airflow.task.task_selectors import TASK_SELECTOR_PARAMS_PROVIDERS, TASK_SELECTORS
from airflow.ti_deps.dependencies_states import EXECUTION_STATES
from airflow.timetables.simple import AssetTriggeredTimetable
from airflow.traces import utils as trace_utils
from airflow.traces.tracer import DebugTrace, Trace, add_debug_span
from airflow.utils.dates import datetime_to_nano
from airflow.utils.event_scheduler import EventScheduler
from airflow.utils.log.logging_mixin import LoggingMixin
from airflow.utils.retries import MAX_DB_RETRIES, retry_db_transaction, run_with_db_retries
from airflow.utils.session import NEW_SESSION, create_session, provide_session
from airflow.utils.span_status import SpanStatus
from airflow.utils.sqlalchemy import is_lock_not_available_error, prohibit_commit, with_row_locks
from airflow.utils.state import DagRunState, JobState, State, TaskInstanceState
from airflow.utils.thread_safe_dict import ThreadSafeDict
from airflow.utils.types import DagRunTriggeredByType, DagRunType

if TYPE_CHECKING:
    import logging
    from datetime import datetime
    from types import FrameType

    from pendulum.datetime import DateTime
    from sqlalchemy.orm import Query, Session

    from airflow.executors.base_executor import BaseExecutor
    from airflow.executors.executor_utils import ExecutorName
    from airflow.models.taskinstance import TaskInstanceKey
    from airflow.utils.sqlalchemy import (
        CommitProhibitorGuard,
    )

TI = TaskInstance
DR = DagRun
DM = DagModel

TASK_STUCK_IN_QUEUED_RESCHEDULE_EVENT = "stuck in queued reschedule"
""":meta private:"""


def _get_current_dag(dag_id: str, session: Session) -> DAG | None:
    serdag = SerializedDagModel.get(dag_id=dag_id, session=session)  # grabs the latest version
    if not serdag:
        return None
    serdag.load_op_links = False
    return serdag.dag


class ConcurrencyMap:
    """
    Dataclass to represent concurrency maps.

    It contains a map from (dag_id, task_id) to # of task instances, a map from (dag_id, task_id)
    to # of task instances in the given state list and a map from (dag_id, run_id, task_id)
    to # of task instances in the given state list in each DAG run.
    """

    def __init__(self):
        self.dag_run_active_tasks_map: Counter[tuple[str, str]] = Counter()
        self.task_concurrency_map: Counter[tuple[str, str]] = Counter()
        self.task_dagrun_concurrency_map: Counter[tuple[str, str, str]] = Counter()

    def load(self, session: Session) -> None:
        self.dag_run_active_tasks_map.clear()
        self.task_concurrency_map.clear()
        self.task_dagrun_concurrency_map.clear()
        query = session.execute(
            select(TI.dag_id, TI.task_id, TI.run_id, func.count("*"))
            .where(TI.state.in_(EXECUTION_STATES))
            .group_by(TI.task_id, TI.run_id, TI.dag_id)
        )
        for dag_id, task_id, run_id, c in query:
            self.dag_run_active_tasks_map[dag_id, run_id] += c
            self.task_concurrency_map[(dag_id, task_id)] += c
            self.task_dagrun_concurrency_map[(dag_id, run_id, task_id)] += c


def _is_parent_process() -> bool:
    """
    Whether this is a parent process.

    Return True if the current process is the parent process.
    False if the current process is a child process started by multiprocessing.
    """
    return multiprocessing.current_process().name == "MainProcess"


class SchedulerJobRunner(BaseJobRunner, LoggingMixin):
    """
    SchedulerJobRunner runs for a specific time interval and schedules jobs that are ready to run.

    It figures out the latest runs for each task and sees if the dependencies
    for the next schedules are met.
    If so, it creates appropriate TaskInstances and sends run commands to the
    executor. It does this for each task in each DAG and repeats.

    :param num_runs: The number of times to run the scheduling loop. If you
        have a large number of DAG files this could complete before each file
        has been parsed. -1 for unlimited times.
    :param scheduler_idle_sleep_time: The number of seconds to wait between
        polls of running processors
    :param log: override the default Logger
    """

    job_type = "SchedulerJob"

    # For a dagrun span
    #   - key: dag_run.run_id | value: span
    #   - dagrun keys will be prefixed with 'dr:'.
    # For a ti span
    #   - key: ti.id | value: span
    #   - taskinstance keys will be prefixed with 'ti:'.
    active_spans = ThreadSafeDict()

    def __init__(
        self,
        job: Job,
        num_runs: int = conf.getint("scheduler", "num_runs"),
        scheduler_idle_sleep_time: float = conf.getfloat("scheduler", "scheduler_idle_sleep_time"),
        log: logging.Logger | None = None,
    ):
        super().__init__(job)
        self.num_runs = num_runs
        self._scheduler_idle_sleep_time = scheduler_idle_sleep_time
        # How many seconds do we wait for tasks to heartbeat before timeout.
        self._task_instance_heartbeat_timeout_secs = conf.getint(
            "scheduler", "task_instance_heartbeat_timeout"
        )
        self._dag_stale_not_seen_duration = conf.getint("scheduler", "dag_stale_not_seen_duration")
        self._task_queued_timeout = conf.getfloat("scheduler", "task_queued_timeout")
        self._enable_tracemalloc = conf.getboolean("scheduler", "enable_tracemalloc")

        # this param is intentionally undocumented
        self._num_stuck_queued_retries = conf.getint(
            section="scheduler",
            key="num_stuck_in_queued_retries",
            fallback=2,
        )

        if self._enable_tracemalloc:
            import tracemalloc

            tracemalloc.start()

        if log:
            self._log = log

        self.scheduler_dag_bag = SchedulerDagBag(load_op_links=False)

        task_selector_type = conf.get("scheduler", "scheduler_task_selector_strategy")

        self.task_selector = TASK_SELECTORS[task_selector_type]
        self.task_selector_params_provider = TASK_SELECTOR_PARAMS_PROVIDERS[task_selector_type]

    @provide_session
    def heartbeat_callback(self, session: Session = NEW_SESSION) -> None:
        Stats.incr("scheduler_heartbeat", 1, 1)

    def register_signals(self) -> ExitStack:
        """Register signals that stop child processes."""
        resetter = ExitStack()
        prev_int = signal.signal(signal.SIGINT, self._exit_gracefully)
        prev_term = signal.signal(signal.SIGTERM, self._exit_gracefully)
        prev_usr2 = signal.signal(signal.SIGUSR2, self._debug_dump)

        resetter.callback(signal.signal, signal.SIGINT, prev_int)
        resetter.callback(signal.signal, signal.SIGTERM, prev_term)
        resetter.callback(signal.signal, signal.SIGUSR2, prev_usr2)

        if self._enable_tracemalloc:
            prev = signal.signal(signal.SIGUSR1, self._log_memory_usage)
            resetter.callback(signal.signal, signal.SIGUSR1, prev)

        return resetter

    def _exit_gracefully(self, signum: int, frame: FrameType | None) -> None:
        """Clean up processor_agent to avoid leaving orphan processes."""
        self._end_active_spans()

        if not _is_parent_process():
            # Only the parent process should perform the cleanup.
            return

        if self._enable_tracemalloc:
            import tracemalloc

            tracemalloc.stop()

        self.log.info("Exiting gracefully upon receiving signal %s", signum)
        sys.exit(os.EX_OK)

    def _log_memory_usage(self, signum: int, frame: FrameType | None) -> None:
        import tracemalloc

        snapshot = tracemalloc.take_snapshot()
        top_stats = snapshot.statistics("lineno")
        n = 10
        self.log.error(
            "scheduler memory usage:\n Top %d\n %s",
            n,
            "\n\t".join(map(str, top_stats[:n])),
        )

    def _debug_dump(self, signum: int, frame: FrameType | None) -> None:
        import threading
        from traceback import extract_stack

        if not _is_parent_process():
            # Only the parent process should perform the debug dump.
            return

        try:
            sig_name = signal.Signals(signum).name
        except Exception:
            sig_name = str(signum)

        self.log.info("%s\n%s received, printing debug\n%s", "-" * 80, sig_name, "-" * 80)

        for executor in self.job.executors:
            self.log.info("Debug dump for the executor %s", executor)
            executor.debug_dump()
            self.log.info("-" * 80)

        id2name = {th.ident: th.name for th in threading.enumerate()}
        for threadId, stack in sys._current_frames().items():
            self.log.info("Stack Trace for Scheduler Job Runner on thread: %s", id2name[threadId])
            callstack = extract_stack(f=stack, limit=10)
            self.log.info("\n\t".join(map(repr, callstack)))
            self.log.info("-" * 80)

    def _aqcuire_lock_for_pgsql(self, session: Session) -> None:
        from airflow.utils.db import DBLocks

        # Optimization: to avoid littering the DB errors of "ERROR: canceling statement due to lock
        # timeout", try to take out a transactional advisory lock (unlocks automatically on
        # COMMIT/ROLLBACK)
        lock_acquired = session.execute(
            text("SELECT pg_try_advisory_xact_lock(:id)").bindparams(
                id=DBLocks.SCHEDULER_CRITICAL_SECTION.value
            )
        ).scalar()
        if not lock_acquired:
            # Throw an error like the one that would happen with NOWAIT
            raise OperationalError("Failed to acquire advisory lock", params=None, orig=RuntimeError("55P03"))

    def _executable_task_instances_to_queued(self, max_tis: int, session: Session) -> list[TI]:
        """
        Find TIs that are ready for execution based on conditions.

        Conditions include:
        - pool limits
        - DAG max_active_tasks
        - executor state
        - priority
        - max active tis per DAG
        - max active tis per DAG run

        :param max_tis: Maximum number of TIs to queue in this loop.
        :return: list[airflow.models.TaskInstance]
        """
        executable_tis: list[TI] = []

        if session.get_bind().dialect.name == "postgresql":
<<<<<<< HEAD
            # Optimization: to avoid littering the DB errors of "ERROR: canceling statement due to lock
            # timeout", try to take out a transactional advisory lock (unlocks automatically on
            # COMMIT/ROLLBACK)
            lock_acquired = session.execute(
                text("SELECT pg_try_advisory_xact_lock(:id)").bindparams(
                    id=DBLocks.SCHEDULER_CRITICAL_SECTION.value
                )
            ).scalar()
            if not lock_acquired:
                # Throw an error like the one that would happen with NOWAIT
                raise OperationalError(
                    "Failed to acquire advisory lock", params=None, orig=RuntimeError("55P03")
                )

        # Get the pool settings. We get a lock on the pool rows, treating this as a "critical section"
        # Throws an exception if lock cannot be obtained, rather than blocking
        pools = Pool.slots_stats(lock_rows=True, session=session)

        # If the pools are full, there is no point doing anything!
        # If _somehow_ the pool is overfull, don't let the limit go negative - it breaks SQL
        pool_slots_free = sum(max(0, pool["open"]) for pool in pools.values())
        starved_pools = {pool_name for pool_name, stats in pools.items() if stats["open"] <= 0}
        starved_tasks: set[tuple[str, str]] = set()

        if pool_slots_free == 0:
            self.log.debug("All pools are full!")
            return []

        priority_order = [-TI.priority_weight, DR.logical_date, TI.map_index]

        query = (
            select(TI)
            .with_hint(TI, "USE INDEX (ti_state)", dialect_name="mysql")
            .join(TI.dag_run)
            .where(DR.state == DagRunState.RUNNING)
            .join(TI.dag_model)
            .where(~DM.is_paused)
            .where(TI.state == TaskInstanceState.SCHEDULED)
            .where(DM.bundle_name.is_not(None))
        )

        @dataclass
        class LimitWindowDescriptor:
            running_now_join: CTE
            running_now_join_predicates: Collection[str]
            limit_column: Column
            window: expression.ColumnElement
            limit_join_model: Base | None = None

        def running_tasks_group(group_fields: Collection[Column], states: Collection[TaskInstanceState]=EXECUTION_STATES) -> CTE:
            return (
                select(*group_fields, func.count("*").label("now_running"))
                .where(TI.state.in_(states))
                .group_by(*group_fields)
                .cte()
            )

        def add_window_limit(query: Select, limit: LimitWindowDescriptor) -> Select:
            inner_query = (
                query.add_columns(limit.window)
                .subquery()
            )
            query = (
                select(TI)
                .join(inner_query, TI.id == inner_query.c.id)
                .outerjoin(limit.running_now_join,
                    and_(*(getattr(TI, predicate) == getattr(limit.running_now_join.c, predicate) for predicate in limit.running_now_join_predicates))
                )
                .join(DR, TI.run_id == DR.run_id)
            )
            if limit.limit_join_model is not None:
                query = query.join(limit.limit_join_model)

            return (
                query.where(
                    and_(
                        func.coalesce(getattr(inner_query.c, limit.window.name), text("0")) +
                        func.coalesce(limit.running_now_join.c.now_running, text("0")) <= func.coalesce(limit.limit_column, max_tis)
                    )
                )
            )

        running_total_tis_per_dagrun = running_tasks_group([TI.dag_id, TI.run_id])
        running_tis_per_dag = running_tasks_group([TI.dag_id, TI.task_id])
        running_total_tis_per_task_run = running_tasks_group([TI.dag_id, TI.run_id, TI.task_id])
        running_tis_per_pool = running_tasks_group([TI.pool], [*EXECUTION_STATES, TaskInstanceState.DEFERRED])

        total_tis_per_dagrun_count = (
            func.row_number()
            .over(partition_by=(TI.dag_id, TI.run_id), order_by=priority_order)
            .label("total_tis_per_dagrun_count")
        )
        tis_per_dag_count = (
            func.row_number()
            .over(partition_by=(TI.dag_id, TI.task_id), order_by=priority_order)
            .label("tis_per_dag_count")
        )
        mapped_tis_per_task_run_count = (
            func.row_number()
            .over(partition_by=(TI.dag_id, TI.run_id, TI.task_id), order_by=priority_order)
            .label("mapped_tis_per_dagrun_count")
        )
        pool_slots_taken = (
            func.sum(TI.pool_slots)
            .over(partition_by=(TI.pool), order_by=priority_order)
            .label("pool_slots_taken")
        )

        limits = [
            LimitWindowDescriptor(running_total_tis_per_dagrun, ['dag_id', 'run_id'], DagModel.max_active_tasks, total_tis_per_dagrun_count, TI.dag_model),
            LimitWindowDescriptor(running_tis_per_dag, ['dag_id', 'task_id'], TI.max_active_tis_per_dag, tis_per_dag_count),
            LimitWindowDescriptor(running_total_tis_per_task_run, ['dag_id', 'run_id', 'task_id'], TI.max_active_tis_per_dagrun, mapped_tis_per_task_run_count),
            LimitWindowDescriptor(running_tis_per_pool, ['pool'], Pool.slots, pool_slots_taken, TI.pool_model),
        ]

        for limit in limits:
            query = add_window_limit(query, limit)

        query = query.options(selectinload(TI.dag_model))
        query = query.limit(max_tis)
=======
            self._aqcuire_lock_for_pgsql(session)
>>>>>>> de2a1ad9

        timer = Stats.timer("scheduler.critical_section_query_duration")
        timer.start()

        try:
<<<<<<< HEAD
            query = with_row_locks(query, of=TI, session=session, skip_locked=True)
            task_instances_to_examine: list[TI] = session.scalars(query).all()
=======
            params: Mapping[str, Any] = self.task_selector_params_provider(
                conf=conf,
                scheduler_job_runner=self,
            )
            task_instances_to_examine: list[TI] = self.task_selector.query_tasks_with_locks(
                session,
                **params,
            )

>>>>>>> de2a1ad9
            timer.stop(send=True)
        except OperationalError as e:
            timer.stop(send=False)
            raise e

        # TODO[HA]: This was wrong before anyway, as it only looked at a sub-set of dags, not everything.
        # Stats.gauge('scheduler.tasks.pending', len(task_instances_to_examine))

        if not task_instances_to_examine:
            self.log.debug("No tasks to consider for execution.")
            return []

        # Put one task instance on each line
        task_instance_str = "\n".join(f"\t{x!r}" for x in task_instances_to_examine)
        self.log.info("%s tasks up for execution:\n%s", len(task_instances_to_examine), task_instance_str)

        executor_slots_available: dict[ExecutorName, int] = {}
        # First get a mapping of executor names to slots they have available
        for executor in self.job.executors:
            if TYPE_CHECKING:
                # All executors should have a name if they are initted from the executor_loader.
                # But we need to check for None to make mypy happy.
                assert executor.name
            executor_slots_available[executor.name] = executor.slots_available

        for task_instance in task_instances_to_examine:
            if executor_obj := self._try_to_load_executor(task_instance.executor):
                if TYPE_CHECKING:
                    # All executors should have a name if they are initted from the executor_loader.
                    # But we need to check for None to make mypy happy.
                    assert executor_obj.name
                if executor_slots_available[executor_obj.name] <= 0:
                    self.log.debug(
                        "Not scheduling %s since its executor %s does not currently have any more "
                        "available slots"
                    )
                    continue
                executor_slots_available[executor_obj.name] -= 1
            else:
                # This is a defensive guard for if we happen to have a task who's executor cannot be
                # found. The check in the dag parser should make this not realistically possible but the
                # loader can fail if some direct DB modification has happened or another as yet unknown
                # edge case. _try_to_load_executor will log an error message explaining the executor
                # cannot be found.
                continue

            executable_tis.append(task_instance)

        if executable_tis:
            task_instance_str = "\n".join(f"\t{x!r}" for x in executable_tis)
            self.log.info("Setting the following tasks to queued state:\n%s", task_instance_str)

            # set TIs to queued state
            filter_for_tis = TI.filter_for_tis(executable_tis)
            session.execute(
                update(TI)
                .where(filter_for_tis)
                .values(
                    # TODO[ha]: should we use func.now()? How does that work with DB timezone
                    # on mysql when it's not UTC?
                    state=TaskInstanceState.QUEUED,
                    queued_dttm=timezone.utcnow(),
                    queued_by_job_id=self.job.id,
                )
                .execution_options(synchronize_session=False)
            )

            for ti in executable_tis:
                ti.emit_state_change_metric(TaskInstanceState.QUEUED)

        for ti in executable_tis:
            make_transient(ti)
        return executable_tis

    def _enqueue_task_instances_with_queued_state(
        self, task_instances: list[TI], executor: BaseExecutor, session: Session
    ) -> None:
        """
        Enqueue task_instances which should have been set to queued with the executor.

        :param task_instances: TaskInstances to enqueue
        :param executor: The executor to enqueue tasks for
        :param session: The session object
        """
        # actually enqueue them
        for ti in task_instances:
            if ti.dag_run.state in State.finished_dr_states:
                ti.set_state(None, session=session)
                continue

            workload = workloads.ExecuteTask.make(ti, generator=executor.jwt_generator)
            executor.queue_workload(workload, session=session)

    def _critical_section_enqueue_task_instances(self, session: Session) -> int:
        """
        Enqueues TaskInstances for execution.

        There are three steps:
        1. Pick TIs by priority with the constraint that they are in the expected states
        and that we do not exceed max_active_runs or pool limits.
        2. Change the state for the TIs above atomically.
        3. Enqueue the TIs in the executor.

        HA note: This function is a "critical section" meaning that only a single scheduler process can
        execute this function at the same time. This is achieved by doing
        ``SELECT ... from pool FOR UPDATE``. For DBs that support NOWAIT, a "blocked" scheduler will skip
        this and continue on with other tasks (creating new DAG runs, progressing TIs from None to SCHEDULED
        etc.); DBs that don't support this (such as MariaDB or MySQL 5.x) the other schedulers will wait for
        the lock before continuing.

        :param session:
        :return: Number of task instance with state changed.
        """
        # The user can either request a certain number of tis to schedule per main scheduler loop (default
        # is non-zero). If that value has been set to zero, that means use the value of core.parallelism (or
        # however many free slots are left). core.parallelism represents the max number of running TIs per
        # scheduler. Historically this value was stored in the executor, who's job it was to control/enforce
        # it. However, with multiple executors, any of which can run up to core.parallelism TIs individually,
        # we need to make sure in the scheduler now that we don't schedule more than core.parallelism totally
        # across all executors.
        num_occupied_slots = sum([executor.slots_occupied for executor in self.job.executors])
        parallelism = conf.getint("core", "parallelism")
        if self.job.max_tis_per_query == 0:
            max_tis = parallelism - num_occupied_slots
        else:
            max_tis = min(self.job.max_tis_per_query, parallelism - num_occupied_slots)
        if max_tis <= 0:
            self.log.debug("max_tis query size is less than or equal to zero. No query will be performed!")
            return 0

        queued_tis = self._executable_task_instances_to_queued(max_tis, session=session)

        # Sort queued TIs to their respective executor
        executor_to_queued_tis = self._executor_to_tis(queued_tis)
        for executor, queued_tis_per_executor in executor_to_queued_tis.items():
            self.log.info(
                "Trying to enqueue tasks: %s for executor: %s",
                queued_tis_per_executor,
                executor,
            )

            self._enqueue_task_instances_with_queued_state(queued_tis_per_executor, executor, session=session)

        return len(queued_tis)

    @staticmethod
    def _process_task_event_logs(log_records: deque[Log], session: Session):
        objects = (log_records.popleft() for _ in range(len(log_records)))
        session.bulk_save_objects(objects=objects, preserve_order=False)

    def _process_executor_events(self, executor: BaseExecutor, session: Session) -> int:
        return SchedulerJobRunner.process_executor_events(
            executor=executor,
            job_id=self.job.id,
            scheduler_dag_bag=self.scheduler_dag_bag,
            session=session,
        )

    @classmethod
    def process_executor_events(
        cls, executor: BaseExecutor, job_id: str | None, scheduler_dag_bag: SchedulerDagBag, session: Session
    ) -> int:
        """
        Respond to executor events.

        This is a classmethod because this is also used in `dag.test()`.
        `dag.test` execute DAGs with no scheduler, therefore it needs to handle the events pushed by the
        executors as well.
        """
        ti_primary_key_to_try_number_map: dict[tuple[str, str, str, int], int] = {}
        event_buffer = executor.get_event_buffer()
        tis_with_right_state: list[TaskInstanceKey] = []

        # Report execution
        for ti_key, (state, _) in event_buffer.items():
            # We create map (dag_id, task_id, logical_date) -> in-memory try_number
            ti_primary_key_to_try_number_map[ti_key.primary] = ti_key.try_number

            cls.logger().info("Received executor event with state %s for task instance %s", state, ti_key)
            if state in (
                TaskInstanceState.FAILED,
                TaskInstanceState.SUCCESS,
                TaskInstanceState.QUEUED,
                TaskInstanceState.RUNNING,
            ):
                tis_with_right_state.append(ti_key)

        # Return if no finished tasks
        if not tis_with_right_state:
            return len(event_buffer)

        # Check state of finished tasks
        filter_for_tis = TI.filter_for_tis(tis_with_right_state)
        query = (
            select(TI)
            .where(filter_for_tis)
            .options(selectinload(TI.dag_model))
            .options(joinedload(TI.dag_version))
        )
        # row lock this entire set of taskinstances to make sure the scheduler doesn't fail when we have
        # multi-schedulers
        tis_query: Query = with_row_locks(query, of=TI, session=session, skip_locked=True)
        tis: Iterator[TI] = session.scalars(tis_query)
        for ti in tis:
            try_number = ti_primary_key_to_try_number_map[ti.key.primary]
            buffer_key = ti.key.with_try_number(try_number)
            state, info = event_buffer.pop(buffer_key)

            if state in (TaskInstanceState.QUEUED, TaskInstanceState.RUNNING):
                ti.external_executor_id = info
                cls.logger().info("Setting external_id for %s to %s", ti, info)
                continue

            msg = (
                "TaskInstance Finished: dag_id=%s, task_id=%s, run_id=%s, map_index=%s, "
                "run_start_date=%s, run_end_date=%s, "
                "run_duration=%s, state=%s, executor=%s, executor_state=%s, try_number=%s, max_tries=%s, "
                "pool=%s, queue=%s, priority_weight=%d, operator=%s, queued_dttm=%s, scheduled_dttm=%s,"
                "queued_by_job_id=%s, pid=%s"
            )
            cls.logger().info(
                msg,
                ti.dag_id,
                ti.task_id,
                ti.run_id,
                ti.map_index,
                ti.start_date,
                ti.end_date,
                ti.duration,
                ti.state,
                executor,
                state,
                try_number,
                ti.max_tries,
                ti.pool,
                ti.queue,
                ti.priority_weight,
                ti.operator,
                ti.queued_dttm,
                ti.scheduled_dttm,
                ti.queued_by_job_id,
                ti.pid,
            )

            if (active_ti_span := cls.active_spans.get("ti:" + str(ti.id))) is not None:
                cls.set_ti_span_attrs(span=active_ti_span, state=state, ti=ti)
                # End the span and remove it from the active_spans dict.
                active_ti_span.end(end_time=datetime_to_nano(ti.end_date))
                cls.active_spans.delete("ti:" + str(ti.id))
                ti.span_status = SpanStatus.ENDED
            else:
                if ti.span_status == SpanStatus.ACTIVE:
                    # Another scheduler has started the span.
                    # Update the SpanStatus to let the process know that it must end it.
                    ti.span_status = SpanStatus.SHOULD_END

            # There are two scenarios why the same TI with the same try_number is queued
            # after executor is finished with it:
            # 1) the TI was killed externally and it had no time to mark itself failed
            # - in this case we should mark it as failed here.
            # 2) the TI has been requeued after getting deferred - in this case either our executor has it
            # or the TI is queued by another job. Either ways we should not fail it.

            # All of this could also happen if the state is "running",
            # but that is handled by the scheduler detecting task instances without heartbeats.

            ti_queued = ti.try_number == buffer_key.try_number and ti.state in (
                TaskInstanceState.SCHEDULED,
                TaskInstanceState.QUEUED,
                TaskInstanceState.RUNNING,
            )
            ti_requeued = (
                ti.queued_by_job_id != job_id  # Another scheduler has queued this task again
                or executor.has_task(ti)  # This scheduler has this task already
            )

            if ti_queued and not ti_requeued:
                Stats.incr(
                    "scheduler.tasks.killed_externally",
                    tags={"dag_id": ti.dag_id, "task_id": ti.task_id},
                )
                msg = (
                    "Executor %s reported that the task instance %s finished with state %s, but the task instance's state attribute is %s. "  # noqa: RUF100, UP031, flynt
                    "Learn more: https://airflow.apache.org/docs/apache-airflow/stable/troubleshooting.html#task-state-changed-externally"
                    % (executor, ti, state, ti.state)
                )
                if info is not None:
                    msg += " Extra info: %s" % info  # noqa: RUF100, UP031, flynt
                session.add(Log(event="state mismatch", extra=msg, task_instance=ti.key))

                # Get task from the Serialized DAG
                try:
                    dag = scheduler_dag_bag.get_dag_for_run(dag_run=ti.dag_run, session=session)
                    cls.logger().error(
                        "DAG '%s' for task instance %s not found in serialized_dag table",
                        ti.dag_id,
                        ti,
                    )
                    if TYPE_CHECKING:
                        assert dag
                    task = dag.get_task(ti.task_id)
                except Exception:
                    cls.logger().exception("Marking task instance %s as %s", ti, state)
                    ti.set_state(state)
                    continue
                ti.task = task
                if task.on_retry_callback or task.on_failure_callback:
                    # Only log the error/extra info here, since the `ti.handle_failure()` path will log it
                    # too, which would lead to double logging
                    cls.logger().error(msg)
                    request = TaskCallbackRequest(
                        filepath=ti.dag_model.relative_fileloc,
                        bundle_name=ti.dag_version.bundle_name,
                        bundle_version=ti.dag_version.bundle_version,
                        ti=ti,
                        msg=msg,
                        context_from_server=TIRunContext(
                            dag_run=ti.dag_run,
                            max_tries=ti.max_tries,
                            variables=[],
                            connections=[],
                            xcom_keys_to_clear=[],
                        ),
                    )
                    executor.send_callback(request)
                ti.handle_failure(error=msg, session=session)

        return len(event_buffer)

    @classmethod
    def set_ti_span_attrs(cls, span, state, ti):
        span.set_attributes(
            {
                "airflow.category": "scheduler",
                "airflow.task.id": ti.id,
                "airflow.task.task_id": ti.task_id,
                "airflow.task.dag_id": ti.dag_id,
                "airflow.task.state": ti.state,
                "airflow.task.error": state == TaskInstanceState.FAILED,
                "airflow.task.start_date": str(ti.start_date),
                "airflow.task.end_date": str(ti.end_date),
                "airflow.task.duration": ti.duration,
                "airflow.task.executor_config": str(ti.executor_config),
                "airflow.task.logical_date": str(ti.logical_date),
                "airflow.task.hostname": ti.hostname,
                "airflow.task.log_url": ti.log_url,
                "airflow.task.operator": str(ti.operator),
                "airflow.task.try_number": ti.try_number,
                "airflow.task.executor_state": state,
                "airflow.task.pool": ti.pool,
                "airflow.task.queue": ti.queue,
                "airflow.task.priority_weight": ti.priority_weight,
                "airflow.task.queued_dttm": str(ti.queued_dttm),
                "airflow.task.queued_by_job_id": ti.queued_by_job_id,
                "airflow.task.pid": ti.pid,
            }
        )
        if span.is_recording():
            span.add_event(name="airflow.task.queued", timestamp=datetime_to_nano(ti.queued_dttm))
            span.add_event(name="airflow.task.started", timestamp=datetime_to_nano(ti.start_date))
            span.add_event(name="airflow.task.ended", timestamp=datetime_to_nano(ti.end_date))

    def _execute(self) -> int | None:
        self.log.info("Starting the scheduler")

        reset_signals = self.register_signals()
        try:
            callback_sink: DatabaseCallbackSink

            from airflow.callbacks.database_callback_sink import DatabaseCallbackSink

            self.log.debug("Using DatabaseCallbackSink as callback sink.")
            callback_sink = DatabaseCallbackSink()

            for executor in self.job.executors:
                executor.job_id = self.job.id
                executor.callback_sink = callback_sink
                executor.start()

            # local import due to type_checking.
            from airflow.executors.base_executor import BaseExecutor

            # Pass a reference to the dictionary.
            # Any changes made by a dag_run instance, will be reflected to the dictionary of this class.
            DagRun.set_active_spans(active_spans=self.active_spans)
            BaseExecutor.set_active_spans(active_spans=self.active_spans)

            self._run_scheduler_loop()

            settings.Session.remove()
        except Exception:
            self.log.exception("Exception when executing SchedulerJob._run_scheduler_loop")
            raise
        finally:
            for executor in self.job.executors:
                try:
                    executor.end()
                except Exception:
                    self.log.exception("Exception when executing Executor.end on %s", executor)

            # Under normal execution, this doesn't matter, but by resetting signals it lets us run more things
            # in the same process under testing without leaking global state
            reset_signals.close()
            self.log.info("Exited execute loop")
        return None

    @provide_session
    def _update_dag_run_state_for_paused_dags(self, session: Session = NEW_SESSION) -> None:
        try:
            paused_runs = session.scalars(
                select(DagRun)
                .join(DagRun.dag_model)
                .join(TI)
                .where(
                    DagModel.is_paused == expression.true(),
                    DR.state == DagRunState.RUNNING,
                )
                .having(DR.last_scheduling_decision <= func.max(TI.updated_at))
                .group_by(DR)
            )
            for dag_run in paused_runs:
                dag = self.scheduler_dag_bag.get_dag_for_run(dag_run=dag_run, session=session)
                if dag is not None:
                    dag_run.dag = dag
                    _, callback_to_run = dag_run.update_state(execute_callbacks=False, session=session)
                    if callback_to_run:
                        self._send_dag_callbacks_to_processor(dag, callback_to_run)
        except Exception as e:  # should not fail the scheduler
            self.log.exception("Failed to update dag run state for paused dags due to %s", e)

    @provide_session
    def _end_active_spans(self, session: Session = NEW_SESSION):
        # No need to do a commit for every update. The annotation will commit all of them once at the end.
        for prefixed_key, span in self.active_spans.get_all().items():
            # Use partition to split on the first occurrence of ':'.
            prefix, sep, key = prefixed_key.partition(":")

            if prefix == "ti":
                ti: TaskInstance | None = session.get(TaskInstance, key)

                if ti is not None:
                    if ti.state in State.finished:
                        self.set_ti_span_attrs(span=span, state=ti.state, ti=ti)
                        span.end(end_time=datetime_to_nano(ti.end_date))
                        ti.span_status = SpanStatus.ENDED
                    else:
                        span.end()
                        ti.span_status = SpanStatus.NEEDS_CONTINUANCE
            elif prefix == "dr":
                dag_run: DagRun = session.scalars(select(DagRun).where(DagRun.id == int(key))).one()
                if dag_run.state in State.finished_dr_states:
                    dag_run.set_dagrun_span_attrs(span=span)

                    span.end(end_time=datetime_to_nano(dag_run.end_date))
                    dag_run.span_status = SpanStatus.ENDED
                else:
                    span.end()
                    dag_run.span_status = SpanStatus.NEEDS_CONTINUANCE
                    initial_dag_run_context = Trace.extract(dag_run.context_carrier)
                    with Trace.start_child_span(
                        span_name="current_scheduler_exited", parent_context=initial_dag_run_context
                    ) as s:
                        s.set_attribute("trace_status", "needs continuance")
            else:
                self.log.error("Found key with unknown prefix: '%s'", prefixed_key)

        # Even if there is a key with an unknown prefix, clear the dict.
        # If this method has been called, the scheduler is exiting.
        self.active_spans.clear()

    def _end_spans_of_externally_ended_ops(self, session: Session):
        # The scheduler that starts a dag_run or a task is also the one that starts the spans.
        # Each scheduler should end the spans that it has started.
        #
        # Otel spans are implemented in a certain way so that the objects
        # can't be shared between processes or get recreated.
        # It is done so that the process that starts a span, is also the one that ends it.
        #
        # If another scheduler has finished processing a dag_run or a task and there is a reference
        # on the active_spans dictionary, then the current scheduler started the span,
        # and therefore must end it.
        dag_runs_should_end: list[DagRun] = session.scalars(
            select(DagRun).where(DagRun.span_status == SpanStatus.SHOULD_END)
        ).all()
        tis_should_end: list[TaskInstance] = session.scalars(
            select(TaskInstance).where(TaskInstance.span_status == SpanStatus.SHOULD_END)
        ).all()

        for dag_run in dag_runs_should_end:
            active_dagrun_span = self.active_spans.get("dr:" + str(dag_run.id))
            if active_dagrun_span is not None:
                if dag_run.state in State.finished_dr_states:
                    dag_run.set_dagrun_span_attrs(span=active_dagrun_span)

                    active_dagrun_span.end(end_time=datetime_to_nano(dag_run.end_date))
                else:
                    active_dagrun_span.end()
                self.active_spans.delete("dr:" + str(dag_run.id))
                dag_run.span_status = SpanStatus.ENDED

        for ti in tis_should_end:
            active_ti_span = self.active_spans.get("ti:" + ti.id)
            if active_ti_span is not None:
                if ti.state in State.finished:
                    self.set_ti_span_attrs(span=active_ti_span, state=ti.state, ti=ti)
                    active_ti_span.end(end_time=datetime_to_nano(ti.end_date))
                else:
                    active_ti_span.end()
                self.active_spans.delete("ti:" + ti.id)
                ti.span_status = SpanStatus.ENDED

    def _recreate_unhealthy_scheduler_spans_if_needed(self, dag_run: DagRun, session: Session):
        # There are two scenarios:
        #   1. scheduler is unhealthy but managed to update span_status
        #   2. scheduler is unhealthy and didn't manage to make any updates
        # Check the span_status first, in case the 2nd db query can be avoided (scenario 1).

        # If the dag_run is scheduled by a different scheduler, and it's still running and the span is active,
        # then check the Job table to determine if the initial scheduler is still healthy.
        if (
            dag_run.scheduled_by_job_id != self.job.id
            and dag_run.state in State.unfinished_dr_states
            and dag_run.span_status == SpanStatus.ACTIVE
        ):
            initial_scheduler_id = dag_run.scheduled_by_job_id
            job: Job = session.scalars(
                select(Job).where(
                    Job.id == initial_scheduler_id,
                    Job.job_type == "SchedulerJob",
                )
            ).one()

            if not job.is_alive():
                # Start a new span for the dag_run.
                dr_span = Trace.start_root_span(
                    span_name=f"{dag_run.dag_id}_recreated",
                    component="dag",
                    start_time=dag_run.queued_at,
                    start_as_current=False,
                )
                carrier = Trace.inject()
                # Update the context_carrier and leave the SpanStatus as ACTIVE.
                dag_run.context_carrier = carrier
                self.active_spans.set("dr:" + str(dag_run.id), dr_span)

                tis = dag_run.get_task_instances(session=session)

                # At this point, any tis will have been adopted by the current scheduler,
                # and ti.queued_by_job_id will point to the current id.
                # Any tis that have been executed by the unhealthy scheduler, will need a new span
                # so that it can be associated with the new dag_run span.
                tis_needing_spans = [
                    ti
                    for ti in tis
                    # If it has started and there is a reference on the active_spans dict,
                    # then it was started by the current scheduler.
                    if ti.start_date is not None and self.active_spans.get("ti:" + ti.id) is None
                ]

                dr_context = Trace.extract(dag_run.context_carrier)
                for ti in tis_needing_spans:
                    ti_span = Trace.start_child_span(
                        span_name=f"{ti.task_id}_recreated",
                        parent_context=dr_context,
                        start_time=ti.queued_dttm,
                        start_as_current=False,
                    )
                    ti_carrier = Trace.inject()
                    ti.context_carrier = ti_carrier

                    if ti.state in State.finished:
                        self.set_ti_span_attrs(span=ti_span, state=ti.state, ti=ti)
                        ti_span.end(end_time=datetime_to_nano(ti.end_date))
                        ti.span_status = SpanStatus.ENDED
                    else:
                        ti.span_status = SpanStatus.ACTIVE
                        self.active_spans.set("ti:" + ti.id, ti_span)

    def _run_scheduler_loop(self) -> None:
        """
        Harvest DAG parsing results, queue tasks, and perform executor heartbeat; the actual scheduler loop.

        The main steps in the loop are:
            #. Harvest DAG parsing results through DagFileProcessorAgent
            #. Find and queue executable tasks
                #. Change task instance state in DB
                #. Queue tasks in executor
            #. Heartbeat executor
                #. Execute queued tasks in executor asynchronously
                #. Sync on the states of running tasks
        """
        is_unit_test: bool = conf.getboolean("core", "unit_test_mode")

        timers = EventScheduler()

        # Check on start up, then every configured interval
        self.adopt_or_reset_orphaned_tasks()

        timers.call_regular_interval(
            conf.getfloat("scheduler", "orphaned_tasks_check_interval", fallback=300.0),
            self.adopt_or_reset_orphaned_tasks,
        )

        timers.call_regular_interval(
            conf.getfloat("scheduler", "trigger_timeout_check_interval", fallback=15.0),
            self.check_trigger_timeouts,
        )

        timers.call_regular_interval(
            30,
            self._mark_backfills_complete,
        )

        timers.call_regular_interval(
            conf.getfloat("scheduler", "pool_metrics_interval", fallback=5.0),
            self._emit_pool_metrics,
        )

        timers.call_regular_interval(
            conf.getfloat("scheduler", "running_metrics_interval", fallback=30.0),
            self._emit_running_ti_metrics,
        )

        timers.call_regular_interval(
            conf.getfloat("scheduler", "task_instance_heartbeat_timeout_detection_interval", fallback=10.0),
            self._find_and_purge_task_instances_without_heartbeats,
        )

        timers.call_regular_interval(60.0, self._update_dag_run_state_for_paused_dags)

        timers.call_regular_interval(
            conf.getfloat("scheduler", "task_queued_timeout_check_interval"),
            self._handle_tasks_stuck_in_queued,
        )

        timers.call_regular_interval(
            conf.getfloat("scheduler", "parsing_cleanup_interval"),
            self._update_asset_orphanage,
        )

        if any(x.is_local for x in self.job.executors):
            bundle_cleanup_mgr = BundleUsageTrackingManager()
            check_interval = conf.getint(
                section="dag_processor",
                key="stale_bundle_cleanup_interval",
            )
            if check_interval > 0:
                timers.call_regular_interval(
                    delay=check_interval,
                    action=bundle_cleanup_mgr.remove_stale_bundle_versions,
                )

        for loop_count in itertools.count(start=1):
            with (
                DebugTrace.start_span(span_name="scheduler_job_loop", component="SchedulerJobRunner") as span,
                Stats.timer("scheduler.scheduler_loop_duration") as timer,
            ):
                span.set_attributes(
                    {
                        "category": "scheduler",
                        "loop_count": loop_count,
                    }
                )

                with create_session() as session:
                    self._end_spans_of_externally_ended_ops(session)

                    # This will schedule for as many executors as possible.
                    num_queued_tis = self._do_scheduling(session)
                    # Don't keep any objects alive -- we've possibly just looked at 500+ ORM objects!
                    session.expunge_all()

                # Heartbeat all executors, even if they're not receiving new tasks this loop. It will be
                # either a no-op, or they will check-in on currently running tasks and send out new
                # events to be processed below.
                for executor in self.job.executors:
                    executor.heartbeat()

                with create_session() as session:
                    num_finished_events = 0
                    for executor in self.job.executors:
                        num_finished_events += self._process_executor_events(
                            executor=executor, session=session
                        )

                for executor in self.job.executors:
                    try:
                        with create_session() as session:
                            self._process_task_event_logs(executor._task_event_logs, session)
                    except Exception:
                        self.log.exception("Something went wrong when trying to save task event logs.")

                # Heartbeat the scheduler periodically
                perform_heartbeat(
                    job=self.job, heartbeat_callback=self.heartbeat_callback, only_if_necessary=True
                )

                # Run any pending timed events
                next_event = timers.run(blocking=False)
                self.log.debug("Next timed event is in %f", next_event)

            self.log.debug("Ran scheduling loop in %.2f seconds", timer.duration)
            if span.is_recording():
                span.add_event(
                    name="Ran scheduling loop",
                    attributes={
                        "duration in seconds": timer.duration,
                    },
                )

            if not is_unit_test and not num_queued_tis and not num_finished_events:
                # If the scheduler is doing things, don't sleep. This means when there is work to do, the
                # scheduler will run "as quick as possible", but when it's stopped, it can sleep, dropping CPU
                # usage when "idle"
                time.sleep(min(self._scheduler_idle_sleep_time, next_event or 0))

            if loop_count >= self.num_runs > 0:
                self.log.info(
                    "Exiting scheduler loop as requested number of runs (%d - got to %d) has been reached",
                    self.num_runs,
                    loop_count,
                )
                if span.is_recording():
                    span.add_event("Exiting scheduler loop as requested number of runs has been reached")
                break

    def _do_scheduling(self, session: Session) -> int:
        """
        Make the main scheduling decisions.

        It:
        - Creates any necessary DAG runs by examining the next_dagrun_create_after column of DagModel

          Since creating Dag Runs is a relatively time consuming process, we select only 10 dags by default
          (configurable via ``scheduler.max_dagruns_to_create_per_loop`` setting) - putting this higher will
          mean one scheduler could spend a chunk of time creating dag runs, and not ever get around to
          scheduling tasks.

        - Finds the "next n oldest" running DAG Runs to examine for scheduling (n=20 by default, configurable
          via ``scheduler.max_dagruns_per_loop_to_schedule`` config setting) and tries to progress state (TIs
          to SCHEDULED, or DagRuns to SUCCESS/FAILURE etc)

          By "next oldest", we mean hasn't been examined/scheduled in the most time.

          We don't select all dagruns at once, because the rows are selected with row locks, meaning
          that only one scheduler can "process them", even it is waiting behind other dags. Increasing this
          limit will allow more throughput for smaller DAGs but will likely slow down throughput for larger
          (>500 tasks.) DAGs

        - Then, via a Critical Section (locking the rows of the Pool model) we queue tasks, and then send them
          to the executor.

          See docs of _critical_section_enqueue_task_instances for more.

        :return: Number of TIs enqueued in this iteration
        """
        # Put a check in place to make sure we don't commit unexpectedly
        with prohibit_commit(session) as guard:
            if settings.USE_JOB_SCHEDULE:
                self._create_dagruns_for_dags(guard, session)

            self._start_queued_dagruns(session)
            guard.commit()

            # Bulk fetch the currently active dag runs for the dags we are
            # examining, rather than making one query per DagRun
            dag_runs = DagRun.get_running_dag_runs_to_examine(session=session)

            callback_tuples = self._schedule_all_dag_runs(guard, dag_runs, session)

        # Send the callbacks after we commit to ensure the context is up to date when it gets run
        # cache saves time during scheduling of many dag_runs for same dag
        cached_get_dag: Callable[[DagRun], DAG | None] = lru_cache()(
            partial(self.scheduler_dag_bag.get_dag_for_run, session=session)
        )
        for dag_run, callback_to_run in callback_tuples:
            dag = cached_get_dag(dag_run)
            if dag:
                # Sending callbacks to the database, so it must be done outside of prohibit_commit.
                self._send_dag_callbacks_to_processor(dag, callback_to_run)
            else:
                self.log.error("DAG '%s' not found in serialized_dag table", dag_run.dag_id)

        with prohibit_commit(session) as guard:
            # Without this, the session has an invalid view of the DB
            session.expunge_all()
            # END: schedule TIs

            # Attempt to schedule even if some executors are full but not all.
            total_free_executor_slots = sum([executor.slots_available for executor in self.job.executors])
            if total_free_executor_slots <= 0:
                # We know we can't do anything here, so don't even try!
                self.log.debug("All executors are full, skipping critical section")
                num_queued_tis = 0
            else:
                try:
                    timer = Stats.timer("scheduler.critical_section_duration")
                    timer.start()

                    # Find any TIs in state SCHEDULED, try to QUEUE them (send it to the executors)
                    num_queued_tis = self._critical_section_enqueue_task_instances(session=session)

                    # Make sure we only sent this metric if we obtained the lock, otherwise we'll skew the
                    # metric, way down
                    timer.stop(send=True)
                except OperationalError as e:
                    timer.stop(send=False)

                    if is_lock_not_available_error(error=e):
                        self.log.debug("Critical section lock held by another Scheduler")
                        Stats.incr("scheduler.critical_section_busy")
                        session.rollback()
                        return 0
                    raise

            guard.commit()

        return num_queued_tis

    @retry_db_transaction
    def _create_dagruns_for_dags(self, guard: CommitProhibitorGuard, session: Session) -> None:
        """Find Dag Models needing DagRuns and Create Dag Runs with retries in case of OperationalError."""
        query, triggered_date_by_dag = DagModel.dags_needing_dagruns(session)
        all_dags_needing_dag_runs = set(query.all())
        asset_triggered_dags = [
            dag for dag in all_dags_needing_dag_runs if dag.dag_id in triggered_date_by_dag
        ]
        non_asset_dags = all_dags_needing_dag_runs.difference(asset_triggered_dags)
        self._create_dag_runs(non_asset_dags, session)
        if asset_triggered_dags:
            self._create_dag_runs_asset_triggered(
                dag_models=asset_triggered_dags,
                triggered_date_by_dag=triggered_date_by_dag,
                session=session,
            )

        # commit the session - Release the write lock on DagModel table.
        guard.commit()
        # END: create dagruns

    @provide_session
    def _mark_backfills_complete(self, session: Session = NEW_SESSION) -> None:
        """Mark completed backfills as completed."""
        self.log.debug("checking for completed backfills.")
        unfinished_states = (DagRunState.RUNNING, DagRunState.QUEUED)
        now = timezone.utcnow()
        # todo: AIP-78 simplify this function to an update statement
        query = select(Backfill).where(
            Backfill.completed_at.is_(None),
            ~exists(
                select(DagRun.id).where(
                    and_(DagRun.backfill_id == Backfill.id, DagRun.state.in_(unfinished_states))
                )
            ),
        )
        backfills = session.scalars(query).all()
        if not backfills:
            return
        self.log.info("marking %s backfills as complete", len(backfills))
        for b in backfills:
            b.completed_at = now

    @add_debug_span
    def _create_dag_runs(self, dag_models: Collection[DagModel], session: Session) -> None:
        """Create a DAG run and update the dag_model to control if/when the next DAGRun should be created."""
        # Bulk Fetch DagRuns with dag_id and logical_date same
        # as DagModel.dag_id and DagModel.next_dagrun
        # This list is used to verify if the DagRun already exist so that we don't attempt to create
        # duplicate dag runs
        existing_dagruns = (
            session.execute(
                select(DagRun.dag_id, DagRun.logical_date).where(
                    tuple_(DagRun.dag_id, DagRun.logical_date).in_(
                        (dm.dag_id, dm.next_dagrun) for dm in dag_models
                    ),
                )
            )
            .unique()
            .all()
        )

        # backfill runs are not created by scheduler and their concurrency is separate
        # so we exclude them here
        dag_ids = (dm.dag_id for dm in dag_models)
        active_runs_of_dags = Counter(
            DagRun.active_runs_of_dags(
                dag_ids=dag_ids,
                exclude_backfill=True,
                session=session,
            )
        )

        for dag_model in dag_models:
            dag = _get_current_dag(dag_id=dag_model.dag_id, session=session)
            if not dag:
                self.log.error("DAG '%s' not found in serialized_dag table", dag_model.dag_id)
                continue

            data_interval = dag.get_next_data_interval(dag_model)
            # Explicitly check if the DagRun already exists. This is an edge case
            # where a Dag Run is created but `DagModel.next_dagrun` and `DagModel.next_dagrun_create_after`
            # are not updated.
            # We opted to check DagRun existence instead
            # of catching an Integrity error and rolling back the session i.e
            # we need to set dag.next_dagrun_info if the Dag Run already exists or if we
            # create a new one. This is so that in the next Scheduling loop we try to create new runs
            # instead of falling in a loop of Integrity Error.
            if (dag.dag_id, dag_model.next_dagrun) not in existing_dagruns:
                try:
                    dag.create_dagrun(
                        run_id=dag.timetable.generate_run_id(
                            run_type=DagRunType.SCHEDULED,
                            run_after=dag_model.next_dagrun,
                            data_interval=data_interval,
                        ),
                        logical_date=dag_model.next_dagrun,
                        data_interval=data_interval,
                        run_after=dag_model.next_dagrun_create_after,
                        run_type=DagRunType.SCHEDULED,
                        triggered_by=DagRunTriggeredByType.TIMETABLE,
                        state=DagRunState.QUEUED,
                        creating_job_id=self.job.id,
                        session=session,
                    )
                    active_runs_of_dags[dag.dag_id] += 1
                # Exceptions like ValueError, ParamValidationError, etc. are raised by
                # dag.create_dagrun() when dag is misconfigured. The scheduler should not
                # crash due to misconfigured dags. We should log any exception encountered
                # and continue to the next dag.
                except Exception:
                    self.log.exception("Failed creating DagRun for %s", dag.dag_id)
                    continue
            if self._should_update_dag_next_dagruns(
                dag,
                dag_model,
                last_dag_run=None,
                active_non_backfill_runs=active_runs_of_dags[dag.dag_id],
                session=session,
            ):
                dag_model.calculate_dagrun_date_fields(dag, data_interval)
        # TODO[HA]: Should we do a session.flush() so we don't have to keep lots of state/object in
        # memory for larger dags? or expunge_all()

    def _create_dag_runs_asset_triggered(
        self,
        dag_models: Collection[DagModel],
        triggered_date_by_dag: dict[str, datetime],
        session: Session,
    ) -> None:
        """For DAGs that are triggered by assets, create dag runs."""
        triggered_dates: dict[str, DateTime] = {
            dag_id: timezone.coerce_datetime(last_asset_event_time)
            for dag_id, last_asset_event_time in triggered_date_by_dag.items()
        }

        for dag_model in dag_models:
            dag = _get_current_dag(dag_id=dag_model.dag_id, session=session)
            if not dag:
                self.log.error("DAG '%s' not found in serialized_dag table", dag_model.dag_id)
                continue

            if not isinstance(dag.timetable, AssetTriggeredTimetable):
                self.log.error(
                    "DAG '%s' was asset-scheduled, but didn't have an AssetTriggeredTimetable!",
                    dag_model.dag_id,
                )
                continue

            triggered_date = triggered_dates[dag.dag_id]
            cte = (
                select(func.max(DagRun.run_after).label("previous_dag_run_run_after"))
                .where(
                    DagRun.dag_id == dag.dag_id,
                    DagRun.run_type == DagRunType.ASSET_TRIGGERED,
                    DagRun.run_after < triggered_date,
                )
                .cte()
            )

            asset_events = session.scalars(
                select(AssetEvent).where(
                    or_(
                        AssetEvent.asset_id.in_(
                            select(DagScheduleAssetReference.asset_id).where(
                                DagScheduleAssetReference.dag_id == dag.dag_id
                            )
                        ),
                        AssetEvent.source_aliases.any(
                            AssetAliasModel.scheduled_dags.any(
                                DagScheduleAssetAliasReference.dag_id == dag.dag_id
                            )
                        ),
                    ),
                    AssetEvent.timestamp <= triggered_date,
                    AssetEvent.timestamp > func.coalesce(cte.c.previous_dag_run_run_after, date.min),
                )
            ).all()

            dag_run = dag.create_dagrun(
                run_id=DagRun.generate_run_id(
                    run_type=DagRunType.ASSET_TRIGGERED, logical_date=None, run_after=triggered_date
                ),
                logical_date=None,
                data_interval=None,
                run_after=triggered_date,
                run_type=DagRunType.ASSET_TRIGGERED,
                triggered_by=DagRunTriggeredByType.ASSET,
                state=DagRunState.QUEUED,
                creating_job_id=self.job.id,
                session=session,
            )
            Stats.incr("asset.triggered_dagruns")
            dag_run.consumed_asset_events.extend(asset_events)
            session.execute(delete(AssetDagRunQueue).where(AssetDagRunQueue.target_dag_id == dag_run.dag_id))

    def _should_update_dag_next_dagruns(
        self,
        dag: DAG,
        dag_model: DagModel,
        *,
        last_dag_run: DagRun | None = None,
        active_non_backfill_runs: int | None = None,
        session: Session,
    ) -> bool:
        """Check if the dag's next_dagruns_create_after should be updated."""
        # If last_dag_run is defined, the update was triggered by a scheduling decision in this DAG run.
        # In such case, schedule next only if last_dag_run is finished and was an automated run.
        if last_dag_run and not (
            last_dag_run.state in State.finished_dr_states and last_dag_run.run_type == DagRunType.SCHEDULED
        ):
            return False
        # If the DAG never schedules skip save runtime
        if not dag.timetable.can_be_scheduled:
            return False

        if active_non_backfill_runs is None:
            runs_dict = DagRun.active_runs_of_dags(
                dag_ids=[dag.dag_id],
                exclude_backfill=True,
                session=session,
            )
            active_non_backfill_runs = runs_dict.get(dag.dag_id, 0)

        if active_non_backfill_runs >= dag.max_active_runs:
            self.log.info(
                "DAG %s is at (or above) max_active_runs (%d of %d), not creating any more runs",
                dag_model.dag_id,
                active_non_backfill_runs,
                dag.max_active_runs,
            )
            dag_model.next_dagrun_create_after = None
            return False
        return True

    @add_debug_span
    def _start_queued_dagruns(self, session: Session) -> None:
        """Find DagRuns in queued state and decide moving them to running state."""
        # added all() to save runtime, otherwise query is executed more than once
        dag_runs: Collection[DagRun] = DagRun.get_queued_dag_runs_to_set_running(session).all()

        query = (
            select(
                DagRun.dag_id,
                DagRun.backfill_id,
                func.count(DagRun.id).label("num_running"),
            )
            .where(DagRun.state == DagRunState.RUNNING)
            .group_by(DagRun.dag_id, DagRun.backfill_id)
        )
        active_runs_of_dags = Counter({(dag_id, br_id): num for dag_id, br_id, num in session.execute(query)})

        @add_debug_span
        def _update_state(dag: DAG, dag_run: DagRun):
            span = Trace.get_current_span()
            span.set_attributes(
                {
                    "state": str(DagRunState.RUNNING),
                    "run_id": dag_run.run_id,
                    "type": dag_run.run_type,
                    "dag_id": dag_run.dag_id,
                }
            )

            dag_run.state = DagRunState.RUNNING
            dag_run.start_date = timezone.utcnow()
            if (
                dag.timetable.periodic
                and dag_run.run_type != DagRunType.MANUAL
                and dag_run.triggered_by != DagRunTriggeredByType.ASSET
                and dag_run.clear_number < 1
            ):
                # TODO: Logically, this should be DagRunInfo.run_after, but the
                # information is not stored on a DagRun, only before the actual
                # execution on DagModel.next_dagrun_create_after. We should add
                # a field on DagRun for this instead of relying on the run
                # always happening immediately after the data interval.
                # We only publish these metrics for scheduled dag runs and only
                # when ``run_type`` is *MANUAL* and ``clear_number`` is 0.
                expected_start_date = dag.get_run_data_interval(dag_run).end
                schedule_delay = dag_run.start_date - expected_start_date
                # Publish metrics twice with backward compatible name, and then with tags
                Stats.timing(f"dagrun.schedule_delay.{dag.dag_id}", schedule_delay)
                Stats.timing(
                    "dagrun.schedule_delay",
                    schedule_delay,
                    tags={"dag_id": dag.dag_id},
                )
                if span.is_recording():
                    span.add_event(
                        name="schedule_delay",
                        attributes={"dag_id": dag.dag_id, "schedule_delay": str(schedule_delay)},
                    )

        # cache saves time during scheduling of many dag_runs for same dag
        cached_get_dag: Callable[[DagRun], DAG | None] = lru_cache()(
            partial(self.scheduler_dag_bag.get_dag_for_run, session=session)
        )

        span = Trace.get_current_span()
        for dag_run in dag_runs:
            dag_id = dag_run.dag_id
            run_id = dag_run.run_id
            backfill_id = dag_run.backfill_id
            backfill = dag_run.backfill
            dag = dag_run.dag = cached_get_dag(dag_run)
            if not dag:
                self.log.error("DAG '%s' not found in serialized_dag table", dag_run.dag_id)
                continue
            active_runs = active_runs_of_dags[(dag_id, backfill_id)]
            if backfill_id is not None:
                if active_runs >= backfill.max_active_runs:
                    # todo: delete all "candidate dag runs" from list for this dag right now
                    self.log.info(
                        "dag cannot be started due to backfill max_active_runs constraint; "
                        "active_runs=%s max_active_runs=%s dag_id=%s run_id=%s",
                        active_runs,
                        backfill.max_active_runs,
                        dag_id,
                        run_id,
                    )
                    continue
            elif dag.max_active_runs:
                if active_runs >= dag.max_active_runs:
                    # todo: delete all candidate dag runs for this dag from list right now
                    self.log.info(
                        "dag cannot be started due to dag max_active_runs constraint; "
                        "active_runs=%s max_active_runs=%s dag_id=%s run_id=%s",
                        active_runs,
                        dag_run.max_active_runs,
                        dag_run.dag_id,
                        dag_run.run_id,
                    )
                    continue
            if span.is_recording():
                span.add_event(
                    name="dag_run",
                    attributes={
                        "run_id": dag_run.run_id,
                        "dag_id": dag_run.dag_id,
                        "conf": str(dag_run.conf),
                    },
                )
            active_runs_of_dags[(dag_run.dag_id, backfill_id)] += 1
            _update_state(dag, dag_run)
            dag_run.notify_dagrun_state_changed()

    @retry_db_transaction
    def _schedule_all_dag_runs(
        self,
        guard: CommitProhibitorGuard,
        dag_runs: Iterable[DagRun],
        session: Session,
    ) -> list[tuple[DagRun, DagCallbackRequest | None]]:
        """Make scheduling decisions for all `dag_runs`."""
        callback_tuples = [(run, self._schedule_dag_run(run, session=session)) for run in dag_runs]
        guard.commit()
        return callback_tuples

    def _schedule_dag_run(
        self,
        dag_run: DagRun,
        session: Session,
    ) -> DagCallbackRequest | None:
        """
        Make scheduling decisions about an individual dag run.

        :param dag_run: The DagRun to schedule
        :return: Callback that needs to be executed
        """
        trace_id = int(trace_utils.gen_trace_id(dag_run=dag_run, as_int=True))
        span_id = int(trace_utils.gen_dag_span_id(dag_run=dag_run, as_int=True))
        links = [{"trace_id": trace_id, "span_id": span_id}]

        with DebugTrace.start_span(
            span_name="_schedule_dag_run", component="SchedulerJobRunner", links=links
        ) as span:
            span.set_attributes(
                {
                    "dag_id": dag_run.dag_id,
                    "run_id": dag_run.run_id,
                    "run_type": dag_run.run_type,
                }
            )
            callback: DagCallbackRequest | None = None

            dag = dag_run.dag = self.scheduler_dag_bag.get_dag_for_run(dag_run=dag_run, session=session)
            dag_model = DM.get_dagmodel(dag_run.dag_id, session)

            if not dag or not dag_model:
                self.log.error("Couldn't find DAG %s in DAG bag or database!", dag_run.dag_id)
                return callback

            if (
                dag_run.start_date
                and dag.dagrun_timeout
                and dag_run.start_date < timezone.utcnow() - dag.dagrun_timeout
            ):
                dag_run.set_state(DagRunState.FAILED)
                unfinished_task_instances = session.scalars(
                    select(TI)
                    .where(TI.dag_id == dag_run.dag_id)
                    .where(TI.run_id == dag_run.run_id)
                    .where(TI.state.in_(State.unfinished))
                )
                for task_instance in unfinished_task_instances:
                    task_instance.state = TaskInstanceState.SKIPPED
                    session.merge(task_instance)
                session.flush()
                self.log.info("Run %s of %s has timed-out", dag_run.run_id, dag_run.dag_id)

                if self._should_update_dag_next_dagruns(
                    dag, dag_model, last_dag_run=dag_run, session=session
                ):
                    dag_model.calculate_dagrun_date_fields(dag, dag.get_run_data_interval(dag_run))

                callback_to_execute = DagCallbackRequest(
                    filepath=dag_model.relative_fileloc,
                    dag_id=dag.dag_id,
                    run_id=dag_run.run_id,
                    bundle_name=dag_model.bundle_name,
                    bundle_version=dag_run.bundle_version,
                    context_from_server=DagRunContext(
                        dag_run=dag_run,
                        last_ti=dag_run.get_last_ti(dag=dag, session=session),
                    ),
                    is_failure_callback=True,
                    msg="timed_out",
                )

                dag_run.notify_dagrun_state_changed()
                duration = dag_run.end_date - dag_run.start_date
                Stats.timing(f"dagrun.duration.failed.{dag_run.dag_id}", duration)
                Stats.timing("dagrun.duration.failed", duration, tags={"dag_id": dag_run.dag_id})
                span.set_attribute("error", True)
                if span.is_recording():
                    span.add_event(
                        name="error",
                        attributes={
                            "message": f"Run {dag_run.run_id} of {dag_run.dag_id} has timed-out",
                            "duration": str(duration),
                        },
                    )
                return callback_to_execute

            if dag_run.logical_date and dag_run.logical_date > timezone.utcnow():
                self.log.error("Logical date is in future: %s", dag_run.logical_date)
                return callback

            if not dag_run.bundle_version and not self._verify_integrity_if_dag_changed(
                dag_run=dag_run, session=session
            ):
                self.log.warning(
                    "The DAG disappeared before verifying integrity: %s. Skipping.", dag_run.dag_id
                )
                return callback

            if (
                dag_run.scheduled_by_job_id is not None
                and dag_run.scheduled_by_job_id != self.job.id
                and self.active_spans.get("dr:" + str(dag_run.id)) is None
            ):
                # If the dag_run has been previously scheduled by another job and there is no active span,
                # then check if the job is still healthy.
                # If it's not healthy, then recreate the spans.
                self._recreate_unhealthy_scheduler_spans_if_needed(dag_run, session)

            dag_run.scheduled_by_job_id = self.job.id

            # TODO[HA]: Rename update_state -> schedule_dag_run, ?? something else?
            schedulable_tis, callback_to_run = dag_run.update_state(session=session, execute_callbacks=False)

            if self._should_update_dag_next_dagruns(dag, dag_model, last_dag_run=dag_run, session=session):
                dag_model.calculate_dagrun_date_fields(dag, dag.get_run_data_interval(dag_run))
            # This will do one query per dag run. We "could" build up a complex
            # query to update all the TIs across all the logical dates and dag
            # IDs in a single query, but it turns out that can be _very very slow_
            # see #11147/commit ee90807ac for more details
            if span.is_recording():
                span.add_event(
                    name="schedule_tis",
                    attributes={
                        "message": "dag_run scheduling its tis",
                        "schedulable_tis": [_ti.task_id for _ti in schedulable_tis],
                    },
                )
            dag_run.schedule_tis(schedulable_tis, session, max_tis_per_query=self.job.max_tis_per_query)

            return callback_to_run

    def _verify_integrity_if_dag_changed(self, dag_run: DagRun, session: Session) -> bool:
        """
        Only run DagRun.verify integrity if Serialized DAG has changed since it is slow.

        Return True if we determine that DAG still exists.
        """
        latest_dag_version = DagVersion.get_latest_version(dag_run.dag_id, session=session)
        if TYPE_CHECKING:
            assert latest_dag_version

        if dag_run.check_version_id_exists_in_dr(latest_dag_version.id, session):
            self.log.debug("DAG %s not changed structure, skipping dagrun.verify_integrity", dag_run.dag_id)
            return True
        # Refresh the DAG
        dag_run.dag = self.scheduler_dag_bag.get_dag_for_run(dag_run=dag_run, session=session)
        if not dag_run.dag:
            return False
        # Select all TIs in State.unfinished and update the dag_version_id
        for ti in dag_run.task_instances:
            if ti.state in State.unfinished:
                ti.dag_version = latest_dag_version
        # Verify integrity also takes care of session.flush
        dag_run.verify_integrity(dag_version_id=latest_dag_version.id, session=session)

        return True

    def _send_dag_callbacks_to_processor(self, dag: DAG, callback: DagCallbackRequest | None = None) -> None:
        if callback:
            self.job.executor.send_callback(callback)
        else:
            self.log.debug("callback is empty")

    @provide_session
    def _handle_tasks_stuck_in_queued(self, session: Session = NEW_SESSION) -> None:
        """
        Handle the scenario where a task is queued for longer than `task_queued_timeout`.

        Tasks can get stuck in queued for a wide variety of reasons (e.g. celery loses
        track of a task, a cluster can't further scale up its workers, etc.), but tasks
        should not be stuck in queued for a long time.

        We will attempt to requeue the task (by revoking it from executor and setting to
        scheduled) up to 2 times before failing the task.
        """
        tasks_stuck_in_queued = self._get_tis_stuck_in_queued(session)
        for executor, stuck_tis in self._executor_to_tis(tasks_stuck_in_queued).items():
            try:
                for ti in stuck_tis:
                    executor.revoke_task(ti=ti)
                    self._maybe_requeue_stuck_ti(
                        ti=ti,
                        session=session,
                    )
                    session.commit()
            except NotImplementedError:
                continue

    def _get_tis_stuck_in_queued(self, session) -> Iterable[TaskInstance]:
        """Query db for TIs that are stuck in queued."""
        return session.scalars(
            select(TI).where(
                TI.state == TaskInstanceState.QUEUED,
                TI.queued_dttm < (timezone.utcnow() - timedelta(seconds=self._task_queued_timeout)),
                TI.queued_by_job_id == self.job.id,
            )
        )

    def _maybe_requeue_stuck_ti(self, *, ti, session):
        """
        Requeue task if it has not been attempted too many times.

        Otherwise, fail it.
        """
        num_times_stuck = self._get_num_times_stuck_in_queued(ti, session)
        if num_times_stuck < self._num_stuck_queued_retries:
            self.log.info("Task stuck in queued; will try to requeue. task_instance=%s", ti)
            session.add(
                Log(
                    event=TASK_STUCK_IN_QUEUED_RESCHEDULE_EVENT,
                    task_instance=ti.key,
                    extra=(
                        f"Task was in queued state for longer than {self._task_queued_timeout} "
                        "seconds; task state will be set back to scheduled."
                    ),
                )
            )
            self._reschedule_stuck_task(ti, session=session)
        else:
            self.log.info(
                "Task requeue attempts exceeded max; marking failed. task_instance=%s",
                ti,
            )
            session.add(
                Log(
                    event="stuck in queued tries exceeded",
                    task_instance=ti.key,
                    extra=f"Task was requeued more than {self._num_stuck_queued_retries} times and will be failed.",
                )
            )
            ti.set_state(TaskInstanceState.FAILED, session=session)

    def _reschedule_stuck_task(self, ti: TaskInstance, session: Session):
        session.execute(
            update(TI)
            .where(TI.filter_for_tis([ti]))
            .values(
                state=TaskInstanceState.SCHEDULED,
                queued_dttm=None,
                scheduled_dttm=timezone.utcnow(),
            )
            .execution_options(synchronize_session=False)
        )

    @provide_session
    def _get_num_times_stuck_in_queued(self, ti: TaskInstance, session: Session = NEW_SESSION) -> int:
        """
        Check the Log table to see how many times a task instance has been stuck in queued.

        We can then use this information to determine whether to reschedule a task or fail it.
        """
        last_running_time = session.scalar(
            select(Log.dttm)
            .where(
                Log.dag_id == ti.dag_id,
                Log.task_id == ti.task_id,
                Log.run_id == ti.run_id,
                Log.map_index == ti.map_index,
                Log.try_number == ti.try_number,
                Log.event == "running",
            )
            .order_by(desc(Log.dttm))
            .limit(1)
        )

        query = session.query(Log).where(
            Log.task_id == ti.task_id,
            Log.dag_id == ti.dag_id,
            Log.run_id == ti.run_id,
            Log.map_index == ti.map_index,
            Log.try_number == ti.try_number,
            Log.event == TASK_STUCK_IN_QUEUED_RESCHEDULE_EVENT,
        )

        if last_running_time:
            query = query.where(Log.dttm > last_running_time)

        return query.count()

    previous_ti_running_metrics: dict[tuple[str, str, str], int] = {}

    @provide_session
    def _emit_running_ti_metrics(self, session: Session = NEW_SESSION) -> None:
        running = (
            session.query(
                TaskInstance.dag_id,
                TaskInstance.task_id,
                TaskInstance.queue,
                func.count(TaskInstance.task_id).label("running_count"),
            )
            .filter(TaskInstance.state == State.RUNNING)
            .group_by(TaskInstance.dag_id, TaskInstance.task_id, TaskInstance.queue)
            .all()
        )

        ti_running_metrics = {(row.dag_id, row.task_id, row.queue): row.running_count for row in running}

        for (dag_id, task_id, queue), count in ti_running_metrics.items():
            Stats.gauge(f"ti.running.{queue}.{dag_id}.{task_id}", count)
            Stats.gauge("ti.running", count, tags={"queue": queue, "dag_id": dag_id, "task_id": task_id})

        for prev_key in self.previous_ti_running_metrics:
            # reset stats which are not running anymore
            if prev_key not in ti_running_metrics:
                dag_id, task_id, queue = prev_key
                Stats.gauge(f"ti.running.{queue}.{dag_id}.{task_id}", 0)
                Stats.gauge("ti.running", 0, tags={"queue": queue, "dag_id": dag_id, "task_id": task_id})

        self.previous_ti_running_metrics = ti_running_metrics

    @provide_session
    def _emit_pool_metrics(self, session: Session = NEW_SESSION) -> None:
        from airflow.models.pool import Pool

        with DebugTrace.start_span(span_name="emit_pool_metrics", component="SchedulerJobRunner") as span:
            pools = Pool.slots_stats(session=session)
            for pool_name, slot_stats in pools.items():
                Stats.gauge(f"pool.open_slots.{pool_name}", slot_stats["open"])
                Stats.gauge(f"pool.queued_slots.{pool_name}", slot_stats["queued"])
                Stats.gauge(f"pool.running_slots.{pool_name}", slot_stats["running"])
                Stats.gauge(f"pool.deferred_slots.{pool_name}", slot_stats["deferred"])
                Stats.gauge(f"pool.scheduled_slots.{pool_name}", slot_stats["scheduled"])

                # Same metrics with tagging
                Stats.gauge("pool.open_slots", slot_stats["open"], tags={"pool_name": pool_name})
                Stats.gauge("pool.queued_slots", slot_stats["queued"], tags={"pool_name": pool_name})
                Stats.gauge("pool.running_slots", slot_stats["running"], tags={"pool_name": pool_name})
                Stats.gauge("pool.deferred_slots", slot_stats["deferred"], tags={"pool_name": pool_name})
                Stats.gauge("pool.scheduled_slots", slot_stats["scheduled"], tags={"pool_name": pool_name})

                span.set_attributes(
                    {
                        "category": "scheduler",
                        f"pool.open_slots.{pool_name}": slot_stats["open"],
                        f"pool.queued_slots.{pool_name}": slot_stats["queued"],
                        f"pool.running_slots.{pool_name}": slot_stats["running"],
                        f"pool.deferred_slots.{pool_name}": slot_stats["deferred"],
                        f"pool.scheduled_slots.{pool_name}": slot_stats["scheduled"],
                    }
                )

    @provide_session
    def adopt_or_reset_orphaned_tasks(self, session: Session = NEW_SESSION) -> int:
        """
        Adopt or reset any TaskInstance in resettable state if its SchedulerJob is no longer running.

        :return: the number of TIs reset
        """
        self.log.info("Adopting or resetting orphaned tasks for active dag runs")
        timeout = conf.getint("scheduler", "scheduler_health_check_threshold")

        for attempt in run_with_db_retries(logger=self.log):
            with attempt:
                self.log.debug(
                    "Running SchedulerJob.adopt_or_reset_orphaned_tasks with retries. Try %d of %d",
                    attempt.retry_state.attempt_number,
                    MAX_DB_RETRIES,
                )
                self.log.debug("Calling SchedulerJob.adopt_or_reset_orphaned_tasks method")
                try:
                    num_failed = session.execute(
                        update(Job)
                        .where(
                            Job.job_type == "SchedulerJob",
                            Job.state == JobState.RUNNING,
                            Job.latest_heartbeat < (timezone.utcnow() - timedelta(seconds=timeout)),
                        )
                        .values(state=JobState.FAILED)
                    ).rowcount

                    if num_failed:
                        self.log.info("Marked %d SchedulerJob instances as failed", num_failed)
                        Stats.incr(self.__class__.__name__.lower() + "_end", num_failed)

                    query = (
                        select(TI)
                        .options(lazyload(TI.dag_run))  # avoids double join to dag_run
                        .where(TI.state.in_(State.adoptable_states))
                        .join(TI.queued_by_job)
                        .where(Job.state.is_distinct_from(JobState.RUNNING))
                        .join(TI.dag_run)
                        .where(DagRun.state == DagRunState.RUNNING)
                        .options(load_only(TI.dag_id, TI.task_id, TI.run_id))
                    )

                    # Lock these rows, so that another scheduler can't try and adopt these too
                    tis_to_adopt_or_reset = with_row_locks(query, of=TI, session=session, skip_locked=True)
                    tis_to_adopt_or_reset = session.scalars(tis_to_adopt_or_reset).all()

                    to_reset: list[TaskInstance] = []
                    exec_to_tis = self._executor_to_tis(tis_to_adopt_or_reset)
                    for executor, tis in exec_to_tis.items():
                        to_reset.extend(executor.try_adopt_task_instances(tis))

                    reset_tis_message = []
                    for ti in to_reset:
                        reset_tis_message.append(repr(ti))
                        ti.state = None
                        ti.queued_by_job_id = None

                    for ti in set(tis_to_adopt_or_reset) - set(to_reset):
                        ti.queued_by_job_id = self.job.id

                    Stats.incr("scheduler.orphaned_tasks.cleared", len(to_reset))
                    Stats.incr("scheduler.orphaned_tasks.adopted", len(tis_to_adopt_or_reset) - len(to_reset))

                    if to_reset:
                        task_instance_str = "\n\t".join(reset_tis_message)
                        self.log.info(
                            "Reset the following %s orphaned TaskInstances:\n\t%s",
                            len(to_reset),
                            task_instance_str,
                        )

                    # Issue SQL/finish "Unit of Work", but let @provide_session
                    # commit (or if passed a session, let caller decide when to commit
                    session.flush()
                except OperationalError:
                    session.rollback()
                    raise

        return len(to_reset)

    @provide_session
    def check_trigger_timeouts(
        self, max_retries: int = MAX_DB_RETRIES, session: Session = NEW_SESSION
    ) -> None:
        """Mark any "deferred" task as failed if the trigger or execution timeout has passed."""
        for attempt in run_with_db_retries(max_retries, logger=self.log):
            with attempt:
                num_timed_out_tasks = session.execute(
                    update(TI)
                    .where(
                        TI.state == TaskInstanceState.DEFERRED,
                        TI.trigger_timeout < timezone.utcnow(),
                    )
                    .values(
                        state=TaskInstanceState.SCHEDULED,
                        next_method=TRIGGER_FAIL_REPR,
                        next_kwargs={"error": TriggerFailureReason.TRIGGER_TIMEOUT},
                        scheduled_dttm=timezone.utcnow(),
                        trigger_id=None,
                    )
                ).rowcount
                if num_timed_out_tasks:
                    self.log.info("Timed out %i deferred tasks without fired triggers", num_timed_out_tasks)

    # [START find_and_purge_task_instances_without_heartbeats]
    def _find_and_purge_task_instances_without_heartbeats(self) -> None:
        """
        Find and purge task instances without heartbeats.

        Task instances that failed to heartbeat for too long, or
        have a no-longer-running LocalTaskJob will be failed by the scheduler.

        A TaskCallbackRequest is also created for the killed task instance to be
        handled by the DAG processor, and the executor is informed to no longer
        count the task instance as running when it calculates parallelism.
        """
        with create_session() as session:
            if task_instances_without_heartbeats := self._find_task_instances_without_heartbeats(
                session=session
            ):
                self._purge_task_instances_without_heartbeats(
                    task_instances_without_heartbeats, session=session
                )

    def _find_task_instances_without_heartbeats(self, *, session: Session) -> list[TI]:
        self.log.debug("Finding 'running' jobs without a recent heartbeat")
        limit_dttm = timezone.utcnow() - timedelta(seconds=self._task_instance_heartbeat_timeout_secs)
        task_instances_without_heartbeats = session.scalars(
            select(TI)
            .options(selectinload(TI.dag_model))
            .options(selectinload(TI.dag_run).selectinload(DagRun.consumed_asset_events))
            .options(selectinload(TI.dag_version))
            .with_hint(TI, "USE INDEX (ti_state)", dialect_name="mysql")
            .join(DM, TI.dag_id == DM.dag_id)
            .where(
                TI.state.in_((TaskInstanceState.RUNNING, TaskInstanceState.RESTARTING)),
                TI.last_heartbeat_at < limit_dttm,
            )
            .where(TI.queued_by_job_id == self.job.id)
        ).all()
        if task_instances_without_heartbeats:
            self.log.warning(
                "Failing %s TIs without heartbeat after %s",
                len(task_instances_without_heartbeats),
                limit_dttm,
            )
        return task_instances_without_heartbeats

    def _purge_task_instances_without_heartbeats(
        self, task_instances_without_heartbeats: list[TI], *, session: Session
    ) -> None:
        for ti in task_instances_without_heartbeats:
            task_instance_heartbeat_timeout_message_details = (
                self._generate_task_instance_heartbeat_timeout_message_details(ti)
            )
            request = TaskCallbackRequest(
                filepath=ti.dag_model.relative_fileloc,
                bundle_name=ti.dag_version.bundle_name,
                bundle_version=ti.dag_run.bundle_version,
                ti=ti,
                msg=str(task_instance_heartbeat_timeout_message_details),
                context_from_server=TIRunContext(
                    dag_run=ti.dag_run,
                    max_tries=ti.max_tries,
                    variables=[],
                    connections=[],
                    xcom_keys_to_clear=[],
                ),
            )
            session.add(
                Log(
                    event="heartbeat timeout",
                    task_instance=ti.key,
                    extra=(
                        f"Task did not emit heartbeat within time limit ({self._task_instance_heartbeat_timeout_secs} "
                        "seconds) and will be terminated. "
                        "See https://airflow.apache.org/docs/apache-airflow/"
                        "stable/core-concepts/tasks.html#task-instance-heartbeat-timeout"
                    ),
                )
            )
            self.log.error(
                "Detected a task instance without a heartbeat: %s "
                "(See https://airflow.apache.org/docs/apache-airflow/"
                "stable/core-concepts/tasks.html#task-instance-heartbeat-timeout)",
                request,
            )
            self.job.executor.send_callback(request)
            if (executor := self._try_to_load_executor(ti.executor)) is None:
                self.log.warning(
                    "Cannot clean up task instance without heartbeat %r with non-existent executor %s",
                    ti,
                    ti.executor,
                )
                continue
            executor.change_state(ti.key, TaskInstanceState.FAILED, remove_running=True)
            Stats.incr(
                "task_instances_without_heartbeats_killed", tags={"dag_id": ti.dag_id, "task_id": ti.task_id}
            )

    # [END find_and_purge_task_instances_without_heartbeats]

    @staticmethod
    def _generate_task_instance_heartbeat_timeout_message_details(ti: TI) -> dict[str, Any]:
        task_instance_heartbeat_timeout_message_details = {
            "DAG Id": ti.dag_id,
            "Task Id": ti.task_id,
            "Run Id": ti.run_id,
        }

        if ti.map_index != -1:
            task_instance_heartbeat_timeout_message_details["Map Index"] = ti.map_index
        if ti.hostname:
            task_instance_heartbeat_timeout_message_details["Hostname"] = ti.hostname
        if ti.external_executor_id:
            task_instance_heartbeat_timeout_message_details["External Executor Id"] = ti.external_executor_id

        return task_instance_heartbeat_timeout_message_details

    @provide_session
    def _update_asset_orphanage(self, session: Session = NEW_SESSION) -> None:
        """
        Check assets orphanization and update their active entry.

        An orphaned asset is no longer referenced in any DAG schedule parameters
        or task outlets. Active assets (non-orphaned) have entries in AssetActive
        and must have unique names and URIs.

        :seealso: :meth:`AssetModelOperation.activate_assets_if_possible`.
        """
        # Group assets into orphaned=True and orphaned=False groups.
        orphaned = (
            (func.count(DagScheduleAssetReference.dag_id) + func.count(TaskOutletAssetReference.dag_id)) == 0
        ).label("orphaned")
        asset_reference_query = session.execute(
            select(orphaned, AssetModel)
            .outerjoin(DagScheduleAssetReference)
            .outerjoin(TaskOutletAssetReference)
            .group_by(AssetModel.id)
            .order_by(orphaned)
        )
        asset_orphanation: dict[bool, Collection[AssetModel]] = {
            orphaned: [asset for _, asset in group]
            for orphaned, group in itertools.groupby(asset_reference_query, key=operator.itemgetter(0))
        }
        self._orphan_unreferenced_assets(asset_orphanation.get(True, ()), session=session)
        self._activate_referenced_assets(asset_orphanation.get(False, ()), session=session)

    @staticmethod
    def _orphan_unreferenced_assets(assets: Collection[AssetModel], *, session: Session) -> None:
        if assets:
            session.execute(
                delete(AssetActive).where(
                    tuple_(AssetActive.name, AssetActive.uri).in_((a.name, a.uri) for a in assets)
                )
            )
        Stats.gauge("asset.orphaned", len(assets))

    @staticmethod
    def _activate_referenced_assets(assets: Collection[AssetModel], *, session: Session) -> None:
        if not assets:
            return

        active_assets = set(
            session.execute(
                select(AssetActive.name, AssetActive.uri).where(
                    tuple_(AssetActive.name, AssetActive.uri).in_((a.name, a.uri) for a in assets)
                )
            )
        )

        active_name_to_uri: dict[str, str] = {name: uri for name, uri in active_assets}
        active_uri_to_name: dict[str, str] = {uri: name for name, uri in active_assets}

        def _generate_warning_message(
            offending: AssetModel, attr: str, value: str
        ) -> Iterator[tuple[str, str]]:
            offending_references = itertools.chain(
                offending.scheduled_dags,
                offending.producing_tasks,
                offending.consuming_tasks,
            )
            for ref in offending_references:
                yield (
                    ref.dag_id,
                    (
                        "Cannot activate asset "
                        f'Asset(name="{offending.name}", uri="{offending.uri}", group="{offending.group}"); '
                        f"{attr} is already associated to {value!r}"
                    ),
                )

        def _activate_assets_generate_warnings() -> Iterator[tuple[str, str]]:
            incoming_name_to_uri: dict[str, str] = {}
            incoming_uri_to_name: dict[str, str] = {}
            for asset in assets:
                if (asset.name, asset.uri) in active_assets:
                    continue
                existing_uri = active_name_to_uri.get(asset.name) or incoming_name_to_uri.get(asset.name)
                if existing_uri is not None and existing_uri != asset.uri:
                    yield from _generate_warning_message(asset, "name", existing_uri)
                    continue
                existing_name = active_uri_to_name.get(asset.uri) or incoming_uri_to_name.get(asset.uri)
                if existing_name is not None and existing_name != asset.name:
                    yield from _generate_warning_message(asset, "uri", existing_name)
                    continue
                incoming_name_to_uri[asset.name] = asset.uri
                incoming_uri_to_name[asset.uri] = asset.name
                session.add(AssetActive.for_asset(asset))

        warnings_to_have = {
            dag_id: DagWarning(
                dag_id=dag_id,
                warning_type=DagWarningType.ASSET_CONFLICT,
                message="\n".join([message for _, message in group]),
            )
            for dag_id, group in groupby(
                sorted(_activate_assets_generate_warnings()), key=operator.itemgetter(0)
            )
        }

        session.execute(
            delete(DagWarning).where(
                DagWarning.warning_type == DagWarningType.ASSET_CONFLICT,
                DagWarning.dag_id.not_in(warnings_to_have),
            )
        )
        existing_warned_dag_ids: set[str] = set(
            session.scalars(
                select(DagWarning.dag_id).where(
                    DagWarning.warning_type == DagWarningType.ASSET_CONFLICT,
                    DagWarning.dag_id.in_(warnings_to_have),
                )
            )
        )
        for dag_id, warning in warnings_to_have.items():
            if dag_id in existing_warned_dag_ids:
                session.merge(warning)
                continue
            session.add(warning)
            existing_warned_dag_ids.add(warning.dag_id)

    def _executor_to_tis(self, tis: Iterable[TaskInstance]) -> dict[BaseExecutor, list[TaskInstance]]:
        """Organize TIs into lists per their respective executor."""
        _executor_to_tis: defaultdict[BaseExecutor, list[TaskInstance]] = defaultdict(list)
        for ti in tis:
            if executor_obj := self._try_to_load_executor(ti.executor):
                _executor_to_tis[executor_obj].append(ti)

        return _executor_to_tis

    def _try_to_load_executor(self, executor_name: str | None) -> BaseExecutor | None:
        """
        Try to load the given executor.

        In this context, we don't want to fail if the executor does not exist. Catch the exception and
        log to the user.
        """
        if executor_name is None:
            return self.job.executor

        for e in self.job.executors:
            if e.name.alias == executor_name or e.name.module_path == executor_name:
                return e

        # This case should not happen unless some (as of now unknown) edge case occurs or direct DB
        # modification, since the DAG parser will validate the tasks in the DAG and ensure the executor
        # they request is available and if not, disallow the DAG to be scheduled.
        # Keeping this exception handling because this is a critical issue if we do somehow find
        # ourselves here and the user should get some feedback about that.
        self.log.warning("Executor, %s, was not found but a Task was configured to use it", executor_name)
        return None<|MERGE_RESOLUTION|>--- conflicted
+++ resolved
@@ -66,7 +66,6 @@
 from airflow.models.serialized_dag import SerializedDagModel
 from airflow.models.taskinstance import TaskInstance
 from airflow.models.trigger import TRIGGER_FAIL_REPR, TriggerFailureReason
-from airflow.models.base import Base
 from airflow.stats import Stats
 from airflow.task.task_selectors import TASK_SELECTOR_PARAMS_PROVIDERS, TASK_SELECTORS
 from airflow.ti_deps.dependencies_states import EXECUTION_STATES
@@ -330,150 +329,19 @@
         executable_tis: list[TI] = []
 
         if session.get_bind().dialect.name == "postgresql":
-<<<<<<< HEAD
-            # Optimization: to avoid littering the DB errors of "ERROR: canceling statement due to lock
-            # timeout", try to take out a transactional advisory lock (unlocks automatically on
-            # COMMIT/ROLLBACK)
-            lock_acquired = session.execute(
-                text("SELECT pg_try_advisory_xact_lock(:id)").bindparams(
-                    id=DBLocks.SCHEDULER_CRITICAL_SECTION.value
-                )
-            ).scalar()
-            if not lock_acquired:
-                # Throw an error like the one that would happen with NOWAIT
-                raise OperationalError(
-                    "Failed to acquire advisory lock", params=None, orig=RuntimeError("55P03")
-                )
-
-        # Get the pool settings. We get a lock on the pool rows, treating this as a "critical section"
-        # Throws an exception if lock cannot be obtained, rather than blocking
-        pools = Pool.slots_stats(lock_rows=True, session=session)
-
-        # If the pools are full, there is no point doing anything!
-        # If _somehow_ the pool is overfull, don't let the limit go negative - it breaks SQL
-        pool_slots_free = sum(max(0, pool["open"]) for pool in pools.values())
-        starved_pools = {pool_name for pool_name, stats in pools.items() if stats["open"] <= 0}
-        starved_tasks: set[tuple[str, str]] = set()
-
-        if pool_slots_free == 0:
-            self.log.debug("All pools are full!")
-            return []
-
-        priority_order = [-TI.priority_weight, DR.logical_date, TI.map_index]
-
-        query = (
-            select(TI)
-            .with_hint(TI, "USE INDEX (ti_state)", dialect_name="mysql")
-            .join(TI.dag_run)
-            .where(DR.state == DagRunState.RUNNING)
-            .join(TI.dag_model)
-            .where(~DM.is_paused)
-            .where(TI.state == TaskInstanceState.SCHEDULED)
-            .where(DM.bundle_name.is_not(None))
-        )
-
-        @dataclass
-        class LimitWindowDescriptor:
-            running_now_join: CTE
-            running_now_join_predicates: Collection[str]
-            limit_column: Column
-            window: expression.ColumnElement
-            limit_join_model: Base | None = None
-
-        def running_tasks_group(group_fields: Collection[Column], states: Collection[TaskInstanceState]=EXECUTION_STATES) -> CTE:
-            return (
-                select(*group_fields, func.count("*").label("now_running"))
-                .where(TI.state.in_(states))
-                .group_by(*group_fields)
-                .cte()
-            )
-
-        def add_window_limit(query: Select, limit: LimitWindowDescriptor) -> Select:
-            inner_query = (
-                query.add_columns(limit.window)
-                .subquery()
-            )
-            query = (
-                select(TI)
-                .join(inner_query, TI.id == inner_query.c.id)
-                .outerjoin(limit.running_now_join,
-                    and_(*(getattr(TI, predicate) == getattr(limit.running_now_join.c, predicate) for predicate in limit.running_now_join_predicates))
-                )
-                .join(DR, TI.run_id == DR.run_id)
-            )
-            if limit.limit_join_model is not None:
-                query = query.join(limit.limit_join_model)
-
-            return (
-                query.where(
-                    and_(
-                        func.coalesce(getattr(inner_query.c, limit.window.name), text("0")) +
-                        func.coalesce(limit.running_now_join.c.now_running, text("0")) <= func.coalesce(limit.limit_column, max_tis)
-                    )
-                )
-            )
-
-        running_total_tis_per_dagrun = running_tasks_group([TI.dag_id, TI.run_id])
-        running_tis_per_dag = running_tasks_group([TI.dag_id, TI.task_id])
-        running_total_tis_per_task_run = running_tasks_group([TI.dag_id, TI.run_id, TI.task_id])
-        running_tis_per_pool = running_tasks_group([TI.pool], [*EXECUTION_STATES, TaskInstanceState.DEFERRED])
-
-        total_tis_per_dagrun_count = (
-            func.row_number()
-            .over(partition_by=(TI.dag_id, TI.run_id), order_by=priority_order)
-            .label("total_tis_per_dagrun_count")
-        )
-        tis_per_dag_count = (
-            func.row_number()
-            .over(partition_by=(TI.dag_id, TI.task_id), order_by=priority_order)
-            .label("tis_per_dag_count")
-        )
-        mapped_tis_per_task_run_count = (
-            func.row_number()
-            .over(partition_by=(TI.dag_id, TI.run_id, TI.task_id), order_by=priority_order)
-            .label("mapped_tis_per_dagrun_count")
-        )
-        pool_slots_taken = (
-            func.sum(TI.pool_slots)
-            .over(partition_by=(TI.pool), order_by=priority_order)
-            .label("pool_slots_taken")
-        )
-
-        limits = [
-            LimitWindowDescriptor(running_total_tis_per_dagrun, ['dag_id', 'run_id'], DagModel.max_active_tasks, total_tis_per_dagrun_count, TI.dag_model),
-            LimitWindowDescriptor(running_tis_per_dag, ['dag_id', 'task_id'], TI.max_active_tis_per_dag, tis_per_dag_count),
-            LimitWindowDescriptor(running_total_tis_per_task_run, ['dag_id', 'run_id', 'task_id'], TI.max_active_tis_per_dagrun, mapped_tis_per_task_run_count),
-            LimitWindowDescriptor(running_tis_per_pool, ['pool'], Pool.slots, pool_slots_taken, TI.pool_model),
-        ]
-
-        for limit in limits:
-            query = add_window_limit(query, limit)
-
-        query = query.options(selectinload(TI.dag_model))
-        query = query.limit(max_tis)
-=======
             self._aqcuire_lock_for_pgsql(session)
->>>>>>> de2a1ad9
-
         timer = Stats.timer("scheduler.critical_section_query_duration")
         timer.start()
 
         try:
-<<<<<<< HEAD
-            query = with_row_locks(query, of=TI, session=session, skip_locked=True)
-            task_instances_to_examine: list[TI] = session.scalars(query).all()
-=======
             params: Mapping[str, Any] = self.task_selector_params_provider(
-                conf=conf,
-                scheduler_job_runner=self,
+                conf=conf,  # type: ignore[call-arg]
+                scheduler_job_runner=self,  # type: ignore[call-arg]
             )
             task_instances_to_examine: list[TI] = self.task_selector.query_tasks_with_locks(
                 session,
                 **params,
             )
-
->>>>>>> de2a1ad9
-            timer.stop(send=True)
         except OperationalError as e:
             timer.stop(send=False)
             raise e
