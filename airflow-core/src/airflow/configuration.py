--- conflicted
+++ resolved
@@ -28,9 +28,8 @@
 import sys
 import warnings
 from base64 import b64encode
-from collections.abc import Callable, Generator
+from collections.abc import Callable
 from configparser import ConfigParser
-from contextlib import contextmanager
 from copy import deepcopy
 from io import StringIO
 from re import Pattern
@@ -329,151 +328,6 @@
     upgraded_values: dict[tuple[str, str], str]
     """Mapping of (section,option) to the old value that was upgraded"""
 
-    @contextmanager
-    def make_sure_configuration_loaded(self, with_providers: bool) -> Generator[None, None, None]:
-        """
-        Make sure configuration is loaded with or without providers.
-
-        This happens regardless if the provider configuration has been loaded before or not.
-        Restores configuration to the state before entering the context.
-
-        :param with_providers: whether providers should be loaded
-        """
-        needs_reload = False
-        if with_providers:
-            self._ensure_providers_config_loaded()
-        else:
-            needs_reload = self._ensure_providers_config_unloaded()
-        yield
-        if needs_reload:
-            self._reload_provider_configs()
-
-    def _ensure_providers_config_loaded(self) -> None:
-        """Ensure providers configurations are loaded."""
-        if not self._providers_configuration_loaded:
-            from airflow.providers_manager import ProvidersManager
-
-            ProvidersManager()._initialize_providers_configuration()
-
-    def _ensure_providers_config_unloaded(self) -> bool:
-        """Ensure providers configurations are unloaded temporarily to load core configs. Returns True if providers get unloaded."""
-        if self._providers_configuration_loaded:
-            self.restore_core_default_configuration()
-            return True
-        return False
-
-    def _reload_provider_configs(self) -> None:
-        """Reload providers configuration."""
-        self.load_providers_configuration()
-
-<<<<<<< HEAD
-=======
-    @staticmethod
-    def _write_section_header(
-        file: IO[str],
-        include_descriptions: bool,
-        section_config_description: dict[str, str],
-        section_to_write: str,
-    ) -> None:
-        """Write header for configuration section."""
-        file.write(f"[{section_to_write}]\n")
-        section_description = section_config_description.get("description")
-        if section_description and include_descriptions:
-            for line in section_description.splitlines():
-                file.write(f"# {line}\n")
-            file.write("\n")
-
-    def _write_option_header(
-        self,
-        file: IO[str],
-        option: str,
-        extra_spacing: bool,
-        include_descriptions: bool,
-        include_env_vars: bool,
-        include_examples: bool,
-        include_sources: bool,
-        section_config_description: dict[str, dict[str, Any]],
-        section_to_write: str,
-        sources_dict: ConfigSourcesType,
-    ) -> tuple[bool, bool]:
-        """
-        Write header for configuration option.
-
-        Returns tuple of (should_continue, needs_separation) where needs_separation should be
-        set if the option needs additional separation to visually separate it from the next option.
-        """
-        option_config_description = (
-            section_config_description.get("options", {}).get(option, {})
-            if section_config_description
-            else {}
-        )
-        description = option_config_description.get("description")
-        needs_separation = False
-        if description and include_descriptions:
-            for line in description.splitlines():
-                file.write(f"# {line}\n")
-            needs_separation = True
-        example = option_config_description.get("example")
-        if example is not None and include_examples:
-            if extra_spacing:
-                file.write("#\n")
-            example_lines = example.splitlines()
-            example = "\n# ".join(example_lines)
-            file.write(f"# Example: {option} = {example}\n")
-            needs_separation = True
-        if include_sources and sources_dict:
-            sources_section = sources_dict.get(section_to_write)
-            value_with_source = sources_section.get(option) if sources_section else None
-            if value_with_source is None:
-                file.write("#\n# Source: not defined\n")
-            else:
-                file.write(f"#\n# Source: {value_with_source[1]}\n")
-            needs_separation = True
-        if include_env_vars:
-            file.write(f"#\n# Variable: AIRFLOW__{section_to_write.upper()}__{option.upper()}\n")
-            if extra_spacing:
-                file.write("#\n")
-            needs_separation = True
-        return True, needs_separation
-
-    def _write_value(
-        self,
-        file: IO[str],
-        option: str,
-        comment_out_everything: bool,
-        needs_separation: bool,
-        only_defaults: bool,
-        section_to_write: str,
-    ):
-        if self._default_values is None:
-            default_value = None
-        else:
-            default_value = self.get_default_value(section_to_write, option, raw=True)
-        if only_defaults:
-            value = default_value
-        else:
-            value = self.get(section_to_write, option, fallback=default_value, raw=True)
-        if value is None:
-            file.write(f"# {option} = \n")
-        else:
-            if comment_out_everything:
-                value_lines = value.splitlines()
-                value = "\n# ".join(value_lines)
-                file.write(f"# {option} = {value}\n")
-            else:
-                if "\n" in value:
-                    try:
-                        value = json.dumps(json.loads(value), indent=4)
-                        value = value.replace(
-                            "\n", "\n    "
-                        )  # indent multi-line JSON to satisfy configparser format
-                    except JSONDecodeError:
-                        pass
-                file.write(f"{option} = {value}\n")
-        if needs_separation:
-            file.write("\n")
-
->>>>>>> e35561d5
     def write_custom_config(
         self,
         file: IO[str],
