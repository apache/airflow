--- conflicted
+++ resolved
@@ -30,11 +30,7 @@
 
 const RenderedJsonField = ({ content, enableClipboard = true, jsonProps, ...rest }: Props) => {
   const contentFormatted = JSON.stringify(content, undefined, 4);
-<<<<<<< HEAD
-  const { resolvedTheme } = useTheme();
-=======
   const { colorMode } = useColorMode();
->>>>>>> 3c4cdf4f
 
   return (
     <Flex {...rest}>
@@ -48,11 +44,7 @@
         style={{
           backgroundColor: "inherit",
         }}
-<<<<<<< HEAD
-        theme={resolvedTheme === "dark" ? "monokai" : "rjv-default"}
-=======
         theme={colorMode === "dark" ? "monokai" : "rjv-default"}
->>>>>>> 3c4cdf4f
         {...jsonProps}
       />
       {enableClipboard ? (
