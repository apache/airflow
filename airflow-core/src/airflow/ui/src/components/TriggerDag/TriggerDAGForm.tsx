/*!
 * Licensed to the Apache Software Foundation (ASF) under one
 * or more contributor license agreements.  See the NOTICE file
 * distributed with this work for additional information
 * regarding copyright ownership.  The ASF licenses this file
 * to you under the Apache License, Version 2.0 (the
 * "License"); you may not use this file except in compliance
 * with the License.  You may obtain a copy of the License at
 *
 *   http://www.apache.org/licenses/LICENSE-2.0
 *
 * Unless required by applicable law or agreed to in writing,
 * software distributed under the License is distributed on an
 * "AS IS" BASIS, WITHOUT WARRANTIES OR CONDITIONS OF ANY
 * KIND, either express or implied.  See the License for the
 * specific language governing permissions and limitations
 * under the License.
 */
import { Button, Box, Spacer, HStack, Input, Field, Stack } from "@chakra-ui/react";
import dayjs from "dayjs";
import { useEffect, useState } from "react";
import { Controller, useForm } from "react-hook-form";
import { FiPlay } from "react-icons/fi";

import { useDagParams } from "src/queries/useDagParams";
import { useParamStore } from "src/queries/useParamStore";
import { useTogglePause } from "src/queries/useTogglePause";
import { useTrigger } from "src/queries/useTrigger";

import ConfigForm from "../ConfigForm";
import { DateTimeInput } from "../DateTimeInput";
import { ErrorAlert } from "../ErrorAlert";
import { Checkbox } from "../ui/Checkbox";
import EditableMarkdown from "./EditableMarkdown";

type TriggerDAGFormProps = {
  readonly dagId: string;
  readonly isPaused: boolean;
  readonly onClose: () => void;
  readonly open: boolean;
};

export type DagRunTriggerParams = {
  conf: string;
  dagRunId: string;
  logicalDate: string;
  note: string;
};

const TriggerDAGForm = ({ dagId, isPaused, onClose, open }: TriggerDAGFormProps) => {
  const [errors, setErrors] = useState<{ conf?: string; date?: unknown }>({});
  const [formError, setFormError] = useState(false);
  const initialParamsDict = useDagParams(dagId, open);
  const { error: errorTrigger, isPending, triggerDagRun } = useTrigger({ dagId, onSuccessConfirm: onClose });
  const { conf } = useParamStore();
  const [unpause, setUnpause] = useState(true);

  const { mutate: togglePause } = useTogglePause({ dagId });

  const { control, handleSubmit, reset } = useForm<DagRunTriggerParams>({
    defaultValues: {
      conf,
      dagRunId: "",
      // Default logical date to now, show it in the selected timezone
      logicalDate: dayjs().format("YYYY-MM-DDTHH:mm:ss.SSS"),
      note: "",
    },
  });

  // Automatically reset form when conf is fetched
  useEffect(() => {
    if (conf) {
      reset({ conf });
    }
  }, [conf, reset]);

  const resetDateError = () => {
    setErrors((prev) => ({ ...prev, date: undefined }));
  };

  const onSubmit = (data: DagRunTriggerParams) => {
    if (unpause && isPaused) {
      togglePause({
        dagId,
        requestBody: {
          is_paused: false,
        },
      });
    }
    triggerDagRun(data);
  };

  return (
<<<<<<< HEAD
    <>
      <Accordion.Root
        borderColor={formError ? "red" : undefined}
        collapsible
        defaultValue={[flexibleFormDefaultSection]}
        mb={4}
        mt={8}
        size="lg"
        variant="enclosed"
      >
        <FlexibleForm
          flexibleFormDefaultSection={flexibleFormDefaultSection}
          initialParamsDict={initialParamsDict}
          setError={setFormError}
=======
    <Box mt={8}>
      <ConfigForm
        control={control}
        errors={errors}
        initialParamsDict={initialParamsDict}
        setErrors={setErrors}
      >
        <Controller
          control={control}
          name="logicalDate"
          render={({ field }) => (
            <Field.Root invalid={Boolean(errors.date)} orientation="horizontal">
              <Stack>
                <Field.Label fontSize="md" style={{ flexBasis: "30%" }}>
                  Logical Date
                </Field.Label>
              </Stack>
              <Stack css={{ flexBasis: "70%" }}>
                <DateTimeInput {...field} onBlur={resetDateError} size="sm" />
              </Stack>
            </Field.Root>
          )}
>>>>>>> c37e6eb4
        />

        <Controller
          control={control}
          name="dagRunId"
          render={({ field }) => (
            <Field.Root mt={6} orientation="horizontal">
              <Stack>
                <Field.Label fontSize="md" style={{ flexBasis: "30%" }}>
                  Run ID
                </Field.Label>
              </Stack>
              <Stack css={{ flexBasis: "70%" }}>
                <Input {...field} size="sm" />
                <Field.HelperText>Optional - will be generated if not provided</Field.HelperText>
              </Stack>
            </Field.Root>
          )}
        />
        <Controller
          control={control}
          name="note"
          render={({ field }) => (
            <Field.Root mt={6}>
              <Field.Label fontSize="md">Dag Run Notes</Field.Label>
              <EditableMarkdown field={field} placeholder="Click to add note" />
            </Field.Root>
          )}
        />
      </ConfigForm>
      {isPaused ? (
        <Checkbox checked={unpause} colorPalette="blue" onChange={() => setUnpause(!unpause)}>
          Unpause {dagId} on trigger
        </Checkbox>
      ) : undefined}
      <ErrorAlert error={errors.date ?? errorTrigger} />
      <Box as="footer" display="flex" justifyContent="flex-end" mt={4}>
        <HStack w="full">
          <Spacer />
          <Button
            colorPalette="blue"
            disabled={Boolean(errors.conf) || Boolean(errors.date) || formError || isPending}
            onClick={() => void handleSubmit(onSubmit)()}
          >
            <FiPlay /> Trigger
          </Button>
        </HStack>
      </Box>
    </Box>
  );
};

export default TriggerDAGForm;<|MERGE_RESOLUTION|>--- conflicted
+++ resolved
@@ -91,28 +91,13 @@
   };
 
   return (
-<<<<<<< HEAD
-    <>
-      <Accordion.Root
-        borderColor={formError ? "red" : undefined}
-        collapsible
-        defaultValue={[flexibleFormDefaultSection]}
-        mb={4}
-        mt={8}
-        size="lg"
-        variant="enclosed"
-      >
-        <FlexibleForm
-          flexibleFormDefaultSection={flexibleFormDefaultSection}
-          initialParamsDict={initialParamsDict}
-          setError={setFormError}
-=======
     <Box mt={8}>
       <ConfigForm
         control={control}
         errors={errors}
         initialParamsDict={initialParamsDict}
         setErrors={setErrors}
+        setFormError={setFormError}
       >
         <Controller
           control={control}
@@ -129,7 +114,6 @@
               </Stack>
             </Field.Root>
           )}
->>>>>>> c37e6eb4
         />
 
         <Controller
