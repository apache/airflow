/*!
 * Licensed to the Apache Software Foundation (ASF) under one
 * or more contributor license agreements.  See the NOTICE file
 * distributed with this work for additional information
 * regarding copyright ownership.  The ASF licenses this file
 * to you under the Apache License, Version 2.0 (the
 * "License"); you may not use this file except in compliance
 * with the License.  You may obtain a copy of the License at
 *
 *   http://www.apache.org/licenses/LICENSE-2.0
 *
 * Unless required by applicable law or agreed to in writing,
 * software distributed under the License is distributed on an
 * "AS IS" BASIS, WITHOUT WARRANTIES OR CONDITIONS OF ANY
 * KIND, either express or implied.  See the License for the
 * specific language governing permissions and limitations
 * under the License.
 */
import { Box, Flex, IconButton } from "@chakra-ui/react";
import dayjs from "dayjs";
import dayjsDuration from "dayjs/plugin/duration";
import { useEffect, useMemo, useRef, useState } from "react";
import { useTranslation } from "react-i18next";
import { FiChevronsRight } from "react-icons/fi";
import { Link, useParams } from "react-router-dom";

import type { DagRunState, DagRunType, GridRunsResponse } from "openapi/requests";
import { useOpenGroups } from "src/context/openGroups";
import { useNavigation } from "src/hooks/navigation";
import { useGridRuns } from "src/queries/useGridRuns.ts";
import { useGridStructure } from "src/queries/useGridStructure.ts";
import { isStatePending } from "src/utils";

import { Bar } from "./Bar";
import { DurationAxis } from "./DurationAxis";
import { DurationTick } from "./DurationTick";
import { TaskNames } from "./TaskNames";
import { flattenNodes } from "./utils";

dayjs.extend(dayjsDuration);

type Props = {
  readonly dagRunState?: DagRunState | undefined;
  readonly limit: number;
  readonly runType?: DagRunType | undefined;
  readonly showGantt?: boolean;
  readonly triggeringUser?: string | undefined;
  readonly versionDisplayMode?: string;
};

<<<<<<< HEAD
export const Grid = ({ limit, runType, showGantt, triggeringUser, versionDisplayMode = "dag" }: Props) => {
=======
export const Grid = ({ dagRunState, limit, runType, showGantt, triggeringUser }: Props) => {
>>>>>>> d4a6a998
  const { t: translate } = useTranslation("dag");
  const gridRef = useRef<HTMLDivElement>(null);

  const [selectedIsVisible, setSelectedIsVisible] = useState<boolean | undefined>();
  const [hasActiveRun, setHasActiveRun] = useState<boolean | undefined>();
  const { openGroupIds, toggleGroupId } = useOpenGroups();
  const { dagId = "", runId = "" } = useParams();

  const { data: gridRuns, isLoading } = useGridRuns({ dagRunState, limit, runType, triggeringUser });

  // Check if the selected dag run is inside of the grid response, if not, we'll update the grid filters
  // Eventually we should redo the api endpoint to make this work better
  useEffect(() => {
    if (gridRuns && runId) {
      const run = gridRuns.find((dr: GridRunsResponse) => dr.run_id === runId);

      if (!run) {
        setSelectedIsVisible(false);
      }
    }
  }, [runId, gridRuns, selectedIsVisible, setSelectedIsVisible]);

  useEffect(() => {
    if (gridRuns) {
      const run = gridRuns.some((dr: GridRunsResponse) => isStatePending(dr.state));

      if (!run) {
        setHasActiveRun(false);
      }
    }
  }, [gridRuns, setHasActiveRun]);

  const { data: dagStructure } = useGridStructure({
    dagRunState,
    hasActiveRun,
    limit,
    runType,
    triggeringUser,
  });
  // calculate dag run bar heights relative to max

  const max = Math.max.apply(
    undefined,
    gridRuns === undefined
      ? []
      : gridRuns
          .map((dr: GridRunsResponse) => dr.duration)
          .filter((duration: number | null): duration is number => duration !== null),
  );

  const { flatNodes } = useMemo(() => flattenNodes(dagStructure, openGroupIds), [dagStructure, openGroupIds]);

  const { setMode } = useNavigation({
    onToggleGroup: toggleGroupId,
    runs: gridRuns ?? [],
    tasks: flatNodes,
  });

  const processedRuns = useMemo(
    () =>
      gridRuns?.map((dr, index) => {
        const prevRun = gridRuns[index + 1];
        const isDagVersionChange = Boolean(prevRun && prevRun.dag_version_number !== dr.dag_version_number);
        const isBundleVersionChange = Boolean(prevRun && prevRun.bundle_version !== dr.bundle_version);

        return {
          ...dr,
          isBundleVersionChange,
          isDagVersionChange,
        };
      }) ?? [],
    [gridRuns],
  );

  return (
    <Flex
      justifyContent="flex-start"
      outline="none"
      position="relative"
      pt={20}
      ref={gridRef}
      tabIndex={0}
      width={showGantt ? "1/2" : "full"}
    >
      <Box display="flex" flexDirection="column" flexGrow={1} justifyContent="end" minWidth="100px">
        <TaskNames nodes={flatNodes} onRowClick={() => setMode("task")} />
      </Box>
      <Box position="relative">
        <Flex position="relative">
          <DurationAxis top="100px" />
          <DurationAxis top="50px" />
          <DurationAxis top="4px" />
          <Flex flexDirection="column-reverse" height="100px" position="relative">
            {Boolean(gridRuns?.length) && (
              <>
                <DurationTick bottom="92px" duration={max} />
                <DurationTick bottom="46px" duration={max / 2} />
                <DurationTick bottom="-4px" duration={0} />
              </>
            )}
          </Flex>
          <Flex flexDirection="row-reverse">
            {processedRuns.map((dr) => (
              <Bar
                key={dr.run_id}
                max={max}
                nodes={flatNodes}
                onCellClick={() => setMode("TI")}
                onColumnClick={() => setMode("run")}
                run={dr}
                versionDisplayMode={versionDisplayMode}
              />
            ))}
          </Flex>
          {selectedIsVisible ? (
            <Link to={`/dags/${dagId}`}>
              <IconButton
                aria-label={translate("grid.buttons.resetToLatest")}
                height="98px"
                loading={isLoading}
                minW={0}
                ml={1}
                title={translate("grid.buttons.resetToLatest")}
                variant="surface"
                zIndex={1}
              >
                <FiChevronsRight />
              </IconButton>
            </Link>
          ) : undefined}
        </Flex>
      </Box>
    </Flex>
  );
};<|MERGE_RESOLUTION|>--- conflicted
+++ resolved
@@ -48,11 +48,7 @@
   readonly versionDisplayMode?: string;
 };
 
-<<<<<<< HEAD
-export const Grid = ({ limit, runType, showGantt, triggeringUser, versionDisplayMode = "dag" }: Props) => {
-=======
-export const Grid = ({ dagRunState, limit, runType, showGantt, triggeringUser }: Props) => {
->>>>>>> d4a6a998
+export const Grid = ({ dagRunState, limit, runType, showGantt, triggeringUser, versionDisplayMode = "dag" }: Props) => {
   const { t: translate } = useTranslation("dag");
   const gridRef = useRef<HTMLDivElement>(null);
 
