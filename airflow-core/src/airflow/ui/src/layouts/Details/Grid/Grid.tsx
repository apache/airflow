--- conflicted
+++ resolved
@@ -105,29 +105,13 @@
           .filter((duration: number | null): duration is number => duration !== null),
   );
 
-<<<<<<< HEAD
   // calculate version change flags
   const runsWithVersionFlags = useGridRunsWithVersionFlags({
     gridRuns,
     showVersionIndicatorMode,
   });
 
-  const { flatNodes } = useMemo(() => {
-    const nodes = flattenNodes(dagStructure, openGroupIds);
-
-    // filter nodes based on task stream filter if active
-    if (allowedTaskIds !== undefined) {
-      return {
-        ...nodes,
-        flatNodes: nodes.flatNodes.filter((node) => allowedTaskIds.has(node.id)),
-      };
-    }
-
-    return nodes;
-  }, [dagStructure, openGroupIds, allowedTaskIds]);
-=======
   const { flatNodes } = useMemo(() => flattenNodes(dagStructure, openGroupIds), [dagStructure, openGroupIds]);
->>>>>>> d2487984
 
   const { setMode } = useNavigation({
     onToggleGroup: toggleGroupId,
