/*!
 * Licensed to the Apache Software Foundation (ASF) under one
 * or more contributor license agreements.  See the NOTICE file
 * distributed with this work for additional information
 * regarding copyright ownership.  The ASF licenses this file
 * to you under the Apache License, Version 2.0 (the
 * "License"); you may not use this file except in compliance
 * with the License.  You may obtain a copy of the License at
 *
 *   http://www.apache.org/licenses/LICENSE-2.0
 *
 * Unless required by applicable law or agreed to in writing,
 * software distributed under the License is distributed on an
 * "AS IS" BASIS, WITHOUT WARRANTIES OR CONDITIONS OF ANY
 * KIND, either express or implied.  See the License for the
 * specific language governing permissions and limitations
 * under the License.
 */
import { Box, Flex, IconButton } from "@chakra-ui/react";
import dayjs from "dayjs";
import dayjsDuration from "dayjs/plugin/duration";
import { useEffect, useMemo, useRef, useState } from "react";
import { useTranslation } from "react-i18next";
import { FiChevronsRight } from "react-icons/fi";
import { Link, useParams, useSearchParams } from "react-router-dom";
import { useLocalStorage } from "usehooks-ts";

<<<<<<< HEAD
import { useStructureServiceStructureData } from "openapi/queries";
import type { GridRunsResponse } from "openapi/requests";
=======
import type { DagRunType, GridRunsResponse } from "openapi/requests";
>>>>>>> c9100bbb
import { useOpenGroups } from "src/context/openGroups";
import { useNavigation } from "src/hooks/navigation";
import useSelectedVersion from "src/hooks/useSelectedVersion";
import { useGridRuns } from "src/queries/useGridRuns.ts";
import { useGridStructure } from "src/queries/useGridStructure.ts";
import { isStatePending } from "src/utils";

import { Bar } from "./Bar";
import { DurationAxis } from "./DurationAxis";
import { DurationTick } from "./DurationTick";
import { TaskNames } from "./TaskNames";
import { buildEdges, filterNodesByDirection, flattenNodes } from "./utils";

dayjs.extend(dayjsDuration);

type Props = {
  readonly limit: number;
  readonly runType?: DagRunType | undefined;
  readonly showGantt?: boolean;
  readonly triggeringUser?: string | undefined;
};

export const Grid = ({ limit, runType, showGantt, triggeringUser }: Props) => {
  const { t: translate } = useTranslation("dag");
  const gridRef = useRef<HTMLDivElement>(null);

  const [selectedIsVisible, setSelectedIsVisible] = useState<boolean | undefined>();
  const [hasActiveRun, setHasActiveRun] = useState<boolean | undefined>();
  const { openGroupIds, toggleGroupId } = useOpenGroups();
  const { dagId = "", runId = "", taskId } = useParams();

  const { data: gridRuns, isLoading } = useGridRuns({ limit, runType, triggeringUser });

  const [searchParams] = useSearchParams();
  const rawTaskFilter = (searchParams.get("task_filter") ?? undefined) as
    | "all"
    | "both"
    | "downstream"
    | "upstream"
    | null;
  // default to "all" so "no param" -> show full DAG
  const taskFilter = rawTaskFilter ?? "all";

  // backward-compat: you had dependencies localStorage; keep it
  const selectedVersion = useSelectedVersion();
  const [dependencies] = useLocalStorage<"all" | "immediate" | "tasks">(`dependencies-${dagId}`, "tasks");

  // derive server flags
  const includeUpstream = taskFilter === "upstream" || taskFilter === "both";
  const includeDownstream = taskFilter === "downstream" || taskFilter === "both";

  type StructurePruneParams = {
    includeDownstream?: boolean;
    includeUpstream?: boolean;
    root?: string;
  };

  // Only include server pruning params when filter !== 'all' and a root is provided
  const structureParams: StructurePruneParams =
    taskFilter !== "all" && taskId !== undefined && taskId !== ""
      ? {
          includeDownstream,
          includeUpstream,
          root: taskId,
        }
      : {};

  const { data: structureData = { edges: [], nodes: [] } } = useStructureServiceStructureData(
    {
      dagId,
      externalDependencies: dependencies === "immediate",
      versionNumber: selectedVersion,
      ...structureParams,
    } as unknown as Parameters<typeof useStructureServiceStructureData>[0],
    undefined,
    { enabled: selectedVersion !== undefined },
  );

  // Check if the selected dag run is inside of the grid response, if not, we'll update the grid filters
  useEffect(() => {
    if (gridRuns && runId) {
      const run = gridRuns.find((dr: GridRunsResponse) => dr.run_id === runId);

      if (!run) {
        setSelectedIsVisible(false);
      }
    }
  }, [runId, gridRuns, selectedIsVisible, setSelectedIsVisible]);

  useEffect(() => {
    if (gridRuns) {
      const run = gridRuns.some((dr: GridRunsResponse) => isStatePending(dr.state));

      if (!run) {
        setHasActiveRun(false);
      }
    }
  }, [gridRuns, setHasActiveRun]);

<<<<<<< HEAD
  const { data: dagStructure } = useGridStructure({ hasActiveRun, limit });
=======
  const { data: dagStructure } = useGridStructure({ hasActiveRun, limit, runType, triggeringUser });
  // calculate dag run bar heights relative to max
>>>>>>> c9100bbb

  // calculate dag run bar heights relative to max
  const max = Math.max.apply(
    undefined,
    gridRuns === undefined
      ? []
      : gridRuns
          .map((dr: GridRunsResponse) => dr.duration)
          .filter((duration: number | null): duration is number => duration !== null),
  );

  const { flatNodes } = useMemo(() => flattenNodes(dagStructure, openGroupIds), [dagStructure, openGroupIds]);

  // build edges from structure API
  const edges = useMemo(() => buildEdges(structureData.edges), [structureData.edges]);

  // Filter visible nodes for grid based on filter and root
  const filteredNodes = useMemo(
    () =>
      filterNodesByDirection({
        edges,
        filter: taskFilter,
        flatNodes,
        taskId,
      }),
    [flatNodes, edges, taskId, taskFilter],
  );

  const { setMode } = useNavigation({
    onToggleGroup: toggleGroupId,
    runs: gridRuns ?? [],
    tasks: filteredNodes,
  });

  return (
    <Flex
      justifyContent="flex-start"
      outline="none"
      position="relative"
      pt={20}
      ref={gridRef}
      tabIndex={0}
      width={showGantt ? "1/2" : "full"}
    >
      <Box flexGrow={1} minWidth={7} position="relative" top="100px">
        <TaskNames nodes={filteredNodes} onRowClick={() => setMode("task")} />
      </Box>
      <Box position="relative">
        <Flex position="relative">
          <DurationAxis top="100px" />
          <DurationAxis top="50px" />
          <DurationAxis top="4px" />
          <Flex flexDirection="column-reverse" height="100px" position="relative">
            {Boolean(gridRuns?.length) && (
              <>
                <DurationTick bottom="92px" duration={max} />
                <DurationTick bottom="46px" duration={max / 2} />
                <DurationTick bottom="-4px" duration={0} />
              </>
            )}
          </Flex>
          <Flex flexDirection="row-reverse">
            {gridRuns?.map((dr: GridRunsResponse) => (
              <Bar
                key={dr.run_id}
                max={max}
                nodes={filteredNodes}
                onCellClick={() => setMode("TI")}
                onColumnClick={() => setMode("run")}
                run={dr}
              />
            ))}
          </Flex>
          {selectedIsVisible === undefined || !selectedIsVisible ? undefined : (
            <Link to={`/dags/${dagId}`}>
              <IconButton
                aria-label={translate("grid.buttons.resetToLatest")}
                height="98px"
                loading={isLoading}
                minW={0}
                ml={1}
                title={translate("grid.buttons.resetToLatest")}
                variant="surface"
                zIndex={1}
              >
                <FiChevronsRight />
              </IconButton>
            </Link>
          )}
        </Flex>
      </Box>
    </Flex>
  );
};<|MERGE_RESOLUTION|>--- conflicted
+++ resolved
@@ -24,13 +24,8 @@
 import { FiChevronsRight } from "react-icons/fi";
 import { Link, useParams, useSearchParams } from "react-router-dom";
 import { useLocalStorage } from "usehooks-ts";
-
-<<<<<<< HEAD
 import { useStructureServiceStructureData } from "openapi/queries";
-import type { GridRunsResponse } from "openapi/requests";
-=======
 import type { DagRunType, GridRunsResponse } from "openapi/requests";
->>>>>>> c9100bbb
 import { useOpenGroups } from "src/context/openGroups";
 import { useNavigation } from "src/hooks/navigation";
 import useSelectedVersion from "src/hooks/useSelectedVersion";
@@ -130,13 +125,8 @@
     }
   }, [gridRuns, setHasActiveRun]);
 
-<<<<<<< HEAD
-  const { data: dagStructure } = useGridStructure({ hasActiveRun, limit });
-=======
   const { data: dagStructure } = useGridStructure({ hasActiveRun, limit, runType, triggeringUser });
-  // calculate dag run bar heights relative to max
->>>>>>> c9100bbb
-
+ 
   // calculate dag run bar heights relative to max
   const max = Math.max.apply(
     undefined,
