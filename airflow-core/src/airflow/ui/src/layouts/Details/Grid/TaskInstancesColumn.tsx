/*!
 * Licensed to the Apache Software Foundation (ASF) under one
 * or more contributor license agreements.  See the NOTICE file
 * distributed with this work for additional information
 * regarding copyright ownership.  The ASF licenses this file
 * to you under the Apache License, Version 2.0 (the
 * "License"); you may not use this file except in compliance
 * with the License.  You may obtain a copy of the License at
 *
 *   http://www.apache.org/licenses/LICENSE-2.0
 *
 * Unless required by applicable law or agreed to in writing,
 * software distributed under the License is distributed on an
 * "AS IS" BASIS, WITHOUT WARRANTIES OR CONDITIONS OF ANY
 * KIND, either express or implied.  See the License for the
 * specific language governing permissions and limitations
 * under the License.
 */
import { Box } from "@chakra-ui/react";
import { useParams, useSearchParams } from "react-router-dom";

import type { LightGridTaskInstanceSummary } from "openapi/requests/types.gen";
import { VersionIndicator } from "src/components/ui/VersionIndicator";

import { GridTI } from "./GridTI";
import type { GridTask } from "./utils";

type Props = {
  readonly depth?: number;
  readonly nodes: Array<GridTask>;
  readonly onCellClick?: () => void;
  readonly runId: string;
  readonly taskInstances: Array<LightGridTaskInstanceSummary>;
};

export const TaskInstancesColumn = ({ nodes, onCellClick, runId, taskInstances }: Props) => {
  const { dagId = "" } = useParams();
  const [searchParams] = useSearchParams();
  const search = searchParams.toString();

  const taskInstanceMap = new Map(taskInstances.map((ti) => [ti.task_id, ti]));

  return nodes.map((node, idx) => {
    const taskInstance = taskInstanceMap.get(node.id);

    if (!taskInstance) {
      return <Box height="20px" key={`${node.id}-${runId}`} width="18px" />;
    }

    // Check if previous task has different version number
    const prevNode = idx > 0 ? nodes[idx - 1] : undefined;
    const prevTaskInstance = prevNode ? taskInstanceMap.get(prevNode.id) : undefined;

    const showVersionIndicator =
      prevTaskInstance && prevTaskInstance.dag_version_number !== taskInstance.dag_version_number;

    return (
<<<<<<< HEAD
      <Box key={node.id} position="relative">
        {Boolean(showVersionIndicator) && (
          <VersionIndicator orientation="horizontal" versionNumber={taskInstance.dag_version_number} />
        )}
        <GridTI
          dagId={dagId}
          instance={taskInstance}
          isGroup={node.isGroup}
          isMapped={node.is_mapped}
          key={node.id}
          label={node.label}
          runId={runId}
          search={search}
          taskId={node.id}
        />
      </Box>
=======
      <GridTI
        dagId={dagId}
        instance={taskInstance}
        isGroup={node.isGroup}
        isMapped={node.is_mapped}
        key={node.id}
        label={node.label}
        onClick={onCellClick}
        runId={runId}
        search={search}
        taskId={node.id}
      />
>>>>>>> 917aca5d
    );
  });
};<|MERGE_RESOLUTION|>--- conflicted
+++ resolved
@@ -55,7 +55,6 @@
       prevTaskInstance && prevTaskInstance.dag_version_number !== taskInstance.dag_version_number;
 
     return (
-<<<<<<< HEAD
       <Box key={node.id} position="relative">
         {Boolean(showVersionIndicator) && (
           <VersionIndicator orientation="horizontal" versionNumber={taskInstance.dag_version_number} />
@@ -67,25 +66,12 @@
           isMapped={node.is_mapped}
           key={node.id}
           label={node.label}
+          onClick={onCellClick}
           runId={runId}
           search={search}
           taskId={node.id}
         />
       </Box>
-=======
-      <GridTI
-        dagId={dagId}
-        instance={taskInstance}
-        isGroup={node.isGroup}
-        isMapped={node.is_mapped}
-        key={node.id}
-        label={node.label}
-        onClick={onCellClick}
-        runId={runId}
-        search={search}
-        taskId={node.id}
-      />
->>>>>>> 917aca5d
     );
   });
 };