--- conflicted
+++ resolved
@@ -55,36 +55,22 @@
     );
 
     return (
-<<<<<<< HEAD
       <Box key={node.id} position="relative">
         {showVersionIndicator ? (
           <VersionIndicator orientation="horizontal" versionNumber={taskInstance.dag_version_number} />
         ) : undefined}
         <GridTI
           dagId={dagId}
+          instance={taskInstance}
           isGroup={node.isGroup}
           isMapped={node.is_mapped}
           key={node.id}
           label={node.label}
           runId={runId}
           search={search}
-          state={taskInstance.state}
           taskId={node.id}
         />
       </Box>
-=======
-      <GridTI
-        dagId={dagId}
-        instance={taskInstance}
-        isGroup={node.isGroup}
-        isMapped={node.is_mapped}
-        key={node.id}
-        label={node.label}
-        runId={runId}
-        search={search}
-        taskId={node.id}
-      />
->>>>>>> 747a3e70
     );
   });
 };