--- conflicted
+++ resolved
@@ -60,12 +60,8 @@
 
 export const Graph = () => {
   const { colorMode = "light" } = useColorMode();
-<<<<<<< HEAD
-  const { dagId = "", runId = "", taskId } = useParams();
+  const { dagId = "", groupId, runId = "", taskId } = useParams();
   const navigate = useNavigate();
-=======
-  const { dagId = "", groupId, runId = "", taskId } = useParams();
->>>>>>> fb029cf7
 
   const selectedVersion = useSelectedVersion();
 
