/*!
 * Licensed to the Apache Software Foundation (ASF) under one
 * or more contributor license agreements.  See the NOTICE file
 * distributed with this work for additional information
 * regarding copyright ownership.  The ASF licenses this file
 * to you under the Apache License, Version 2.0 (the
 * "License"); you may not use this file except in compliance
 * with the License.  You may obtain a copy of the License at
 *
 *   http://www.apache.org/licenses/LICENSE-2.0
 *
 * Unless required by applicable law or agreed to in writing,
 * software distributed under the License is distributed on an
 * "AS IS" BASIS, WITHOUT WARRANTIES OR CONDITIONS OF ANY
 * KIND, either express or implied.  See the License for the
 * specific language governing permissions and limitations
 * under the License.
 */
import { Box, useToken } from "@chakra-ui/react";
import {
  Chart as ChartJS,
  CategoryScale,
  LinearScale,
  PointElement,
  LineElement,
  BarElement,
  Filler,
  Title,
  Tooltip,
  Legend,
  TimeScale,
} from "chart.js";
import "chart.js/auto";
import "chartjs-adapter-dayjs-4/dist/chartjs-adapter-dayjs-4.esm";
import annotationPlugin from "chartjs-plugin-annotation";
import { useMemo, useRef, useDeferredValue } from "react";
import { Bar } from "react-chartjs-2";
import { useTranslation } from "react-i18next";
import { useParams, useNavigate, useLocation, useSearchParams } from "react-router-dom";
import { useLocalStorage } from "usehooks-ts";

import { useTaskInstanceServiceGetTaskInstances } from "openapi/queries";
import { useStructureServiceStructureData } from "openapi/queries";
import { useColorMode } from "src/context/colorMode";
import { useOpenGroups } from "src/context/openGroups";
import { useTimezone } from "src/context/timezone";
import useSelectedVersion from "src/hooks/useSelectedVersion";
import { flattenNodes } from "src/layouts/Details/Grid/utils";
import { useGridRuns } from "src/queries/useGridRuns";
import { useGridStructure } from "src/queries/useGridStructure";
import { useGridTiSummaries } from "src/queries/useGridTISummaries";
import { getComputedCSSVariableValue } from "src/theme";
import { isStatePending, useAutoRefresh } from "src/utils";
import { formatDate } from "src/utils/datetimeUtils";

import { buildEdges, filterNodesByDirection } from "../Grid/utils";
import { createHandleBarClick, createChartOptions } from "./utils";

ChartJS.register(
  CategoryScale,
  LinearScale,
  PointElement,
  BarElement,
  LineElement,
  Filler,
  Title,
  Tooltip,
  Legend,
  annotationPlugin,
  TimeScale,
);

type Props = {
  readonly limit: number;
};

const CHART_PADDING = 36;
const CHART_ROW_HEIGHT = 20;
const MIN_BAR_WIDTH = 10;

export const Gantt = ({ limit }: Props) => {
  const { dagId = "", groupId: selectedGroupId, runId = "", taskId: selectedTaskId } = useParams();
  const { openGroupIds } = useOpenGroups();
  const deferredOpenGroupIds = useDeferredValue(openGroupIds);
  const { t: translate } = useTranslation("common");
  const { selectedTimezone } = useTimezone();
  const { colorMode } = useColorMode();
  const navigate = useNavigate();
  const location = useLocation();
  const ref = useRef();

  const [lightGridColor, darkGridColor, lightSelectedColor, darkSelectedColor] = useToken("colors", [
    "gray.200",
    "gray.800",
    "brand.200",
    "brand.800",
  ]);
  const gridColor = colorMode === "light" ? lightGridColor : darkGridColor;
  const selectedItemColor = colorMode === "light" ? lightSelectedColor : darkSelectedColor;

  const { data: gridRuns, isLoading: runsLoading } = useGridRuns({ limit });
  const { data: dagStructure, isLoading: structureLoading } = useGridStructure({ limit });
  const selectedRun = gridRuns?.find((run) => run.run_id === runId);
  const refetchInterval = useAutoRefresh({ dagId });

  // Get grid summaries for groups (which have min/max times)
  const { data: gridTiSummaries, isLoading: summariesLoading } = useGridTiSummaries({
    dagId,
    runId,
    state: selectedRun?.state,
  });

  // Get individual task instances for tasks (which have start/end times)
  const { data: taskInstancesData, isLoading: tiLoading } = useTaskInstanceServiceGetTaskInstances(
    {
      dagId,
      dagRunId: runId,
    },
    undefined,
    {
      enabled: Boolean(dagId),
      refetchInterval: (query) =>
        query.state.data?.task_instances.some((ti) => isStatePending(ti.state)) ? refetchInterval : false,
    },
  );

<<<<<<< HEAD
  const [searchParams] = useSearchParams();
  const rawTaskFilter = (searchParams.get("task_filter") ?? undefined) as
    | "all"
    | "both"
    | "downstream"
    | "upstream"
    | null;
  const taskFilter = rawTaskFilter ?? "all";

  const selectedVersion = useSelectedVersion();
  const [dependencies] = useLocalStorage<"all" | "immediate" | "tasks">(`dependencies-${dagId}`, "tasks");

  // derive server flags
  const includeUpstream = taskFilter === "upstream" || taskFilter === "both";
  const includeDownstream = taskFilter === "downstream" || taskFilter === "both";

  type StructurePruneParams = {
    includeDownstream?: boolean;
    includeUpstream?: boolean;
    root?: string;
  };

  const structureParams: StructurePruneParams =
    taskFilter !== "all" && selectedTaskId !== undefined && selectedTaskId !== ""
      ? {
          includeDownstream,
          includeUpstream,
          root: selectedTaskId,
        }
      : {};

  const { data: structureData = { edges: [], nodes: [] } } = useStructureServiceStructureData(
    {
      dagId,
      externalDependencies: dependencies === "immediate",
      versionNumber: selectedVersion,
      ...structureParams,
    } as unknown as Parameters<typeof useStructureServiceStructureData>[0],
    undefined,
    { enabled: selectedVersion !== undefined },
  );

  const { flatNodes } = useMemo(() => flattenNodes(dagStructure, openGroupIds), [dagStructure, openGroupIds]);
=======
  const { flatNodes } = useMemo(
    () => flattenNodes(dagStructure, deferredOpenGroupIds),
    [dagStructure, deferredOpenGroupIds],
  );
>>>>>>> c9100bbb

  const isLoading = runsLoading || structureLoading || summariesLoading || tiLoading;

  // Build edges (same shape used by Grid)
  const edges = useMemo(() => buildEdges(structureData.edges), [structureData.edges]);

  // Filter flatNodes using the same helper as Grid
  const visibleNodes = useMemo(
    () =>
      filterNodesByDirection({
        edges,
        filter: taskFilter,
        flatNodes,
        taskId: selectedTaskId,
      }),
    [flatNodes, edges, selectedTaskId, taskFilter],
  );

  const data = useMemo(() => {
    if (isLoading || runId === "") {
      return [];
    }

    const gridSummaries = gridTiSummaries?.task_instances ?? [];
    const taskInstances = taskInstancesData?.task_instances ?? [];

    return visibleNodes
      .map((node) => {
        const gridSummary = gridSummaries.find((ti) => ti.task_id === node.id);

        if ((node.isGroup ?? node.is_mapped) && gridSummary) {
          // Use min/max times from grid summary
          return {
            isGroup: node.isGroup,
            isMapped: node.is_mapped,
            state: gridSummary.state,
            taskId: gridSummary.task_id,
            x: [
              formatDate(gridSummary.min_start_date, selectedTimezone, "YYYY-MM-DD HH:mm:ss.SSS"),
              formatDate(gridSummary.max_end_date, selectedTimezone, "YYYY-MM-DD HH:mm:ss.SSS"),
            ],
            y: gridSummary.task_id,
          };
        } else if (!node.isGroup) {
          // Individual task - use individual task instance data
          const taskInstance = taskInstances.find((ti) => ti.task_id === node.id);

          if (taskInstance) {
            return {
              isGroup: node.isGroup,
              isMapped: node.is_mapped,
              state: taskInstance.state,
              taskId: taskInstance.task_id,
              x: [
                formatDate(taskInstance.start_date, selectedTimezone, "YYYY-MM-DD HH:mm:ss.SSS"),
                formatDate(taskInstance.end_date, selectedTimezone, "YYYY-MM-DD HH:mm:ss.SSS"),
              ],
              y: taskInstance.task_id,
            };
          }
        }

        return undefined;
      })
      .filter((item) => item !== undefined);
  }, [visibleNodes, gridTiSummaries, taskInstancesData, selectedTimezone, isLoading, runId]);

  // Get all unique states and their colors
  const states = [...new Set(data.map((item) => item.state ?? "none"))];
  const stateColorTokens = useToken(
    "colors",
    states.map((state) => `${state}.solid`),
  );
  const stateColorMap = Object.fromEntries(
    states.map((state, index) => [
      state,
      getComputedCSSVariableValue(stateColorTokens[index] ?? "oklch(0.5 0 0)"),
    ]),
  );

  const chartData = useMemo(
    () => ({
      datasets: [
        {
          backgroundColor: data.map((dataItem) => stateColorMap[dataItem.state ?? "none"]),
          data,
          maxBarThickness: CHART_ROW_HEIGHT,
          minBarLength: MIN_BAR_WIDTH,
        },
      ],
      labels: flatNodes.map((node) => node.id),
    }),
    [data, flatNodes, stateColorMap],
  );

  const fixedHeight = visibleNodes.length * CHART_ROW_HEIGHT + CHART_PADDING;
  const selectedId = selectedTaskId ?? selectedGroupId;

  const handleBarClick = useMemo(
    () => createHandleBarClick({ dagId, data, location, navigate, runId }),
    [data, dagId, runId, navigate, location],
  );

  const chartOptions = useMemo(
    () =>
      createChartOptions({
        data,
        gridColor,
        handleBarClick,
        selectedId,
        selectedItemColor,
        selectedRun,
        selectedTimezone,
        translate,
      }),
    [
      data,
      selectedId,
      selectedItemColor,
      gridColor,
      selectedRun,
      selectedTimezone,
      translate,
      handleBarClick,
    ],
  );

  if (runId === "") {
    return undefined;
  }

  return (
    <Box height={`${fixedHeight}px`} minW="250px" ml={-2} mt={36} w="100%">
      <Bar
        data={chartData}
        options={chartOptions}
        ref={ref}
        style={{
          paddingTop: visibleNodes.length === 1 ? 15 : 1.5,
        }}
      />
    </Box>
  );
};<|MERGE_RESOLUTION|>--- conflicted
+++ resolved
@@ -124,7 +124,6 @@
     },
   );
 
-<<<<<<< HEAD
   const [searchParams] = useSearchParams();
   const rawTaskFilter = (searchParams.get("task_filter") ?? undefined) as
     | "all"
@@ -167,13 +166,10 @@
     { enabled: selectedVersion !== undefined },
   );
 
-  const { flatNodes } = useMemo(() => flattenNodes(dagStructure, openGroupIds), [dagStructure, openGroupIds]);
-=======
   const { flatNodes } = useMemo(
     () => flattenNodes(dagStructure, deferredOpenGroupIds),
     [dagStructure, deferredOpenGroupIds],
   );
->>>>>>> c9100bbb
 
   const isLoading = runsLoading || structureLoading || summariesLoading || tiLoading;
 
