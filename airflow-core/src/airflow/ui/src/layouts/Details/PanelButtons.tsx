--- conflicted
+++ resolved
@@ -61,9 +61,7 @@
     `dependencies-${dagId}`,
     "immediate",
   );
-<<<<<<< HEAD
   const [direction, setDirection] = useLocalStorage<Direction>(`direction-${dagId}`, "RIGHT");
-=======
   const displayRunOptions = createListCollection({
     items: [
       { label: "5", value: "5" },
@@ -79,7 +77,6 @@
 
     setLimit(runLimit);
   };
->>>>>>> 82fca1b0
 
   const handleDepsChange = (event: SelectValueChangeDetails<{ label: string; value: Array<string> }>) => {
     if (event.value[0] === undefined || event.value[0] === "immediate" || !deps.includes(event.value[0])) {
@@ -162,7 +159,7 @@
               width="150px"
             >
               <Select.Trigger>
-                <Select.ValueText placeholder="Dependencies" />
+                <Select.ValueText />
               </Select.Trigger>
               <Select.Content>
                 {directionOptions.items.map((option) => (
