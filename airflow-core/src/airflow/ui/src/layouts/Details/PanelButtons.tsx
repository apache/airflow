/* eslint-disable max-lines */

/*!
 * Licensed to the Apache Software Foundation (ASF) under one
 * or more contributor license agreements.  See the NOTICE file
 * distributed with this work for additional information
 * regarding copyright ownership.  The ASF licenses this file
 * to you under the Apache License, Version 2.0 (the
 * "License"); you may not use this file except in compliance
 * with the License.  You may obtain a copy of the License at
 *
 *   http://www.apache.org/licenses/LICENSE-2.0
 *
 * Unless required by applicable law or agreed to in writing,
 * software distributed under the License is distributed on an
 * "AS IS" BASIS, WITHOUT WARRANTIES OR CONDITIONS OF ANY
 * KIND, either express or implied.  See the License for the
 * specific language governing permissions and limitations
 * under the License.
 */
import {
  Box,
  Button,
  ButtonGroup,
  createListCollection,
  Flex,
  IconButton,
  Popover,
  Portal,
  Select,
  type SelectValueChangeDetails,
  Text,
<<<<<<< HEAD
  Box,
  Circle,
=======
  VStack,
>>>>>>> d2487984
} from "@chakra-ui/react";
import { useReactFlow } from "@xyflow/react";
import { useEffect, useRef } from "react";
import { useHotkeys } from "react-hotkeys-hook";
import { useTranslation } from "react-i18next";
import { FiChevronDown, FiGitCommit, FiGrid } from "react-icons/fi";
import { LuKeyboard } from "react-icons/lu";
import { MdOutlineAccountTree } from "react-icons/md";
import type { ImperativePanelGroupHandle } from "react-resizable-panels";
import { useParams } from "react-router-dom";
import { useLocalStorage } from "usehooks-ts";

import type { DagRunState, DagRunType } from "openapi/requests/types.gen";
import { DagVersionSelect } from "src/components/DagVersionSelect";
import { directionOptions, type Direction } from "src/components/Graph/useGraphLayout";
import { RunTypeIcon } from "src/components/RunTypeIcon";
import { SearchBar } from "src/components/SearchBar";
import { StateBadge } from "src/components/StateBadge";
import { Tooltip } from "src/components/ui";
import { Checkbox } from "src/components/ui/Checkbox";
import type { VersionIndicatorDisplayOption } from "src/constants/showVersionIndicatorOptions";
import {
  isVersionIndicatorDisplayOption,
  showVersionIndicatorOptions,
  VersionIndicatorDisplayOptions,
} from "src/constants/showVersionIndicatorOptions";
import { dagRunTypeOptions, dagRunStateOptions } from "src/constants/stateOptions";
import { useContainerWidth } from "src/utils/useContainerWidth";

import { DagRunSelect } from "./DagRunSelect";
import { TaskStreamFilter } from "./TaskStreamFilter";
import { ToggleGroups } from "./ToggleGroups";

type Props = {
  readonly dagRunStateFilter: DagRunState | undefined;
  readonly dagView: string;
  readonly limit: number;
  readonly panelGroupRef: React.RefObject<ImperativePanelGroupHandle | null>;
  readonly runTypeFilter: DagRunType | undefined;
  readonly setDagRunStateFilter: React.Dispatch<React.SetStateAction<DagRunState | undefined>>;
  readonly setDagView: (x: "graph" | "grid") => void;
  readonly setLimit: React.Dispatch<React.SetStateAction<number>>;
  readonly setRunTypeFilter: React.Dispatch<React.SetStateAction<DagRunType | undefined>>;
  readonly setShowGantt: React.Dispatch<React.SetStateAction<boolean>>;
  readonly setShowVersionIndicatorMode: React.Dispatch<React.SetStateAction<VersionIndicatorDisplayOption>>;
  readonly setTriggeringUserFilter: React.Dispatch<React.SetStateAction<string | undefined>>;
  readonly showGantt: boolean;
  readonly showVersionIndicatorMode: VersionIndicatorDisplayOption;
  readonly triggeringUserFilter: string | undefined;
};

const getOptions = (translate: (key: string) => string) =>
  createListCollection({
    items: [
      { label: translate("dag:panel.dependencies.options.onlyTasks"), value: "tasks" },
      { label: translate("dag:panel.dependencies.options.externalConditions"), value: "immediate" },
      { label: translate("dag:panel.dependencies.options.allDagDependencies"), value: "all" },
    ],
  });

const getWidthBasedConfig = (width: number, enableResponsiveOptions: boolean) => {
  const breakpoints = enableResponsiveOptions
    ? [
        { limit: 100, min: 1600, options: ["1", "5", "10", "25", "50"] }, // xl: extra large screens
        { limit: 25, min: 1024, options: ["1", "5", "10", "25"] }, // lg: large screens
        { limit: 10, min: 384, options: ["1", "5", "10"] }, // md: medium screens
        { limit: 5, min: 0, options: ["1", "5"] }, // sm: small screens and below
      ]
    : [{ limit: 5, min: 0, options: ["1", "5", "10", "25", "50"] }];

  const config = breakpoints.find(({ min }) => width >= min) ?? breakpoints[breakpoints.length - 1];

  return {
    displayRunOptions: createListCollection({
      items: config?.options.map((value) => ({ label: value, value })) ?? [],
    }),
    limit: config?.limit ?? 5,
  };
};

const deps = ["all", "immediate", "tasks"];

type Dependency = (typeof deps)[number];

export const PanelButtons = ({
  dagRunStateFilter,
  dagView,
  limit,
  panelGroupRef,
  runTypeFilter,
  setDagRunStateFilter,
  setDagView,
  setLimit,
  setRunTypeFilter,
  setShowGantt,
  setShowVersionIndicatorMode,
  setTriggeringUserFilter,
  showGantt,
  showVersionIndicatorMode,
  triggeringUserFilter,
}: Props) => {
  const { t: translate } = useTranslation(["components", "dag"]);
  const { dagId = "", runId } = useParams();
  const { fitView } = useReactFlow();
  const shouldShowToggleButtons = Boolean(runId);
  const [dependencies, setDependencies, removeDependencies] = useLocalStorage<Dependency>(
    `dependencies-${dagId}`,
    "tasks",
  );
  const [direction, setDirection] = useLocalStorage<Direction>(`direction-${dagId}`, "RIGHT");

  const containerRef = useRef<HTMLDivElement>(null);
  const containerWidth = useContainerWidth(containerRef);
  const handleLimitChange = (event: SelectValueChangeDetails<{ label: string; value: Array<string> }>) => {
    const runLimit = Number(event.value[0]);

    setLimit(runLimit);
  };

  const enableResponsiveOptions = showGantt && Boolean(runId);

  const { displayRunOptions, limit: defaultLimit } = getWidthBasedConfig(
    containerWidth,
    enableResponsiveOptions,
  );

  useEffect(() => {
    if (enableResponsiveOptions && limit > defaultLimit) {
      setLimit(defaultLimit);
    }
  }, [defaultLimit, enableResponsiveOptions, limit, setLimit]);

  const handleDepsChange = (event: SelectValueChangeDetails<{ label: string; value: Array<string> }>) => {
    if (event.value[0] === undefined || event.value[0] === "tasks" || !deps.includes(event.value[0])) {
      removeDependencies();
    } else {
      setDependencies(event.value[0]);
    }
  };

  const handleDirectionUpdate = (
    event: SelectValueChangeDetails<{ label: string; value: Array<string> }>,
  ) => {
    if (event.value[0] !== undefined) {
      setDirection(event.value[0] as Direction);
    }
  };

  const handleRunTypeChange = (event: SelectValueChangeDetails<string>) => {
    const [val] = event.value;

    if (val === undefined || val === "all") {
      setRunTypeFilter(undefined);
    } else {
      setRunTypeFilter(val as DagRunType);
    }
  };

  const handleDagRunStateChange = (event: SelectValueChangeDetails<string>) => {
    const [val] = event.value;

    if (val === undefined || val === "all") {
      setDagRunStateFilter(undefined);
    } else {
      setDagRunStateFilter(val as DagRunState);
    }
  };

  const handleTriggeringUserChange = (value: string) => {
    const trimmedValue = value.trim();

    setTriggeringUserFilter(trimmedValue === "" ? undefined : trimmedValue);
  };

  const handleShowVersionIndicatorChange = (
    event: SelectValueChangeDetails<{ label: string; value: Array<string> }>,
  ) => {
    const [selectedDisplayMode] = event.value;

    if (isVersionIndicatorDisplayOption(selectedDisplayMode)) {
      setShowVersionIndicatorMode(selectedDisplayMode);
    }
  };

  const handleFocus = (view: string) => {
    if (panelGroupRef.current) {
      const newLayout = view === "graph" ? [70, 30] : [30, 70];

      panelGroupRef.current.setLayout(newLayout);
      // Used setTimeout to ensure DOM has been updated
      setTimeout(() => {
        void fitView();
      }, 1);
    }
  };

  useHotkeys(
    "g",
    () => {
      if (dagView === "graph") {
        setDagView("grid");
        handleFocus("grid");
      } else {
        setDagView("graph");
        handleFocus("graph");
      }
    },
    [dagView],
    { preventDefault: true },
  );

  return (
    <Box position="absolute" px={2} ref={containerRef} top={1} width="100%" zIndex={1}>
      <Flex justifyContent="space-between" pl={2}>
        <ButtonGroup attached size="sm" variant="outline">
          <IconButton
            aria-label={translate("dag:panel.buttons.showGridShortcut")}
            bg={dagView === "grid" ? "brand.500" : "bg.subtle"}
            color={dagView === "grid" ? "white" : "fg.default"}
            colorPalette="brand"
            onClick={() => {
              setDagView("grid");
              if (dagView === "grid") {
                handleFocus("grid");
              }
            }}
            title={translate("dag:panel.buttons.showGridShortcut")}
          >
            <FiGrid />
          </IconButton>
          <IconButton
            aria-label={translate("dag:panel.buttons.showGraphShortcut")}
            bg={dagView === "graph" ? "brand.500" : "bg.subtle"}
            color={dagView === "graph" ? "white" : "fg.default"}
            colorPalette="brand"
            onClick={() => {
              setDagView("graph");
              if (dagView === "graph") {
                handleFocus("graph");
              }
            }}
            title={translate("dag:panel.buttons.showGraphShortcut")}
          >
            <MdOutlineAccountTree />
          </IconButton>
        </ButtonGroup>
        <Flex alignItems="center" gap={1} justifyContent="space-between" pl={2} pr={6}>
          <ToggleGroups />
          <TaskStreamFilter />
          {/* eslint-disable-next-line jsx-a11y/no-autofocus */}
          <Popover.Root autoFocus={false} positioning={{ placement: "bottom-end" }}>
            <Popover.Trigger asChild>
              <Button bg="bg.subtle" color="fg.default" size="sm" variant="outline">
                {translate("dag:panel.buttons.options")}
                <FiChevronDown size={8} />
              </Button>
            </Popover.Trigger>
            <Portal>
              <Popover.Positioner>
                <Popover.Content>
                  <Popover.Arrow />
                  <Popover.Body display="flex" flexDirection="column" gap={4} p={2}>
                    {dagView === "graph" ? (
                      <>
                        <DagVersionSelect />
                        <DagRunSelect limit={limit} />

                        <Select.Root
                          // @ts-expect-error The expected option type is incorrect
                          collection={getOptions(translate)}
                          data-testid="dependencies"
                          onValueChange={handleDepsChange}
                          size="sm"
                          value={[dependencies]}
                        >
                          <Select.Label fontSize="xs">
                            {translate("dag:panel.dependencies.label")}
                          </Select.Label>
                          <Select.Control>
                            <Select.Trigger>
                              <Select.ValueText placeholder={translate("dag:panel.dependencies.label")} />
                            </Select.Trigger>
                            <Select.IndicatorGroup>
                              <Select.Indicator />
                            </Select.IndicatorGroup>
                          </Select.Control>
                          <Select.Positioner>
                            <Select.Content>
                              {getOptions(translate).items.map((option) => (
                                <Select.Item item={option} key={option.value}>
                                  {option.label}
                                </Select.Item>
                              ))}
                            </Select.Content>
                          </Select.Positioner>
                        </Select.Root>

                        <Select.Root
                          // @ts-expect-error The expected option type is incorrect
                          collection={directionOptions(translate)}
                          onValueChange={handleDirectionUpdate}
                          size="sm"
                          value={[direction]}
                        >
                          <Select.Label fontSize="xs">
                            {translate("dag:panel.graphDirection.label")}
                          </Select.Label>
                          <Select.Control>
                            <Select.Trigger>
                              <Select.ValueText />
                            </Select.Trigger>
                            <Select.IndicatorGroup>
                              <Select.Indicator />
                            </Select.IndicatorGroup>
                          </Select.Control>
                          <Select.Positioner>
                            <Select.Content>
                              {directionOptions(translate).items.map((option) => (
                                <Select.Item item={option} key={option.value}>
                                  {option.label}
                                </Select.Item>
                              ))}
                            </Select.Content>
                          </Select.Positioner>
                        </Select.Root>
                      </>
                    ) : (
                      <>
                        <Select.Root
                          // @ts-expect-error The expected option type is incorrect
                          collection={displayRunOptions}
                          data-testid="display-dag-run-options"
                          onValueChange={handleLimitChange}
                          size="sm"
                          value={[limit.toString()]}
                        >
                          <Select.Label>{translate("dag:panel.dagRuns.label")}</Select.Label>
                          <Select.Control>
                            <Select.Trigger>
                              <Select.ValueText />
                            </Select.Trigger>
                            <Select.IndicatorGroup>
                              <Select.Indicator />
                            </Select.IndicatorGroup>
                          </Select.Control>
                          <Select.Positioner>
                            <Select.Content>
                              {displayRunOptions.items.map((option) => (
                                <Select.Item item={option} key={option.value}>
                                  {option.label}
                                </Select.Item>
                              ))}
                            </Select.Content>
                          </Select.Positioner>
                        </Select.Root>
                        <Select.Root
                          // @ts-expect-error The expected option type is incorrect
                          collection={dagRunTypeOptions}
                          data-testid="run-type-filter"
                          onValueChange={handleRunTypeChange}
                          size="sm"
                          value={[runTypeFilter ?? "all"]}
                        >
                          <Select.Label>{translate("common:dagRun.runType")}</Select.Label>
                          <Select.Control>
                            <Select.Trigger>
                              <Select.ValueText>
                                {runTypeFilter ? (
                                  <Flex gap={1}>
                                    <RunTypeIcon runType={runTypeFilter} />
                                    {translate(
                                      dagRunTypeOptions.items.find((item) => item.value === runTypeFilter)
                                        ?.label ?? "",
                                    )}
                                  </Flex>
                                ) : (
                                  translate("dags:filters.allRunTypes")
                                )}
                              </Select.ValueText>
                            </Select.Trigger>
                            <Select.IndicatorGroup>
                              <Select.Indicator />
                            </Select.IndicatorGroup>
                          </Select.Control>
                          <Select.Positioner>
                            <Select.Content>
                              {dagRunTypeOptions.items.map((option) => (
                                <Select.Item item={option} key={option.value}>
                                  {option.value === "all" ? (
                                    translate(option.label)
                                  ) : (
                                    <Flex gap={1}>
                                      <RunTypeIcon runType={option.value as DagRunType} />
                                      {translate(option.label)}
                                    </Flex>
                                  )}
                                </Select.Item>
                              ))}
                            </Select.Content>
                          </Select.Positioner>
                        </Select.Root>
                        <Select.Root
                          // @ts-expect-error The expected option type is incorrect
                          collection={dagRunStateOptions}
                          data-testid="dag-run-state-filter"
                          onValueChange={handleDagRunStateChange}
                          size="sm"
                          value={[dagRunStateFilter ?? "all"]}
                        >
                          <Select.Label>{translate("common:state")}</Select.Label>
                          <Select.Control>
                            <Select.Trigger>
                              <Select.ValueText>
                                {dagRunStateFilter ? (
                                  <StateBadge state={dagRunStateFilter}>
                                    {translate(
                                      dagRunStateOptions.items.find(
                                        (item) => item.value === dagRunStateFilter,
                                      )?.label ?? "",
                                    )}
                                  </StateBadge>
                                ) : (
                                  translate("dags:filters.allStates")
                                )}
                              </Select.ValueText>
                            </Select.Trigger>
                            <Select.IndicatorGroup>
                              <Select.Indicator />
                            </Select.IndicatorGroup>
                          </Select.Control>
                          <Select.Positioner>
                            <Select.Content>
                              {dagRunStateOptions.items.map((option) => (
                                <Select.Item item={option} key={option.value}>
                                  {option.value === "all" ? (
                                    translate(option.label)
                                  ) : (
                                    <StateBadge state={option.value as DagRunState}>
                                      {translate(option.label)}
                                    </StateBadge>
                                  )}
                                </Select.Item>
                              ))}
                            </Select.Content>
                          </Select.Positioner>
                        </Select.Root>
                        <VStack alignItems="flex-start">
                          <Text fontSize="xs" mb={1}>
                            {translate("common:dagRun.triggeringUser")}
                          </Text>
                          <SearchBar
                            defaultValue={triggeringUserFilter ?? ""}
                            hotkeyDisabled
                            onChange={handleTriggeringUserChange}
                            placeholder={translate("common:dagRun.triggeringUser")}
                          />
                        </VStack>
                        {shouldShowToggleButtons ? (
                          <VStack alignItems="flex-start" px={1}>
                            <Checkbox checked={showGantt} onChange={() => setShowGantt(!showGantt)} size="sm">
                              {translate("dag:panel.buttons.showGantt")}
                            </Checkbox>
                          </VStack>
                        ) : undefined}
                      </>
                    )}
                    {/* eslint-disable react/jsx-max-depth */}
                    <VStack alignItems="flex-start" px={1}>
                      <Select.Root
                        // @ts-expect-error option type
                        collection={showVersionIndicatorOptions}
                        onValueChange={handleShowVersionIndicatorChange}
                        size="sm"
                        value={[showVersionIndicatorMode]}
                      >
                        <Select.Label fontSize="xs">
                          {translate("dag:panel.showVersionIndicator.label")}
                        </Select.Label>
                        <Select.Control>
                          <Select.Trigger>
                            <Select.ValueText>
                              <Flex alignItems="center" gap={1}>
                                {(showVersionIndicatorMode === VersionIndicatorDisplayOptions.BUNDLE ||
                                  showVersionIndicatorMode === VersionIndicatorDisplayOptions.ALL) && (
                                  <FiGitCommit color="var(--chakra-colors-orange-focus-ring)" />
                                )}
                                {(showVersionIndicatorMode === VersionIndicatorDisplayOptions.DAG ||
                                  showVersionIndicatorMode === VersionIndicatorDisplayOptions.ALL) && (
                                  <Circle bg="orange.focusRing" size="8px" />
                                )}
                                {translate(
                                  showVersionIndicatorOptions.items.find(
                                    (item) => item.value === showVersionIndicatorMode,
                                  )?.label ?? "",
                                )}
                              </Flex>
                            </Select.ValueText>
                          </Select.Trigger>
                          <Select.IndicatorGroup>
                            <Select.Indicator />
                          </Select.IndicatorGroup>
                        </Select.Control>
                        <Select.Positioner>
                          <Select.Content>
                            {showVersionIndicatorOptions.items.map((option) => (
                              <Select.Item item={option} key={option.value}>
                                <Flex alignItems="center" gap={1}>
                                  {(option.value === VersionIndicatorDisplayOptions.BUNDLE ||
                                    option.value === VersionIndicatorDisplayOptions.ALL) && (
                                    <FiGitCommit color="var(--chakra-colors-orange-focus-ring)" />
                                  )}
                                  {(option.value === VersionIndicatorDisplayOptions.DAG ||
                                    option.value === VersionIndicatorDisplayOptions.ALL) && (
                                    <Circle bg="orange.focusRing" size="8px" />
                                  )}
                                  {translate(option.label)}
                                </Flex>
                              </Select.Item>
                            ))}
                          </Select.Content>
                        </Select.Positioner>
                      </Select.Root>
                    </VStack>
                    {/* eslint-enable react/jsx-max-depth */}
                  </Popover.Body>
                </Popover.Content>
              </Popover.Positioner>
            </Portal>
          </Popover.Root>
        </Flex>
      </Flex>

      {dagView === "grid" && (
        <Flex color="fg.muted" justifyContent="flex-end" mt={1}>
          <Tooltip
            content={
              <Box>
                <Text>{translate("dag:navigation.navigation", { arrow: "↑↓←→" })}</Text>
                <Text>{translate("dag:navigation.toggleGroup")}</Text>
              </Box>
            }
          >
            <LuKeyboard />
          </Tooltip>
        </Flex>
      )}
    </Box>
  );
};<|MERGE_RESOLUTION|>--- conflicted
+++ resolved
@@ -30,12 +30,9 @@
   Select,
   type SelectValueChangeDetails,
   Text,
-<<<<<<< HEAD
   Box,
   Circle,
-=======
   VStack,
->>>>>>> d2487984
 } from "@chakra-ui/react";
 import { useReactFlow } from "@xyflow/react";
 import { useEffect, useRef } from "react";
