/*!
 * Licensed to the Apache Software Foundation (ASF) under one
 * or more contributor license agreements.  See the NOTICE file
 * distributed with this work for additional information
 * regarding copyright ownership.  The ASF licenses this file
 * to you under the Apache License, Version 2.0 (the
 * "License"); you may not use this file except in compliance
 * with the License.  You may obtain a copy of the License at
 *
 *   http://www.apache.org/licenses/LICENSE-2.0
 *
 * Unless required by applicable law or agreed to in writing,
 * software distributed under the License is distributed on an
 * "AS IS" BASIS, WITHOUT WARRANTIES OR CONDITIONS OF ANY
 * KIND, either express or implied.  See the License for the
 * specific language governing permissions and limitations
 * under the License.
 */
import { Box, HStack, Flex, useDisclosure, IconButton } from "@chakra-ui/react";
import { useReactFlow } from "@xyflow/react";
import { useRef, useState } from "react";
import type { PropsWithChildren, ReactNode } from "react";
import { useTranslation } from "react-i18next";
import { FaChevronLeft, FaChevronRight } from "react-icons/fa";
import { LuFileWarning } from "react-icons/lu";
import { Panel, PanelGroup, PanelResizeHandle } from "react-resizable-panels";
import { Outlet, useParams } from "react-router-dom";
import { useLocalStorage } from "usehooks-ts";

import { useDagServiceGetDag, useDagWarningServiceListDagWarnings } from "openapi/queries";
import type { DagRunType } from "openapi/requests/types.gen";
import BackfillBanner from "src/components/Banner/BackfillBanner";
import { SearchDagsButton } from "src/components/SearchDags";
import TriggerDAGButton from "src/components/TriggerDag/TriggerDAGButton";
import { ProgressBar } from "src/components/ui";
import { Toaster } from "src/components/ui";
import ActionButton from "src/components/ui/ActionButton";
import { DAGWarningsModal } from "src/components/ui/DagWarningsModal";
import { Tooltip } from "src/components/ui/Tooltip";
import { OpenGroupsProvider } from "src/context/openGroups";

import { DagBreadcrumb } from "./DagBreadcrumb";
import { Gantt } from "./Gantt/Gantt";
import { Graph } from "./Graph";
import { Grid } from "./Grid";
import { NavTabs } from "./NavTabs";
import { PanelButtons } from "./PanelButtons";

type Props = {
  readonly error?: unknown;
  readonly isLoading?: boolean;
  readonly tabs: Array<{ icon: ReactNode; label: string; value: string }>;
} & PropsWithChildren;

export const DetailsLayout = ({ children, error, isLoading, tabs }: Props) => {
  const { t: translate } = useTranslation();
  const { dagId = "", runId } = useParams();
  const { data: dag } = useDagServiceGetDag({ dagId });
  const [defaultDagView] = useLocalStorage<"graph" | "grid">("default_dag_view", "grid");
  const panelGroupRef = useRef(null);
  const [dagView, setDagView] = useLocalStorage<"graph" | "grid">(`dag_view-${dagId}`, defaultDagView);
  const [limit, setLimit] = useLocalStorage<number>(`dag_runs_limit-${dagId}`, 10);
  const [runTypeFilter, setRunTypeFilter] = useLocalStorage<DagRunType | undefined>(
    `run_type_filter-${dagId}`,
    undefined,
  );
  const [triggeringUserFilter, setTriggeringUserFilter] = useLocalStorage<string | undefined>(
    `triggering_user_filter-${dagId}`,
    undefined,
  );

  const [showGantt, setShowGantt] = useLocalStorage<boolean>(`show_gantt-${dagId}`, true);
  const [showVersionIndicator, setShowVersionIndicator] = useLocalStorage<boolean>(
    `show_version_indicator-${dagId}`,
    true,
  );
  const { fitView, getZoom } = useReactFlow();
  const { data: warningData } = useDagWarningServiceListDagWarnings({ dagId });
  const { onClose, onOpen, open } = useDisclosure();
  const [isRightPanelCollapsed, setIsRightPanelCollapsed] = useState(false);
  const { i18n } = useTranslation();
  const direction = i18n.dir();

  return (
    <OpenGroupsProvider dagId={dagId}>
      <HStack justifyContent="space-between" mb={2}>
        <DagBreadcrumb />
        <Flex gap={1}>
          <SearchDagsButton />
          {dag === undefined ? undefined : (
            <TriggerDAGButton
              dagDisplayName={dag.dag_display_name}
              dagId={dag.dag_id}
              isPaused={dag.is_paused}
            />
          )}
        </Flex>
      </HStack>
      <Toaster />
      <BackfillBanner dagId={dagId} />
      <Box flex={1} minH={0}>
        {isRightPanelCollapsed ? (
          <Tooltip content={translate("common:showDetailsPanel")}>
            <IconButton
              aria-label={translate("common:showDetailsPanel")}
              bg="fg.subtle"
              borderRadius={direction === "ltr" ? "100% 0 0 100%" : "0 100% 100% 0"}
              boxShadow="md"
              left={direction === "rtl" ? "-5px" : undefined}
              onClick={() => setIsRightPanelCollapsed(false)}
              position="absolute"
              right={direction === "ltr" ? "-5px" : undefined}
              size="2xs"
              top="50%"
              zIndex={10}
            >
              {direction === "ltr" ? <FaChevronLeft /> : <FaChevronRight />}
            </IconButton>
          </Tooltip>
        ) : undefined}
        <PanelGroup
          autoSaveId={`${dagView}-${direction}`}
          dir={direction}
          direction="horizontal"
          key={`${dagView}-${direction}`}
          ref={panelGroupRef}
        >
          <Panel
            defaultSize={dagView === "graph" ? 70 : 20}
            id="main-panel"
            minSize={showGantt && dagView === "grid" && Boolean(runId) ? 35 : 6}
            order={1}
          >
            <Box height="100%" marginInlineEnd={2} overflowY="auto" position="relative">
              <PanelButtons
                dagView={dagView}
                limit={limit}
                panelGroupRef={panelGroupRef}
                runTypeFilter={runTypeFilter}
                setDagView={setDagView}
                setLimit={setLimit}
                setRunTypeFilter={setRunTypeFilter}
                setShowGantt={setShowGantt}
<<<<<<< HEAD
                setShowVersionIndicator={setShowVersionIndicator}
                showGantt={showGantt}
                showVersionIndicator={showVersionIndicator}
=======
                setTriggeringUserFilter={setTriggeringUserFilter}
                showGantt={showGantt}
                triggeringUserFilter={triggeringUserFilter}
>>>>>>> 04537dee
              />
              {dagView === "graph" ? (
                <Graph />
              ) : (
                <HStack gap={0}>
                  <Grid
                    limit={limit}
<<<<<<< HEAD
                    showGantt={Boolean(runId) && showGantt}
                    showVersionIndicator={showVersionIndicator}
=======
                    runType={runTypeFilter}
                    showGantt={Boolean(runId) && showGantt}
                    triggeringUser={triggeringUserFilter}
>>>>>>> 04537dee
                  />
                  {showGantt ? <Gantt limit={limit} /> : undefined}
                </HStack>
              )}
            </Box>
          </Panel>
          {!isRightPanelCollapsed && (
            <>
              <PanelResizeHandle
                className="resize-handle"
                onDragging={(isDragging) => {
                  if (!isDragging) {
                    const zoom = getZoom();

                    void fitView({ maxZoom: zoom, minZoom: zoom });
                  }
                }}
              >
                <Box
                  alignItems="center"
                  bg="fg.subtle"
                  cursor="col-resize"
                  display="flex"
                  h="100%"
                  justifyContent="center"
                  position="relative"
                  w={0.5}
                  // onClick={(e) => console.log(e)}
                />
              </PanelResizeHandle>

              {/* Collapse button positioned next to the resize handle */}

              <Panel defaultSize={dagView === "graph" ? 30 : 80} id="details-panel" minSize={20} order={2}>
                <Box display="flex" flexDirection="column" h="100%" position="relative">
                  <Tooltip content={translate("common:collapseDetailsPanel")}>
                    <IconButton
                      aria-label={translate("common:collapseDetailsPanel")}
                      bg="fg.subtle"
                      borderRadius={direction === "ltr" ? "0 100% 100% 0" : "100% 0 0 100%"}
                      boxShadow="md"
                      left={direction === "ltr" ? "-5px" : undefined}
                      onClick={() => setIsRightPanelCollapsed(true)}
                      position="absolute"
                      right={direction === "rtl" ? "-5px" : undefined}
                      size="2xs"
                      top="50%"
                      zIndex={2}
                    >
                      {direction === "ltr" ? <FaChevronRight /> : <FaChevronLeft />}
                    </IconButton>
                  </Tooltip>
                  {children}
                  {Boolean(error) || (warningData?.dag_warnings.length ?? 0) > 0 ? (
                    <>
                      <ActionButton
                        actionName={translate("common:dagWarnings")}
                        colorPalette={Boolean(error) ? "red" : "orange"}
                        icon={<LuFileWarning />}
                        margin="2"
                        marginBottom="-1"
                        onClick={onOpen}
                        rounded="full"
                        text={String(warningData?.total_entries ?? 0 + Number(error))}
                        variant="solid"
                      />

                      <DAGWarningsModal
                        error={error}
                        onClose={onClose}
                        open={open}
                        warnings={warningData?.dag_warnings}
                      />
                    </>
                  ) : undefined}
                  <ProgressBar size="xs" visibility={isLoading ? "visible" : "hidden"} />
                  <NavTabs tabs={tabs} />
                  <Box flexGrow={1} overflow="auto" px={2}>
                    <Outlet />
                  </Box>
                </Box>
              </Panel>
            </>
          )}
        </PanelGroup>
      </Box>
    </OpenGroupsProvider>
  );
};<|MERGE_RESOLUTION|>--- conflicted
+++ resolved
@@ -141,15 +141,10 @@
                 setLimit={setLimit}
                 setRunTypeFilter={setRunTypeFilter}
                 setShowGantt={setShowGantt}
-<<<<<<< HEAD
                 setShowVersionIndicator={setShowVersionIndicator}
-                showGantt={showGantt}
-                showVersionIndicator={showVersionIndicator}
-=======
                 setTriggeringUserFilter={setTriggeringUserFilter}
                 showGantt={showGantt}
                 triggeringUserFilter={triggeringUserFilter}
->>>>>>> 04537dee
               />
               {dagView === "graph" ? (
                 <Graph />
@@ -157,14 +152,10 @@
                 <HStack gap={0}>
                   <Grid
                     limit={limit}
-<<<<<<< HEAD
-                    showGantt={Boolean(runId) && showGantt}
-                    showVersionIndicator={showVersionIndicator}
-=======
                     runType={runTypeFilter}
                     showGantt={Boolean(runId) && showGantt}
                     triggeringUser={triggeringUserFilter}
->>>>>>> 04537dee
+                    showVersionIndicator={showVersionIndicator}
                   />
                   {showGantt ? <Gantt limit={limit} /> : undefined}
                 </HStack>
