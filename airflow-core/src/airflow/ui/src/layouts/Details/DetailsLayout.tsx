--- conflicted
+++ resolved
@@ -74,15 +74,11 @@
     undefined,
   );
 
-<<<<<<< HEAD
-  const [showGantt, setShowGantt] = useLocalStorage<boolean>(`show_gantt-${dagId}`, true);
+  const [showGantt, setShowGantt] = useLocalStorage<boolean>(`show_gantt-${dagId}`, false);
   const [versionDisplayMode, setVersionDisplayMode] = useLocalStorage<string>(
     `version_display_mode-${dagId}`,
     "dag",
   );
-=======
-  const [showGantt, setShowGantt] = useLocalStorage<boolean>(`show_gantt-${dagId}`, false);
->>>>>>> 1115cdf8
   const { fitView, getZoom } = useReactFlow();
   const { data: warningData } = useDagWarningServiceListDagWarnings({ dagId });
   const { onClose, onOpen, open } = useDisclosure();
