/*!
 * Licensed to the Apache Software Foundation (ASF) under one
 * or more contributor license agreements.  See the NOTICE file
 * distributed with this work for additional information
 * regarding copyright ownership.  The ASF licenses this file
 * to you under the Apache License, Version 2.0 (the
 * "License"); you may not use this file except in compliance
 * with the License.  You may obtain a copy of the License at
 *
 *   http://www.apache.org/licenses/LICENSE-2.0
 *
 * Unless required by applicable law or agreed to in writing,
 * software distributed under the License is distributed on an
 * "AS IS" BASIS, WITHOUT WARRANTIES OR CONDITIONS OF ANY
 * KIND, either express or implied.  See the License for the
 * specific language governing permissions and limitations
 * under the License.
 */
import { useQueryClient } from "@tanstack/react-query";
import { useState } from "react";

import { useConnectionServiceGetConnectionsKey, useConnectionServicePatchConnection } from "openapi/queries";
import { toaster } from "src/components/ui";
import type { ConnectionBody } from "src/pages/Connections/Connections";

export const useEditConnection = (
  initialConnection: ConnectionBody,
  {
    onSuccessConfirm,
  }: {
    onSuccessConfirm: () => void;
  },
) => {
  const queryClient = useQueryClient();
  const [error, setError] = useState<unknown>(undefined);

  const onSuccess = async () => {
    await queryClient.invalidateQueries({
      queryKey: [useConnectionServiceGetConnectionsKey],
    });

    toaster.create({
      description: "Connection has been edited successfully",
      title: "Connection Edit Request Submitted",
      type: "success",
    });

    onSuccessConfirm();
  };

  const onError = (_error: unknown) => {
    setError(_error);
  };

  const { isPending, mutate } = useConnectionServicePatchConnection({
    onError,
    onSuccess,
  });

  const editConnection = (requestBody: ConnectionBody) => {
    const updateMask: Array<string> = [];

    if (requestBody.extra !== initialConnection.extra) {
      updateMask.push("extra");
    }
    if (requestBody.conn_type !== initialConnection.conn_type) {
      updateMask.push("conn_type");
    }
    if (requestBody.description !== initialConnection.description) {
      updateMask.push("description");
    }
    if (requestBody.host !== initialConnection.host) {
      updateMask.push("host");
    }
    if (requestBody.login !== initialConnection.login) {
      updateMask.push("login");
    }
    if (requestBody.password !== initialConnection.password) {
      updateMask.push("password");
    }
    if (requestBody.port !== initialConnection.port) {
      updateMask.push("port");
    }
    if (requestBody.schema !== initialConnection.schema) {
      updateMask.push("schema");
    }

    mutate({
      connectionId: initialConnection.connection_id,
      requestBody: {
        ...requestBody,
        conn_type: requestBody.conn_type,
        connection_id: initialConnection.connection_id,
<<<<<<< HEAD
        extra: requestBody.extra === "{}" ? undefined : requestBody.extra,
        port: Number(requestBody.port),
=======
        // eslint-disable-next-line unicorn/no-null
        port: requestBody.port === "" ? null : Number(requestBody.port),
>>>>>>> 2dacd884
      },
      updateMask,
    });
  };

  return { editConnection, error, isPending, setError };
};<|MERGE_RESOLUTION|>--- conflicted
+++ resolved
@@ -91,13 +91,9 @@
         ...requestBody,
         conn_type: requestBody.conn_type,
         connection_id: initialConnection.connection_id,
-<<<<<<< HEAD
         extra: requestBody.extra === "{}" ? undefined : requestBody.extra,
-        port: Number(requestBody.port),
-=======
         // eslint-disable-next-line unicorn/no-null
         port: requestBody.port === "" ? null : Number(requestBody.port),
->>>>>>> 2dacd884
       },
       updateMask,
     });
