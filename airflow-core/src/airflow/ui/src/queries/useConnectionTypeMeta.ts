/*!
 * Licensed to the Apache Software Foundation (ASF) under one
 * or more contributor license agreements.  See the NOTICE file
 * distributed with this work for additional information
 * regarding copyright ownership.  The ASF licenses this file
 * to you under the Apache License, Version 2.0 (the
 * "License"); you may not use this file except in compliance
 * with the License.  You may obtain a copy of the License at
 *
 *   http://www.apache.org/licenses/LICENSE-2.0
 *
 * Unless required by applicable law or agreed to in writing,
 * software distributed under the License is distributed on an
 * "AS IS" BASIS, WITHOUT WARRANTIES OR CONDITIONS OF ANY
 * KIND, either express or implied.  See the License for the
 * specific language governing permissions and limitations
 * under the License.
 */
import { useConnectionServiceHookMetaData } from "openapi/queries";
import { toaster } from "src/components/ui";

import type { ParamsSpec } from "./useDagParams";

type StandardFieldSchema = {
  hidden?: boolean | undefined;
  placeholder?: string | undefined;
  title?: string | undefined;
};

export type StandardFieldSpec = Record<string, StandardFieldSchema>;

export type ConnectionMetaEntry = {
  connection_type: string;
  default_conn_name: string | undefined;
  extra_fields: ParamsSpec;
  hook_class_name: string;
  hook_name: string;
  standard_fields: StandardFieldSpec | undefined;
};

type ConnectionMeta = Array<ConnectionMetaEntry>;

export const useConnectionTypeMeta = () => {
  const { data, error, isPending }: { data?: ConnectionMeta; error?: unknown; isPending: boolean } =
    useConnectionServiceHookMetaData();

  if (Boolean(error)) {
    const errorDescription =
      typeof error === "object" && error !== null
        ? JSON.stringify(error, undefined, 2) // Safely stringify the object with pretty-printing
<<<<<<< HEAD
        : // eslint-disable-next-line @typescript-eslint/no-base-to-string
          String(error ?? ""); // Convert other types (e.g., numbers, strings) to string
=======
        : String(Boolean(error) ? error : ""); // Convert other types (e.g., numbers, strings) to string
>>>>>>> 9b421936

    toaster.create({
      description: `Connection Type Meta request failed. Error: ${errorDescription}`,
      title: "Failed to retrieve Connection Type Meta",
      type: "error",
    });
  }

  const formattedData: Record<string, ConnectionMetaEntry> = {};
  const keysList: Array<string> = [];

  const defaultStandardFields: StandardFieldSpec | undefined = {
    description: { hidden: false, placeholder: undefined, title: "Description" },
    host: { hidden: false, placeholder: undefined, title: "Host" },
    login: { hidden: false, placeholder: undefined, title: "Login" },
    password: { hidden: false, placeholder: undefined, title: "Password" },
    port: { hidden: false, placeholder: undefined, title: "Port" },
    url_schema: { hidden: false, placeholder: undefined, title: "Schema" },
  };

  const mergeWithDefaults = (
    defaultFields: StandardFieldSpec,
    customFields?: StandardFieldSpec,
  ): StandardFieldSpec =>
    Object.keys(defaultFields).reduce<StandardFieldSpec>((acc, newKey) => {
      const defaultValue = defaultFields[newKey];
      const customValue = customFields?.[newKey];

      acc[newKey] =
        customValue && typeof customValue === "object"
          ? {
              ...defaultValue,
              ...customValue,
            }
          : { ...defaultValue };

      return acc;
    }, {});

  data?.forEach((item) => {
    const key = item.connection_type;

    keysList.push(key);

    const populatedStandardFields: StandardFieldSpec = mergeWithDefaults(
      defaultStandardFields,
      item.standard_fields,
    );

    if (populatedStandardFields.url_schema) {
      if (!populatedStandardFields.schema) {
        populatedStandardFields.schema = populatedStandardFields.url_schema;
      }
      delete populatedStandardFields.url_schema;
    }

    formattedData[key] = {
      ...item,
      standard_fields: populatedStandardFields,
    };
  });

  keysList.sort((first, second) => first.localeCompare(second));

  return { formattedData, isPending, keysList };
};<|MERGE_RESOLUTION|>--- conflicted
+++ resolved
@@ -48,12 +48,7 @@
     const errorDescription =
       typeof error === "object" && error !== null
         ? JSON.stringify(error, undefined, 2) // Safely stringify the object with pretty-printing
-<<<<<<< HEAD
-        : // eslint-disable-next-line @typescript-eslint/no-base-to-string
-          String(error ?? ""); // Convert other types (e.g., numbers, strings) to string
-=======
         : String(Boolean(error) ? error : ""); // Convert other types (e.g., numbers, strings) to string
->>>>>>> 9b421936
 
     toaster.create({
       description: `Connection Type Meta request failed. Error: ${errorDescription}`,
