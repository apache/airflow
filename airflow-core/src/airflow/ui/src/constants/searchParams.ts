--- conflicted
+++ resolved
@@ -32,27 +32,21 @@
   LAST_DAG_RUN_STATE = "last_dag_run_state",
   LIMIT = "limit",
   LOG_LEVEL = "log_level",
-<<<<<<< HEAD
-  MAPPED = "mapped",
-=======
   LOGICAL_DATE_GTE = "logical_date_gte",
   LOGICAL_DATE_LTE = "logical_date_lte",
   MAP_INDEX = "map_index",
->>>>>>> a51a6042
+  MAPPED = "mapped",
   NAME_PATTERN = "name_pattern",
   OFFSET = "offset",
   OPERATOR = "operator",
   OWNERS = "owners",
   PAUSED = "paused",
   POOL = "pool",
-<<<<<<< HEAD
+  RESPONSE_RECEIVED = "response_received",
   RETRIES = "retries",
-=======
-  RESPONSE_RECEIVED = "response_received",
   RUN_AFTER_GTE = "run_after_gte",
   RUN_AFTER_LTE = "run_after_lte",
   RUN_ID = "run_id",
->>>>>>> a51a6042
   RUN_ID_PATTERN = "run_id_pattern",
   RUN_TYPE = "run_type",
   SORT = "sort",
@@ -61,12 +55,9 @@
   STATE = "state",
   TAGS = "tags",
   TAGS_MATCH_MODE = "tags_match_mode",
-<<<<<<< HEAD
-  TRIGGER_RULE = "trigger_rule",
-=======
   TASK_ID = "task_id",
   TASK_ID_PATTERN = "task_id_pattern",
->>>>>>> a51a6042
+  TRIGGER_RULE = "trigger_rule",
   TRIGGERING_USER_NAME_PATTERN = "triggering_user_name_pattern",
   TRY_NUMBER = "try_number",
   USER = "user",
