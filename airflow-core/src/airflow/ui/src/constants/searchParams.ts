/*!
 * Licensed to the Apache Software Foundation (ASF) under one
 * or more contributor license agreements.  See the NOTICE file
 * distributed with this work for additional information
 * regarding copyright ownership.  The ASF licenses this file
 * to you under the Apache License, Version 2.0 (the
 * "License"); you may not use this file except in compliance
 * with the License.  You may obtain a copy of the License at
 *
 *   http://www.apache.org/licenses/LICENSE-2.0
 *
 * Unless required by applicable law or agreed to in writing,
 * software distributed under the License is distributed on an
 * "AS IS" BASIS, WITHOUT WARRANTIES OR CONDITIONS OF ANY
 * KIND, either express or implied.  See the License for the
 * specific language governing permissions and limitations
 * under the License.
 */
export enum SearchParamsKeys {
<<<<<<< HEAD
  AFTER = "after",
  BEFORE = "before",
  DAG_ID = "dag_id",
=======
  DAG_DISPLAY_NAME_PATTERN = "dag_display_name_pattern",
  DAG_ID_PATTERN = "dag_id_pattern",
>>>>>>> 1f4c55c0
  DEPENDENCIES = "dependencies",
  END_DATE = "end_date",
  EVENT_TYPE = "event_type",
  EXCLUDED_EVENTS = "excluded_events",
  FAVORITE = "favorite",
<<<<<<< HEAD
  INCLUDED_EVENTS = "included_events",
  LAST_DAG_RUN_STATE = "last_dag_run_state",
  LIMIT = "limit",
  LOG_LEVEL = "log_level",
=======
  KEY_PATTERN = "key_pattern",
  LAST_DAG_RUN_STATE = "last_dag_run_state",
  LIMIT = "limit",
  LOG_LEVEL = "log_level",
  LOGICAL_DATE_GTE = "logical_date_gte",
  LOGICAL_DATE_LTE = "logical_date_lte",
>>>>>>> 1f4c55c0
  MAP_INDEX = "map_index",
  NAME_PATTERN = "name_pattern",
  OFFSET = "offset",
  OWNERS = "owners",
  PAUSED = "paused",
  POOL = "pool",
  RESPONSE_RECEIVED = "response_received",
<<<<<<< HEAD
  RUN_ID = "run_id",
=======
  RUN_AFTER_GTE = "run_after_gte",
  RUN_AFTER_LTE = "run_after_lte",
>>>>>>> 1f4c55c0
  RUN_ID_PATTERN = "run_id_pattern",
  RUN_TYPE = "run_type",
  SORT = "sort",
  SOURCE = "log_source",
  START_DATE = "start_date",
  STATE = "state",
  TAGS = "tags",
  TAGS_MATCH_MODE = "tags_match_mode",
<<<<<<< HEAD
  TASK_ID = "task_id",
=======
  TASK_ID_PATTERN = "task_id_pattern",
>>>>>>> 1f4c55c0
  TRIGGERING_USER_NAME_PATTERN = "triggering_user_name_pattern",
  TRY_NUMBER = "try_number",
  USER = "user",
  VERSION_NUMBER = "version_number",
}

export type SearchParamsKeysType = Record<keyof typeof SearchParamsKeys, string>;<|MERGE_RESOLUTION|>--- conflicted
+++ resolved
@@ -17,32 +17,23 @@
  * under the License.
  */
 export enum SearchParamsKeys {
-<<<<<<< HEAD
   AFTER = "after",
   BEFORE = "before",
+  DAG_DISPLAY_NAME_PATTERN = "dag_display_name_pattern",
   DAG_ID = "dag_id",
-=======
-  DAG_DISPLAY_NAME_PATTERN = "dag_display_name_pattern",
   DAG_ID_PATTERN = "dag_id_pattern",
->>>>>>> 1f4c55c0
   DEPENDENCIES = "dependencies",
   END_DATE = "end_date",
   EVENT_TYPE = "event_type",
   EXCLUDED_EVENTS = "excluded_events",
   FAVORITE = "favorite",
-<<<<<<< HEAD
   INCLUDED_EVENTS = "included_events",
-  LAST_DAG_RUN_STATE = "last_dag_run_state",
-  LIMIT = "limit",
-  LOG_LEVEL = "log_level",
-=======
   KEY_PATTERN = "key_pattern",
   LAST_DAG_RUN_STATE = "last_dag_run_state",
   LIMIT = "limit",
   LOG_LEVEL = "log_level",
   LOGICAL_DATE_GTE = "logical_date_gte",
   LOGICAL_DATE_LTE = "logical_date_lte",
->>>>>>> 1f4c55c0
   MAP_INDEX = "map_index",
   NAME_PATTERN = "name_pattern",
   OFFSET = "offset",
@@ -50,12 +41,9 @@
   PAUSED = "paused",
   POOL = "pool",
   RESPONSE_RECEIVED = "response_received",
-<<<<<<< HEAD
-  RUN_ID = "run_id",
-=======
   RUN_AFTER_GTE = "run_after_gte",
   RUN_AFTER_LTE = "run_after_lte",
->>>>>>> 1f4c55c0
+  RUN_ID = "run_id",
   RUN_ID_PATTERN = "run_id_pattern",
   RUN_TYPE = "run_type",
   SORT = "sort",
@@ -64,11 +52,8 @@
   STATE = "state",
   TAGS = "tags",
   TAGS_MATCH_MODE = "tags_match_mode",
-<<<<<<< HEAD
   TASK_ID = "task_id",
-=======
   TASK_ID_PATTERN = "task_id_pattern",
->>>>>>> 1f4c55c0
   TRIGGERING_USER_NAME_PATTERN = "triggering_user_name_pattern",
   TRY_NUMBER = "try_number",
   USER = "user",
