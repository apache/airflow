--- conflicted
+++ resolved
@@ -177,15 +177,12 @@
   const [sort] = sorting;
   const responseReceived = searchParams.get(RESPONSE_RECEIVED_PARAM);
 
-<<<<<<< HEAD
   // Add auto-refresh functionality
   const baseRefetchInterval = useAutoRefresh({});
 
-=======
   const bodySearch = searchParams.get(BODY_SEARCH) ?? undefined;
   const createdAtGte = searchParams.get(CREATED_AT_GTE) ?? undefined;
   const createdAtLte = searchParams.get(CREATED_AT_LTE) ?? undefined;
->>>>>>> 25202a8a
   const dagIdPattern = searchParams.get(DAG_DISPLAY_NAME_PATTERN) ?? undefined;
   const taskIdPattern = searchParams.get(TASK_ID_PATTERN) ?? undefined;
   const mapIndex = searchParams.get(MAP_INDEX) ?? "-1";
