--- conflicted
+++ resolved
@@ -16,13 +16,10 @@
  * specific language governing permissions and limitations
  * under the License.
  */
-<<<<<<< HEAD
 import { Heading, Text, HStack, Button } from "@chakra-ui/react";
 import { useEffect, useState } from "react";
-=======
 import { Heading, Text, HStack } from "@chakra-ui/react";
 import { useState } from "react";
->>>>>>> 0faffe40
 import { useTranslation } from "react-i18next";
 import { LuFileWarning } from "react-icons/lu";
 import { PiFilePy } from "react-icons/pi";
