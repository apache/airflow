{
  "admin": {
    "Config": "設定",
    "Connections": "連結",
    "Plugins": "插件",
    "Pools": "資源池",
    "Providers": "Providers",
    "Variables": "變數"
  },
  "assetEvent_one": "資源事件",
  "assetEvent_other": "資源事件",
  "browse": {
    "auditLog": "審計日誌",
    "xcoms": "XComs"
  },
  "dagRun_one": "Dag 執行",
  "dagRun_other": "Dag 執行",
  "defaultToGraphView": "預設使用圖形視圖",
  "defaultToGridView": "預設使用網格視圖",
  "docs": {
    "documentation": "文件",
    "githubRepo": "GitHub 倉庫",
    "restApiReference": "REST API 參考"
  },
  "logout": "登出",
  "nav": {
    "admin": "管理者",
    "assets": "資源",
    "browse": "瀏覽",
    "docs": "文件",
    "home": "首頁",
    "plugins": "插件"
  },
  "selectLanguage": "選擇語言",
  "states": {
    "deferred": "已延後",
    "failed": "失敗",
    "no_status": "無狀態",
    "queued": "排隊中",
    "removed": "已移除",
    "restarting": "重啟中",
    "running": "執行中",
    "scheduled": "已排程",
    "skipped": "已跳過",
    "success": "成功",
    "up_for_reschedule": "等待重新排程",
    "up_for_retry": "等待重試",
    "upstream_failed": "上游任務失敗"
  },
<<<<<<< HEAD
  "noItemsFound": "找不到{{modelName}}",
  "dagRun_one": "Dag 執行",
  "dagRun_other": "Dag 執行",
=======
  "switchToDarkMode": "切換到深色模式",
  "switchToLightMode": "切換到淺色模式",
>>>>>>> 2c02285a
  "taskInstance_one": "任務實例",
  "taskInstance_other": "任務實例",
  "timeRange": {
    "duration": "時間範圍",
    "last12Hours": "最近 12 小時",
    "last24Hours": "最近 24 小時",
    "lastHour": "最近 1 小時",
    "pastWeek": "過去一週"
  },
  "timezone": "時區",
  "user": "使用者"
}<|MERGE_RESOLUTION|>--- conflicted
+++ resolved
@@ -23,13 +23,37 @@
     "restApiReference": "REST API 參考"
   },
   "logout": "登出",
+  "logoutConfirmation": "確定要登出嗎？",
+  "modal": {
+    "cancel": "取消",
+    "confirm": "確認"
+  },
   "nav": {
     "admin": "管理者",
     "assets": "資源",
     "browse": "瀏覽",
+    "dags": "Dags",
     "docs": "文件",
     "home": "首頁",
-    "plugins": "插件"
+    "plugins": "插件",
+    "security": "安全"
+  },
+  "noItemsFound": "找不到{{modelName}}",
+  "pools": {
+    "deferred": "已延後",
+    "open": "開啟",
+    "pools_one": "資源池",
+    "pools_other": "資源池",
+    "queued": "排隊中",
+    "running": "執行中",
+    "scheduled": "已排程"
+  },
+  "security": {
+    "actions": "操作",
+    "permissions": "權限",
+    "resources": "資源",
+    "roles": "角色",
+    "users": "使用者"
   },
   "selectLanguage": "選擇語言",
   "states": {
@@ -47,14 +71,8 @@
     "up_for_retry": "等待重試",
     "upstream_failed": "上游任務失敗"
   },
-<<<<<<< HEAD
-  "noItemsFound": "找不到{{modelName}}",
-  "dagRun_one": "Dag 執行",
-  "dagRun_other": "Dag 執行",
-=======
   "switchToDarkMode": "切換到深色模式",
   "switchToLightMode": "切換到淺色模式",
->>>>>>> 2c02285a
   "taskInstance_one": "任務實例",
   "taskInstance_other": "任務實例",
   "timeRange": {
@@ -65,5 +83,12 @@
     "pastWeek": "過去一週"
   },
   "timezone": "時區",
+  "timezoneModal": {
+    "current-timezone": "目前時區",
+    "placeholder": "搜尋時區",
+    "title": "選擇時區",
+    "utc": "UTC"
+  },
+  "triggered": "已觸發",
   "user": "使用者"
 }