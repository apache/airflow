{
  "assetSchedule": "{{count}} von {{total}} Datensets (Assets) aktualisiert",
  "dagActions": {
    "delete": {
      "button": "Dag löschen",
      "warning": "Diese Aktion löscht alle Metadaten zu diesem Dag mit allen Läufen und Task Instanzen."
    },
    "trigger": {
      "button": "Anstoßen",
      "triggerDag": "Dag anstoßen"
    }
  },
  "filters": {
    "paused": {
      "active": "Aktiv",
      "all": "Alle",
      "paused": "Pausiert"
    }
  },
  "list": {
    "advancedSearch": "Erweiterte Suche",
    "clearSearch": "Suche zurücksetzen",
    "columns": {
      "dagId": "Dag ID",
      "lastDagRun": "Letzter Dag Lauf",
      "nextDagRun": "Nächster Dag Lauf",
      "schedule": "Planung",
      "tags": "Markierungen"
    },
    "ownerLink": "Besitzer Verlinkungen zu {{owner}}",
    "searchPlaceholder": "Dags suchen"
  },
  "runAndTaskActions": {
    "clear": {
      "button": "{{type}} zurücksetzen",
      "buttonTooltip": "STRG+C zum Zurücksetzen tippen",
      "dialog": {
        "affectedTasks": {
          "columns": {
            "mapIndex": "Planungs-Index",
            "runId": "Lauf ID",
            "state": "Status",
            "taskId": "Task ID"
          },
          "noItemsFound": "Keine Tasks gefunden.",
          "title": "Betroffene Tasks: {{count}}"
        },
        "confirm": "Bestätigen",
        "note": {
          "placeholder": "Eine Notiz hinzufügen...",
          "title": "Notiz"
        },
        "options": {
          "downstream": "Nachfolgende",
          "existingTasks": "Bestehende Tasks bereinigen",
          "future": "Zukünftige",
          "onlyFailed": "Nur fehlgeschlagene Tasks bereinigen",
          "past": "Vergangene",
          "queueNew": "Neue Tasks einplanen",
          "upstream": "Vorangegangene"
        },
        "title": "{{type}} bereinigen und neu planen"
      }
    },
    "delete": {
      "button": "{{type}} löschen",
      "dialog": {
        "resourceName": "{{type}} {{id}}",
        "title": "{{type}} löschen",
        "warning": "Diese Aktion löscht alle Metadaten zu dem Typ {{type}}."
      },
      "error": "Fehler beim Löschen von dem Typ {{type}}",
      "success": {
        "description": "Das Löschen von {{type}} war erfolgreich.",
        "title": "{{type}} gelöscht"
      }
    },
    "markAs": {
      "button": "{{type}} markieren...",
      "buttonTooltip": {
        "failed": "STRG+F tippen um als fehlgeschlagen zu markieren",
        "success": "STRG+S tippen um als erfolgreich zu markieren"
      },
      "dialog": {
        "confirm": "Bestätigen",
        "options": {
          "downstream": "Nachfolgende",
          "future": "Zukünftige",
          "past": "Vergangene",
          "upstream": "Vorangegangene"
        },
        "title": "{{type}} auf den Status {{state}} setzen"
      }
    }
  },
  "runs": {
    "allRunTypes": "Alle Arten von Läufen",
    "allStates": "Alle Stati",
    "columns": {
<<<<<<< HEAD
      "dagId": "Dag ID",
=======
      "conf": "Dag Konfiguration",
      "dagId": "Dag Id",
>>>>>>> 4cfdd3ea
      "dagVersions": "Dag Version",
      "duration": "Laufzeit",
      "endDate": "Enddatum",
      "runAfter": "Gelaufen nach",
      "runType": "Typ des Laufs",
      "startDate": "Startdatum",
      "state": "Status"
    }
  },
  "sort": {
    "displayName": {
      "asc": "Sortiert nach Anzeigename (A-Z)",
      "desc": "Sortiert nach Anzeigename (Z-A)"
    },
    "lastRunStartDate": {
      "asc": "Sortiert nach letztem Startdatum (Erster-Letzter)",
      "desc": "Sortiert nach letztem Startdatum (Letzter-Erster)"
    },
    "lastRunState": {
      "asc": "Sortiert nach dem Status des letzten Laufes (A-Z)",
      "desc": "Sortiert nach dem Status des letzten Laufes (Z-A)"
    },
    "nextDagRun": {
      "asc": "Sortiert nach nächstem Laufdatum (Erster-Letzter)",
      "desc": "Sortiert nach nächstem Laufdatum (Letzter-Erster)"
    },
    "placeholder": "Sortieren nach"
  },
  "taskInstances": {
    "allStates": "Alle Stati",
    "columns": {
      "dagId": "Dag ID",
      "dagRun": "Dag Lauf",
      "dagVersion": "Dag Version",
      "duration": "Laufzeit",
      "endDate": "Enddatum",
      "mapIndex": "Planungs-Index",
      "operator": "Operator-Klasse",
      "pool": "Pool",
      "startDate": "Startdatum",
      "state": "Status",
      "taskId": "Task ID",
      "tryNumber": "Versuch Nummer"
    },
    "searchPlaceholder": "Tasks suchen"
  }
}<|MERGE_RESOLUTION|>--- conflicted
+++ resolved
@@ -97,12 +97,8 @@
     "allRunTypes": "Alle Arten von Läufen",
     "allStates": "Alle Stati",
     "columns": {
-<<<<<<< HEAD
+      "conf": "Dag Konfiguration",
       "dagId": "Dag ID",
-=======
-      "conf": "Dag Konfiguration",
-      "dagId": "Dag Id",
->>>>>>> 4cfdd3ea
       "dagVersions": "Dag Version",
       "duration": "Laufzeit",
       "endDate": "Enddatum",
