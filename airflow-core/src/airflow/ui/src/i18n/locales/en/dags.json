{
  "assetSchedule": "{{count}} of {{total}} assets updated",
  "dagActions": {
    "delete": {
      "button": "Delete Dag",
      "warning": "This will remove all metadata related to the Dag, including Runs and Tasks."
    },
    "trigger": {
      "button": "Trigger",
      "triggerDag": "Trigger Dag"
    }
  },
  "filters": {
    "paused": {
      "active": "Active",
      "all": "All",
      "paused": "Paused"
    }
  },
  "list": {
    "advancedSearch": "Advanced Search",
    "clearSearch": "Clear search",
    "columns": {
      "dagId": "Dag ID",
      "lastDagRun": "Last Dag Run",
      "nextDagRun": "Next Dag Run",
      "schedule": "Schedule",
      "tags": "Tags"
    },
    "ownerLink": "Owner link for {{owner}}",
    "searchPlaceholder": "Search Dags"
  },
  "runAndTaskActions": {
    "clear": {
      "button": "Clear {{type}}",
      "buttonTooltip": "Press shift+c to clear",
      "dialog": {
        "affectedTasks": {
          "columns": {
            "mapIndex": "Map Index",
            "runId": "Run ID",
            "state": "State",
            "taskId": "Task ID"
          },
          "noItemsFound": "No tasks found.",
          "title": "Affected Tasks: {{count}}"
        },
        "confirm": "Confirm",
        "note": {
          "placeholder": "Add a note...",
          "title": "Note"
        },
        "options": {
          "downstream": "Downstream",
          "existingTasks": "Clear existing tasks",
          "future": "Future",
          "onlyFailed": "Clear only failed tasks",
          "past": "Past",
          "queueNew": "Queue up new tasks",
          "upstream": "Upstream"
        },
        "title": "Clear {{type}}"
      }
    },
    "delete": {
      "button": "Delete {{type}}",
      "dialog": {
        "resourceName": "{{type}} {{id}}",
        "title": "Delete {{type}}",
        "warning": "This will remove all metadata related to the {{type}}."
      },
      "error": "Error deleting {{type}}",
      "success": {
        "description": "The {{type}} deletion request was successful.",
        "title": "{{type}} Deleted Successfully"
      }
    },
    "markAs": {
      "button": "Mark {{type}} as...",
      "buttonTooltip": {
        "failed": "Press shift+f to mark as failed",
        "success": "Press shift+s to mark as success"
      },
      "dialog": {
        "confirm": "Confirm",
        "options": {
          "downstream": "Downstream",
          "future": "Future",
          "past": "Past",
          "upstream": "Upstream"
        },
        "title": "Mark {{type}} as {{state}}"
      }
    }
  },
  "runs": {
    "allRunTypes": "All Run Types",
    "allStates": "All States",
    "columns": {
<<<<<<< HEAD
=======
      "conf": "Conf",
>>>>>>> b1bbc82c
      "dagId": "Dag ID",
      "dagVersions": "Dag Versions",
      "duration": "Duration",
      "endDate": "End Date",
      "runAfter": "Run After",
      "runType": "Run Type",
      "startDate": "Start Date",
      "state": "State"
    }
  },
  "sort": {
    "displayName": {
      "asc": "Sort by Display Name (A-Z)",
      "desc": "Sort by Display Name (Z-A)"
    },
    "lastRunStartDate": {
      "asc": "Sort by Latest Run Start Date (Earliest-Latest)",
      "desc": "Sort by Latest Run Start Date (Latest-Earliest)"
    },
    "lastRunState": {
      "asc": "Sort by Latest Run State (A-Z)",
      "desc": "Sort by Latest Run State (Z-A)"
    },
    "nextDagRun": {
      "asc": "Sort by Next Dag Run (Earliest-Latest)",
      "desc": "Sort by Next Dag Run (Latest-Earliest)"
    },
    "placeholder": "Sort by"
  },
  "taskInstances": {
    "allStates": "All States",
    "columns": {
      "dagId": "Dag ID",
      "dagRun": "Dag Run",
      "dagVersion": "Dag Version",
      "duration": "Duration",
      "endDate": "End Date",
      "mapIndex": "Map Index",
      "operator": "Operator",
      "pool": "Pool",
      "startDate": "Start Date",
      "state": "State",
      "taskId": "Task ID",
      "tryNumber": "Try Number"
    },
    "searchPlaceholder": "Search Tasks"
  }
}<|MERGE_RESOLUTION|>--- conflicted
+++ resolved
@@ -97,10 +97,7 @@
     "allRunTypes": "All Run Types",
     "allStates": "All States",
     "columns": {
-<<<<<<< HEAD
-=======
       "conf": "Conf",
->>>>>>> b1bbc82c
       "dagId": "Dag ID",
       "dagVersions": "Dag Versions",
       "duration": "Duration",
