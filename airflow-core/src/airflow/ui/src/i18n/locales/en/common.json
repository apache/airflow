{
  "admin": {
    "Config": "Config",
    "Connections": "Connections",
    "Plugins": "Plugins",
    "Pools": "Pools",
    "Providers": "Providers",
    "Variables": "Variables"
  },
  "assetEvent_one": "Asset Event",
  "assetEvent_other": "Asset Events",
  "browse": {
    "auditLog": "Audit Log",
    "xcoms": "XComs"
  },
  "dagRun_one": "Dag Run",
  "dagRun_other": "Dag Runs",
  "defaultToGraphView": "Default to graph view",
  "defaultToGridView": "Default to grid view",
  "docs": {
    "documentation": "Documentation",
    "githubRepo": "GitHub Repo",
    "restApiReference": "REST API Reference"
  },
  "logout": "Logout",
  "logoutConfirmation": "You are about to logout from the application.",
  "modal": {
    "cancel": "Cancel",
    "confirm": "Confirm"
  },
  "nav": {
    "admin": "Admin",
    "assets": "Assets",
    "browse": "Browse",
    "dags": "Dags",
    "docs": "Docs",
    "home": "Home",
    "plugins": "Plugins",
    "security": "Security"
  },
  "pools": {
    "deferred": "Deferred",
    "open": "Open",
    "pools_one": "pool",
    "pools_other": "pools",
    "queued": "Queued",
    "running": "Running",
    "scheduled": "Scheduled"
  },
  "security": {
    "actions": "Actions",
    "permissions": "Permissions",
    "resources": "Resources",
    "roles": "Roles",
    "users": "Users"
  },
  "selectLanguage": "Select Language",
  "states": {
    "deferred": "Deferred",
    "failed": "Failed",
    "no_status": "No Status",
    "queued": "Queued",
    "removed": "Removed",
    "restarting": "Restarting",
    "running": "Running",
    "scheduled": "Scheduled",
    "skipped": "Skipped",
    "success": "Success",
    "up_for_reschedule": "Up For Reschedule",
    "up_for_retry": "Up For Retry",
    "upstream_failed": "Upstream Failed"
  },
<<<<<<< HEAD
  "noItemsFound": "No {{modelName}}s found.",
  "dagRun_one": "Dag Run",
  "dagRun_other": "Dag Runs",
=======
  "switchToDarkMode": "Switch to Dark Mode",
  "switchToLightMode": "Switch to Light Mode",
>>>>>>> 2c02285a
  "taskInstance_one": "Task Instance",
  "taskInstance_other": "Task Instances",
  "timeRange": {
    "duration": "Duration",
    "last12Hours": "Last 12 Hours",
    "last24Hours": "Last 24 Hours",
    "lastHour": "Last Hour",
    "pastWeek": "Past Week"
  },
  "timezone": "timezone",
  "timezoneModal": {
    "current-timezone": "Current time in",
    "placeholder": "Select a timezone",
    "title": "Select Timezone",
    "utc": "UTC (Coordinated Universal Time)"
  },
  "triggered": "Triggered",
  "user": "User"
}<|MERGE_RESOLUTION|>--- conflicted
+++ resolved
@@ -70,14 +70,8 @@
     "up_for_retry": "Up For Retry",
     "upstream_failed": "Upstream Failed"
   },
-<<<<<<< HEAD
-  "noItemsFound": "No {{modelName}}s found.",
-  "dagRun_one": "Dag Run",
-  "dagRun_other": "Dag Runs",
-=======
   "switchToDarkMode": "Switch to Dark Mode",
   "switchToLightMode": "Switch to Light Mode",
->>>>>>> 2c02285a
   "taskInstance_one": "Task Instance",
   "taskInstance_other": "Task Instances",
   "timeRange": {
