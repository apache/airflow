--- conflicted
+++ resolved
@@ -29,12 +29,9 @@
   { code: "es", name: "Español" },
   { code: "fr", name: "Français" },
   { code: "he", name: "עברית" },
-<<<<<<< HEAD
-  { code: "it", name: "Italiano" },
-=======
   { code: "hi", name: "हिन्दी" },
   { code: "hu", name: "Magyar" },
->>>>>>> fb4f34c8
+  { code: "it", name: "Italiano" },
   { code: "ko", name: "한국어" },
   { code: "nl", name: "Nederlands" },
   { code: "pl", name: "Polski" },
