--- conflicted
+++ resolved
@@ -22,18 +22,6 @@
 import { initReactI18next } from "react-i18next";
 
 export const supportedLanguages = [
-<<<<<<< HEAD
-  { code: "ar", flag: "🇸🇦", name: "العربية" },
-  { code: "de", flag: "🇩🇪", name: "Deutsch" },
-  { code: "en", flag: "🇺🇸", name: "English" },
-  { code: "he", flag: "🇮🇱", name: "עברית" },
-  { code: "ko", flag: "🇰🇷", name: "한국어" },
-  { code: "nl", flag: "🇳🇱", name: "Nederlands" },
-  { code: "pl", flag: "🇵🇱", name: "Polski" },
-  { code: "pt", flag: "🇵🇹", name: "Português" },
-  { code: "zh-TW", flag: "🇹🇼", name: "繁體中文" },
-  { code: "fr", flag: "🇫🇷", name: "Français" },
-=======
   { code: "en", name: "English" },
   { code: "ar", name: "العربية" },
   { code: "de", name: "Deutsch" },
@@ -43,8 +31,8 @@
   { code: "ko", name: "한국어" },
   { code: "nl", name: "Nederlands" },
   { code: "pl", name: "Polski" },
+  { code: "pt", name: "Português" },
   { code: "zh-TW", name: "繁體中文" },
->>>>>>> d21a6c07
 ] as const;
 
 export const defaultLanguage = "en";
