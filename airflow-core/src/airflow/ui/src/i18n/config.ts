--- conflicted
+++ resolved
@@ -34,11 +34,7 @@
   { code: "ko", name: "한국어" },
   { code: "nl", name: "Nederlands" },
   { code: "pl", name: "Polski" },
-<<<<<<< HEAD
   { code: "pt", name: "Português" },
-  { code: "zh-TW", name: "繁體中文" },
-=======
->>>>>>> a036dc17
   { code: "tr", name: "Türkçe" },
   { code: "zh-CN", name: "简体中文" },
   { code: "zh-TW", name: "繁體中文" },
