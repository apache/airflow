--- conflicted
+++ resolved
@@ -115,7 +115,6 @@
     "graphDirection": {
       "label": "Graph Direction"
     },
-<<<<<<< HEAD
     "showVersionIndicator": {
       "label": "Show Version Indicator",
       "options": {
@@ -124,7 +123,6 @@
         "showBundleVersion": "Show Bundle Version",
         "showDagVersion": "Show Dag Version"
       }
-=======
     "taskStreamFilter": {
       "activeFilter": "Active filter",
       "clearFilter": "Clear Filter",
@@ -136,7 +134,6 @@
         "upstream": "Upstream"
       },
       "selectedTask": "Selected task"
->>>>>>> 53b29636
     }
   },
   "paramsFailed": "Failed to load params",
