--- conflicted
+++ resolved
@@ -134,11 +134,7 @@
     "mappedTaskInstances_other": "任務實例 [{{count}}]",
     "overview": "總覽",
     "renderedTemplates": "渲染後的範本",
-<<<<<<< HEAD
-    "requiredActions": "必要動作",
-=======
     "requiredActions": "待回應的任務實例",
->>>>>>> ffb90843
     "runs": "執行紀錄",
     "taskInstances": "任務實例",
     "tasks": "任務",
