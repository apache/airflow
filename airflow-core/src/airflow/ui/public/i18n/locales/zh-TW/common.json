--- conflicted
+++ resolved
@@ -7,16 +7,13 @@
     "Providers": "Providers",
     "Variables": "變數"
   },
-<<<<<<< HEAD
+  "allOperators": "所有任務操作器",
   "appearance": {
     "appearance": "外觀",
     "darkMode": "深色模式",
     "lightMode": "淺色模式",
     "systemMode": "跟隨系統設定"
   },
-=======
-  "allOperators": "所有任務操作器",
->>>>>>> 268ff81e
   "asset_one": "資源",
   "asset_other": "資源",
   "assetEvent_one": "資源事件",
