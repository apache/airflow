#
# Licensed to the Apache Software Foundation (ASF) under one
# or more contributor license agreements.  See the NOTICE file
# distributed with this work for additional information
# regarding copyright ownership.  The ASF licenses this file
# to you under the Apache License, Version 2.0 (the
# "License"); you may not use this file except in compliance
# with the License.  You may obtain a copy of the License at
#
#   http://www.apache.org/licenses/LICENSE-2.0
#
# Unless required by applicable law or agreed to in writing,
# software distributed under the License is distributed on an
# "AS IS" BASIS, WITHOUT WARRANTIES OR CONDITIONS OF ANY
# KIND, either express or implied.  See the License for the
# specific language governing permissions and limitations
# under the License.
"""Jinja2 template rendering context helper."""

from __future__ import annotations

from collections.abc import (
    Container,
)
from typing import (
    TYPE_CHECKING,
    Any,
    cast,
)

from sqlalchemy import select

from airflow.models.asset import (
    AssetModel,
)
from airflow.sdk.definitions.context import Context
from airflow.sdk.execution_time.context import (
    ConnectionAccessor as ConnectionAccessorSDK,
    OutletEventAccessors as OutletEventAccessorsSDK,
    VariableAccessor as VariableAccessorSDK,
)
from airflow.utils.session import create_session
from airflow.utils.types import NOTSET

if TYPE_CHECKING:
    from airflow.sdk.definitions.asset import Asset

# NOTE: Please keep this in sync with the following:
# * Context in task-sdk/src/airflow/sdk/definitions/context.py
# * Table in docs/apache-airflow/templates-ref.rst
KNOWN_CONTEXT_KEYS: set[str] = {
    "conn",
    "dag",
    "dag_run",
    "data_interval_end",
    "data_interval_start",
    "ds",
    "ds_nodash",
    "expanded_ti_count",
    "exception",
    "inlets",
    "inlet_events",
    "logical_date",
    "macros",
    "map_index_template",
    "outlets",
    "outlet_events",
    "params",
    "prev_data_interval_start_success",
    "prev_data_interval_end_success",
    "prev_start_date_success",
    "prev_end_date_success",
    "reason",
    "run_id",
    "start_date",
    "task",
    "task_reschedule_count",
    "task_instance",
    "task_instance_key_str",
    "test_mode",
    "templates_dict",
    "ti",
    "triggering_asset_events",
    "ts",
    "ts_nodash",
    "ts_nodash_with_tz",
    "try_number",
    "var",
}


class VariableAccessor(VariableAccessorSDK):
    """Wrapper to access Variable values in template."""

    def __getattr__(self, key: str) -> Any:
        from airflow.models.variable import Variable

        return Variable.get(key, deserialize_json=self._deserialize_json)

    def get(self, key, default: Any = NOTSET) -> Any:
        from airflow.models.variable import Variable

        if default is NOTSET:
            return Variable.get(key, deserialize_json=self._deserialize_json)
        return Variable.get(key, default, deserialize_json=self._deserialize_json)


class ConnectionAccessor(ConnectionAccessorSDK):
    """Wrapper to access Connection entries in template."""

    def __getattr__(self, conn_id: str) -> Any:
        from airflow.models.connection import Connection

        return Connection.get_connection_from_secrets(conn_id)

    def get(self, conn_id: str, default_conn: Any = None) -> Any:
        from airflow.exceptions import AirflowNotFoundException
        from airflow.models.connection import Connection

        try:
            return Connection.get_connection_from_secrets(conn_id)
        except AirflowNotFoundException:
            return default_conn


class OutletEventAccessors(OutletEventAccessorsSDK):
    """
    Lazy mapping of outlet asset event accessors.

    :meta private:
    """

    @staticmethod
    def _get_asset_from_db(name: str | None = None, uri: str | None = None) -> Asset:
        if name:
            with create_session() as session:
                asset = session.scalar(
                    select(AssetModel).where(AssetModel.name == name, AssetModel.active.has())
                )
        elif uri:
            with create_session() as session:
                asset = session.scalar(
                    select(AssetModel).where(AssetModel.uri == uri, AssetModel.active.has())
                )
        else:
            raise ValueError("Either name or uri must be provided")

        if asset is None:
<<<<<<< HEAD
            raise ValueError(f"Asset not found with {'name=' + str(name) if name else 'uri=' + str(uri)}")
=======
            raise ValueError("No active asset found with either name or uri.")

>>>>>>> b01245e2
        return asset.to_public()


def context_merge(context: Context, *args: Any, **kwargs: Any) -> None:
    """
    Merge parameters into an existing context.

    Like ``dict.update()`` , this take the same parameters, and updates
    ``context`` in-place.

    This is implemented as a free function because the ``Context`` type is
    "faked" as a ``TypedDict`` in ``context.pyi``, which cannot have custom
    functions.

    :meta private:
    """
    if not context:
        context = Context()

    context.update(*args, **kwargs)


def context_copy_partial(source: Context, keys: Container[str]) -> Context:
    """
    Create a context by copying items under selected keys in ``source``.

    :meta private:
    """
    new = {k: v for k, v in source.items() if k in keys}
    return cast("Context", new)<|MERGE_RESOLUTION|>--- conflicted
+++ resolved
@@ -146,12 +146,7 @@
             raise ValueError("Either name or uri must be provided")
 
         if asset is None:
-<<<<<<< HEAD
-            raise ValueError(f"Asset not found with {'name=' + str(name) if name else 'uri=' + str(uri)}")
-=======
             raise ValueError("No active asset found with either name or uri.")
-
->>>>>>> b01245e2
         return asset.to_public()
 
 
