# Licensed to the Apache Software Foundation (ASF) under one
# or more contributor license agreements.  See the NOTICE file
# distributed with this work for additional information
# regarding copyright ownership.  The ASF licenses this file
# to you under the Apache License, Version 2.0 (the
# "License"); you may not use this file except in compliance
# with the License.  You may obtain a copy of the License at
#
#   http://www.apache.org/licenses/LICENSE-2.0
#
# Unless required by applicable law or agreed to in writing,
# software distributed under the License is distributed on an
# "AS IS" BASIS, WITHOUT WARRANTIES OR CONDITIONS OF ANY
# KIND, either express or implied.  See the License for the
# specific language governing permissions and limitations
# under the License.
from __future__ import annotations

import logging
import time
from collections.abc import Generator
from functools import cached_property
from typing import TYPE_CHECKING

from airflow.configuration import conf
from airflow.utils.helpers import render_log_filename
from airflow.utils.log.logging_mixin import ExternalLoggingMixin
from airflow.utils.session import NEW_SESSION, provide_session
from airflow.utils.state import TaskInstanceState

if TYPE_CHECKING:
    from sqlalchemy.orm.session import Session

    from airflow.models.taskinstance import TaskInstance
    from airflow.models.taskinstancehistory import TaskInstanceHistory
    from airflow.typing_compat import TypeAlias
    from airflow.utils.log.file_task_handler import LogHandlerOutputStream, LogMetadata

LogReaderOutputStream: TypeAlias = Generator[str, None, None]

READ_BATCH_SIZE = 1024


class TaskLogReader:
    """Task log reader."""

    STREAM_LOOP_SLEEP_SECONDS = 1
    """Time to sleep between loops while waiting for more logs"""
    STREAM_LOOP_STOP_AFTER_EMPTY_ITERATIONS = 5
    """Number of empty loop iterations before stopping the stream"""

    def read_log_chunks(
<<<<<<< HEAD
        self, ti: TaskInstance, try_number: int | None, metadata: LogMetadata
    ) -> tuple[LogHandlerOutputStream, LogMetadata]:
=======
        self,
        ti: TaskInstance | TaskInstanceHistory,
        try_number: int | None,
        metadata: LogMetadata,
    ) -> tuple[LogMessages, LogMetadata]:
>>>>>>> f2a48f87
        """
        Read chunks of Task Instance logs.

        :param ti: The taskInstance
        :param try_number:
        :param metadata: A dictionary containing information about how to read the task log

        The following is an example of how to use this method to read log:

        .. code-block:: python

            logs, metadata = task_log_reader.read_log_chunks(ti, try_number, metadata)
            logs = logs[0] if try_number is not None else logs

        where task_log_reader is an instance of TaskLogReader. The metadata will always
        contain information about the task log which can enable you read logs to the
        end.
        """
        return self.log_handler.read(ti, try_number, metadata)

    def read_log_stream(
<<<<<<< HEAD
        self, ti: TaskInstance, try_number: int | None, metadata: LogMetadata
    ) -> LogReaderOutputStream:
=======
        self,
        ti: TaskInstance | TaskInstanceHistory,
        try_number: int | None,
        metadata: LogMetadata,
    ) -> Iterator[str]:
>>>>>>> f2a48f87
        """
        Continuously read log to the end.

        :param ti: The Task Instance
        :param try_number: the task try number
        :param metadata: A dictionary containing information about how to read the task log
        """
        if try_number is None:
            try_number = ti.try_number

        for key in ("end_of_log", "max_offset", "offset", "log_pos"):
            metadata.pop(key, None)
        empty_iterations = 0

        while True:
            log_stream, out_metadata = self.read_log_chunks(ti, try_number, metadata)
            yield from (f"{log.model_dump_json()}\n" for log in log_stream)

            if not out_metadata.get("end_of_log", False) and ti.state not in (
                TaskInstanceState.RUNNING,
                TaskInstanceState.DEFERRED,
            ):
                if log_stream:
                    empty_iterations = 0
                else:
                    # we did not receive any logs in this loop
                    # sleeping to conserve resources / limit requests on external services
                    time.sleep(self.STREAM_LOOP_SLEEP_SECONDS)
                    empty_iterations += 1
                    if empty_iterations >= self.STREAM_LOOP_STOP_AFTER_EMPTY_ITERATIONS:
                        # we have not received any logs for a while, so we stop the stream
                        yield "(Log stream stopped - End of log marker not found; logs may be incomplete.)\n"
                        return
            else:
                metadata.clear()
                metadata.update(out_metadata)
                return

    @cached_property
    def log_handler(self):
        """Get the log handler which is configured to read logs."""
        task_log_reader = conf.get("logging", "task_log_reader")

        def handlers():
            """
            Yield all handlers first from airflow.task logger then root logger.

            Depending on whether we're in a running task, it could be in either of these locations.
            """
            yield from logging.getLogger("airflow.task").handlers
            yield from logging.getLogger().handlers

        return next((h for h in handlers() if h.name == task_log_reader), None)

    @property
    def supports_read(self):
        """Checks if a read operation is supported by a current log handler."""
        return hasattr(self.log_handler, "read")

    @property
    def supports_external_link(self) -> bool:
        """Check if the logging handler supports external links (e.g. to Elasticsearch, Stackdriver, etc)."""
        if not isinstance(self.log_handler, ExternalLoggingMixin):
            return False

        return self.log_handler.supports_external_link

    @provide_session
    def render_log_filename(
        self,
        ti: TaskInstance | TaskInstanceHistory,
        try_number: int | None = None,
        *,
        session: Session = NEW_SESSION,
    ) -> str:
        """
        Render the log attachment filename.

        :param ti: The task instance
        :param try_number: The task try number
        """
        dagrun = ti.get_dagrun(session=session)
        attachment_filename = render_log_filename(
            ti=ti,
            try_number="all" if try_number is None else try_number,
            filename_template=dagrun.get_log_template(session=session).filename,
        )
        return attachment_filename<|MERGE_RESOLUTION|>--- conflicted
+++ resolved
@@ -50,16 +50,11 @@
     """Number of empty loop iterations before stopping the stream"""
 
     def read_log_chunks(
-<<<<<<< HEAD
-        self, ti: TaskInstance, try_number: int | None, metadata: LogMetadata
-    ) -> tuple[LogHandlerOutputStream, LogMetadata]:
-=======
         self,
         ti: TaskInstance | TaskInstanceHistory,
         try_number: int | None,
         metadata: LogMetadata,
     ) -> tuple[LogMessages, LogMetadata]:
->>>>>>> f2a48f87
         """
         Read chunks of Task Instance logs.
 
@@ -81,16 +76,11 @@
         return self.log_handler.read(ti, try_number, metadata)
 
     def read_log_stream(
-<<<<<<< HEAD
-        self, ti: TaskInstance, try_number: int | None, metadata: LogMetadata
-    ) -> LogReaderOutputStream:
-=======
         self,
         ti: TaskInstance | TaskInstanceHistory,
         try_number: int | None,
         metadata: LogMetadata,
     ) -> Iterator[str]:
->>>>>>> f2a48f87
         """
         Continuously read log to the end.
 
