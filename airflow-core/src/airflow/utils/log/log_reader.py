# Licensed to the Apache Software Foundation (ASF) under one
# or more contributor license agreements.  See the NOTICE file
# distributed with this work for additional information
# regarding copyright ownership.  The ASF licenses this file
# to you under the Apache License, Version 2.0 (the
# "License"); you may not use this file except in compliance
# with the License.  You may obtain a copy of the License at
#
#   http://www.apache.org/licenses/LICENSE-2.0
#
# Unless required by applicable law or agreed to in writing,
# software distributed under the License is distributed on an
# "AS IS" BASIS, WITHOUT WARRANTIES OR CONDITIONS OF ANY
# KIND, either express or implied.  See the License for the
# specific language governing permissions and limitations
# under the License.
from __future__ import annotations

import logging
import time
from collections.abc import Generator, Iterator
from functools import cached_property
<<<<<<< HEAD
from typing import TYPE_CHECKING
=======
from typing import TYPE_CHECKING, Any
>>>>>>> d24c460e

from airflow.configuration import conf
from airflow.utils.helpers import render_log_filename
from airflow.utils.log.logging_mixin import ExternalLoggingMixin
from airflow.utils.session import NEW_SESSION, provide_session
from airflow.utils.state import TaskInstanceState

if TYPE_CHECKING:
    from sqlalchemy.orm.session import Session

    from airflow.models.taskinstance import TaskInstance
    from airflow.models.taskinstancehistory import TaskInstanceHistory
    from airflow.typing_compat import TypeAlias
    from airflow.utils.log.file_task_handler import LogHandlerOutputStream, LogMetadata

<<<<<<< HEAD
LogReaderOutputStream: TypeAlias = Generator[str, None, None]

READ_BATCH_SIZE = 1024
=======
LogMessages: TypeAlias = list[StructuredLogMessage] | str
LogMetadata: TypeAlias = dict[str, Any]
>>>>>>> d24c460e


class TaskLogReader:
    """Task log reader."""

    STREAM_LOOP_SLEEP_SECONDS = 1
    """Time to sleep between loops while waiting for more logs"""

    STREAM_LOOP_STOP_AFTER_EMPTY_ITERATIONS = 10
    """Number of empty loop iterations before stopping the stream"""

    def read_log_chunks(
        self,
        ti: TaskInstance | TaskInstanceHistory,
        try_number: int | None,
        metadata: LogMetadata,
    ) -> tuple[LogHandlerOutputStream, LogMetadata]:
        """
        Read chunks of Task Instance logs.

        :param ti: The taskInstance
        :param try_number:
        :param metadata: A dictionary containing information about how to read the task log

        The following is an example of how to use this method to read log:

        .. code-block:: python

            logs, metadata = task_log_reader.read_log_chunks(ti, try_number, metadata)
            logs = logs[0] if try_number is not None else logs

        where task_log_reader is an instance of TaskLogReader. The metadata will always
        contain information about the task log which can enable you read logs to the
        end.
        """
        return self.log_handler.read(ti, try_number, metadata=metadata)

    def read_log_stream(
        self,
        ti: TaskInstance | TaskInstanceHistory,
        try_number: int | None,
        metadata: LogMetadata,
    ) -> Iterator[str]:
        """
        Continuously read log to the end.

        :param ti: The Task Instance
        :param try_number: the task try number
        :param metadata: A dictionary containing information about how to read the task log
        """
        if try_number is None:
            try_number = ti.try_number

        for key in ("end_of_log", "max_offset", "offset", "log_pos"):
            # https://mypy.readthedocs.io/en/stable/typed_dict.html#supported-operations
            metadata.pop(key, None)  # type: ignore[misc]
        empty_iterations = 0

        while True:
            log_stream, out_metadata = self.read_log_chunks(ti, try_number, metadata)
            yield from (f"{log.model_dump_json()}\n" for log in log_stream)

            if not out_metadata.get("end_of_log", False) and ti.state not in (
                TaskInstanceState.RUNNING,
                TaskInstanceState.DEFERRED,
            ):
                if log_stream:
                    empty_iterations = 0
                else:
                    # we did not receive any logs in this loop
                    # sleeping to conserve resources / limit requests on external services
                    time.sleep(self.STREAM_LOOP_SLEEP_SECONDS)
                    empty_iterations += 1
                    if empty_iterations >= self.STREAM_LOOP_STOP_AFTER_EMPTY_ITERATIONS:
                        # we have not received any logs for a while, so we stop the stream
                        yield "(Log stream stopped - End of log marker not found; logs may be incomplete.)\n"
                        return
            else:
                # https://mypy.readthedocs.io/en/stable/typed_dict.html#supported-operations
                metadata.clear()  # type: ignore[attr-defined]
                metadata.update(out_metadata)
                return

    @cached_property
    def log_handler(self):
        """Get the log handler which is configured to read logs."""
        task_log_reader = conf.get("logging", "task_log_reader")

        def handlers():
            """
            Yield all handlers first from airflow.task logger then root logger.

            Depending on whether we're in a running task, it could be in either of these locations.
            """
            yield from logging.getLogger("airflow.task").handlers
            yield from logging.getLogger().handlers

        return next((h for h in handlers() if h.name == task_log_reader), None)

    @property
    def supports_read(self):
        """Checks if a read operation is supported by a current log handler."""
        return hasattr(self.log_handler, "read")

    @property
    def supports_external_link(self) -> bool:
        """Check if the logging handler supports external links (e.g. to Elasticsearch, Stackdriver, etc)."""
        if not isinstance(self.log_handler, ExternalLoggingMixin):
            return False

        return self.log_handler.supports_external_link

    @provide_session
    def render_log_filename(
        self,
        ti: TaskInstance | TaskInstanceHistory,
        try_number: int | None = None,
        *,
        session: Session = NEW_SESSION,
    ) -> str:
        """
        Render the log attachment filename.

        :param ti: The task instance
        :param try_number: The task try number
        """
        dagrun = ti.get_dagrun(session=session)
        attachment_filename = render_log_filename(
            ti=ti,
            try_number="all" if try_number is None else try_number,
            filename_template=dagrun.get_log_template(session=session).filename,
        )
        return attachment_filename<|MERGE_RESOLUTION|>--- conflicted
+++ resolved
@@ -20,11 +20,7 @@
 import time
 from collections.abc import Generator, Iterator
 from functools import cached_property
-<<<<<<< HEAD
 from typing import TYPE_CHECKING
-=======
-from typing import TYPE_CHECKING, Any
->>>>>>> d24c460e
 
 from airflow.configuration import conf
 from airflow.utils.helpers import render_log_filename
@@ -40,14 +36,9 @@
     from airflow.typing_compat import TypeAlias
     from airflow.utils.log.file_task_handler import LogHandlerOutputStream, LogMetadata
 
-<<<<<<< HEAD
 LogReaderOutputStream: TypeAlias = Generator[str, None, None]
 
 READ_BATCH_SIZE = 1024
-=======
-LogMessages: TypeAlias = list[StructuredLogMessage] | str
-LogMetadata: TypeAlias = dict[str, Any]
->>>>>>> d24c460e
 
 
 class TaskLogReader:
