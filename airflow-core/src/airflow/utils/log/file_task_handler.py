#
# Licensed to the Apache Software Foundation (ASF) under one
# or more contributor license agreements.  See the NOTICE file
# distributed with this work for additional information
# regarding copyright ownership.  The ASF licenses this file
# to you under the Apache License, Version 2.0 (the
# "License"); you may not use this file except in compliance
# with the License.  You may obtain a copy of the License at
#
#   http://www.apache.org/licenses/LICENSE-2.0
#
# Unless required by applicable law or agreed to in writing,
# software distributed under the License is distributed on an
# "AS IS" BASIS, WITHOUT WARRANTIES OR CONDITIONS OF ANY
# KIND, either express or implied.  See the License for the
# specific language governing permissions and limitations
# under the License.
"""File logging handler for tasks."""

from __future__ import annotations

import heapq
import io
import logging
import os
<<<<<<< HEAD
from collections.abc import Generator, Iterator
=======
from collections.abc import Callable, Iterable
>>>>>>> d24c460e
from contextlib import suppress
from datetime import datetime
from enum import Enum
from itertools import chain, islice
from pathlib import Path
<<<<<<< HEAD
from types import GeneratorType
from typing import IO, TYPE_CHECKING, Callable, Optional, TypedDict, Union, cast
=======
from typing import TYPE_CHECKING, Any
>>>>>>> d24c460e
from urllib.parse import urljoin

import pendulum
from pydantic import BaseModel, ConfigDict, ValidationError
from typing_extensions import NotRequired

from airflow.configuration import conf
from airflow.executors.executor_loader import ExecutorLoader
from airflow.utils.helpers import parse_template_string, render_template
from airflow.utils.log.log_stream_accumulator import LogStreamAccumulator
from airflow.utils.log.logging_mixin import SetContextPropagate
from airflow.utils.log.non_caching_file_handler import NonCachingRotatingFileHandler
from airflow.utils.session import NEW_SESSION, provide_session
from airflow.utils.state import State, TaskInstanceState

if TYPE_CHECKING:
    from requests import Response

    from airflow.executors.base_executor import BaseExecutor
    from airflow.models.taskinstance import TaskInstance
    from airflow.models.taskinstancehistory import TaskInstanceHistory
    from airflow.typing_compat import TypeAlias

CHUNK_SIZE = 1024 * 1024 * 5  # 5MB
DEFAULT_SORT_DATETIME = pendulum.datetime(2000, 1, 1)
DEFAULT_SORT_TIMESTAMP = int(DEFAULT_SORT_DATETIME.timestamp() * 1000)
SORT_KEY_OFFSET = 10000000
"""An offset used by the _create_sort_key utility.

Assuming 50 characters per line, an offset of 10,000,000 can represent approximately 500 MB of file data, which is sufficient for use as a constant.
"""
HEAP_DUMP_SIZE = 5000
HALF_HEAP_DUMP_SIZE = HEAP_DUMP_SIZE // 2

# These types are similar, but have distinct names to make processing them less error prone
<<<<<<< HEAD
LogMessages: TypeAlias = list[str]
"""The legacy format of log messages before 3.0.2"""
=======
LogMessages: TypeAlias = list["StructuredLogMessage"] | list[str]
"""The log messages themselves, either in already sturcutured form, or a single string blob to be parsed later"""
>>>>>>> d24c460e
LogSourceInfo: TypeAlias = list[str]
"""Information _about_ the log fetching process for display to a user"""
RawLogStream: TypeAlias = Generator[str, None, None]
"""Raw log stream, containing unparsed log lines."""
LegacyLogResponse: TypeAlias = tuple[LogSourceInfo, LogMessages]
"""Legacy log response, containing source information and log messages."""
LogResponse: TypeAlias = tuple[LogSourceInfo, list[RawLogStream]]
LogResponseWithSize: TypeAlias = tuple[LogSourceInfo, list[RawLogStream], int]
"""Log response, containing source information, stream of log lines, and total log size."""
StructuredLogStream: TypeAlias = Generator["StructuredLogMessage", None, None]
"""Structured log stream, containing structured log messages."""
LogHandlerOutputStream: TypeAlias = Union[
    StructuredLogStream, Iterator["StructuredLogMessage"], chain["StructuredLogMessage"]
]
"""Output stream, containing structured log messages or a chain of them."""
ParsedLog: TypeAlias = tuple[Optional[datetime], int, "StructuredLogMessage"]
"""Parsed log record, containing timestamp, line_num and the structured log message."""
ParsedLogStream: TypeAlias = Generator[ParsedLog, None, None]
LegacyProvidersLogType: TypeAlias = Union[list["StructuredLogMessage"], str, list[str]]
"""Return type used by legacy `_read` methods for Alibaba Cloud, Elasticsearch, OpenSearch, and Redis log handlers.

- For Elasticsearch and OpenSearch: returns either a list of structured log messages.
- For Alibaba Cloud: returns a string.
- For Redis: returns a list of strings.
"""


logger = logging.getLogger(__name__)


class LogMetadata(TypedDict):
    """Metadata about the log fetching process, including `end_of_log` and `log_pos`."""

    end_of_log: bool
    log_pos: NotRequired[int]
    # the following attributes are used for Elasticsearch and OpenSearch log handlers
    offset: NotRequired[str | int]
    # Ensure a string here. Large offset numbers will get JSON.parsed incorrectly
    # on the client. Sending as a string prevents this issue.
    # https://developer.mozilla.org/en-US/docs/Web/JavaScript/Reference/Global_Objects/Number/MAX_SAFE_INTEGER
    last_log_timestamp: NotRequired[str]
    max_offset: NotRequired[str]


class StructuredLogMessage(BaseModel):
    """An individual log message."""

    timestamp: datetime | None = None
    event: str

    # Collisions of sort_key may occur due to duplicated messages. If this happens, the heap will use the second element,
    # which is the StructuredLogMessage for comparison. Therefore, we need to define a comparator for it.
    def __lt__(self, other: StructuredLogMessage) -> bool:
        return self.sort_key < other.sort_key

    @property
    def sort_key(self) -> datetime:
        return self.timestamp or DEFAULT_SORT_DATETIME

    # We don't need to cache string when parsing in to this, as almost every line will have a different
    # values; `extra=allow` means we'll create extra properties as needed. Only timestamp and event are
    # required, everything else is up to what ever is producing the logs
    model_config = ConfigDict(cache_strings=False, extra="allow")


class LogType(str, Enum):
    """
    Type of service from which we retrieve logs.

    :meta private:
    """

    TRIGGER = "trigger"
    WORKER = "worker"


def _set_task_deferred_context_var():
    """
    Tell task log handler that task exited with deferral.

    This exists for the sole purpose of telling elasticsearch handler not to
    emit end_of_log mark after task deferral.

    Depending on how the task is run, we may need to set this in task command or in local task job.
    Kubernetes executor requires the local task job invocation; local executor requires the task
    command invocation.

    :meta private:
    """
    logger = logging.getLogger()
    with suppress(StopIteration):
        h = next(h for h in logger.handlers if hasattr(h, "ctx_task_deferred"))
        h.ctx_task_deferred = True


def _fetch_logs_from_service(url: str, log_relative_path: str) -> Response:
    # Import occurs in function scope for perf. Ref: https://github.com/apache/airflow/pull/21438
    import requests

    from airflow.api_fastapi.auth.tokens import JWTGenerator, get_signing_key

    timeout = conf.getint("api", "log_fetch_timeout_sec", fallback=None)
    generator = JWTGenerator(
        secret_key=get_signing_key("api", "secret_key"),
        # Since we are using a secret key, we need to be explicit about the algorithm here too
        algorithm="HS512",
        private_key=None,
        issuer=None,
        valid_for=conf.getint("webserver", "log_request_clock_grace", fallback=30),
        audience="task-instance-logs",
    )
    response = requests.get(
        url,
        timeout=timeout,
        headers={"Authorization": generator.generate({"filename": log_relative_path})},
        stream=True,
    )
    response.encoding = "utf-8"
    return response


_parse_timestamp = conf.getimport("logging", "interleave_timestamp_parser", fallback=None)

if not _parse_timestamp:

    def _parse_timestamp(line: str):
        timestamp_str, _ = line.split(" ", 1)
        return pendulum.parse(timestamp_str.strip("[]"))


def _stream_lines_by_chunk(
    log_io: IO[str],
) -> RawLogStream:
    """
    Stream lines from a file-like IO object.

    :param log_io: A file-like IO object to read from.
    :return: A generator that yields individual lines within the specified range.
    """
    # Skip processing if file is already closed
    if log_io.closed:
        return

    # Seek to beginning if possible
    if log_io.seekable():
        try:
            log_io.seek(0)
        except Exception as e:
            logger.error("Error seeking in log stream: %s", e)
            return

    buffer = ""
    while True:
        # Check if file is already closed
        if log_io.closed:
            break

        try:
            chunk = log_io.read(CHUNK_SIZE)
        except Exception as e:
            logger.error("Error reading log stream: %s", e)
            break

        if not chunk:
            break

        buffer += chunk
        *lines, buffer = buffer.split("\n")
        yield from lines

    if buffer:
        yield from buffer.split("\n")


def _log_stream_to_parsed_log_stream(
    log_stream: RawLogStream,
) -> ParsedLogStream:
    """
    Turn a str log stream into a generator of parsed log lines.

    :param log_stream: The stream to parse.
    :return: A generator of parsed log lines.
    """
    from airflow.utils.timezone import coerce_datetime

    timestamp = None
    next_timestamp = None
<<<<<<< HEAD
    idx = 0
    for line in log_stream:
=======
    if isinstance(lines, str):
        lines = lines.splitlines()
    if isinstance(lines, list) and len(lines) and isinstance(lines[0], str):
        # A list of content from each location. It's a super odd format, but this is what we load
        # [['a\nb\n'], ['c\nd\ne\n']] -> ['a', 'b', 'c', 'd', 'e']
        lines = itertools.chain.from_iterable(map(str.splitlines, lines))  # type: ignore[assignment,arg-type]

    # https://github.com/python/mypy/issues/8586
    for idx, line in enumerate[str | StructuredLogMessage](lines):
>>>>>>> d24c460e
        if line:
            try:
                log = StructuredLogMessage.model_validate_json(line)
            except ValidationError:
                with suppress(Exception):
                    # If we can't parse the timestamp, don't attach one to the row
                    if isinstance(line, str):
                        next_timestamp = _parse_timestamp(line)
                log = StructuredLogMessage(event=str(line), timestamp=next_timestamp)
            if log.timestamp:
                log.timestamp = coerce_datetime(log.timestamp)
                timestamp = log.timestamp
            yield timestamp, idx, log
        idx += 1


def _create_sort_key(timestamp: datetime | None, line_num: int) -> int:
    """
    Create a sort key for log record, to be used in K-way merge.

    :param timestamp: timestamp of the log line
    :param line_num: line number of the log line
    :return: a integer as sort key to avoid overhead of memory usage
    """
    return int((timestamp or DEFAULT_SORT_DATETIME).timestamp() * 1000) * SORT_KEY_OFFSET + line_num


def _is_sort_key_with_default_timestamp(sort_key: int) -> bool:
    """
    Check if the sort key was generated with the DEFAULT_SORT_TIMESTAMP.

    This is used to identify log records that don't have timestamp.

    :param sort_key: The sort key to check
    :return: True if the sort key was generated with DEFAULT_SORT_TIMESTAMP, False otherwise
    """
    # Extract the timestamp part from the sort key (remove the line number part)
    timestamp_part = sort_key // SORT_KEY_OFFSET
    return timestamp_part == DEFAULT_SORT_TIMESTAMP


def _add_log_from_parsed_log_streams_to_heap(
    heap: list[tuple[int, StructuredLogMessage]],
    parsed_log_streams: dict[int, ParsedLogStream],
) -> None:
    """
    Add one log record from each parsed log stream to the heap, and will remove empty log stream from the dict after iterating.

    :param heap: heap to store log records
    :param parsed_log_streams: dict of parsed log streams
    """
    # We intend to initialize the list lazily, as in most cases we don't need to remove any log streams.
    # This reduces memory overhead, since this function is called repeatedly until all log streams are empty.
    log_stream_to_remove: list[int] | None = None
    for idx, log_stream in parsed_log_streams.items():
        record: ParsedLog | None = next(log_stream, None)
        if record is None:
            if log_stream_to_remove is None:
                log_stream_to_remove = []
            log_stream_to_remove.append(idx)
            continue
        # add type hint to avoid mypy error
        record = cast("ParsedLog", record)
        timestamp, line_num, line = record
        # take int as sort key to avoid overhead of memory usage
        heapq.heappush(heap, (_create_sort_key(timestamp, line_num), line))
    # remove empty log stream from the dict
    if log_stream_to_remove is not None:
        for idx in log_stream_to_remove:
            del parsed_log_streams[idx]


def _flush_logs_out_of_heap(
    heap: list[tuple[int, StructuredLogMessage]],
    flush_size: int,
    last_log_container: list[StructuredLogMessage | None],
) -> Generator[StructuredLogMessage, None, None]:
    """
    Flush logs out of the heap, deduplicating them based on the last log.

    :param heap: heap to flush logs from
    :param flush_size: number of logs to flush
    :param last_log_container: a container to store the last log, to avoid duplicate logs
    :return: a generator that yields deduplicated logs
    """
    last_log = last_log_container[0]
    for _ in range(flush_size):
        sort_key, line = heapq.heappop(heap)
        if line != last_log or _is_sort_key_with_default_timestamp(sort_key):  # dedupe
            yield line
        last_log = line
    # update the last log container with the last log
    last_log_container[0] = last_log


def _interleave_logs(*log_streams: RawLogStream) -> StructuredLogStream:
    """
    Merge parsed log streams using K-way merge.

    By yielding HALF_CHUNK_SIZE records when heap size exceeds CHUNK_SIZE, we can reduce the chance of messing up the global order.
    Since there are multiple log streams, we can't guarantee that the records are in global order.

    e.g.

    log_stream1: ----------
    log_stream2:   ----
    log_stream3:     --------

    The first record of log_stream3 is later than the fourth record of log_stream1 !
    :param parsed_log_streams: parsed log streams
    :return: interleaved log stream
    """
    # don't need to push whole tuple into heap, which increases too much overhead
    # push only sort_key and line into heap
    heap: list[tuple[int, StructuredLogMessage]] = []
    # to allow removing empty streams while iterating, also turn the str stream into parsed log stream
    parsed_log_streams: dict[int, ParsedLogStream] = {
        idx: _log_stream_to_parsed_log_stream(log_stream) for idx, log_stream in enumerate(log_streams)
    }

    # keep adding records from logs until all logs are empty
    last_log_container: list[StructuredLogMessage | None] = [None]
    while parsed_log_streams:
        _add_log_from_parsed_log_streams_to_heap(heap, parsed_log_streams)

        # yield HALF_HEAP_DUMP_SIZE records when heap size exceeds HEAP_DUMP_SIZE
        if len(heap) >= HEAP_DUMP_SIZE:
            yield from _flush_logs_out_of_heap(heap, HALF_HEAP_DUMP_SIZE, last_log_container)

    # yield remaining records
    yield from _flush_logs_out_of_heap(heap, len(heap), last_log_container)
    # free memory
    del heap
    del parsed_log_streams


def _is_logs_stream_like(log) -> bool:
    """Check if the logs are stream-like."""
    return isinstance(log, (chain, GeneratorType))


def _get_compatible_log_stream(
    log_messages: LogMessages,
) -> RawLogStream:
    """
    Convert legacy log message blobs into a generator that yields log lines.

    :param log_messages: List of legacy log message strings.
    :return: A generator that yields interleaved log lines.
    """
    yield from chain.from_iterable(
        _stream_lines_by_chunk(io.StringIO(log_message)) for log_message in log_messages
    )


class FileTaskHandler(logging.Handler):
    """
    FileTaskHandler is a python log handler that handles and reads task instance logs.

    It creates and delegates log handling to `logging.FileHandler` after receiving task
    instance context.  It reads logs from task instance's host machine.

    :param base_log_folder: Base log folder to place logs.
    :param max_bytes: max bytes size for the log file
    :param backup_count: backup file count for the log file
    :param delay:  default False -> StreamHandler, True -> Handler
    """

    trigger_should_wrap = True
    inherits_from_empty_operator_log_message = (
        "Operator inherits from empty operator and thus does not have logs"
    )
    executor_instances: dict[str, BaseExecutor] = {}
    DEFAULT_EXECUTOR_KEY = "_default_executor"

    def __init__(
        self,
        base_log_folder: str,
        max_bytes: int = 0,
        backup_count: int = 0,
        delay: bool = False,
    ):
        super().__init__()
        self.handler: logging.Handler | None = None
        self.local_base = base_log_folder
        self.maintain_propagate: bool = False
        self.max_bytes = max_bytes
        self.backup_count = backup_count
        self.delay = delay
        """
        If true, overrides default behavior of setting propagate=False

        :meta private:
        """

        self.ctx_task_deferred = False
        """
        If true, task exited with deferral to trigger.

        Some handlers emit "end of log" markers, and may not wish to do so when task defers.
        """

    def set_context(
        self, ti: TaskInstance | TaskInstanceHistory, *, identifier: str | None = None
    ) -> None | SetContextPropagate:
        """
        Provide task_instance context to airflow task handler.

        Generally speaking returns None.  But if attr `maintain_propagate` has
        been set to propagate, then returns sentinel MAINTAIN_PROPAGATE. This
        has the effect of overriding the default behavior to set `propagate`
        to False whenever set_context is called.  At time of writing, this
        functionality is only used in unit testing.

        :param ti: task instance object
        :param identifier: if set, adds suffix to log file. For use when relaying exceptional messages
            to task logs from a context other than task or trigger run
        """
        local_loc = self._init_file(ti, identifier=identifier)
        self.handler = NonCachingRotatingFileHandler(
            local_loc,
            encoding="utf-8",
            maxBytes=self.max_bytes,
            backupCount=self.backup_count,
            delay=self.delay,
        )
        if self.formatter:
            self.handler.setFormatter(self.formatter)
        self.handler.setLevel(self.level)
        return SetContextPropagate.MAINTAIN_PROPAGATE if self.maintain_propagate else None

    @staticmethod
    def add_triggerer_suffix(full_path, job_id=None):
        """
        Derive trigger log filename from task log filename.

        E.g. given /path/to/file.log returns /path/to/file.log.trigger.123.log, where 123
        is the triggerer id.  We use the triggerer ID instead of trigger ID to distinguish
        the files because, rarely, the same trigger could get picked up by two different
        triggerer instances.
        """
        full_path = Path(full_path).as_posix()
        full_path += f".{LogType.TRIGGER.value}"
        if job_id:
            full_path += f".{job_id}.log"
        return full_path

    def emit(self, record):
        if self.handler:
            self.handler.emit(record)

    def flush(self):
        if self.handler:
            self.handler.flush()

    def close(self):
        if self.handler:
            self.handler.close()

    @provide_session
    def _render_filename(
        self, ti: TaskInstance | TaskInstanceHistory, try_number: int, session=NEW_SESSION
    ) -> str:
        """Return the worker log filename."""
        dag_run = ti.get_dagrun(session=session)

        date = dag_run.logical_date or dag_run.run_after
        date = date.isoformat()

        template = dag_run.get_log_template(session=session).filename
        str_tpl, jinja_tpl = parse_template_string(template)
        if jinja_tpl:
            return render_template(jinja_tpl, {"ti": ti, "ts": date, "try_number": try_number}, native=False)

        if str_tpl:
            data_interval = (dag_run.data_interval_start, dag_run.data_interval_end)
            if data_interval[0]:
                data_interval_start = data_interval[0].isoformat()
            else:
                data_interval_start = ""
            if data_interval[1]:
                data_interval_end = data_interval[1].isoformat()
            else:
                data_interval_end = ""
            return str_tpl.format(
                dag_id=ti.dag_id,
                task_id=ti.task_id,
                run_id=ti.run_id,
                data_interval_start=data_interval_start,
                data_interval_end=data_interval_end,
                logical_date=date,
                try_number=try_number,
            )
        raise RuntimeError(f"Unable to render log filename for {ti}. This should never happen")

    def _get_executor_get_task_log(
        self, ti: TaskInstance | TaskInstanceHistory
    ) -> Callable[[TaskInstance | TaskInstanceHistory, int], tuple[list[str], list[str]]]:
        """
        Get the get_task_log method from executor of current task instance.

        Since there might be multiple executors, so we need to get the executor of current task instance instead of getting from default executor.

        :param ti: task instance object
        :return: get_task_log method of the executor
        """
        executor_name = ti.executor or self.DEFAULT_EXECUTOR_KEY
        executor = self.executor_instances.get(executor_name)
        if executor is not None:
            return executor.get_task_log

        if executor_name == self.DEFAULT_EXECUTOR_KEY:
            self.executor_instances[executor_name] = ExecutorLoader.get_default_executor()
        else:
            self.executor_instances[executor_name] = ExecutorLoader.load_executor(executor_name)
        return self.executor_instances[executor_name].get_task_log

    def _read(
        self,
        ti: TaskInstance | TaskInstanceHistory,
        try_number: int,
        metadata: LogMetadata | None = None,
    ) -> tuple[LogHandlerOutputStream | LegacyProvidersLogType, LogMetadata]:
        """
        Template method that contains custom logic of reading logs given the try_number.

        :param ti: task instance record
        :param try_number: current try_number to read log from
        :param metadata: log metadata,
                         can be used for steaming log reading and auto-tailing.
                         Following attributes are used:
                         log_pos: (absolute) Char position to which the log
                                  which was retrieved in previous calls, this
                                  part will be skipped and only following test
                                  returned to be added to tail.
        :return: log message as a string and metadata.
                 Following attributes are used in metadata:
                 end_of_log: Boolean, True if end of log is reached or False
                             if further calls might get more log text.
                             This is determined by the status of the TaskInstance
                 log_pos: (absolute) Char position to which the log is retrieved
        """
        # Task instance here might be different from task instance when
        # initializing the handler. Thus explicitly getting log location
        # is needed to get correct log path.
        worker_log_rel_path = self._render_filename(ti, try_number)
        sources: LogSourceInfo = []
        source_list: list[str] = []
        remote_logs: list[RawLogStream] = []
        local_logs: list[RawLogStream] = []
        executor_logs: list[RawLogStream] = []
        served_logs: list[RawLogStream] = []
        with suppress(NotImplementedError):
            sources, logs = self._read_remote_logs(ti, try_number, metadata)
            if not logs:
                remote_logs = []
            elif isinstance(logs, list) and isinstance(logs[0], str):
                # If the logs are in legacy format, convert them to a generator of log lines
                remote_logs = [
                    # We don't need to use the log_pos here, as we are using the metadata to track the position
                    _get_compatible_log_stream(cast("list[str]", logs))
                ]
            elif isinstance(logs, list) and _is_logs_stream_like(logs[0]):
                # If the logs are already in a stream-like format, we can use them directly
                remote_logs = cast("list[RawLogStream]", logs)
            else:
                # If the logs are in a different format, raise an error
                raise TypeError("Logs should be either a list of strings or a generator of log lines.")
            # Extend LogSourceInfo
            source_list.extend(sources)
        has_k8s_exec_pod = False
        if ti.state == TaskInstanceState.RUNNING:
            executor_get_task_log = self._get_executor_get_task_log(ti)
            response = executor_get_task_log(ti, try_number)
            if response:
                sources, logs = response
                # make the logs stream-like compatible
                executor_logs = [_get_compatible_log_stream(logs)]
            if sources:
                source_list.extend(sources)
                has_k8s_exec_pod = True
        if not (remote_logs and ti.state not in State.unfinished):
            # when finished, if we have remote logs, no need to check local
            worker_log_full_path = Path(self.local_base, worker_log_rel_path)
            sources, local_logs = self._read_from_local(worker_log_full_path)
            source_list.extend(sources)
        if ti.state in (TaskInstanceState.RUNNING, TaskInstanceState.DEFERRED) and not has_k8s_exec_pod:
            sources, served_logs = self._read_from_logs_server(ti, worker_log_rel_path)
            source_list.extend(sources)
        elif ti.state not in State.unfinished and not (local_logs or remote_logs):
            # ordinarily we don't check served logs, with the assumption that users set up
            # remote logging or shared drive for logs for persistence, but that's not always true
            # so even if task is done, if no local logs or remote logs are found, we'll check the worker
            sources, served_logs = self._read_from_logs_server(ti, worker_log_rel_path)
            source_list.extend(sources)

        out_stream: LogHandlerOutputStream = _interleave_logs(
            *local_logs,
            *remote_logs,
            *executor_logs,
            *served_logs,
        )

        # Log message source details are grouped: they are not relevant for most users and can
        # distract them from finding the root cause of their errors
        header = [
            StructuredLogMessage(event="::group::Log message source details", sources=source_list),  # type: ignore[call-arg]
            StructuredLogMessage(event="::endgroup::"),
        ]
        end_of_log = ti.try_number != try_number or ti.state not in (
            TaskInstanceState.RUNNING,
            TaskInstanceState.DEFERRED,
        )

        with LogStreamAccumulator(out_stream, HEAP_DUMP_SIZE) as stream_accumulator:
            log_pos = stream_accumulator.total_lines
            out_stream = stream_accumulator.stream

            # skip log stream until the last position
            if metadata and "log_pos" in metadata:
                islice(out_stream, metadata["log_pos"])
            else:
                # first time reading log, add messages before interleaved log stream
                out_stream = chain(header, out_stream)

            return out_stream, {
                "end_of_log": end_of_log,
                "log_pos": log_pos,
            }

    @staticmethod
    @staticmethod
    def _get_pod_namespace(ti: TaskInstance | TaskInstanceHistory):
        pod_override = ti.executor_config.get("pod_override")
        namespace = None
        with suppress(Exception):
            namespace = pod_override.metadata.namespace
        return namespace or conf.get("kubernetes_executor", "namespace")

    def _get_log_retrieval_url(
        self,
        ti: TaskInstance | TaskInstanceHistory,
        log_relative_path: str,
        log_type: LogType | None = None,
    ) -> tuple[str, str]:
        """Given TI, generate URL with which to fetch logs from service log server."""
        if log_type == LogType.TRIGGER:
            if not ti.triggerer_job:
                raise RuntimeError("Could not build triggerer log URL; no triggerer job.")
            config_key = "triggerer_log_server_port"
            config_default = 8794
            hostname = ti.triggerer_job.hostname
            log_relative_path = self.add_triggerer_suffix(log_relative_path, job_id=ti.triggerer_job.id)
        else:
            hostname = ti.hostname
            config_key = "worker_log_server_port"
            config_default = 8793
        return (
            urljoin(
                f"http://{hostname}:{conf.get('logging', config_key, fallback=config_default)}/log/",
                log_relative_path,
            ),
            log_relative_path,
        )

    def read(
        self,
        task_instance: TaskInstance | TaskInstanceHistory,
        try_number: int | None = None,
        metadata: LogMetadata | None = None,
    ) -> tuple[LogHandlerOutputStream, LogMetadata]:
        """
        Read logs of given task instance from local machine.

        :param task_instance: task instance object
        :param try_number: task instance try_number to read logs from. If None
                            it returns the log of task_instance.try_number
        :param metadata: log metadata, can be used for steaming log reading and auto-tailing.
        :return: a list of listed tuples which order log string by host
        """
        if try_number is None:
            try_number = task_instance.try_number
        if try_number is None or try_number < 1:
            logs = [
                StructuredLogMessage(  # type: ignore[call-arg]
                    level="error", event=f"Error fetching the logs. Try number {try_number} is invalid."
                )
            ]
            return chain(logs), {"end_of_log": True}

        # compatibility for es_task_handler and os_task_handler
        read_result = self._read(task_instance, try_number, metadata)
        out_stream, metadata = read_result
        # If the out_stream is None or empty, return the read result
        if not out_stream:
            out_stream = cast("Generator[StructuredLogMessage, None, None]", out_stream)
            return out_stream, metadata

        if _is_logs_stream_like(out_stream):
            out_stream = cast("Generator[StructuredLogMessage, None, None]", out_stream)
            return out_stream, metadata
        if isinstance(out_stream, list) and isinstance(out_stream[0], StructuredLogMessage):
            out_stream = cast("list[StructuredLogMessage]", out_stream)
            return (log for log in out_stream), metadata
        if isinstance(out_stream, list) and isinstance(out_stream[0], str):
            # If the out_stream is a list of strings, convert it to a generator
            out_stream = cast("list[str]", out_stream)
            raw_stream = _stream_lines_by_chunk(io.StringIO("".join(out_stream)))
            out_stream = (log for _, _, log in _log_stream_to_parsed_log_stream(raw_stream))
            return out_stream, metadata
        if isinstance(out_stream, str):
            # If the out_stream is a string, convert it to a generator
            raw_stream = _stream_lines_by_chunk(io.StringIO(out_stream))
            out_stream = (log for _, _, log in _log_stream_to_parsed_log_stream(raw_stream))
            return out_stream, metadata
        raise TypeError(
            "Invalid log stream type. Expected a generator of StructuredLogMessage, list of StructuredLogMessage, list of str or str."
            f" Got {type(out_stream).__name__} instead."
            f" Content type: {type(out_stream[0]).__name__ if isinstance(out_stream, (list, tuple)) and out_stream else 'empty'}"
        )

    @staticmethod
    def _prepare_log_folder(directory: Path, new_folder_permissions: int):
        """
        Prepare the log folder and ensure its mode is as configured.

        To handle log writing when tasks are impersonated, the log files need to
        be writable by the user that runs the Airflow command and the user
        that is impersonated. This is mainly to handle corner cases with the
        SubDagOperator. When the SubDagOperator is run, all of the operators
        run under the impersonated user and create appropriate log files
        as the impersonated user. However, if the user manually runs tasks
        of the SubDagOperator through the UI, then the log files are created
        by the user that runs the Airflow command. For example, the Airflow
        run command may be run by the `airflow_sudoable` user, but the Airflow
        tasks may be run by the `airflow` user. If the log files are not
        writable by both users, then it's possible that re-running a task
        via the UI (or vice versa) results in a permission error as the task
        tries to write to a log file created by the other user.

        We leave it up to the user to manage their permissions by exposing configuration for both
        new folders and new log files. Default is to make new log folders and files group-writeable
        to handle most common impersonation use cases. The requirement in this case will be to make
        sure that the same group is set as default group for both - impersonated user and main airflow
        user.
        """
        for parent in reversed(directory.parents):
            parent.mkdir(mode=new_folder_permissions, exist_ok=True)
        directory.mkdir(mode=new_folder_permissions, exist_ok=True)

    def _init_file(self, ti, *, identifier: str | None = None):
        """
        Create log directory and give it permissions that are configured.

        See above _prepare_log_folder method for more detailed explanation.

        :param ti: task instance object
        :return: relative log path of the given task instance
        """
        new_file_permissions = int(
            conf.get("logging", "file_task_handler_new_file_permissions", fallback="0o664"), 8
        )
        local_relative_path = self._render_filename(ti, ti.try_number)
        full_path = os.path.join(self.local_base, local_relative_path)
        if identifier:
            full_path += f".{identifier}.log"
        elif ti.is_trigger_log_context is True:
            # if this is true, we're invoked via set_context in the context of
            # setting up individual trigger logging. return trigger log path.
            full_path = self.add_triggerer_suffix(full_path=full_path, job_id=ti.triggerer_job.id)
        new_folder_permissions = int(
            conf.get("logging", "file_task_handler_new_folder_permissions", fallback="0o775"), 8
        )
        self._prepare_log_folder(Path(full_path).parent, new_folder_permissions)

        if not os.path.exists(full_path):
            open(full_path, "a").close()
            try:
                os.chmod(full_path, new_file_permissions)
            except OSError as e:
                logger.warning("OSError while changing ownership of the log file. ", e)

        return full_path

    @staticmethod
    def _read_from_local(
        worker_log_path: Path,
    ) -> LogResponse:
        sources: LogSourceInfo = []
        log_streams: list[RawLogStream] = []
        paths = sorted(worker_log_path.parent.glob(worker_log_path.name + "*"))
        if not paths:
            return sources, log_streams

        for path in paths:
            sources.append(os.fspath(path))
            # Read the log file and yield lines
            log_streams.append(_stream_lines_by_chunk(open(path, encoding="utf-8")))
        return sources, log_streams

    def _read_from_logs_server(
        self,
        ti: TaskInstance,
        worker_log_rel_path: str,
    ) -> LogResponse:
        sources: LogSourceInfo = []
        log_streams: list[RawLogStream] = []
        try:
            log_type = LogType.TRIGGER if ti.triggerer_job else LogType.WORKER
            url, rel_path = self._get_log_retrieval_url(ti, worker_log_rel_path, log_type=log_type)
            response = _fetch_logs_from_service(url, rel_path)
            if response.status_code == 403:
                sources.append(
                    "!!!! Please make sure that all your Airflow components (e.g. "
                    "schedulers, webservers, workers and triggerer) have "
                    "the same 'secret_key' configured in 'webserver' section and "
                    "time is synchronized on all your machines (for example with ntpd)\n"
                    "See more at https://airflow.apache.org/docs/apache-airflow/"
                    "stable/configurations-ref.html#secret-key"
                )
            else:
                # Check if the resource was properly fetched
                response.raise_for_status()
                if int(response.headers.get("Content-Length", 0)) > 0:
                    sources.append(url)
                    log_streams.append(_stream_lines_by_chunk(io.TextIOWrapper(response.raw)))
        except Exception as e:
            from requests.exceptions import InvalidURL

            if (
                isinstance(e, InvalidURL)
                and ti.task is not None
                and ti.task.inherits_from_empty_operator is True
            ):
                sources.append(self.inherits_from_empty_operator_log_message)
            else:
                sources.append(f"Could not read served logs: {e}")
                logger.exception("Could not read served logs")
        return sources, log_streams

    def _read_remote_logs(self, ti, try_number, metadata=None) -> LegacyLogResponse | LogResponse:
        """
        Implement in subclasses to read from the remote service.

        This method should return two lists, messages and logs.

        * Each element in the messages list should be a single message,
          such as, "reading from x file".
        * Each element in the logs list should be the content of one file.
        """
        remote_io = None
        try:
            from airflow.logging_config import REMOTE_TASK_LOG

            remote_io = REMOTE_TASK_LOG
        except Exception:
            pass

        if remote_io is None:
            # Import not found, or explicitly set to None
            raise NotImplementedError

        # This living here is not really a good plan, but it just about works for now.
        # Ideally we move all the read+combine logic in to TaskLogReader and out of the task handler.
        path = self._render_filename(ti, try_number)
        sources, logs = remote_io.read(path, ti)
        return sources, logs or []<|MERGE_RESOLUTION|>--- conflicted
+++ resolved
@@ -23,22 +23,14 @@
 import io
 import logging
 import os
-<<<<<<< HEAD
-from collections.abc import Generator, Iterator
-=======
-from collections.abc import Callable, Iterable
->>>>>>> d24c460e
+from collections.abc import Callable, Generator, Iterator
 from contextlib import suppress
 from datetime import datetime
 from enum import Enum
 from itertools import chain, islice
 from pathlib import Path
-<<<<<<< HEAD
 from types import GeneratorType
-from typing import IO, TYPE_CHECKING, Callable, Optional, TypedDict, Union, cast
-=======
-from typing import TYPE_CHECKING, Any
->>>>>>> d24c460e
+from typing import IO, TYPE_CHECKING, TypedDict, cast
 from urllib.parse import urljoin
 
 import pendulum
@@ -74,13 +66,8 @@
 HALF_HEAP_DUMP_SIZE = HEAP_DUMP_SIZE // 2
 
 # These types are similar, but have distinct names to make processing them less error prone
-<<<<<<< HEAD
 LogMessages: TypeAlias = list[str]
 """The legacy format of log messages before 3.0.2"""
-=======
-LogMessages: TypeAlias = list["StructuredLogMessage"] | list[str]
-"""The log messages themselves, either in already sturcutured form, or a single string blob to be parsed later"""
->>>>>>> d24c460e
 LogSourceInfo: TypeAlias = list[str]
 """Information _about_ the log fetching process for display to a user"""
 RawLogStream: TypeAlias = Generator[str, None, None]
@@ -92,14 +79,14 @@
 """Log response, containing source information, stream of log lines, and total log size."""
 StructuredLogStream: TypeAlias = Generator["StructuredLogMessage", None, None]
 """Structured log stream, containing structured log messages."""
-LogHandlerOutputStream: TypeAlias = Union[
-    StructuredLogStream, Iterator["StructuredLogMessage"], chain["StructuredLogMessage"]
-]
+LogHandlerOutputStream: TypeAlias = (
+    StructuredLogStream | Iterator["StructuredLogMessage"] | chain["StructuredLogMessage"]
+)
 """Output stream, containing structured log messages or a chain of them."""
-ParsedLog: TypeAlias = tuple[Optional[datetime], int, "StructuredLogMessage"]
+ParsedLog: TypeAlias = tuple[datetime | None, int, "StructuredLogMessage"]
 """Parsed log record, containing timestamp, line_num and the structured log message."""
 ParsedLogStream: TypeAlias = Generator[ParsedLog, None, None]
-LegacyProvidersLogType: TypeAlias = Union[list["StructuredLogMessage"], str, list[str]]
+LegacyProvidersLogType: TypeAlias = list["StructuredLogMessage"] | str | list[str]
 """Return type used by legacy `_read` methods for Alibaba Cloud, Elasticsearch, OpenSearch, and Redis log handlers.
 
 - For Elasticsearch and OpenSearch: returns either a list of structured log messages.
@@ -268,20 +255,8 @@
 
     timestamp = None
     next_timestamp = None
-<<<<<<< HEAD
     idx = 0
     for line in log_stream:
-=======
-    if isinstance(lines, str):
-        lines = lines.splitlines()
-    if isinstance(lines, list) and len(lines) and isinstance(lines[0], str):
-        # A list of content from each location. It's a super odd format, but this is what we load
-        # [['a\nb\n'], ['c\nd\ne\n']] -> ['a', 'b', 'c', 'd', 'e']
-        lines = itertools.chain.from_iterable(map(str.splitlines, lines))  # type: ignore[assignment,arg-type]
-
-    # https://github.com/python/mypy/issues/8586
-    for idx, line in enumerate[str | StructuredLogMessage](lines):
->>>>>>> d24c460e
         if line:
             try:
                 log = StructuredLogMessage.model_validate_json(line)
