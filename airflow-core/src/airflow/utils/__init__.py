--- conflicted
+++ resolved
@@ -25,13 +25,12 @@
         "BaseSetupTeardownContext": "airflow.sdk.definitions._internal.setup_teardown.BaseSetupTeardownContext",
         "SetupTeardownContext": "airflow.sdk.definitions._internal.setup_teardown.SetupTeardownContext",
     },
-<<<<<<< HEAD
     "warnings": {
         "capture_with_reraise": "airflow.models.dagbag._capture_with_reraise",
-=======
+    },
     "xcom": {
         "XCOM_RETURN_KEY": "airflow.models.xcom.XCOM_RETURN_KEY",
->>>>>>> 601d6793
     },
 }
+
 add_deprecated_classes(__deprecated_classes, __name__)