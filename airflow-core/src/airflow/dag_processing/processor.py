# Licensed to the Apache Software Foundation (ASF) under one
# or more contributor license agreements.  See the NOTICE file
# distributed with this work for additional information
# regarding copyright ownership.  The ASF licenses this file
# to you under the Apache License, Version 2.0 (the
# "License"); you may not use this file except in compliance
# with the License.  You may obtain a copy of the License at
#
#   http://www.apache.org/licenses/LICENSE-2.0
#
# Unless required by applicable law or agreed to in writing,
# software distributed under the License is distributed on an
# "AS IS" BASIS, WITHOUT WARRANTIES OR CONDITIONS OF ANY
# KIND, either express or implied.  See the License for the
# specific language governing permissions and limitations
# under the License.
from __future__ import annotations

import os
import sys
import traceback
from pathlib import Path
from typing import TYPE_CHECKING, Annotated, BinaryIO, Callable, ClassVar, Literal, Union

import attrs
from pydantic import BaseModel, Field, TypeAdapter

from airflow.callbacks.callback_requests import (
    CallbackRequest,
    DagCallbackRequest,
    TaskCallbackRequest,
)
from airflow.configuration import conf
from airflow.models.dagbag import DagBag
from airflow.sdk.execution_time.comms import (
    ConnectionResult,
    DeleteVariable,
    ErrorResponse,
    GetConnection,
    GetVariable,
    OKResponse,
    PutVariable,
    VariableResult,
)
from airflow.sdk.execution_time.supervisor import WatchedSubprocess
from airflow.serialization.serialized_objects import LazyDeserializedDAG, SerializedDAG
from airflow.stats import Stats

if TYPE_CHECKING:
    from structlog.typing import FilteringBoundLogger

    from airflow.api_fastapi.execution_api.app import InProcessExecutionAPI
    from airflow.sdk.api.client import Client
    from airflow.sdk.definitions.context import Context
    from airflow.typing_compat import Self


class DagFileParseRequest(BaseModel):
    """
    Request for DAG File Parsing.

    This is the request that the manager will send to the DAG parser with the dag file and
    any other necessary metadata.
    """

    file: str

    bundle_path: Path
    """Passing bundle path around lets us figure out relative file path."""

    callback_requests: list[CallbackRequest] = Field(default_factory=list)
    type: Literal["DagFileParseRequest"] = "DagFileParseRequest"


class DagFileParsingResult(BaseModel):
    """
    Result of DAG File Parsing.

    This is the result of a successful DAG parse, in this class, we gather all serialized DAGs,
    import errors and warnings to send back to the scheduler to store in the DB.
    """

    fileloc: str
    serialized_dags: list[LazyDeserializedDAG]
    warnings: list | None = None
    import_errors: dict[str, str] | None = None
    type: Literal["DagFileParsingResult"] = "DagFileParsingResult"


ToManager = Annotated[
    Union[DagFileParsingResult, GetConnection, GetVariable, PutVariable, DeleteVariable],
    Field(discriminator="type"),
]

ToDagProcessor = Annotated[
    Union[DagFileParseRequest, ConnectionResult, VariableResult, ErrorResponse, OKResponse],
    Field(discriminator="type"),
]


def _parse_file_entrypoint():
    import structlog

    from airflow.sdk.execution_time import comms, task_runner

    # Parse DAG file, send JSON back up!
    comms_decoder = comms.CommsDecoder[ToDagProcessor, ToManager](
        body_decoder=TypeAdapter[ToDagProcessor](ToDagProcessor),
    )

    msg = comms_decoder._get_response()
    if not isinstance(msg, DagFileParseRequest):
        raise RuntimeError(f"Required first message to be a DagFileParseRequest, it was {msg}")

    task_runner.SUPERVISOR_COMMS = comms_decoder
    log = structlog.get_logger(logger_name="task")

    # Put bundle root on sys.path if needed. This allows the dag bundle to add
    # code in util modules to be shared between files within the same bundle.
    if (bundle_root := os.fspath(msg.bundle_path)) not in sys.path:
        sys.path.append(bundle_root)

    result = _parse_file(msg, log)
    if result is not None:
        comms_decoder.send(result)


def _parse_file(msg: DagFileParseRequest, log: FilteringBoundLogger) -> DagFileParsingResult | None:
    # TODO: Set known_pool names on DagBag!
    bag = DagBag(
        dag_folder=msg.file,
        bundle_path=msg.bundle_path,
        include_examples=False,
        safe_mode=True,
        load_op_links=False,
    )
    if msg.callback_requests:
        # If the request is for callback, we shouldn't serialize the DAGs
        _execute_callbacks(bag, msg.callback_requests, log)
        return None

    serialized_dags, serialization_import_errors = _serialize_dags(bag, log)
    bag.import_errors.update(serialization_import_errors)
    dags = [LazyDeserializedDAG(data=serdag) for serdag in serialized_dags]
    result = DagFileParsingResult(
        fileloc=msg.file,
        serialized_dags=dags,
        import_errors=bag.import_errors,
        # TODO: Make `bag.dag_warnings` not return SQLA model objects
        warnings=[],
    )
    return result


def _serialize_dags(bag: DagBag, log: FilteringBoundLogger) -> tuple[list[dict], dict[str, str]]:
    serialization_import_errors = {}
    serialized_dags = []
    for dag in bag.dags.values():
        try:
            serialized_dag = SerializedDAG.to_dict(dag)
            serialized_dags.append(serialized_dag)
        except Exception:
            log.exception("Failed to serialize DAG: %s", dag.fileloc)
            dagbag_import_error_traceback_depth = conf.getint(
                "core", "dagbag_import_error_traceback_depth", fallback=None
            )
            serialization_import_errors[dag.fileloc] = traceback.format_exc(
                limit=-dagbag_import_error_traceback_depth
            )
    return serialized_dags, serialization_import_errors


def _execute_callbacks(
    dagbag: DagBag, callback_requests: list[CallbackRequest], log: FilteringBoundLogger
) -> None:
    for request in callback_requests:
        log.debug("Processing Callback Request", request=request.to_json())
        if isinstance(request, TaskCallbackRequest):
            raise NotImplementedError(
                "Haven't coded Task callback yet - https://github.com/apache/airflow/issues/44354!"
            )
            # _execute_task_callbacks(dagbag, request)
        if isinstance(request, DagCallbackRequest):
            _execute_dag_callbacks(dagbag, request, log)


def _execute_dag_callbacks(dagbag: DagBag, request: DagCallbackRequest, log: FilteringBoundLogger) -> None:
    dag = dagbag.dags[request.dag_id]

    callbacks = dag.on_failure_callback if request.is_failure_callback else dag.on_success_callback
    if not callbacks:
        log.warning("Callback requested, but dag didn't have any", dag_id=request.dag_id)
        return

    callbacks = callbacks if isinstance(callbacks, list) else [callbacks]
    # TODO:We need a proper context object!
    context: Context = {  # type: ignore[assignment]
        "dag": dag,
        "run_id": request.run_id,
        "reason": request.msg,
    }

    for callback in callbacks:
        log.info(
            "Executing on_%s dag callback",
            "failure" if request.is_failure_callback else "success",
            dag_id=request.dag_id,
        )
        try:
            callback(context)
        except Exception:
            log.exception("Callback failed", dag_id=request.dag_id)
            Stats.incr("dag.callback_exceptions", tags={"dag_id": request.dag_id})


def in_process_api_server() -> InProcessExecutionAPI:
    from airflow.api_fastapi.execution_api.app import InProcessExecutionAPI

    api = InProcessExecutionAPI()
    return api


@attrs.define(kw_only=True)
class DagFileProcessorProcess(WatchedSubprocess):
    """
    Parses dags with Task SDK API.

    This class provides a wrapper and management around a subprocess to parse a specific DAG file.

    Since DAGs are written with the Task SDK, we need to parse them in a task SDK process such that
    we can use the Task SDK definitions when serializing. This prevents potential conflicts with classes
    in core Airflow.
    """

    logger_filehandle: BinaryIO
    parsing_result: DagFileParsingResult | None = None
    decoder: ClassVar[TypeAdapter[ToManager]] = TypeAdapter[ToManager](ToManager)

    client: Client
    """The HTTP client to use for communication with the API server."""

    @classmethod
    def start(  # type: ignore[override]
        cls,
        *,
        path: str | os.PathLike[str],
        bundle_path: Path,
        callbacks: list[CallbackRequest],
        target: Callable[[], None] = _parse_file_entrypoint,
        client: Client,
        **kwargs,
    ) -> Self:
        proc: Self = super().start(target=target, client=client, **kwargs)
        proc._on_child_started(callbacks, path, bundle_path)
        return proc

    def _on_child_started(
        self,
        callbacks: list[CallbackRequest],
        path: str | os.PathLike[str],
        bundle_path: Path,
    ) -> None:
        msg = DagFileParseRequest(
            file=os.fspath(path),
            bundle_path=bundle_path,
            callback_requests=callbacks,
        )
<<<<<<< HEAD
        self.send_msg(msg, in_response_to=0)
=======
        self.send_msg(msg, request_id=0)
>>>>>>> f45647af

    def _handle_request(self, msg: ToManager, log: FilteringBoundLogger, req_id: int) -> None:  # type: ignore[override]
        from airflow.sdk.api.datamodels._generated import ConnectionResponse, VariableResponse

        resp: BaseModel | None = None
        dump_opts = {}
        if isinstance(msg, DagFileParsingResult):
            self.parsing_result = msg
        elif isinstance(msg, GetConnection):
            conn = self.client.connections.get(msg.conn_id)
            if isinstance(conn, ConnectionResponse):
                conn_result = ConnectionResult.from_conn_response(conn)
                resp = conn_result
                dump_opts = {"exclude_unset": True, "by_alias": True}
            else:
                resp = conn
        elif isinstance(msg, GetVariable):
            var = self.client.variables.get(msg.key)
            if isinstance(var, VariableResponse):
                var_result = VariableResult.from_variable_response(var)
                resp = var_result
                dump_opts = {"exclude_unset": True}
            else:
                resp = var
        elif isinstance(msg, PutVariable):
            self.client.variables.set(msg.key, msg.value, msg.description)
        elif isinstance(msg, DeleteVariable):
            resp = self.client.variables.delete(msg.key)
        else:
            log.error("Unhandled request", msg=msg)
            self.send_msg(
                None,
<<<<<<< HEAD
                in_response_to=req_id,
=======
                request_id=req_id,
>>>>>>> f45647af
                error=ErrorResponse(
                    detail={"status_code": 400, "message": "Unhandled request"},
                ),
            )
            return

<<<<<<< HEAD
        self.send_msg(resp, in_response_to=req_id, error=None, **dump_opts)
=======
        self.send_msg(resp, request_id=req_id, error=None, **dump_opts)
>>>>>>> f45647af

    @property
    def is_ready(self) -> bool:
        if self._check_subprocess_exit() is None:
            # Process still alive, def can't be finished yet
            return False

        return not self._open_sockets

    def wait(self) -> int:
        raise NotImplementedError(f"Don't call wait on {type(self).__name__} objects")<|MERGE_RESOLUTION|>--- conflicted
+++ resolved
@@ -265,11 +265,7 @@
             bundle_path=bundle_path,
             callback_requests=callbacks,
         )
-<<<<<<< HEAD
-        self.send_msg(msg, in_response_to=0)
-=======
         self.send_msg(msg, request_id=0)
->>>>>>> f45647af
 
     def _handle_request(self, msg: ToManager, log: FilteringBoundLogger, req_id: int) -> None:  # type: ignore[override]
         from airflow.sdk.api.datamodels._generated import ConnectionResponse, VariableResponse
@@ -302,22 +298,14 @@
             log.error("Unhandled request", msg=msg)
             self.send_msg(
                 None,
-<<<<<<< HEAD
-                in_response_to=req_id,
-=======
                 request_id=req_id,
->>>>>>> f45647af
                 error=ErrorResponse(
                     detail={"status_code": 400, "message": "Unhandled request"},
                 ),
             )
             return
 
-<<<<<<< HEAD
-        self.send_msg(resp, in_response_to=req_id, error=None, **dump_opts)
-=======
         self.send_msg(resp, request_id=req_id, error=None, **dump_opts)
->>>>>>> f45647af
 
     @property
     def is_ready(self) -> bool:
