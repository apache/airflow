#
# Licensed to the Apache Software Foundation (ASF) under one
# or more contributor license agreements.  See the NOTICE file
# distributed with this work for additional information
# regarding copyright ownership.  The ASF licenses this file
# to you under the Apache License, Version 2.0 (the
# "License"); you may not use this file except in compliance
# with the License.  You may obtain a copy of the License at
#
#   http://www.apache.org/licenses/LICENSE-2.0
#
# Unless required by applicable law or agreed to in writing,
# software distributed under the License is distributed on an
# "AS IS" BASIS, WITHOUT WARRANTIES OR CONDITIONS OF ANY
# KIND, either express or implied.  See the License for the
# specific language governing permissions and limitations
# under the License.
from __future__ import annotations

import functools
import operator
from collections.abc import Iterable, Mapping, Sequence, Sized
from typing import TYPE_CHECKING, Any, ClassVar

import attrs

<<<<<<< HEAD
from airflow.utils.log.logging_mixin import LoggingMixin

if TYPE_CHECKING:
    from typing import TypeGuard

    from sqlalchemy.orm import Session

    from airflow.models.xcom_arg import SchedulerXComArg

=======
>>>>>>> 1215818a
from airflow.sdk.definitions._internal.expandinput import (
    DictOfListsExpandInput,
    ListOfDictsExpandInput,
    MappedArgument,
    NotFullyPopulated,
    OperatorExpandArgument,
    OperatorExpandKwargsArgument,
    is_mappable,
)

if TYPE_CHECKING:
    from typing import TypeAlias, TypeGuard

    from sqlalchemy.orm import Session

    from airflow.models.mappedoperator import MappedOperator
    from airflow.models.xcom_arg import SchedulerXComArg
    from airflow.serialization.serialized_objects import SerializedBaseOperator

    Operator: TypeAlias = MappedOperator | SerializedBaseOperator


__all__ = [
    "DictOfListsExpandInput",
    "ListOfDictsExpandInput",
    "MappedArgument",
    "NotFullyPopulated",
    "OperatorExpandArgument",
    "OperatorExpandKwargsArgument",
    "is_mappable",
]


def _needs_run_time_resolution(v: OperatorExpandArgument) -> TypeGuard[MappedArgument | SchedulerXComArg]:
    from airflow.models.xcom_arg import SchedulerXComArg

    return isinstance(v, (MappedArgument, SchedulerXComArg))


class SchedulerExpandInput(LoggingMixin):
    def get_parse_time_mapped_ti_count(self) -> int:
        raise NotImplementedError()

    def get_total_map_length(self, run_id: str, *, session: Session) -> int:
        raise NotImplementedError()


@attrs.define
class SchedulerDictOfListsExpandInput(SchedulerExpandInput):
    value: dict

    EXPAND_INPUT_TYPE: ClassVar[str] = "dict-of-lists"

    def _iter_parse_time_resolved_kwargs(self) -> Iterable[tuple[str, Sized]]:
        """Generate kwargs with values available on parse-time."""
        return ((k, v) for k, v in self.value.items() if not _needs_run_time_resolution(v))

    def get_parse_time_mapped_ti_count(self) -> int:
        if not self.value:
            return 0
        literal_values = [len(v) for _, v in self._iter_parse_time_resolved_kwargs()]
        if len(literal_values) != len(self.value):
            literal_keys = (k for k, _ in self._iter_parse_time_resolved_kwargs())
            raise NotFullyPopulated(set(self.value).difference(literal_keys))
        return functools.reduce(operator.mul, literal_values, 1)

    def _get_map_lengths(self, run_id: str, *, session: Session) -> dict[str, int]:
        """
        Return dict of argument name to map length.

        If any arguments are not known right now (upstream task not finished),
        they will not be present in the dict.
        """
        from airflow.models.xcom_arg import SchedulerXComArg, get_task_map_length

        # TODO: This initiates one database call for each XComArg. Would it be
        # more efficient to do one single db call and unpack the value here?
        def _get_length(v: OperatorExpandArgument) -> int | None:
            if isinstance(v, SchedulerXComArg):
                return get_task_map_length(v, run_id, session=session)

            # Unfortunately a user-defined TypeGuard cannot apply negative type
            # narrowing. https://github.com/python/typing/discussions/1013
            if TYPE_CHECKING:
                assert isinstance(v, Sized)
            return len(v)

        map_lengths_iterator = ((k, _get_length(v)) for k, v in self.value.items())

        map_lengths = {k: v for k, v in map_lengths_iterator if v is not None}
        if len(map_lengths) < len(self.value):
            raise NotFullyPopulated(set(self.value).difference(map_lengths))
        return map_lengths

    def get_total_map_length(self, run_id: str, *, session: Session) -> int:
        if not self.value:
            return 0
        lengths = self._get_map_lengths(run_id, session=session)
        return functools.reduce(operator.mul, (lengths[name] for name in self.value), 1)

    def iter_references(self) -> Iterable[tuple[Operator, str]]:
        from airflow.models.referencemixin import ReferenceMixin

        for x in self.value.values():
            if isinstance(x, ReferenceMixin):
                yield from x.iter_references()


# To replace tedious isinstance() checks.
def _is_parse_time_mappable(v: OperatorExpandArgument) -> TypeGuard[Mapping | Sequence]:
    from airflow.sdk.definitions.xcom_arg import XComArg

    return not isinstance(v, (MappedArgument, XComArg))


def _describe_type(value: Any) -> str:
    if value is None:
        return "None"
    return type(value).__name__


@attrs.define
class SchedulerListOfDictsExpandInput(SchedulerExpandInput):
    value: list

    EXPAND_INPUT_TYPE: ClassVar[str] = "list-of-dicts"

    def get_parse_time_mapped_ti_count(self) -> int:
        if isinstance(self.value, Sized):
            return len(self.value)
        raise NotFullyPopulated({"expand_kwargs() argument"})

    def get_total_map_length(self, run_id: str, *, session: Session) -> int:
        from airflow.models.xcom_arg import get_task_map_length

        if isinstance(self.value, Sized):
            return len(self.value)
        length = get_task_map_length(self.value, run_id, session=session)
        if length is None:
            raise NotFullyPopulated({"expand_kwargs() argument"})
        return length

    def iter_references(self) -> Iterable[tuple[Operator, str]]:
        from airflow.models.referencemixin import ReferenceMixin

        if isinstance(self.value, ReferenceMixin):
            yield from self.value.iter_references()
        else:
            for x in self.value:
                if isinstance(x, ReferenceMixin):
                    yield from x.iter_references()


_EXPAND_INPUT_TYPES: dict[str, type[SchedulerExpandInput]] = {
    "dict-of-lists": SchedulerDictOfListsExpandInput,
    "list-of-dicts": SchedulerListOfDictsExpandInput,
}


def create_expand_input(kind: str, value: Any) -> SchedulerExpandInput:
    return _EXPAND_INPUT_TYPES[kind](value)<|MERGE_RESOLUTION|>--- conflicted
+++ resolved
@@ -24,18 +24,7 @@
 
 import attrs
 
-<<<<<<< HEAD
 from airflow.utils.log.logging_mixin import LoggingMixin
-
-if TYPE_CHECKING:
-    from typing import TypeGuard
-
-    from sqlalchemy.orm import Session
-
-    from airflow.models.xcom_arg import SchedulerXComArg
-
-=======
->>>>>>> 1215818a
 from airflow.sdk.definitions._internal.expandinput import (
     DictOfListsExpandInput,
     ListOfDictsExpandInput,
