#
# Licensed to the Apache Software Foundation (ASF) under one
# or more contributor license agreements.  See the NOTICE file
# distributed with this work for additional information
# regarding copyright ownership.  The ASF licenses this file
# to you under the Apache License, Version 2.0 (the
# "License"); you may not use this file except in compliance
# with the License.  You may obtain a copy of the License at
#
#   http://www.apache.org/licenses/LICENSE-2.0
#
# Unless required by applicable law or agreed to in writing,
# software distributed under the License is distributed on an
# "AS IS" BASIS, WITHOUT WARRANTIES OR CONDITIONS OF ANY
# KIND, either express or implied.  See the License for the
# specific language governing permissions and limitations
# under the License.
from __future__ import annotations

import functools
import operator
<<<<<<< HEAD
from collections.abc import Generator, Iterable, Mapping, Sized
from typing import TYPE_CHECKING, Any, ClassVar, Union
=======
from collections.abc import Iterable, Sized
from typing import TYPE_CHECKING, Any, ClassVar
>>>>>>> 6c5d879e

import attrs

from airflow.utils.log.logging_mixin import LoggingMixin

if TYPE_CHECKING:
    from sqlalchemy.orm import Session

    from airflow.models.xcom_arg import SchedulerXComArg
    from airflow.typing_compat import TypeGuard

from airflow.sdk.definitions._internal.expandinput import (
    DictOfListsExpandInput,
    ListOfDictsExpandInput,
    MappedArgument,
    NotFullyPopulated,
    OperatorExpandArgument,
    OperatorExpandKwargsArgument,
    is_mappable,
)

__all__ = [
    "DictOfListsExpandInput",
    "ListOfDictsExpandInput",
    "MappedArgument",
    "NotFullyPopulated",
    "OperatorExpandArgument",
    "OperatorExpandKwargsArgument",
    "is_mappable",
]


def _needs_run_time_resolution(v: OperatorExpandArgument) -> TypeGuard[MappedArgument | SchedulerXComArg]:
    from airflow.models.xcom_arg import SchedulerXComArg

    return isinstance(v, MappedArgument | SchedulerXComArg)


class SchedulerExpandInput(LoggingMixin):
    def get_parse_time_mapped_ti_count(self) -> int:
        raise NotImplementedError()

    def get_total_map_length(self, run_id: str, *, session: Session) -> int:
        raise NotImplementedError()


@attrs.define
class SchedulerDictOfListsExpandInput(SchedulerExpandInput):
    value: dict

    EXPAND_INPUT_TYPE: ClassVar[str] = "dict-of-lists"

    def _iter_parse_time_resolved_kwargs(self) -> Iterable[tuple[str, Sized]]:
        """Generate kwargs with values available on parse-time."""
        return ((k, v) for k, v in self.value.items() if not _needs_run_time_resolution(v))

    def get_parse_time_mapped_ti_count(self) -> int:
        if not self.value:
            return 0
        literal_values = [len(v) for _, v in self._iter_parse_time_resolved_kwargs()]
        if len(literal_values) != len(self.value):
            literal_keys = (k for k, _ in self._iter_parse_time_resolved_kwargs())
            raise NotFullyPopulated(set(self.value).difference(literal_keys))
        return functools.reduce(operator.mul, literal_values, 1)

    def _get_map_lengths(self, run_id: str, *, session: Session) -> dict[str, int]:
        """
        Return dict of argument name to map length.

        If any arguments are not known right now (upstream task not finished),
        they will not be present in the dict.
        """
        from airflow.models.xcom_arg import SchedulerXComArg, get_task_map_length

        # TODO: This initiates one database call for each XComArg. Would it be
        # more efficient to do one single db call and unpack the value here?
        def _get_length(v: OperatorExpandArgument) -> int | None:
            if isinstance(v, SchedulerXComArg):
                return get_task_map_length(v, run_id, session=session)

            # Unfortunately a user-defined TypeGuard cannot apply negative type
            # narrowing. https://github.com/python/typing/discussions/1013
            if TYPE_CHECKING:
                assert isinstance(v, Sized)
            return len(v)

        map_lengths_iterator = ((k, _get_length(v)) for k, v in self.value.items())

        map_lengths = {k: v for k, v in map_lengths_iterator if v is not None}
        if len(map_lengths) < len(self.value):
            raise NotFullyPopulated(set(self.value).difference(map_lengths))
        return map_lengths

    def get_total_map_length(self, run_id: str, *, session: Session) -> int:
        if not self.value:
            return 0
        lengths = self._get_map_lengths(run_id, session=session)
        return functools.reduce(operator.mul, (lengths[name] for name in self.value), 1)


@attrs.define
class SchedulerListOfDictsExpandInput(SchedulerExpandInput):
    value: list

    EXPAND_INPUT_TYPE: ClassVar[str] = "list-of-dicts"

    def get_parse_time_mapped_ti_count(self) -> int:
        if isinstance(self.value, Sized):
            return len(self.value)
        raise NotFullyPopulated({"expand_kwargs() argument"})

    def get_total_map_length(self, run_id: str, *, session: Session) -> int:
        from airflow.models.xcom_arg import get_task_map_length

        if isinstance(self.value, Sized):
            return len(self.value)
        length = get_task_map_length(self.value, run_id, session=session)
        if length is None:
            raise NotFullyPopulated({"expand_kwargs() argument"})
        return length


_EXPAND_INPUT_TYPES: dict[str, type[SchedulerExpandInput]] = {
    "dict-of-lists": SchedulerDictOfListsExpandInput,
    "list-of-dicts": SchedulerListOfDictsExpandInput,
}

<<<<<<< HEAD
=======
SchedulerExpandInput = SchedulerDictOfListsExpandInput | SchedulerListOfDictsExpandInput

>>>>>>> 6c5d879e

def create_expand_input(kind: str, value: Any) -> SchedulerExpandInput:
    return _EXPAND_INPUT_TYPES[kind](value)<|MERGE_RESOLUTION|>--- conflicted
+++ resolved
@@ -19,14 +19,8 @@
 
 import functools
 import operator
-<<<<<<< HEAD
 from collections.abc import Generator, Iterable, Mapping, Sized
 from typing import TYPE_CHECKING, Any, ClassVar, Union
-=======
-from collections.abc import Iterable, Sized
-from typing import TYPE_CHECKING, Any, ClassVar
->>>>>>> 6c5d879e
-
 import attrs
 
 from airflow.utils.log.logging_mixin import LoggingMixin
@@ -153,11 +147,6 @@
     "list-of-dicts": SchedulerListOfDictsExpandInput,
 }
 
-<<<<<<< HEAD
-=======
-SchedulerExpandInput = SchedulerDictOfListsExpandInput | SchedulerListOfDictsExpandInput
-
->>>>>>> 6c5d879e
 
 def create_expand_input(kind: str, value: Any) -> SchedulerExpandInput:
     return _EXPAND_INPUT_TYPES[kind](value)