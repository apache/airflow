#
# Licensed to the Apache Software Foundation (ASF) under one
# or more contributor license agreements.  See the NOTICE file
# distributed with this work for additional information
# regarding copyright ownership.  The ASF licenses this file
# to you under the Apache License, Version 2.0 (the
# "License"); you may not use this file except in compliance
# with the License.  You may obtain a copy of the License at
#
#   http://www.apache.org/licenses/LICENSE-2.0
#
# Unless required by applicable law or agreed to in writing,
# software distributed under the License is distributed on an
# "AS IS" BASIS, WITHOUT WARRANTIES OR CONDITIONS OF ANY
# KIND, either express or implied.  See the License for the
# specific language governing permissions and limitations
# under the License.
from __future__ import annotations

import itertools
import os
import re
from collections import defaultdict
from collections.abc import Callable, Iterable, Iterator, Sequence
from datetime import datetime
from typing import TYPE_CHECKING, Any, NamedTuple, TypeVar, cast, overload

import structlog
from natsort import natsorted
from sqlalchemy import (
    JSON,
    Column,
    Enum,
    ForeignKey,
    ForeignKeyConstraint,
    Index,
    Integer,
    PrimaryKeyConstraint,
    String,
    Text,
    UniqueConstraint,
    and_,
    case,
    func,
    not_,
    or_,
    text,
    update,
)
from sqlalchemy.dialects import postgresql
from sqlalchemy.exc import IntegrityError
from sqlalchemy.ext.associationproxy import association_proxy
from sqlalchemy.ext.hybrid import hybrid_property
from sqlalchemy.ext.mutable import MutableDict
from sqlalchemy.orm import declared_attr, joinedload, relationship, synonym, validates
from sqlalchemy.sql.expression import false, select
from sqlalchemy.sql.functions import coalesce
from sqlalchemy_utils import UUIDType

from airflow._shared.timezones import timezone
from airflow.callbacks.callback_requests import DagCallbackRequest, DagRunContext
from airflow.configuration import conf as airflow_conf
from airflow.exceptions import AirflowException, NotMapped, TaskNotFound
from airflow.listeners.listener import get_listener_manager
from airflow.models import Deadline, Log
from airflow.models.backfill import Backfill
from airflow.models.base import Base, StringID
from airflow.models.taskinstance import TaskInstance as TI
from airflow.models.taskinstancehistory import TaskInstanceHistory as TIH
from airflow.models.tasklog import LogTemplate
from airflow.models.taskmap import TaskMap
from airflow.sdk.definitions import enable_lazy_task_expansion
from airflow.sdk.definitions._internal.abstractoperator import NotMapped
from airflow.sdk.definitions.deadline import DeadlineReference
from airflow.sdk.definitions.mappedoperator import MappedOperator
from airflow.stats import Stats
from airflow.ti_deps.dep_context import DepContext
from airflow.ti_deps.dependencies_states import SCHEDULEABLE_STATES
from airflow.traces.tracer import EmptySpan, Trace
from airflow.utils.dates import datetime_to_nano
from airflow.utils.helpers import chunks, is_container, prune_dict
from airflow.utils.log.logging_mixin import LoggingMixin
from airflow.utils.retries import retry_db_transaction
from airflow.utils.session import NEW_SESSION, provide_session
from airflow.utils.span_status import SpanStatus
from airflow.utils.sqlalchemy import ExtendedJSON, UtcDateTime, nulls_first, with_row_locks
from airflow.utils.state import DagRunState, State, TaskInstanceState
from airflow.utils.strings import get_random_string
from airflow.utils.thread_safe_dict import ThreadSafeDict
from airflow.utils.types import NOTSET, DagRunTriggeredByType, DagRunType

if TYPE_CHECKING:
    from typing import Literal, TypeAlias

    from opentelemetry.sdk.trace import Span
    from pydantic import NonNegativeInt
    from sqlalchemy.orm import Query, Session
    from sqlalchemy.sql.elements import Case

    from airflow.models.dag_version import DagVersion
    from airflow.models.mappedoperator import MappedOperator
    from airflow.models.taskinstancekey import TaskInstanceKey
    from airflow.sdk import DAG as SDKDAG
    from airflow.serialization.serialized_objects import SerializedBaseOperator, SerializedDAG
    from airflow.utils.types import ArgNotSet

    CreatedTasks = TypeVar("CreatedTasks", Iterator["dict[str, Any]"], Iterator[TI])
    AttributeValueType: TypeAlias = (
        str | bool | int | float | Sequence[str] | Sequence[bool] | Sequence[int] | Sequence[float]
    )
    Operator: TypeAlias = MappedOperator | SerializedBaseOperator

RUN_ID_REGEX = r"^(?:manual|scheduled|asset_triggered)__(?:\d{4}-\d{2}-\d{2}T\d{2}:\d{2}:\d{2}\+00:00)$"

log = structlog.get_logger(__name__)


class TISchedulingDecision(NamedTuple):
    """Type of return for DagRun.task_instance_scheduling_decisions."""

    tis: list[TI]
    schedulable_tis: list[TI]
    changed_tis: bool
    unfinished_tis: list[TI]
    finished_tis: list[TI]


def _default_run_after(ctx):
    params = ctx.get_current_parameters()
    return params["data_interval_end"] or params["logical_date"] or timezone.utcnow()


def _creator_note(val):
    """Creator for the ``note`` association proxy."""
    if isinstance(val, str):
        return DagRunNote(content=val)
    if isinstance(val, dict):
        return DagRunNote(**val)
    return DagRunNote(*val)


class DagRun(Base, LoggingMixin):
    """
    Invocation instance of a DAG.

    A DAG run can be created by the scheduler (i.e. scheduled runs), or by an
    external trigger (i.e. manual runs).
    """

    active_spans = ThreadSafeDict()

    __tablename__ = "dag_run"

    id = Column(Integer, primary_key=True)
    dag_id = Column(StringID(), nullable=False)
    queued_at = Column(UtcDateTime)
    logical_date = Column(UtcDateTime, nullable=True)
    start_date = Column(UtcDateTime)
    end_date = Column(UtcDateTime)
    _state = Column("state", String(50), default=DagRunState.QUEUED)
    run_id = Column(StringID(), nullable=False)
    creating_job_id = Column(Integer)
    run_type = Column(String(50), nullable=False)
    triggered_by = Column(
        Enum(DagRunTriggeredByType, native_enum=False, length=50)
    )  # Airflow component that triggered the run.
    triggering_user_name = Column(
        String(512),
        nullable=True,
    )  # The user that triggered the DagRun, if applicable
    conf = Column(JSON().with_variant(postgresql.JSONB, "postgresql"))
    # These two must be either both NULL or both datetime.
    data_interval_start = Column(UtcDateTime)
    data_interval_end = Column(UtcDateTime)
    # Earliest time when this DagRun can start running.
    run_after = Column(UtcDateTime, default=_default_run_after, nullable=False)
    # When a scheduler last attempted to schedule TIs for this DagRun
    last_scheduling_decision = Column(UtcDateTime)
    # Foreign key to LogTemplate. DagRun rows created prior to this column's
    # existence have this set to NULL. Later rows automatically populate this on
    # insert to point to the latest LogTemplate entry.
    log_template_id = Column(
        Integer,
        ForeignKey("log_template.id", name="task_instance_log_template_id_fkey", ondelete="NO ACTION"),
        default=select(func.max(LogTemplate.__table__.c.id)),
    )
    updated_at = Column(UtcDateTime, default=timezone.utcnow, onupdate=timezone.utcnow)
    # Keeps track of the number of times the dagrun had been cleared.
    # This number is incremented only when the DagRun is re-Queued,
    # when the DagRun is cleared.
    clear_number = Column(Integer, default=0, nullable=False, server_default="0")
    backfill_id = Column(Integer, ForeignKey("backfill.id"), nullable=True)
    """
    The backfill this DagRun is currently associated with.

    It's possible this could change if e.g. the dag run is cleared to be rerun, or perhaps re-backfilled.
    """
    bundle_version = Column(StringID())

    scheduled_by_job_id = Column(Integer)
    # Span context carrier, used for context propagation.
    context_carrier = Column(MutableDict.as_mutable(ExtendedJSON))
    span_status = Column(String(250), server_default=SpanStatus.NOT_STARTED, nullable=False)
    created_dag_version_id = Column(
        UUIDType(binary=False),
        ForeignKey("dag_version.id", name="created_dag_version_id_fkey", ondelete="set null"),
        nullable=True,
    )
    """The id of the dag version column that was in effect at dag run creation time.

    :meta private:
    """

    # Remove this `if` after upgrading Sphinx-AutoAPI
    if not TYPE_CHECKING and "BUILDING_AIRFLOW_DOCS" in os.environ:
        dag: SerializedDAG | None
    else:
        dag: SerializedDAG | None = None

    __table_args__ = (
        Index("dag_id_state", dag_id, _state),
        UniqueConstraint("dag_id", "run_id", name="dag_run_dag_id_run_id_key"),
        UniqueConstraint("dag_id", "logical_date", name="dag_run_dag_id_logical_date_key"),
        Index("idx_dag_run_dag_id", dag_id),
        Index("idx_dag_run_run_after", run_after),
        Index(
            "idx_dag_run_running_dags",
            "state",
            "dag_id",
            postgresql_where=text("state='running'"),
            sqlite_where=text("state='running'"),
        ),
        # since mysql lacks filtered/partial indices, this creates a
        # duplicate index on mysql. Not the end of the world
        Index(
            "idx_dag_run_queued_dags",
            "state",
            "dag_id",
            postgresql_where=text("state='queued'"),
            sqlite_where=text("state='queued'"),
        ),
    )

    task_instances = relationship(
        TI,
        back_populates="dag_run",
        cascade="save-update, merge, delete, delete-orphan",
    )
    task_instances_histories = relationship(
        TIH,
        primaryjoin="and_(DagRun.dag_id == TaskInstanceHistory.dag_id, DagRun.run_id == TaskInstanceHistory.run_id)",
        foreign_keys="TaskInstanceHistory.dag_id, TaskInstanceHistory.run_id",
        order_by=TIH.dag_version_id,
        viewonly=True,
    )
    dag_model = relationship(
        "DagModel",
        primaryjoin="foreign(DagRun.dag_id) == DagModel.dag_id",
        uselist=False,
        viewonly=True,
    )
    dag_run_note = relationship(
        "DagRunNote",
        back_populates="dag_run",
        uselist=False,
        cascade="all, delete, delete-orphan",
    )

    deadlines = relationship(
        "Deadline",
        back_populates="dagrun",
        uselist=True,
        cascade="all, delete, delete-orphan",
    )

    created_dag_version = relationship("DagVersion", uselist=False, passive_deletes=True)
    """
    The dag version that was active when the dag run was created, if available.

    :meta private:
    """

    backfill = relationship(Backfill, uselist=False)
    backfill_max_active_runs = association_proxy("backfill", "max_active_runs")
    max_active_runs = association_proxy("dag_model", "max_active_runs")

    note = association_proxy("dag_run_note", "content", creator=_creator_note)

    DEFAULT_DAGRUNS_TO_EXAMINE = airflow_conf.getint(
        "scheduler",
        "max_dagruns_per_loop_to_schedule",
        fallback=20,
    )
    _ti_dag_versions = association_proxy("task_instances", "dag_version")
    _tih_dag_versions = association_proxy("task_instances_histories", "dag_version")

    def __init__(
        self,
        dag_id: str | None = None,
        run_id: str | None = None,
        *,
        queued_at: datetime | None | ArgNotSet = NOTSET,
        logical_date: datetime | None = None,
        run_after: datetime | None = None,
        start_date: datetime | None = None,
        conf: Any | None = None,
        state: DagRunState | None = None,
        run_type: str | None = None,
        creating_job_id: int | None = None,
        data_interval: tuple[datetime, datetime] | None = None,
        triggered_by: DagRunTriggeredByType | None = None,
        triggering_user_name: str | None = None,
        backfill_id: NonNegativeInt | None = None,
        bundle_version: str | None = None,
    ):
        # For manual runs where logical_date is None, ensure no data_interval is set.
        if logical_date is None and data_interval is not None:
            raise ValueError("data_interval must be None if logical_date is None")

        if data_interval is None:
            # Legacy: Only happen for runs created prior to Airflow 2.2.
            self.data_interval_start = self.data_interval_end = None
        else:
            self.data_interval_start, self.data_interval_end = data_interval
        self.bundle_version = bundle_version
        self.dag_id = dag_id
        self.run_id = run_id
        self.logical_date = logical_date
        self.run_after = run_after
        self.start_date = start_date
        self.conf = conf or {}
        if state is not None:
            self.state = state
        if queued_at is NOTSET:
            self.queued_at = timezone.utcnow() if state == DagRunState.QUEUED else None
        else:
            self.queued_at = queued_at
        self.run_type = run_type
        self.creating_job_id = creating_job_id
        self.backfill_id = backfill_id
        self.clear_number = 0
        self.triggered_by = triggered_by
        self.triggering_user_name = triggering_user_name
        self.scheduled_by_job_id = None
        self.context_carrier = {}
        super().__init__()

    def __repr__(self):
        return (
            f"<DagRun {self.dag_id} @ {self.logical_date}: {self.run_id}, state:{self.state}, "
            f"queued_at: {self.queued_at}. run_type: {self.run_type}>"
        )

    @validates("run_id")
    def validate_run_id(self, key: str, run_id: str) -> str | None:
        if not run_id:
            return None
        if re.match(RUN_ID_REGEX, run_id):
            return run_id
        regex = airflow_conf.get("scheduler", "allowed_run_id_pattern").strip()
        if regex and re.match(regex, run_id):
            return run_id
        raise ValueError(
            f"The run_id provided '{run_id}' does not match regex pattern '{regex}' or '{RUN_ID_REGEX}'"
        )

    @property
    def dag_versions(self) -> list[DagVersion]:
        """Return the DAG versions associated with the TIs of this DagRun."""
        # when the dag is in a versioned bundle, we keep the dag version fixed
        if self.bundle_version:
            return [self.created_dag_version] if self.created_dag_version is not None else []
        dag_versions = [
            dv
            for dv in dict.fromkeys(list(self._tih_dag_versions) + list(self._ti_dag_versions))
            if dv is not None
        ]
        sorted_ = sorted(dag_versions, key=lambda dv: dv.id)
        return sorted_

    @property
    def version_number(self) -> int | None:
        """Return the DAG version number associated with the latest TI of this DagRun."""
        dag_versions = self.dag_versions
        if dag_versions:
            return dag_versions[-1].version_number
        return None

    @hybrid_property
    def duration(self) -> float | None:
        if self.end_date and self.start_date:
            return (self.end_date - self.start_date).total_seconds()
        return None

    @duration.expression  # type: ignore[no-redef]
    @provide_session
    def duration(cls, session: Session = NEW_SESSION) -> Case:
        dialect_name = session.bind.dialect.name
        if dialect_name == "mysql":
            return func.timestampdiff(text("SECOND"), cls.start_date, cls.end_date)

        if dialect_name == "sqlite":
            duration_expr = (func.julianday(cls.end_date) - func.julianday(cls.start_date)) * 86400

        else:
            duration_expr = func.extract("epoch", cls.end_date - cls.start_date)

        when_condition = (
            (cls.end_date != None) & (cls.start_date != None),  # noqa: E711
            duration_expr,
        )

        return case(when_condition, else_=None)

    @provide_session
    def check_version_id_exists_in_dr(self, dag_version_id: UUIDType, session: Session = NEW_SESSION):
        select_stmt = (
            select(TI.dag_version_id)
            .where(TI.dag_id == self.dag_id, TI.dag_version_id == dag_version_id, TI.run_id == self.run_id)
            .union(
                select(TIH.dag_version_id).where(
                    TIH.dag_id == self.dag_id, TIH.dag_version_id == dag_version_id, TIH.run_id == self.run_id
                )
            )
        )
        return session.scalar(select_stmt)

    @property
    def stats_tags(self) -> dict[str, str]:
        return prune_dict({"dag_id": self.dag_id, "run_type": self.run_type})

    @classmethod
    def set_active_spans(cls, active_spans: ThreadSafeDict):
        cls.active_spans = active_spans

    def get_state(self):
        return self._state

    def set_state(self, state: DagRunState) -> None:
        """
        Change the state of the DagRan.

        Changes to attributes are implemented in accordance with the following table
        (rows represent old states, columns represent new states):

        .. list-table:: State transition matrix
           :header-rows: 1
           :stub-columns: 1

           * -
             - QUEUED
             - RUNNING
             - SUCCESS
             - FAILED
           * - None
             - queued_at = timezone.utcnow()
             - if empty: start_date = timezone.utcnow()
               end_date = None
             - end_date = timezone.utcnow()
             - end_date = timezone.utcnow()
           * - QUEUED
             - queued_at = timezone.utcnow()
             - if empty: start_date = timezone.utcnow()
               end_date = None
             - end_date = timezone.utcnow()
             - end_date = timezone.utcnow()
           * - RUNNING
             - queued_at = timezone.utcnow()
               start_date = None
               end_date = None
             -
             - end_date = timezone.utcnow()
             - end_date = timezone.utcnow()
           * - SUCCESS
             - queued_at = timezone.utcnow()
               start_date = None
               end_date = None
             - start_date = timezone.utcnow()
               end_date = None
             -
             -
           * - FAILED
             - queued_at = timezone.utcnow()
               start_date = None
               end_date = None
             - start_date = timezone.utcnow()
               end_date = None
             -
             -

        """
        if state not in State.dag_states:
            raise ValueError(f"invalid DagRun state: {state}")
        if self._state != state:
            if state == DagRunState.QUEUED:
                self.queued_at = timezone.utcnow()
                self.start_date = None
                self.end_date = None
            if state == DagRunState.RUNNING:
                if self._state in State.finished_dr_states:
                    self.start_date = timezone.utcnow()
                else:
                    self.start_date = self.start_date or timezone.utcnow()
                self.end_date = None
            if self._state in State.unfinished_dr_states or self._state is None:
                if state in State.finished_dr_states:
                    self.end_date = timezone.utcnow()
            self._state = state
        else:
            if state == DagRunState.QUEUED:
                self.queued_at = timezone.utcnow()

    @declared_attr
    def state(self):
        return synonym("_state", descriptor=property(self.get_state, self.set_state))

    @provide_session
    def refresh_from_db(self, session: Session = NEW_SESSION) -> None:
        """
        Reload the current dagrun from the database.

        :param session: database session
        """
        dr = session.scalars(
            select(DagRun).where(DagRun.dag_id == self.dag_id, DagRun.run_id == self.run_id)
        ).one()
        self.id = dr.id
        self.state = dr.state

    @classmethod
    @provide_session
    def active_runs_of_dags(
        cls,
        *,
        dag_ids: Iterable[str],
        exclude_backfill,
        session: Session = NEW_SESSION,
    ) -> dict[str, int]:
        """
        Get the number of active dag runs for each dag.

        :meta private:
        """
        query = (
            select(cls.dag_id, func.count("*"))
            .where(cls.dag_id.in_(set(dag_ids)))
            .where(cls.state.in_((DagRunState.RUNNING, DagRunState.QUEUED)))
            .group_by(cls.dag_id)
        )
        if exclude_backfill:
            query = query.where(cls.run_type != DagRunType.BACKFILL_JOB)
        return dict(iter(session.execute(query)))

    @classmethod
    @retry_db_transaction
    def get_running_dag_runs_to_examine(cls, session: Session) -> Query:
        """
        Return the next DagRuns that the scheduler should attempt to schedule.

        This will return zero or more DagRun rows that are row-level-locked with a "SELECT ... FOR UPDATE"
        query, you should ensure that any scheduling decisions are made in a single transaction -- as soon as
        the transaction is committed it will be unlocked.

        :meta private:
        """
        from airflow.models.backfill import BackfillDagRun
        from airflow.models.dag import DagModel

        query = (
            select(cls)
            .with_hint(cls, "USE INDEX (idx_dag_run_running_dags)", dialect_name="mysql")
            .where(cls.state == DagRunState.RUNNING)
            .join(DagModel, DagModel.dag_id == cls.dag_id)
            .join(BackfillDagRun, BackfillDagRun.dag_run_id == DagRun.id, isouter=True)
            .where(
                DagModel.is_paused == false(),
                DagModel.is_stale == false(),
            )
            .options(joinedload(cls.task_instances))
            .order_by(
                nulls_first(BackfillDagRun.sort_ordinal, session=session),
                nulls_first(cls.last_scheduling_decision, session=session),
                cls.run_after,
            )
            .limit(cls.DEFAULT_DAGRUNS_TO_EXAMINE)
        )

        query = query.where(DagRun.run_after <= func.now())

        return session.scalars(with_row_locks(query, of=cls, session=session, skip_locked=True)).unique()

    @classmethod
    @retry_db_transaction
    def get_queued_dag_runs_to_set_running(cls, session: Session) -> Query:
        """
        Return the next queued DagRuns that the scheduler should attempt to schedule.

        This will return zero or more DagRun rows that are row-level-locked with a "SELECT ... FOR UPDATE"
        query, you should ensure that any scheduling decisions are made in a single transaction -- as soon as
        the transaction is committed it will be unlocked.

        :meta private:
        """
        from airflow.models.backfill import Backfill, BackfillDagRun
        from airflow.models.dag import DagModel

        # For dag runs in the queued state, we check if they have reached the max_active_runs limit
        # and if so we drop them
        running_drs = (
            select(
                DagRun.dag_id,
                DagRun.backfill_id,
                func.count(DagRun.id).label("num_running"),
            )
            .where(DagRun.state == DagRunState.RUNNING)
            .group_by(DagRun.dag_id, DagRun.backfill_id)
            .subquery()
        )

        query = (
            select(cls)
            .where(cls.state == DagRunState.QUEUED)
            .join(
                DagModel,
                and_(
                    DagModel.dag_id == cls.dag_id,
                    DagModel.is_paused == false(),
                    DagModel.is_stale == false(),
                ),
            )
            .join(
                BackfillDagRun,
                and_(
                    BackfillDagRun.dag_run_id == DagRun.id,
                    BackfillDagRun.backfill_id == DagRun.backfill_id,
                ),
                isouter=True,
            )
            .join(Backfill, isouter=True)
            .join(
                running_drs,
                and_(
                    running_drs.c.dag_id == DagRun.dag_id,
                    coalesce(running_drs.c.backfill_id, text("-1"))
                    == coalesce(DagRun.backfill_id, text("-1")),
                ),
                isouter=True,
            )
            .where(
                # there are two levels of checks for num_running
                # the one done in this query verifies that the dag is not maxed out
                # it could return many more dag runs than runnable if there is even
                # capacity for 1.  this could be improved.
                coalesce(running_drs.c.num_running, text("0"))
                < coalesce(Backfill.max_active_runs, DagModel.max_active_runs),
                # don't set paused dag runs as running
                not_(coalesce(Backfill.is_paused, False)),
            )
            .order_by(
                # ordering by backfill sort ordinal first ensures that backfill dag runs
                # have lower priority than all other dag run types (since sort_ordinal >= 1).
                # additionally, sorting by sort_ordinal ensures that the backfill
                # dag runs are created in the right order when that matters.
                # todo: AIP-78 use row_number to avoid starvation; limit the number of returned runs per-dag
                nulls_first(BackfillDagRun.sort_ordinal, session=session),
                nulls_first(cls.last_scheduling_decision, session=session),
                nulls_first(running_drs.c.num_running, session=session),  # many running -> lower priority
                cls.run_after,
            )
            .limit(cls.DEFAULT_DAGRUNS_TO_EXAMINE)
        )

        query = query.where(DagRun.run_after <= func.now())

        return session.scalars(with_row_locks(query, of=cls, session=session, skip_locked=True))

    @classmethod
    @provide_session
    def find(
        cls,
        dag_id: str | list[str] | None = None,
        run_id: Iterable[str] | None = None,
        logical_date: datetime | Iterable[datetime] | None = None,
        state: DagRunState | None = None,
        no_backfills: bool = False,
        run_type: DagRunType | None = None,
        session: Session = NEW_SESSION,
        logical_start_date: datetime | None = None,
        logical_end_date: datetime | None = None,
    ) -> list[DagRun]:
        """
        Return a set of dag runs for the given search criteria.

        :param dag_id: the dag_id or list of dag_id to find dag runs for
        :param run_id: defines the run id for this dag run
        :param run_type: type of DagRun
        :param logical_date: the logical date
        :param state: the state of the dag run
        :param no_backfills: return no backfills (True), return all (False).
            Defaults to False
        :param session: database session
        :param logical_start_date: dag run that was executed from this date
        :param logical_end_date: dag run that was executed until this date
        """
        qry = select(cls)
        dag_ids = [dag_id] if isinstance(dag_id, str) else dag_id
        if dag_ids:
            qry = qry.where(cls.dag_id.in_(dag_ids))

        if is_container(run_id):
            qry = qry.where(cls.run_id.in_(run_id))
        elif run_id is not None:
            qry = qry.where(cls.run_id == run_id)
        if is_container(logical_date):
            qry = qry.where(cls.logical_date.in_(logical_date))
        elif logical_date is not None:
            qry = qry.where(cls.logical_date == logical_date)
        if logical_start_date and logical_end_date:
            qry = qry.where(cls.logical_date.between(logical_start_date, logical_end_date))
        elif logical_start_date:
            qry = qry.where(cls.logical_date >= logical_start_date)
        elif logical_end_date:
            qry = qry.where(cls.logical_date <= logical_end_date)
        if state:
            qry = qry.where(cls.state == state)
        if run_type:
            qry = qry.where(cls.run_type == run_type)
        if no_backfills:
            qry = qry.where(cls.run_type != DagRunType.BACKFILL_JOB)

        return session.scalars(qry.order_by(cls.logical_date)).all()

    @classmethod
    @provide_session
    def find_duplicate(cls, dag_id: str, run_id: str, *, session: Session = NEW_SESSION) -> DagRun | None:
        """
        Return an existing run for the DAG with a specific run_id.

        *None* is returned if no such DAG run is found.

        :param dag_id: the dag_id to find duplicates for
        :param run_id: defines the run id for this dag run
        :param session: database session
        """
        return session.scalars(select(cls).where(cls.dag_id == dag_id, cls.run_id == run_id)).one_or_none()

    @staticmethod
    def generate_run_id(
        *, run_type: DagRunType, logical_date: datetime | None = None, run_after: datetime
    ) -> str:
        """
        Generate Run ID based on Run Type, run_after and logical Date.

        :param run_type: type of DagRun
        :param logical_date: the logical date
        :param run_after: the date before which dag run won't start.
        """
        # _Ensure_ run_type is a DagRunType, not just a string from user code
        if logical_date:
            return DagRunType(run_type).generate_run_id(suffix=run_after.isoformat())
        return DagRunType(run_type).generate_run_id(suffix=f"{run_after.isoformat()}_{get_random_string()}")

    @staticmethod
    @provide_session
    def fetch_task_instances(
        dag_id: str | None = None,
        run_id: str | None = None,
        task_ids: list[str] | None = None,
        state: Iterable[TaskInstanceState | None] | None = None,
        session: Session = NEW_SESSION,
    ) -> list[TI]:
        """Return the task instances for this dag run."""
        tis = (
            select(TI)
            .options(joinedload(TI.dag_run))
            .where(
                TI.dag_id == dag_id,
                TI.run_id == run_id,
            )
        )

        if state:
            if isinstance(state, str):
                tis = tis.where(TI.state == state)
            else:
                # this is required to deal with NULL values
                if None in state:
                    if all(x is None for x in state):
                        tis = tis.where(TI.state.is_(None))
                    else:
                        not_none_state = (s for s in state if s)
                        tis = tis.where(or_(TI.state.in_(not_none_state), TI.state.is_(None)))
                else:
                    tis = tis.where(TI.state.in_(state))

        if task_ids is not None:
            tis = tis.where(TI.task_id.in_(task_ids))
        return session.scalars(tis).all()

    def _check_last_n_dagruns_failed(self, dag_id, max_consecutive_failed_dag_runs, session):
        """Check if last N dags failed."""
        dag_runs = session.scalars(
            select(DagRun)
            .where(DagRun.dag_id == dag_id)
            .order_by(DagRun.logical_date.desc())
            .limit(max_consecutive_failed_dag_runs)
        ).all()
        """ Marking dag as paused, if needed"""
        to_be_paused = len(dag_runs) >= max_consecutive_failed_dag_runs and all(
            dag_run.state == DagRunState.FAILED for dag_run in dag_runs
        )

        if to_be_paused:
            from airflow.models.dag import DagModel

            self.log.info(
                "Pausing DAG %s because last %s DAG runs failed.",
                self.dag_id,
                max_consecutive_failed_dag_runs,
            )
            filter_query = [
                DagModel.dag_id == self.dag_id,
            ]
            session.execute(
                update(DagModel)
                .where(or_(*filter_query))
                .values(is_paused=True)
                .execution_options(synchronize_session="fetch")
            )
            session.add(
                Log(
                    event="paused",
                    dag_id=self.dag_id,
                    owner="scheduler",
                    owner_display_name="Scheduler",
                    extra=f"[('dag_id', '{self.dag_id}'), ('is_paused', True)]",
                )
            )
        else:
            self.log.debug(
                "Limit of consecutive DAG failed dag runs is not reached, DAG %s will not be paused.",
                self.dag_id,
            )

    @provide_session
    def get_task_instances(
        self,
        state: Iterable[TaskInstanceState | None] | None = None,
        session: Session = NEW_SESSION,
    ) -> list[TI]:
        """
        Return the task instances for this dag run.

        Redirect to DagRun.fetch_task_instances method.
        Keep this method because it is widely used across the code.
        """
        task_ids = DagRun._get_partial_task_ids(self.dag)
        return DagRun.fetch_task_instances(
            dag_id=self.dag_id, run_id=self.run_id, task_ids=task_ids, state=state, session=session
        )

    @provide_session
    def get_task_instance(
        self,
        task_id: str,
        session: Session = NEW_SESSION,
        *,
        map_index: int = -1,
    ) -> TI | None:
        """
        Return the task instance specified by task_id for this dag run.

        :param task_id: the task id
        :param session: Sqlalchemy ORM Session
        """
        return DagRun.fetch_task_instance(
            dag_id=self.dag_id,
            dag_run_id=self.run_id,
            task_id=task_id,
            session=session,
            map_index=map_index,
        )

    @staticmethod
    @provide_session
    def fetch_task_instance(
        dag_id: str,
        dag_run_id: str,
        task_id: str,
        session: Session = NEW_SESSION,
        map_index: int = -1,
    ) -> TI | None:
        """
        Return the task instance specified by task_id for this dag run.

        :param dag_id: the DAG id
        :param dag_run_id: the DAG run id
        :param task_id: the task id
        :param session: Sqlalchemy ORM Session
        """
        return session.scalars(
            select(TI).filter_by(dag_id=dag_id, run_id=dag_run_id, task_id=task_id, map_index=map_index)
        ).one_or_none()

    def get_dag(self) -> SerializedDAG:
        """
        Return the Dag associated with this DagRun.

        :return: DAG
        """
        if not self.dag:
            raise AirflowException(f"The DAG (.dag) for {self} needs to be set")

        return self.dag

    @staticmethod
    @provide_session
    def get_previous_dagrun(
        dag_run: DagRun, state: DagRunState | None = None, session: Session = NEW_SESSION
    ) -> DagRun | None:
        """
        Return the previous DagRun, if there is one.

        :param dag_run: the dag run
        :param session: SQLAlchemy ORM Session
        :param state: the dag run state
        """
        if dag_run.logical_date is None:
            return None
        filters = [
            DagRun.dag_id == dag_run.dag_id,
            DagRun.logical_date < dag_run.logical_date,
        ]
        if state is not None:
            filters.append(DagRun.state == state)
        return session.scalar(select(DagRun).where(*filters).order_by(DagRun.logical_date.desc()).limit(1))

    @staticmethod
    @provide_session
    def get_previous_scheduled_dagrun(
        dag_run_id: int,
        session: Session = NEW_SESSION,
    ) -> DagRun | None:
        """
        Return the previous SCHEDULED DagRun, if there is one.

        :param dag_run_id: the DAG run ID
        :param session: SQLAlchemy ORM Session
        """
        dag_run = session.get(DagRun, dag_run_id)
        if not dag_run.logical_date:
            return None
        return session.scalar(
            select(DagRun)
            .where(
                DagRun.dag_id == dag_run.dag_id,
                DagRun.logical_date < dag_run.logical_date,
                DagRun.run_type != DagRunType.MANUAL,
            )
            .order_by(DagRun.logical_date.desc())
            .limit(1)
        )

    def _tis_for_dagrun_state(self, *, dag, tis):
        """
        Return the collection of tasks that should be considered for evaluation of terminal dag run state.

        Teardown tasks by default are not considered for the purpose of dag run state.  But
        users may enable such consideration with on_failure_fail_dagrun.
        """

        def is_effective_leaf(task):
            for down_task_id in task.downstream_task_ids:
                down_task = dag.get_task(down_task_id)
                if not down_task.is_teardown or down_task.on_failure_fail_dagrun:
                    # we found a down task that is not ignorable; not a leaf
                    return False
            # we found no ignorable downstreams
            # evaluate whether task is itself ignorable
            return not task.is_teardown or task.on_failure_fail_dagrun

        leaf_task_ids = {x.task_id for x in dag.tasks if is_effective_leaf(x)}
        if not leaf_task_ids:
            # can happen if dag is exclusively teardown tasks
            leaf_task_ids = {x.task_id for x in dag.tasks if not x.downstream_list}
        leaf_tis = {ti for ti in tis if ti.task_id in leaf_task_ids if ti.state != TaskInstanceState.REMOVED}
        return leaf_tis

    def set_dagrun_span_attrs(self, span: Span | EmptySpan):
        if self._state == DagRunState.FAILED:
            span.set_attribute("airflow.dag_run.error", True)

        # Explicitly set the value type to Union[...] to avoid a mypy error.
        attributes: dict[str, AttributeValueType] = {
            "airflow.category": "DAG runs",
            "airflow.dag_run.dag_id": str(self.dag_id),
            "airflow.dag_run.logical_date": str(self.logical_date),
            "airflow.dag_run.run_id": str(self.run_id),
            "airflow.dag_run.queued_at": str(self.queued_at),
            "airflow.dag_run.run_start_date": str(self.start_date),
            "airflow.dag_run.run_end_date": str(self.end_date),
            "airflow.dag_run.run_duration": str(
                (self.end_date - self.start_date).total_seconds() if self.start_date and self.end_date else 0
            ),
            "airflow.dag_run.state": str(self._state),
            "airflow.dag_run.run_type": str(self.run_type),
            "airflow.dag_run.data_interval_start": str(self.data_interval_start),
            "airflow.dag_run.data_interval_end": str(self.data_interval_end),
            "airflow.dag_run.conf": str(self.conf),
        }
        if span.is_recording():
            span.add_event(name="airflow.dag_run.queued", timestamp=datetime_to_nano(self.queued_at))
            span.add_event(name="airflow.dag_run.started", timestamp=datetime_to_nano(self.start_date))
            span.add_event(name="airflow.dag_run.ended", timestamp=datetime_to_nano(self.end_date))
        span.set_attributes(attributes)

    def start_dr_spans_if_needed(self, tis: list[TI]):
        # If there is no value in active_spans, then the span hasn't already been started.
        if self.active_spans is not None and self.active_spans.get("dr:" + str(self.id)) is None:
            if self.span_status == SpanStatus.NOT_STARTED or self.span_status == SpanStatus.NEEDS_CONTINUANCE:
                dr_span = None
                continue_ti_spans = False
                if self.span_status == SpanStatus.NOT_STARTED:
                    dr_span = Trace.start_root_span(
                        span_name=f"{self.dag_id}",
                        component="dag",
                        start_time=self.queued_at,  # This is later converted to nano.
                        start_as_current=False,
                    )
                elif self.span_status == SpanStatus.NEEDS_CONTINUANCE:
                    # Use the existing context_carrier to set the initial dag_run span as the parent.
                    parent_context = Trace.extract(self.context_carrier)
                    with Trace.start_child_span(
                        span_name="new_scheduler", parent_context=parent_context
                    ) as s:
                        s.set_attribute("trace_status", "continued")

                    dr_span = Trace.start_child_span(
                        span_name=f"{self.dag_id}_continued",
                        parent_context=parent_context,
                        component="dag",
                        # No start time
                        start_as_current=False,
                    )
                    # After this span is started, the context_carrier will be replaced by the new one.
                    # New task span will use this span as the parent.
                    continue_ti_spans = True
                carrier = Trace.inject()
                self.context_carrier = carrier
                self.span_status = SpanStatus.ACTIVE
                # Set the span in a synchronized dictionary, so that the variable can be used to end the span.
                self.active_spans.set("dr:" + str(self.id), dr_span)
                self.log.debug(
                    "DagRun span has been started and the injected context_carrier is: %s",
                    self.context_carrier,
                )
                # Start TI spans that also need continuance.
                if continue_ti_spans:
                    new_dagrun_context = Trace.extract(self.context_carrier)
                    for ti in tis:
                        if ti.span_status == SpanStatus.NEEDS_CONTINUANCE:
                            ti_span = Trace.start_child_span(
                                span_name=f"{ti.task_id}_continued",
                                parent_context=new_dagrun_context,
                                start_as_current=False,
                            )
                            ti_carrier = Trace.inject()
                            ti.context_carrier = ti_carrier
                            ti.span_status = SpanStatus.ACTIVE
                            self.active_spans.set("ti:" + ti.id, ti_span)
            else:
                self.log.debug(
                    "Found span_status '%s', while updating state for dag_run '%s'",
                    self.span_status,
                    self.run_id,
                )

    def end_dr_span_if_needed(self):
        if self.active_spans is not None:
            active_span = self.active_spans.get("dr:" + str(self.id))
            if active_span is not None:
                self.log.debug(
                    "Found active span with span_id: %s, for dag_id: %s, run_id: %s, state: %s",
                    active_span.get_span_context().span_id,
                    self.dag_id,
                    self.run_id,
                    self.state,
                )

                self.set_dagrun_span_attrs(span=active_span)
                active_span.end(end_time=datetime_to_nano(self.end_date))
                # Remove the span from the dict.
                self.active_spans.delete("dr:" + str(self.id))
                self.span_status = SpanStatus.ENDED
            else:
                if self.span_status == SpanStatus.ACTIVE:
                    # Another scheduler has started the span.
                    # Update the DB SpanStatus to notify the owner to end it.
                    self.span_status = SpanStatus.SHOULD_END
                elif self.span_status == SpanStatus.NEEDS_CONTINUANCE:
                    # This is a corner case where the scheduler exited gracefully
                    # while the dag_run was almost done.
                    # Since it reached this point, the dag has finished but there has been no time
                    # to create a new span for the current scheduler.
                    # There is no need for more spans, update the status on the db.
                    self.span_status = SpanStatus.ENDED
                else:
                    self.log.debug(
                        "No active span has been found for dag_id: %s, run_id: %s, state: %s",
                        self.dag_id,
                        self.run_id,
                        self.state,
                    )

    @provide_session
    def update_state(
        self, session: Session = NEW_SESSION, execute_callbacks: bool = True
    ) -> tuple[list[TI], DagCallbackRequest | None]:
        """
        Determine the overall state of the DagRun based on the state of its TaskInstances.

        :param session: Sqlalchemy ORM Session
        :param execute_callbacks: Should dag callbacks (success/failure, SLA etc.) be invoked
            directly (default: true) or recorded as a pending request in the ``returned_callback`` property
        :return: Tuple containing tis that can be scheduled in the current loop & `returned_callback` that
            needs to be executed
        """
        # Callback to execute in case of Task Failures
        callback: DagCallbackRequest | None = None

        class _UnfinishedStates(NamedTuple):
            tis: tuple[TI, ...]

            @classmethod
            def calculate(cls, unfinished_tis: Sequence[TI]) -> _UnfinishedStates:
                return cls(tis=tuple(unfinished_tis))

            @property
            def should_schedule(self) -> bool:
                return (
                    bool(self.tis)
                    and all(not t.task.depends_on_past for t in self.tis)  # type: ignore[union-attr]
                    and all(t.task.max_active_tis_per_dag is None for t in self.tis)  # type: ignore[union-attr]
                    and all(t.task.max_active_tis_per_dagrun is None for t in self.tis)  # type: ignore[union-attr]
                    and all(t.state != TaskInstanceState.DEFERRED for t in self.tis)
                )

            def recalculate(self) -> _UnfinishedStates:
                return self._replace(tis=tuple([t for t in self.tis if t.state in State.unfinished]))

        start_dttm = timezone.utcnow()
        self.last_scheduling_decision = start_dttm
        with (
            Stats.timer(f"dagrun.dependency-check.{self.dag_id}"),
            Stats.timer("dagrun.dependency-check", tags=self.stats_tags),
        ):
            dag = self.get_dag()
            info = self.task_instance_scheduling_decisions(session)

            tis = info.tis
            schedulable_tis = info.schedulable_tis
            changed_tis = info.changed_tis
            finished_tis = info.finished_tis
            unfinished = _UnfinishedStates.calculate(info.unfinished_tis)

            if unfinished.should_schedule:
                are_runnable_tasks = schedulable_tis or changed_tis
                # small speed up
                if not are_runnable_tasks:
                    are_runnable_tasks, changed_by_upstream = self._are_premature_tis(
                        unfinished.tis, finished_tis, session
                    )
                    if changed_by_upstream:  # Something changed, we need to recalculate!
                        unfinished = unfinished.recalculate()

        tis_for_dagrun_state = self._tis_for_dagrun_state(dag=dag, tis=tis)

        # if all tasks finished and at least one failed, the run failed
        if not unfinished.tis and any(x.state in State.failed_states for x in tis_for_dagrun_state):
            self.log.info("Marking run %s failed", self)
            self.set_state(DagRunState.FAILED)
            self.notify_dagrun_state_changed(msg="task_failure")

            if execute_callbacks and dag.has_on_failure_callback:
                self.handle_dag_callback(dag=cast("SDKDAG", dag), success=False, reason="task_failure")
            elif dag.has_on_failure_callback:
                callback = DagCallbackRequest(
                    filepath=self.dag_model.relative_fileloc,
                    dag_id=self.dag_id,
                    run_id=self.run_id,
                    bundle_name=self.dag_model.bundle_name,
                    bundle_version=self.bundle_version,
                    context_from_server=DagRunContext(
                        dag_run=self,
                        last_ti=self.get_last_ti(dag=dag, session=session),
                    ),
                    is_failure_callback=True,
                    msg="task_failure",
                )

            # Check if the max_consecutive_failed_dag_runs has been provided and not 0
            # and last consecutive failures are more
            if dag.max_consecutive_failed_dag_runs > 0:
                self.log.debug(
                    "Checking consecutive failed DAG runs for DAG %s, limit is %s",
                    self.dag_id,
                    dag.max_consecutive_failed_dag_runs,
                )
                self._check_last_n_dagruns_failed(dag.dag_id, dag.max_consecutive_failed_dag_runs, session)

        # if all leaves succeeded and no unfinished tasks, the run succeeded
        elif not unfinished.tis and all(x.state in State.success_states for x in tis_for_dagrun_state):
            self.log.info("Marking run %s successful", self)
            self.set_state(DagRunState.SUCCESS)
            self.notify_dagrun_state_changed(msg="success")

            if execute_callbacks and dag.has_on_success_callback:
                self.handle_dag_callback(dag=cast("SDKDAG", dag), success=True, reason="success")
            elif dag.has_on_success_callback:
                callback = DagCallbackRequest(
                    filepath=self.dag_model.relative_fileloc,
                    dag_id=self.dag_id,
                    run_id=self.run_id,
                    bundle_name=self.dag_model.bundle_name,
                    bundle_version=self.bundle_version,
                    context_from_server=DagRunContext(
                        dag_run=self,
                        last_ti=self.get_last_ti(dag=dag, session=session),
                    ),
                    is_failure_callback=False,
                    msg="success",
                )

            if dag.deadline:
                # The dagrun has succeeded.  If there were any Deadlines for it which were not breached, they are no longer needed.
                if any(
                    isinstance(d.reference, DeadlineReference.TYPES.DAGRUN)
                    for d in cast("list", dag.deadline)
                ):
                    Deadline.prune_deadlines(session=session, conditions={DagRun.run_id: self.run_id})

        # if *all tasks* are deadlocked, the run failed
        elif unfinished.should_schedule and not are_runnable_tasks:
            self.log.error("Task deadlock (no runnable tasks); marking run %s failed", self)
            self.set_state(DagRunState.FAILED)
            self.notify_dagrun_state_changed(msg="all_tasks_deadlocked")

            if execute_callbacks and dag.has_on_failure_callback:
                self.handle_dag_callback(
                    dag=cast("SDKDAG", dag),
                    success=False,
                    reason="all_tasks_deadlocked",
                )
            elif dag.has_on_failure_callback:
                callback = DagCallbackRequest(
                    filepath=self.dag_model.relative_fileloc,
                    dag_id=self.dag_id,
                    run_id=self.run_id,
                    bundle_name=self.dag_model.bundle_name,
                    bundle_version=self.bundle_version,
                    context_from_server=DagRunContext(
                        dag_run=self,
                        last_ti=self.get_last_ti(dag=dag, session=session),
                    ),
                    is_failure_callback=True,
                    msg="all_tasks_deadlocked",
                )

        # finally, if the leaves aren't done, the dag is still running
        else:
            # It might need to start TI spans as well.
            self.start_dr_spans_if_needed(tis=tis)

            self.set_state(DagRunState.RUNNING)

        if self._state == DagRunState.FAILED or self._state == DagRunState.SUCCESS:
            msg = (
                "DagRun Finished: dag_id=%s, logical_date=%s, run_id=%s, "
                "run_start_date=%s, run_end_date=%s, run_duration=%s, "
                "state=%s, run_type=%s, "
                "data_interval_start=%s, data_interval_end=%s,"
            )
            self.log.info(
                msg,
                self.dag_id,
                self.logical_date,
                self.run_id,
                self.start_date,
                self.end_date,
                (
                    (self.end_date - self.start_date).total_seconds()
                    if self.start_date and self.end_date
                    else None
                ),
                self._state,
                self.run_type,
                self.data_interval_start,
                self.data_interval_end,
            )

            self.end_dr_span_if_needed()

            session.flush()

        self._emit_true_scheduling_delay_stats_for_finished_state(finished_tis)
        self._emit_duration_stats_for_finished_state()

        session.merge(self)
        # We do not flush here for performance reasons(It increases queries count by +20)

        return schedulable_tis, callback

    @classmethod
    def get_dag_run(cls, dag_id: str, run_id: str, session: Session) -> DagRun | None:
        return session.scalars(
            select(DagRun).where(
                DagRun.dag_id == dag_id,
                DagRun.run_id == run_id,
            )
        ).one_or_none()

    @provide_session
    def task_instance_scheduling_decisions(self, session: Session = NEW_SESSION) -> TISchedulingDecision:
        tis = self.get_task_instances(session=session, state=State.task_states)
        self.log.debug("number of tis tasks for %s: %s task(s)", self, len(tis))

        up_for_retry_tis = [ti for ti in tis if ti.state == TaskInstanceState.UP_FOR_RETRY]
        self.log.debug("up_for_retry_tis: %s", up_for_retry_tis)

        def _filter_tis_and_exclude_removed(dag: SerializedDAG, tis: list[TI]) -> Iterable[TI]:
            """Populate ``ti.task`` while excluding those missing one, marking them as REMOVED."""
            for ti in tis:
                try:
                    ti.task = dag.get_task(ti.task_id)
                except TaskNotFound:
                    if ti.state != TaskInstanceState.REMOVED:
                        self.log.error("Failed to get task for ti %s. Marking it as removed.", ti)
                        ti.state = TaskInstanceState.REMOVED
                        session.flush()
                else:
                    yield ti

        tis = list(_filter_tis_and_exclude_removed(self.get_dag(), tis))

        finished_tis = [t for t in tis if t.state in State.finished]
        uncompleted_tis = [t for t in finished_tis if t.next_trigger_id]  # TODO: this was added to make AIP-88 work
        unfinished_tis = [t for t in tis if t.state in State.unfinished]
        unfinished_tis.extend(uncompleted_tis)

        if unfinished_tis:
            schedulable_tis = [ut for ut in unfinished_tis if ut.state in SCHEDULEABLE_STATES]
            self.log.debug("number of scheduleable tasks for %s: %s task(s)", self, len(schedulable_tis))
            schedulable_tis, changed_tis, expansion_happened = self._get_ready_tis(
                schedulable_tis,
                finished_tis,
                session=session,
            )

            # During expansion, we may change some tis into non-schedulable
            # states, so we need to re-compute.
            if expansion_happened:
                changed_tis = True
                new_unfinished_tis = [t for t in unfinished_tis if t.state in State.unfinished and not t.next_trigger_id]
                finished_tis.extend(t for t in unfinished_tis if t.state in State.finished)
                unfinished_tis = new_unfinished_tis
        else:
            schedulable_tis = []
            changed_tis = False

        return TISchedulingDecision(
            tis=tis,
            schedulable_tis=schedulable_tis,
            changed_tis=changed_tis,
            unfinished_tis=unfinished_tis,
            finished_tis=finished_tis,
        )

    def notify_dagrun_state_changed(self, msg: str = ""):
        try:
            if self.state == DagRunState.RUNNING:
                get_listener_manager().hook.on_dag_run_running(dag_run=self, msg=msg)
            elif self.state == DagRunState.SUCCESS:
                get_listener_manager().hook.on_dag_run_success(dag_run=self, msg=msg)
            elif self.state == DagRunState.FAILED:
                get_listener_manager().hook.on_dag_run_failed(dag_run=self, msg=msg)
        except Exception:
            self.log.exception("Error while calling listener")
        # deliberately not notifying on QUEUED
        # we can't get all the state changes on SchedulerJob,
        # or LocalTaskJob, so we don't want to "falsely advertise" we notify about that

    @provide_session
    def get_last_ti(self, dag: SerializedDAG, session: Session = NEW_SESSION) -> TI | None:
        """Get Last TI from the dagrun to build and pass Execution context object from server to then run callbacks."""
        tis = self.get_task_instances(session=session)
        # tis from a dagrun may not be a part of dag.partial_subset,
        # since dag.partial_subset is a subset of the dag.
        # This ensures that we will only use the accessible TI
        # context for the callback.
        if dag.partial:
            tis = [ti for ti in tis if not ti.state == State.NONE]
        # filter out removed tasks
        tis = natsorted(
            (ti for ti in tis if ti.state != TaskInstanceState.REMOVED),
            key=lambda ti: ti.task_id,
        )
        if not tis:
            return None
        ti = tis[-1]  # get last TaskInstance of DagRun
        return ti

    def handle_dag_callback(self, dag: SDKDAG, success: bool = True, reason: str = "success"):
        """Only needed for `dag.test` where `execute_callbacks=True` is passed to `update_state`."""
        from airflow.api_fastapi.execution_api.datamodels.taskinstance import (
            DagRun as DRDataModel,
            TaskInstance as TIDataModel,
            TIRunContext,
        )
        from airflow.sdk.execution_time.task_runner import RuntimeTaskInstance

        last_ti = self.get_last_ti(dag)  # type: ignore[arg-type]
        if last_ti:
            last_ti_model = TIDataModel.model_validate(last_ti, from_attributes=True)
            task = dag.get_task(last_ti.task_id)

            dag_run_data = DRDataModel(
                dag_id=self.dag_id,
                run_id=self.run_id,
                logical_date=self.logical_date,
                data_interval_start=self.data_interval_start,
                data_interval_end=self.data_interval_end,
                run_after=self.run_after,
                start_date=self.start_date,
                end_date=self.end_date,
                run_type=self.run_type,
                state=self.state,
                conf=self.conf,
                consumed_asset_events=[],
            )

            runtime_ti = RuntimeTaskInstance.model_construct(
                **last_ti_model.model_dump(exclude_unset=True),
                task=task,
                _ti_context_from_server=TIRunContext(
                    dag_run=dag_run_data,
                    max_tries=last_ti.max_tries,
                    variables=[],
                    connections=[],
                    xcom_keys_to_clear=[],
                ),
                max_tries=last_ti.max_tries,
            )
            context = runtime_ti.get_template_context()
        else:
            context = {
                "dag": dag,
                "run_id": self.run_id,
            }

        context["reason"] = reason

        callbacks = dag.on_success_callback if success else dag.on_failure_callback
        if not callbacks:
            self.log.warning("Callback requested, but dag didn't have any for DAG: %s.", dag.dag_id)
            return
        callbacks = callbacks if isinstance(callbacks, list) else [callbacks]

        for callback in callbacks:
            self.log.info(
                "Executing on_%s dag callback: %s",
                "success" if success else "failure",
                callback.__name__ if hasattr(callback, "__name__") else repr(callback),
            )
            try:
                callback(context)
            except Exception:
                self.log.exception("Callback failed for %s", dag.dag_id)
                Stats.incr("dag.callback_exceptions", tags={"dag_id": dag.dag_id})

    def _get_ready_tis(
        self,
        schedulable_tis: list[TI],
        finished_tis: list[TI],
        session: Session,
    ) -> tuple[list[TI], bool, bool]:
        old_states: dict[TaskInstanceKey, Any] = {}
        ready_tis: list[TI] = []
        changed_tis = False

        if not schedulable_tis:
            return ready_tis, changed_tis, False

        # If we expand TIs, we need a new list so that we iterate over them too. (We can't alter
        # `schedulable_tis` in place and have the `for` loop pick them up
        additional_tis: list[TI] = []
        dep_context = DepContext(
            flag_upstream_failed=True,
            ignore_unmapped_tasks=True,  # Ignore this Dep, as we will expand it if we can.
            finished_tis=finished_tis,
        )

        def _expand_mapped_task_if_needed(ti: TI) -> Iterable[TI] | None:
            """
            Try to expand the ti, if needed.

            If the ti needs expansion, newly created task instances are
            returned as well as the original ti.
            The original ti is also modified in-place and assigned the
            ``map_index`` of 0.

            If the ti does not need expansion, either because the task is not
            mapped, or has already been expanded, *None* is returned.
            """
            from airflow.models.mappedoperator import is_mapped

            if TYPE_CHECKING:
                assert ti.task

            if ti.map_index >= 0:  # Already expanded, we're good.
                return None

            if is_mapped(ti.task):
                # If we get here, it could be that we are moving from non-mapped to mapped
                # after task instance clearing or this ti is not yet expanded. Safe to clear
                # the db references.
                ti.clear_db_references(session=session)
            try:
                expanded_tis, _ = TaskMap.expand_mapped_task(ti.task, self.run_id, session=session)
            except NotMapped:  # Not a mapped task, nothing needed.
                return None
            if expanded_tis:
                return expanded_tis
            return ()

        def is_unmapped_task(ti: TI) -> bool:
            # TODO: check why task is still MappedOperator even when not an unmapped task anymore
            return isinstance(schedulable.task, MappedOperator) and schedulable.map_index == -1

        # Check dependencies.
        expansion_happened = False
        # Set of task ids for which was already done _revise_map_indexes_if_mapped
        revised_map_index_task_ids: set[str] = set()
        for schedulable in itertools.chain(schedulable_tis, additional_tis):
            if TYPE_CHECKING:
                assert isinstance(schedulable.task, Operator)
            old_state = schedulable.state
            if not schedulable.are_dependencies_met(session=session, dep_context=dep_context):
                old_states[schedulable.key] = old_state
                continue
            # If schedulable is not yet expanded, try doing it now. This is
            # called in two places: First and ideally in the mini scheduler at
            # the end of LocalTaskJob, and then as an "expansion of last resort"
            # in the scheduler to ensure that the mapped task is correctly
            # expanded before executed. Also see _revise_map_indexes_if_mapped
            # docstring for additional information.
            new_tis = None
            if schedulable.map_index < 0:
                new_tis = _expand_mapped_task_if_needed(schedulable)

                self.log.info("new_tis: %d", len(new_tis or []))

                if new_tis is not None:
                    additional_tis.extend(new_tis)
                    expansion_happened = True

            if not new_tis and schedulable.state in SCHEDULEABLE_STATES:
                # It's enough to revise map index once per task id,
                # checking the map index for each mapped task significantly slows down scheduling
                if schedulable.task.task_id not in revised_map_index_task_ids:
                    ready_tis.extend(
                        self._revise_map_indexes_if_mapped(
                            schedulable.task, dag_version_id=schedulable.dag_version_id, session=session
                        )
                    )
                    revised_map_index_task_ids.add(schedulable.task.task_id)
<<<<<<< HEAD
                if not is_unmapped_task(schedulable):
=======

                # _revise_map_indexes_if_mapped might mark the current task as REMOVED
                # after calculating mapped task length, so we need to re-check
                # the task state to ensure it's still schedulable
                if schedulable.state in SCHEDULEABLE_STATES:
>>>>>>> 17361950
                    ready_tis.append(schedulable)

        # Check if any ti changed state
        tis_filter = TI.filter_for_tis(old_states)
        if tis_filter is not None:
            fresh_tis = session.scalars(select(TI).where(tis_filter)).all()
            changed_tis = any(ti.state != old_states[ti.key] for ti in fresh_tis)

        return ready_tis, changed_tis, expansion_happened

    def _are_premature_tis(
        self,
        unfinished_tis: Sequence[TI],
        finished_tis: list[TI],
        session: Session,
    ) -> tuple[bool, bool]:
        dep_context = DepContext(
            flag_upstream_failed=True,
            ignore_in_retry_period=True,
            ignore_in_reschedule_period=True,
            finished_tis=finished_tis,
        )
        # there might be runnable tasks that are up for retry and for some reason(retry delay, etc.) are
        # not ready yet, so we set the flags to count them in
        return (
            any(ut.are_dependencies_met(dep_context=dep_context, session=session) for ut in unfinished_tis),
            dep_context.have_changed_ti_states,
        )

    def _emit_true_scheduling_delay_stats_for_finished_state(self, finished_tis: list[TI]) -> None:
        """
        Emit the true scheduling delay stats.

        The true scheduling delay stats is defined as the time when the first
        task in DAG starts minus the expected DAG run datetime.

        This helper method is used in ``update_state`` when the state of the
        DAG run is updated to a completed status (either success or failure).
        It finds the first started task within the DAG, calculates the run's
        expected start time based on the logical date and timetable, and gets
        the delay from the difference of these two values.

        The emitted data may contain outliers (e.g. when the first task was
        cleared, so the second task's start date will be used), but we can get
        rid of the outliers on the stats side through dashboards tooling.

        Note that the stat will only be emitted for scheduler-triggered DAG runs
        (i.e. when ``run_type`` is *SCHEDULED* and ``clear_number`` is equal to 0).
        """
        from airflow.models.dag import get_run_data_interval

        if self.state == TaskInstanceState.RUNNING:
            return
        if self.run_type != DagRunType.SCHEDULED:
            return
        if self.clear_number > 0:
            return
        if not finished_tis:
            return

        try:
            dag = self.get_dag()

            if not dag.timetable.periodic:
                # We can't emit this metric if there is no following schedule to calculate from!
                return

            try:
                first_start_date = min(ti.start_date for ti in finished_tis if ti.start_date)
            except ValueError:  # No start dates at all.
                pass
            else:
                # TODO: Logically, this should be DagRunInfo.run_after, but the
                # information is not stored on a DagRun, only before the actual
                # execution on DagModel.next_dagrun_create_after. We should add
                # a field on DagRun for this instead of relying on the run
                # always happening immediately after the data interval.
                data_interval_end = get_run_data_interval(dag.timetable, self).end
                true_delay = first_start_date - data_interval_end
                if true_delay.total_seconds() > 0:
                    Stats.timing(
                        f"dagrun.{dag.dag_id}.first_task_scheduling_delay", true_delay, tags=self.stats_tags
                    )
                    Stats.timing("dagrun.first_task_scheduling_delay", true_delay, tags=self.stats_tags)
        except Exception:
            self.log.warning("Failed to record first_task_scheduling_delay metric:", exc_info=True)

    def _emit_duration_stats_for_finished_state(self):
        if self.state == DagRunState.RUNNING:
            return
        if self.start_date is None:
            self.log.warning("Failed to record duration of %s: start_date is not set.", self)
            return
        if self.end_date is None:
            self.log.warning("Failed to record duration of %s: end_date is not set.", self)
            return

        duration = self.end_date - self.start_date
        timer_params = {"dt": duration, "tags": self.stats_tags}
        Stats.timing(f"dagrun.duration.{self.state}.{self.dag_id}", **timer_params)
        Stats.timing(f"dagrun.duration.{self.state}", **timer_params)

    @provide_session
    def verify_integrity(self, *, session: Session = NEW_SESSION, dag_version_id: UUIDType) -> None:
        """
        Verify the DagRun by checking for removed tasks or tasks that are not in the database yet.

        It will set state to removed or add the task if required.

        :param dag_version_id: The DAG version ID
        :param session: Sqlalchemy ORM Session
        """
        from airflow.settings import task_instance_mutation_hook

        # Set for the empty default in airflow.settings -- if it's not set this means it has been changed
        # Note: Literal[True, False] instead of bool because otherwise it doesn't correctly find the overload.
        hook_is_noop: Literal[True, False] = getattr(task_instance_mutation_hook, "is_noop", False)

        dag = self.get_dag()
        task_ids = self._check_for_removed_or_restored_tasks(
            dag, task_instance_mutation_hook, session=session
        )

        def task_filter(task: Operator) -> bool:
            return task.task_id not in task_ids and (
                self.run_type == DagRunType.BACKFILL_JOB
                or (
                    task.start_date is None
                    or self.logical_date is None
                    or task.start_date <= self.logical_date
                )
                and (task.end_date is None or self.logical_date is None or self.logical_date <= task.end_date)
            )

        created_counts: dict[str, int] = defaultdict(int)
        task_creator = self._get_task_creator(
            created_counts, task_instance_mutation_hook, hook_is_noop, dag_version_id
        )

        # Create the missing tasks, including mapped tasks
        tis_to_create = self._create_tasks(
            (task for task in dag.task_dict.values() if task_filter(task)),
            task_creator,
            session=session,
        )
        self._create_task_instances(self.dag_id, tis_to_create, created_counts, hook_is_noop, session=session)

    def _check_for_removed_or_restored_tasks(
        self, dag: SerializedDAG, ti_mutation_hook, *, session: Session
    ) -> set[str]:
        """
        Check for removed tasks/restored/missing tasks.

        :param dag: DAG object corresponding to the dagrun
        :param ti_mutation_hook: task_instance_mutation_hook function
        :param session: Sqlalchemy ORM Session

        :return: Task IDs in the DAG run

        """
        from airflow.models.expandinput import NotFullyPopulated
        from airflow.models.mappedoperator import get_mapped_ti_count

        tis = self.get_task_instances(session=session)

        # check for removed or restored tasks
        task_ids = set()
        for ti in tis:
            ti_mutation_hook(ti)
            task_ids.add(ti.task_id)
            try:
                task = dag.get_task(ti.task_id)

                should_restore_task = (task is not None) and ti.state == TaskInstanceState.REMOVED
                if should_restore_task:
                    self.log.info("Restoring task '%s' which was previously removed from DAG '%s'", ti, dag)
                    Stats.incr(f"task_restored_to_dag.{dag.dag_id}", tags=self.stats_tags)
                    # Same metric with tagging
                    Stats.incr("task_restored_to_dag", tags={**self.stats_tags, "dag_id": dag.dag_id})
                    ti.state = None
            except AirflowException:
                if ti.state == TaskInstanceState.REMOVED:
                    pass  # ti has already been removed, just ignore it
                elif self.state != DagRunState.RUNNING and not dag.partial:
                    self.log.warning("Failed to get task '%s' for dag '%s'. Marking it as removed.", ti, dag)
                    Stats.incr(f"task_removed_from_dag.{dag.dag_id}", tags=self.stats_tags)
                    # Same metric with tagging
                    Stats.incr("task_removed_from_dag", tags={**self.stats_tags, "dag_id": dag.dag_id})
                    ti.state = TaskInstanceState.REMOVED
                continue

            try:
                num_mapped_tis = task.get_parse_time_mapped_ti_count()
            except NotMapped:
                continue
            except NotFullyPopulated:
                # What if it is _now_ dynamically mapped, but wasn't before?
                try:
                    total_length = get_mapped_ti_count(task, self.run_id, session=session)
                except NotFullyPopulated:
                    # Not all upstreams finished, so we can't tell what should be here. Remove everything.
                    if ti.map_index >= 0:
                        self.log.debug(
                            "Removing the unmapped TI '%s' as the mapping can't be resolved yet", ti
                        )
                        ti.state = TaskInstanceState.REMOVED
                    continue
                # Upstreams finished, check there aren't any extras
                if ti.map_index >= total_length:
                    self.log.debug(
                        "Removing task '%s' as the map_index is longer than the resolved mapping list (%d)",
                        ti,
                        total_length,
                    )
                    ti.state = TaskInstanceState.REMOVED
            else:
                # Check if the number of mapped literals has changed, and we need to mark this TI as removed.
                if ti.map_index >= num_mapped_tis:
                    self.log.debug(
                        "Removing task '%s' as the map_index is longer than the literal mapping list (%s)",
                        ti,
                        num_mapped_tis,
                    )
                    ti.state = TaskInstanceState.REMOVED
                elif ti.map_index < 0:
                    self.log.debug("Removing the unmapped TI '%s' as the mapping can now be performed", ti)
                    ti.state = TaskInstanceState.REMOVED

        return task_ids

    @overload
    def _get_task_creator(
        self,
        created_counts: dict[str, int],
        ti_mutation_hook: Callable,
        hook_is_noop: Literal[True],
        dag_version_id: UUIDType,
    ) -> Callable[[Operator, Iterable[int]], Iterator[dict[str, Any]]]: ...

    @overload
    def _get_task_creator(
        self,
        created_counts: dict[str, int],
        ti_mutation_hook: Callable,
        hook_is_noop: Literal[False],
        dag_version_id: UUIDType,
    ) -> Callable[[Operator, Iterable[int]], Iterator[TI]]: ...

    def _get_task_creator(
        self,
        created_counts: dict[str, int],
        ti_mutation_hook: Callable,
        hook_is_noop: Literal[True, False],
        dag_version_id: UUIDType,
    ) -> Callable[[Operator, Iterable[int]], Iterator[dict[str, Any]] | Iterator[TI]]:
        """
        Get the task creator function.

        This function also updates the created_counts dictionary with the number of tasks created.

        :param created_counts: Dictionary of task_type -> count of created TIs
        :param ti_mutation_hook: task_instance_mutation_hook function
        :param hook_is_noop: Whether the task_instance_mutation_hook is a noop

        """
        if hook_is_noop:

            def create_ti_mapping(task: Operator, indexes: Iterable[int]) -> Iterator[dict[str, Any]]:
                created_counts[task.task_type] += 1
                for map_index in indexes:
                    yield TI.insert_mapping(
                        self.run_id, task, map_index=map_index, dag_version_id=dag_version_id
                    )

            creator = create_ti_mapping

        else:

            def create_ti(task: Operator, indexes: Iterable[int]) -> Iterator[TI]:
                for map_index in indexes:
                    ti = TI(task, run_id=self.run_id, map_index=map_index, dag_version_id=dag_version_id)
                    ti_mutation_hook(ti)
                    created_counts[ti.operator] += 1
                    yield ti

            creator = create_ti
        return creator

    def _create_tasks(
        self,
        tasks: Iterable[Operator],
        task_creator: Callable[[Operator, Iterable[int]], CreatedTasks],
        *,
        session: Session,
    ) -> CreatedTasks:
        """
        Create missing tasks -- and expand any MappedOperator that _only_ have literals as input.

        :param tasks: Tasks to create jobs for in the DAG run
        :param task_creator: Function to create task instances
        """
        from airflow.models.expandinput import NotFullyPopulated
        from airflow.models.mappedoperator import get_mapped_ti_count

        map_indexes: Iterable[int]
        for task in tasks:
            try:
                count = get_mapped_ti_count(task, self.run_id, session=session)
            except (NotMapped, NotFullyPopulated):
                map_indexes = (-1,)
            else:
                if count:
                    map_indexes = range(count)
                else:
                    # Make sure to always create at least one ti; this will be
                    # marked as REMOVED later at runtime.
                    map_indexes = (-1,)
            yield from task_creator(task, map_indexes)

    def _create_task_instances(
        self,
        dag_id: str,
        tasks: Iterator[dict[str, Any]] | Iterator[TI],
        created_counts: dict[str, int],
        hook_is_noop: bool,
        *,
        session: Session,
    ) -> None:
        """
        Create the necessary task instances from the given tasks.

        :param dag_id: DAG ID associated with the dagrun
        :param tasks: the tasks to create the task instances from
        :param created_counts: a dictionary of number of tasks -> total ti created by the task creator
        :param hook_is_noop: whether the task_instance_mutation_hook is noop
        :param session: the session to use

        """
        # Fetch the information we need before handling the exception to avoid
        # PendingRollbackError due to the session being invalidated on exception
        # see https://github.com/apache/superset/pull/530
        run_id = self.run_id
        try:
            if hook_is_noop:
                session.bulk_insert_mappings(TI, tasks)
            else:
                session.bulk_save_objects(tasks)

            for task_type, count in created_counts.items():
                Stats.incr(f"task_instance_created_{task_type}", count, tags=self.stats_tags)
                # Same metric with tagging
                Stats.incr("task_instance_created", count, tags={**self.stats_tags, "task_type": task_type})
            session.flush()
        except IntegrityError:
            self.log.info(
                "Hit IntegrityError while creating the TIs for %s- %s",
                dag_id,
                run_id,
                exc_info=True,
            )
            self.log.info("Doing session rollback.")
            # TODO[HA]: We probably need to savepoint this so we can keep the transaction alive.
            session.rollback()

    def _revise_map_indexes_if_mapped(
        self, task: Operator, *, dag_version_id: UUIDType, session: Session
    ) -> Iterator[TI]:
        """
        Check if task increased or reduced in length and handle appropriately.

        Task instances that do not already exist are created and returned if
        possible. Expansion only happens if all upstreams are ready; otherwise
        we delay expansion to the "last resort". See comments at the call site
        for more details.
        """
        from airflow.models.expandinput import NotFullyPopulated
        from airflow.models.mappedoperator import get_mapped_ti_count
        from airflow.settings import task_instance_mutation_hook

        try:
            total_length = get_mapped_ti_count(task, self.run_id, session=session)
        except NotMapped:
            return  # Not a mapped task, don't need to do anything.
        except NotFullyPopulated:
            return  # Upstreams not ready, don't need to revise this yet.

        query = session.scalars(
            select(TI.map_index).where(
                TI.dag_id == self.dag_id,
                TI.task_id == task.task_id,
                TI.run_id == self.run_id,
            )
        )
        existing_indexes = set(query)

        removed_indexes = existing_indexes.difference(range(total_length))
        if removed_indexes:
            session.execute(
                update(TI)
                .where(
                    TI.dag_id == self.dag_id,
                    TI.task_id == task.task_id,
                    TI.run_id == self.run_id,
                    TI.map_index.in_(removed_indexes),
                )
                .values(state=TaskInstanceState.REMOVED)
            )
            session.flush()

        for index in range(total_length):
            if index in existing_indexes:
                continue
            ti = TI(task, run_id=self.run_id, map_index=index, state=None, dag_version_id=dag_version_id)
            self.log.debug("Expanding TIs upserted %s", ti)
            task_instance_mutation_hook(ti)
            ti = session.merge(ti)
            ti.refresh_from_task(task)
            session.flush()
            yield ti

    @classmethod
    @provide_session
    def get_latest_runs(cls, session: Session = NEW_SESSION) -> list[DagRun]:
        """Return the latest DagRun for each DAG."""
        subquery = (
            select(cls.dag_id, func.max(cls.logical_date).label("logical_date"))
            .group_by(cls.dag_id)
            .subquery()
        )
        return session.scalars(
            select(cls).join(
                subquery,
                and_(cls.dag_id == subquery.c.dag_id, cls.logical_date == subquery.c.logical_date),
            )
        ).all()

    @provide_session
    def schedule_tis(
        self,
        schedulable_tis: Iterable[TI],
        session: Session = NEW_SESSION,
        max_tis_per_query: int | None = None,
    ) -> int:
        """
        Set the given task instances in to the scheduled state.

        Each element of ``schedulable_tis`` should have its ``task`` attribute already set.

        Any EmptyOperator without callbacks or outlets is instead set straight to the success state.

        All the TIs should belong to this DagRun, but this code is in the hot-path, this is not checked -- it
        is the caller's responsibility to call this function only with TIs from a single dag run.
        """
        # Get list of TI IDs that do not need to executed, these are
        # tasks using EmptyOperator and without on_execute_callback / on_success_callback
        empty_ti_ids: list[str] = []
        schedulable_ti_ids: list[str] = []
        for ti in schedulable_tis:
            task = ti.task
            if TYPE_CHECKING:
                assert isinstance(task, Operator)
            if (
                task.inherits_from_empty_operator
                and not task.has_on_execute_callback
                and not task.has_on_success_callback
                and not task.outlets
                and not task.inlets
            ):
                empty_ti_ids.append(ti.id)
            # Check "start_trigger_args" to see whether the operator supports
            # start execution from triggerer. If so, we'll check "start_from_trigger"
            # to see whether this feature is turned on and defer this task.
            # If not, we'll add this "ti" into "schedulable_ti_ids" and later
            # execute it to run in the worker.
            elif not ti.defer_task(session=session):
                schedulable_ti_ids.append(ti.id)

        count = 0

        if schedulable_ti_ids:
            schedulable_ti_ids_chunks = chunks(
                schedulable_ti_ids, max_tis_per_query or len(schedulable_ti_ids)
            )
            for id_chunk in schedulable_ti_ids_chunks:
                count += session.execute(
                    update(TI)
                    .where(TI.id.in_(id_chunk))
                    .values(
                        state=TaskInstanceState.SCHEDULED,
                        scheduled_dttm=timezone.utcnow(),
                        try_number=case(
                            (
                                or_(TI.state.is_(None), TI.state != TaskInstanceState.UP_FOR_RESCHEDULE),
                                TI.try_number + 1,
                            ),
                            else_=TI.try_number,
                        ),
                    )
                    .execution_options(synchronize_session=False)
                ).rowcount

        # Tasks using EmptyOperator should not be executed, mark them as success
        if empty_ti_ids:
            dummy_ti_ids_chunks = chunks(empty_ti_ids, max_tis_per_query or len(empty_ti_ids))
            for id_chunk in dummy_ti_ids_chunks:
                count += session.execute(
                    update(TI)
                    .where(TI.id.in_(id_chunk))
                    .values(
                        state=TaskInstanceState.SUCCESS,
                        start_date=timezone.utcnow(),
                        end_date=timezone.utcnow(),
                        duration=0,
                        try_number=TI.try_number + 1,
                    )
                    .execution_options(
                        synchronize_session=False,
                    )
                ).rowcount

        return count

    @provide_session
    def get_log_template(self, *, session: Session = NEW_SESSION) -> LogTemplate:
        return DagRun._get_log_template(log_template_id=self.log_template_id, session=session)

    @staticmethod
    @provide_session
    def _get_log_template(log_template_id: int | None, session: Session = NEW_SESSION) -> LogTemplate:
        template: LogTemplate | None
        if log_template_id is None:  # DagRun created before LogTemplate introduction.
            template = session.scalar(select(LogTemplate).order_by(LogTemplate.id).limit(1))
        else:
            template = session.get(LogTemplate, log_template_id)
        if template is None:
            raise AirflowException(
                f"No log_template entry found for ID {log_template_id!r}. "
                f"Please make sure you set up the metadatabase correctly."
            )
        return template

    @staticmethod
    def _get_partial_task_ids(dag: SerializedDAG | None) -> list[str] | None:
        return dag.task_ids if dag and dag.partial else None

    @classmethod
    def get_dag_run(cls, dag_id: str, run_id: str, session: Session) -> DagRun | None:
        return session.scalars(
            select(DagRun).where(
                DagRun.dag_id == dag_id,
                DagRun.run_id == run_id,
            )
        ).one_or_none()


class DagRunNote(Base):
    """For storage of arbitrary notes concerning the dagrun instance."""

    __tablename__ = "dag_run_note"

    user_id = Column(String(128), nullable=True)
    dag_run_id = Column(Integer, primary_key=True, nullable=False)
    content = Column(String(1000).with_variant(Text(1000), "mysql"))
    created_at = Column(UtcDateTime, default=timezone.utcnow, nullable=False)
    updated_at = Column(UtcDateTime, default=timezone.utcnow, onupdate=timezone.utcnow, nullable=False)

    dag_run = relationship("DagRun", back_populates="dag_run_note")

    __table_args__ = (
        PrimaryKeyConstraint("dag_run_id", name="dag_run_note_pkey"),
        ForeignKeyConstraint(
            (dag_run_id,),
            ["dag_run.id"],
            name="dag_run_note_dr_fkey",
            ondelete="CASCADE",
        ),
    )

    def __init__(self, content, user_id=None):
        self.content = content
        self.user_id = user_id

    def __repr__(self):
        prefix = f"<{self.__class__.__name__}: {self.dag_id}.{self.dagrun_id} {self.run_id}"
        if self.map_index != -1:
            prefix += f" map_index={self.map_index}"
        return prefix + ">"


def get_or_create_dagrun(
    *,
    dag: SerializedDAG,
    run_id: str,
    logical_date: datetime | None,
    data_interval: tuple[datetime, datetime] | None,
    run_after: datetime,
    conf: dict | None,
    triggered_by: DagRunTriggeredByType,
    triggering_user_name: str | None,
    start_date: datetime,
    session: Session,
) -> DagRun:
    """
    Create a DAG run, replacing an existing instance if needed to prevent collisions.

    This function is only meant to be used by :meth:`DAG.test` as a helper function.

    :param dag: DAG to be used to find run.
    :param conf: Configuration to pass to newly created run.
    :param start_date: Start date of new run.
    :param logical_date: Logical date for finding an existing run.
    :param run_id: Run ID for the new DAG run.
    :param triggered_by: the entity which triggers the dag_run
    :param triggering_user_name: the user name who triggers the dag_run

    :return: The newly created DAG run.
    """
    dr: DagRun = session.scalar(
        select(DagRun).where(DagRun.dag_id == dag.dag_id, DagRun.logical_date == logical_date)
    )
    if dr:
        session.delete(dr)
        session.commit()
    dr = dag.create_dagrun(
        run_id=run_id,
        logical_date=logical_date,
        data_interval=data_interval,
        run_after=run_after,
        conf=conf,
        run_type=DagRunType.MANUAL,
        state=DagRunState.RUNNING,
        triggered_by=triggered_by,
        triggering_user_name=triggering_user_name,
        start_date=start_date or logical_date,
        session=session,
    )
    log.info("Created dag run.", dagrun=dr)
    return dr<|MERGE_RESOLUTION|>--- conflicted
+++ resolved
@@ -1563,7 +1563,7 @@
                     additional_tis.extend(new_tis)
                     expansion_happened = True
 
-            if not new_tis and schedulable.state in SCHEDULEABLE_STATES:
+                       if not new_tis and schedulable.state in SCHEDULEABLE_STATES:
                 # It's enough to revise map index once per task id,
                 # checking the map index for each mapped task significantly slows down scheduling
                 if schedulable.task.task_id not in revised_map_index_task_ids:
@@ -1573,15 +1573,7 @@
                         )
                     )
                     revised_map_index_task_ids.add(schedulable.task.task_id)
-<<<<<<< HEAD
                 if not is_unmapped_task(schedulable):
-=======
-
-                # _revise_map_indexes_if_mapped might mark the current task as REMOVED
-                # after calculating mapped task length, so we need to re-check
-                # the task state to ensure it's still schedulable
-                if schedulable.state in SCHEDULEABLE_STATES:
->>>>>>> 17361950
                     ready_tis.append(schedulable)
 
         # Check if any ti changed state
