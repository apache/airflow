#
# Licensed to the Apache Software Foundation (ASF) under one
# or more contributor license agreements.  See the NOTICE file
# distributed with this work for additional information
# regarding copyright ownership.  The ASF licenses this file
# to you under the Apache License, Version 2.0 (the
# "License"); you may not use this file except in compliance
# with the License.  You may obtain a copy of the License at
#
#   http://www.apache.org/licenses/LICENSE-2.0
#
# Unless required by applicable law or agreed to in writing,
# software distributed under the License is distributed on an
# "AS IS" BASIS, WITHOUT WARRANTIES OR CONDITIONS OF ANY
# KIND, either express or implied.  See the License for the
# specific language governing permissions and limitations
# under the License.
from __future__ import annotations

import contextlib
import hashlib
import itertools
import logging
import math
import uuid
from collections import defaultdict
from collections.abc import Collection, Iterable
from datetime import timedelta
from functools import cache
from typing import TYPE_CHECKING, Any, cast
from urllib.parse import quote

import attrs
import dill
import lazy_object_proxy
import uuid6
from sqlalchemy import (
    Column,
    Float,
    ForeignKey,
    ForeignKeyConstraint,
    Index,
    Integer,
    PrimaryKeyConstraint,
    String,
    Text,
    UniqueConstraint,
    and_,
    case,
    delete,
    extract,
    false,
    func,
    inspect,
    or_,
    select,
    text,
    tuple_,
    update,
)
from sqlalchemy.dialects import postgresql
from sqlalchemy.ext.associationproxy import association_proxy
from sqlalchemy.ext.hybrid import hybrid_property
from sqlalchemy.ext.mutable import MutableDict
from sqlalchemy.orm import lazyload, reconstructor, relationship
from sqlalchemy.orm.attributes import NO_VALUE, set_committed_value
from sqlalchemy_utils import UUIDType

from airflow import settings
from airflow._shared.timezones import timezone
from airflow.assets.manager import asset_manager
from airflow.configuration import conf
from airflow.exceptions import (
    AirflowInactiveAssetInInletOrOutletException,
)
from airflow.listeners.listener import get_listener_manager
from airflow.models.asset import AssetEvent, AssetModel
from airflow.models.base import Base, StringID, TaskInstanceDependencies
from airflow.models.dag_version import DagVersion

# Import HITLDetail at runtime so SQLAlchemy can resolve the relationship
from airflow.models.hitl import HITLDetail  # noqa: F401
from airflow.models.log import Log
from airflow.models.taskinstancekey import TaskInstanceKey
from airflow.models.taskmap import TaskMap
from airflow.models.taskreschedule import TaskReschedule
from airflow.models.xcom import XCOM_RETURN_KEY, LazyXComSelectSequence, XComModel
from airflow.settings import task_instance_mutation_hook
from airflow.stats import Stats
from airflow.ti_deps.dep_context import DepContext
from airflow.ti_deps.dependencies_deps import REQUEUEABLE_DEPS, RUNNING_DEPS
from airflow.utils.helpers import prune_dict
from airflow.utils.log.logging_mixin import LoggingMixin
from airflow.utils.net import get_hostname
from airflow.utils.platform import getuser
from airflow.utils.retries import run_with_db_retries
from airflow.utils.session import NEW_SESSION, create_session, provide_session
from airflow.utils.span_status import SpanStatus
from airflow.utils.sqlalchemy import ExecutorConfigType, ExtendedJSON, UtcDateTime
from airflow.utils.state import DagRunState, State, TaskInstanceState

TR = TaskReschedule

log = logging.getLogger(__name__)


if TYPE_CHECKING:
    from datetime import datetime
    from typing import Literal, TypeAlias

    import pendulum
    from sqlalchemy.engine import Connection as SAConnection, Engine
    from sqlalchemy.orm.session import Session
    from sqlalchemy.sql import Update
    from sqlalchemy.sql.elements import BooleanClauseList
    from sqlalchemy.sql.expression import ColumnOperators

    from airflow.models.dag import DagModel
    from airflow.models.dagrun import DagRun
<<<<<<< HEAD
    from airflow.models.mappedoperator import MappedOperator
    from airflow.sdk import DAG
=======
    from airflow.models.pool import Pool
    from airflow.sdk import BaseOperator
>>>>>>> 1ee3703c
    from airflow.sdk.api.datamodels._generated import AssetProfile
    from airflow.sdk.definitions.asset import AssetNameRef, AssetUniqueKey, AssetUriRef
    from airflow.sdk.types import RuntimeTaskInstanceProtocol
    from airflow.serialization.definitions.taskgroup import SerializedTaskGroup
    from airflow.serialization.serialized_objects import SerializedBaseOperator
    from airflow.utils.context import Context

    Operator: TypeAlias = MappedOperator | SerializedBaseOperator


PAST_DEPENDS_MET = "past_depends_met"


@provide_session
def _add_log(
    event,
    task_instance=None,
    owner=None,
    owner_display_name=None,
    extra=None,
    session: Session = NEW_SESSION,
    **kwargs,
):
    session.add(
        Log(
            event,
            task_instance,
            owner,
            owner_display_name,
            extra,
            **kwargs,
        )
    )


def _stop_remaining_tasks(*, task_instance: TaskInstance, task_teardown_map=None, session: Session):
    """
    Stop non-teardown tasks in dag.

    :meta private:
    """
    if not task_instance.dag_run:
        raise ValueError("``task_instance`` must have ``dag_run`` set")
    tis = task_instance.dag_run.get_task_instances(session=session)
    if TYPE_CHECKING:
        assert task_instance.task
        assert isinstance(task_instance.task.dag, DAG)

    for ti in tis:
        if ti.task_id == task_instance.task_id or ti.state in (
            TaskInstanceState.SUCCESS,
            TaskInstanceState.FAILED,
        ):
            continue
        if task_teardown_map:
            teardown = task_teardown_map[ti.task_id]
        else:
            task = task_instance.task.dag.task_dict[ti.task_id]
            teardown = task.is_teardown
        if not teardown:
            if ti.state == TaskInstanceState.RUNNING:
                log.info("Forcing task %s to fail due to dag's `fail_fast` setting", ti.task_id)
                msg = "Forcing task to fail due to dag's `fail_fast` setting."
                session.add(Log(event="fail task", extra=msg, task_instance=ti.key))
                ti.error(session)
            else:
                log.info("Setting task %s to SKIPPED due to dag's `fail_fast` setting.", ti.task_id)
                msg = "Skipping task due to dag's `fail_fast` setting."
                session.add(Log(event="skip task", extra=msg, task_instance=ti.key))
                ti.set_state(state=TaskInstanceState.SKIPPED, session=session)
        else:
            log.info("Not skipping teardown task '%s'", ti.task_id)


def clear_task_instances(
    tis: list[TaskInstance],
    session: Session,
    dag_run_state: DagRunState | Literal[False] = DagRunState.QUEUED,
    run_on_latest_version: bool = False,
) -> None:
    """
    Clear a set of task instances, but make sure the running ones get killed.

    Also sets Dagrun's `state` to QUEUED and `start_date` to the time of execution.
    But only for finished DRs (SUCCESS and FAILED).
    Doesn't clear DR's `state` and `start_date`for running
    DRs (QUEUED and RUNNING) because clearing the state for already
    running DR is redundant and clearing `start_date` affects DR's duration.

    :param tis: a list of task instances
    :param session: current session
    :param dag_run_state: state to set finished DagRuns to.
        If set to False, DagRuns state will not be changed.
    :param run_on_latest_version: whether to run on latest serialized DAG and Bundle version

    :meta private:
    """
    task_instance_ids: list[str] = []
    from airflow.models.dagbag import DBDagBag

    scheduler_dagbag = DBDagBag(load_op_links=False)
    for ti in tis:
        task_instance_ids.append(ti.id)
        ti.prepare_db_for_next_try(session)
        if ti.state == TaskInstanceState.RUNNING:
            # If a task is cleared when running, set its state to RESTARTING so that
            # the task is terminated and becomes eligible for retry.
            ti.state = TaskInstanceState.RESTARTING
        else:
            dr = ti.dag_run
            if run_on_latest_version:
                ti_dag = scheduler_dagbag.get_latest_version_of_dag(ti.dag_id, session=session)
            else:
                ti_dag = scheduler_dagbag.get_dag_for_run(dag_run=dr, session=session)
            if not ti_dag:
                log.warning("No serialized dag found for dag '%s'", dr.dag_id)
            task_id = ti.task_id
            if ti_dag and ti_dag.has_task(task_id):
                # TODO (GH-52141): Make dag a db-backed object so it only returns db-backed tasks.
                task = cast("Operator", ti_dag.get_task(task_id))
                ti.refresh_from_task(task)
                if TYPE_CHECKING:
                    assert ti.task
                ti.max_tries = ti.try_number + task.retries
            else:
                # Ignore errors when updating max_tries if the DAG or
                # task are not found since database records could be
                # outdated. We make max_tries the maximum value of its
                # original max_tries or the last attempted try number.
                ti.max_tries = max(ti.max_tries, ti.try_number)
            ti.state = None
            ti.external_executor_id = None
            ti.clear_next_method_args()
            session.merge(ti)

    if dag_run_state is not False and tis:
        from airflow.models.dagrun import DagRun  # Avoid circular import

        run_ids_by_dag_id = defaultdict(set)
        for instance in tis:
            run_ids_by_dag_id[instance.dag_id].add(instance.run_id)

        drs = session.scalars(
            select(DagRun).where(
                or_(
                    and_(DagRun.dag_id == dag_id, DagRun.run_id.in_(run_ids))
                    for dag_id, run_ids in run_ids_by_dag_id.items()
                )
            )
        ).all()
        dag_run_state = DagRunState(dag_run_state)  # Validate the state value.
        for dr in drs:
            if dr.state in State.finished_dr_states:
                dr.state = dag_run_state
                dr.start_date = timezone.utcnow()
                if run_on_latest_version:
                    dr_dag = scheduler_dagbag.get_latest_version_of_dag(dr.dag_id, session=session)
                    dag_version = DagVersion.get_latest_version(dr.dag_id, session=session)
                    if dag_version:
                        # Change the dr.created_dag_version_id so the scheduler doesn't reject this
                        # version when it sets the dag_run.dag
                        dr.created_dag_version_id = dag_version.id
                        dr.dag = dr_dag
                        dr.verify_integrity(session=session, dag_version_id=dag_version.id)
                        for ti in dr.task_instances:
                            ti.dag_version_id = dag_version.id
                else:
                    dr_dag = scheduler_dagbag.get_dag_for_run(dag_run=dr, session=session)
                if not dr_dag:
                    log.warning("No serialized dag found for dag '%s'", dr.dag_id)
                if dr_dag and not dr_dag.disable_bundle_versioning and run_on_latest_version:
                    bundle_version = dr.dag_model.bundle_version
                    if bundle_version is not None and run_on_latest_version:
                        dr.bundle_version = bundle_version
                if dag_run_state == DagRunState.QUEUED:
                    dr.last_scheduling_decision = None
                    dr.start_date = None
                    dr.clear_number += 1
    session.flush()


def _creator_note(val):
    """Creator for the ``note`` association proxy."""
    if isinstance(val, str):
        return TaskInstanceNote(content=val)
    if isinstance(val, dict):
        return TaskInstanceNote(**val)
    return TaskInstanceNote(*val)


def _log_state(*, task_instance: TaskInstance, lead_msg: str = "") -> None:
    """
    Log task state.

    :param task_instance: the task instance
    :param lead_msg: lead message

    :meta private:
    """
    params = [
        lead_msg,
        str(task_instance.state).upper(),
        task_instance.dag_id,
        task_instance.task_id,
        task_instance.run_id,
    ]
    message = "%sMarking task as %s. dag_id=%s, task_id=%s, run_id=%s, "
    if task_instance.map_index >= 0:
        params.append(task_instance.map_index)
        message += "map_index=%d, "
    message += "logical_date=%s, start_date=%s, end_date=%s"
    log.info(
        message,
        *params,
        _date_or_empty(task_instance=task_instance, attr="logical_date"),
        _date_or_empty(task_instance=task_instance, attr="start_date"),
        _date_or_empty(task_instance=task_instance, attr="end_date"),
        stacklevel=2,
    )


def _date_or_empty(*, task_instance: TaskInstance, attr: str) -> str:
    """
    Fetch a date attribute or None of it does not exist.

    :param task_instance: the task instance
    :param attr: the attribute name

    :meta private:
    """
    result: datetime | None = getattr(task_instance, attr, None)
    return result.strftime("%Y%m%dT%H%M%S") if result else ""


def uuid7() -> str:
    """Generate a new UUID7 string."""
    return str(uuid6.uuid7())


class TaskInstance(Base, LoggingMixin):
    """
    Task instances store the state of a task instance.

    This table is the authority and single source of truth around what tasks
    have run and the state they are in.

    The SqlAlchemy model doesn't have a SqlAlchemy foreign key to the task or
    dag model deliberately to have more control over transactions.

    Database transactions on this table should insure double triggers and
    any confusion around what task instances are or aren't ready to run
    even while multiple schedulers may be firing task instances.

    A value of -1 in map_index represents any of: a TI without mapped tasks;
    a TI with mapped tasks that has yet to be expanded (state=pending);
    a TI with mapped tasks that expanded to an empty list (state=skipped).
    """

    __tablename__ = "task_instance"
    id = Column(
        String(36).with_variant(postgresql.UUID(as_uuid=False), "postgresql"),
        primary_key=True,
        default=uuid7,
        nullable=False,
    )
    task_id = Column(StringID(), nullable=False)
    dag_id = Column(StringID(), nullable=False)
    run_id = Column(StringID(), nullable=False)
    map_index = Column(Integer, nullable=False, server_default=text("-1"))

    start_date = Column(UtcDateTime)
    end_date = Column(UtcDateTime)
    duration = Column(Float)
    state = Column(String(20))
    try_number = Column(Integer, default=0)
    max_tries = Column(Integer, server_default=text("-1"))
    hostname = Column(String(1000))
    unixname = Column(String(1000))
    pool = Column(String(256), nullable=False)
    pool_slots = Column(Integer, default=1, nullable=False)
    queue = Column(String(256))
    priority_weight = Column(Integer)
    operator = Column(String(1000))
    custom_operator_name = Column(String(1000))
    queued_dttm = Column(UtcDateTime)
    scheduled_dttm = Column(UtcDateTime)
    queued_by_job_id = Column(Integer)

    last_heartbeat_at = Column(UtcDateTime)
    pid = Column(Integer)
    executor = Column(String(1000))
    executor_config = Column(ExecutorConfigType(pickler=dill))
    max_active_tis_per_dag = Column(Integer)
    max_active_tis_per_dagrun = Column(Integer)
    updated_at = Column(UtcDateTime, default=timezone.utcnow, onupdate=timezone.utcnow)
    _rendered_map_index = Column("rendered_map_index", String(250))
    context_carrier = Column(MutableDict.as_mutable(ExtendedJSON))
    span_status = Column(String(250), server_default=SpanStatus.NOT_STARTED, nullable=False)

    external_executor_id = Column(StringID())

    # The trigger to resume on if we are in state DEFERRED
    trigger_id = Column(Integer)

    # Optional timeout utcdatetime for the trigger (past this, we'll fail)
    trigger_timeout = Column(UtcDateTime)

    # The method to call next, and any extra arguments to pass to it.
    # Usually used when resuming from DEFERRED.
    next_method = Column(String(1000))
    next_kwargs = Column(MutableDict.as_mutable(ExtendedJSON))

    _task_display_property_value = Column("task_display_name", String(2000), nullable=True)
    dag_version_id = Column(
        UUIDType(binary=False),
        ForeignKey("dag_version.id", ondelete="RESTRICT"),
    )
    dag_version = relationship("DagVersion", back_populates="task_instances")

    __table_args__ = (
        Index("ti_dag_state", dag_id, state),
        Index("ti_dag_run", dag_id, run_id),
        Index("ti_state", state),
        Index("ti_state_lkp", dag_id, task_id, run_id, state),
        Index("ti_pool", pool, state, priority_weight),
        Index("ti_trigger_id", trigger_id),
        Index("ti_heartbeat", last_heartbeat_at),
        Index("ti_max_active_tis_per_dag", max_active_tis_per_dag),
        Index("ti_max_active_tis_per_dagrun", max_active_tis_per_dagrun),
        PrimaryKeyConstraint("id", name="task_instance_pkey"),
        UniqueConstraint("dag_id", "task_id", "run_id", "map_index", name="task_instance_composite_key"),
        ForeignKeyConstraint(
            [trigger_id],
            ["trigger.id"],
            name="task_instance_trigger_id_fkey",
            ondelete="CASCADE",
        ),
        ForeignKeyConstraint(
            [dag_id, run_id],
            ["dag_run.dag_id", "dag_run.run_id"],
            name="task_instance_dag_run_fkey",
            ondelete="CASCADE",
        ),
    )

    dag_model: DagModel = relationship(
        "DagModel",
        primaryjoin="TaskInstance.dag_id == DagModel.dag_id",
        foreign_keys=dag_id,
        uselist=False,
        innerjoin=True,
        viewonly=True,
    )
    pool_model: Pool = relationship(
        "Pool",
        primaryjoin="TaskInstance.pool == Pool.pool",
        foreign_keys=pool,
        uselist=False,
        innerjoin=True,
        viewonly=True,
    )

    trigger = relationship("Trigger", uselist=False, back_populates="task_instance")
    triggerer_job = association_proxy("trigger", "triggerer_job")
    dag_run = relationship("DagRun", back_populates="task_instances", lazy="joined", innerjoin=True)
    rendered_task_instance_fields = relationship("RenderedTaskInstanceFields", lazy="noload", uselist=False)
    hitl_detail = relationship("HITLDetail", lazy="noload", uselist=False)

    run_after = association_proxy("dag_run", "run_after")
    logical_date = association_proxy("dag_run", "logical_date")
    task_instance_note = relationship(
        "TaskInstanceNote",
        back_populates="task_instance",
        uselist=False,
        cascade="all, delete, delete-orphan",
    )
    note = association_proxy("task_instance_note", "content", creator=_creator_note)

    task: Operator | None = None
    test_mode: bool = False
    is_trigger_log_context: bool = False
    run_as_user: str | None = None
    raw: bool | None = None
    """Indicate to FileTaskHandler that logging context should be set up for trigger logging.

    :meta private:
    """
    _logger_name = "airflow.task"

    def __init__(
        self,
        task: Operator,
        dag_version_id: UUIDType | uuid.UUID,
        run_id: str | None = None,
        state: str | None = None,
        map_index: int = -1,
    ):
        super().__init__()
        self.dag_id = task.dag_id
        self.task_id = task.task_id
        self.map_index = map_index
        self.dag_version_id = dag_version_id
        self.refresh_from_task(task)
        if TYPE_CHECKING:
            assert self.task
        # init_on_load will config the log
        self.init_on_load()

        self.run_id = run_id
        self.try_number = 0
        self.max_tries = self.task.retries
        if not self.id:
            self.id = uuid7()
        self.unixname = getuser()
        if state:
            self.state = state
        self.hostname = ""
        # Is this TaskInstance being currently running within `airflow tasks run --raw`.
        # Not persisted to the database so only valid for the current process
        self.raw = False
        # can be changed when calling 'run'
        self.test_mode = False
        self.context_carrier = {}

    def __hash__(self):
        return hash((self.task_id, self.dag_id, self.run_id, self.map_index))

    @property
    def stats_tags(self) -> dict[str, str]:
        """Returns task instance tags."""
        return prune_dict({"dag_id": self.dag_id, "task_id": self.task_id})

    @staticmethod
    def insert_mapping(
        run_id: str, task: Operator, map_index: int, dag_version_id: UUIDType
    ) -> dict[str, Any]:
        """
        Insert mapping.

        :meta private:
        """
        priority_weight = task.weight_rule.get_weight(
            TaskInstance(task=task, run_id=run_id, map_index=map_index, dag_version_id=dag_version_id)
        )

        return {
            "dag_id": task.dag_id,
            "task_id": task.task_id,
            "run_id": run_id,
            "try_number": 0,
            "hostname": "",
            "unixname": getuser(),
            "queue": task.queue,
            "pool": task.pool,
            "pool_slots": task.pool_slots,
            "priority_weight": priority_weight,
            "run_as_user": task.run_as_user,
            "max_tries": task.retries,
            "executor": task.executor,
            "executor_config": task.executor_config,
            "max_active_tis_per_dag": task.max_active_tis_per_dag,
            "max_active_tis_per_dagrun": task.max_active_tis_per_dagrun,
            "operator": task.task_type,
            "custom_operator_name": getattr(task, "operator_name", None),
            "map_index": map_index,
            "_task_display_property_value": task.task_display_name,
            "dag_version_id": dag_version_id,
        }

    @reconstructor
    def init_on_load(self) -> None:
        """Initialize the attributes that aren't stored in the DB."""
        self.test_mode = False  # can be changed when calling 'run'

    @property
    def operator_name(self) -> str | None:
        """@property: use a more friendly display name for the operator, if set."""
        return self.custom_operator_name or self.operator

    @hybrid_property
    def task_display_name(self) -> str:
        return self._task_display_property_value or self.task_id

    @hybrid_property
    def rendered_map_index(self) -> str | None:
        if self._rendered_map_index is not None:
            return self._rendered_map_index
        if self.map_index >= 0:
            return str(self.map_index)
        return None

    def to_runtime_ti(self, context_from_server) -> RuntimeTaskInstanceProtocol:
        from airflow.sdk.execution_time.task_runner import RuntimeTaskInstance

        runtime_ti = RuntimeTaskInstance.model_construct(
            id=self.id,
            task_id=self.task_id,
            dag_id=self.dag_id,
            run_id=self.run_id,
            try_numer=self.try_number,
            map_index=self.map_index,
            task=self.task,
            max_tries=self.max_tries,
            hostname=self.hostname,
            _ti_context_from_server=context_from_server,
            start_date=self.start_date,
            dag_version_id=self.dag_version_id,
        )

        return runtime_ti

    @property
    def log_url(self) -> str:
        """Log URL for TaskInstance."""
        run_id = quote(self.run_id)
        base_url = conf.get("api", "base_url", fallback="http://localhost:8080/")
        map_index = f"/mapped/{self.map_index}" if self.map_index >= 0 else ""
        try_number = f"?try_number={self.try_number}" if self.try_number > 0 else ""
        _log_uri = f"{base_url}dags/{self.dag_id}/runs/{run_id}/tasks/{self.task_id}{map_index}{try_number}"

        return _log_uri

    @property
    def mark_success_url(self) -> str:
        """URL to mark TI success."""
        return self.log_url

    @provide_session
    def error(self, session: Session = NEW_SESSION) -> None:
        """
        Force the task instance's state to FAILED in the database.

        :param session: SQLAlchemy ORM Session
        """
        self.log.error("Recording the task instance as FAILED")
        self.state = TaskInstanceState.FAILED
        session.merge(self)
        session.commit()

    @classmethod
    @provide_session
    def get_task_instance(
        cls,
        dag_id: str,
        run_id: str,
        task_id: str,
        map_index: int,
        lock_for_update: bool = False,
        session: Session = NEW_SESSION,
    ) -> TaskInstance | None:
        query = (
            select(TaskInstance)
            .options(lazyload(TaskInstance.dag_run))  # lazy load dag run to avoid locking it
            .filter_by(
                dag_id=dag_id,
                run_id=run_id,
                task_id=task_id,
                map_index=map_index,
            )
        )

        if lock_for_update:
            for attempt in run_with_db_retries(logger=cls.logger()):
                with attempt:
                    return session.execute(query.with_for_update()).scalar_one_or_none()
        else:
            return session.execute(query).scalar_one_or_none()

        return None

    @provide_session
    def refresh_from_db(
        self, session: Session = NEW_SESSION, lock_for_update: bool = False, keep_local_changes: bool = False
    ) -> None:
        """
        Refresh the task instance from the database based on the primary key.

        :param session: SQLAlchemy ORM Session
        :param lock_for_update: if True, indicates that the database should
            lock the TaskInstance (issuing a FOR UPDATE clause) until the
            session is committed.
        :param keep_local_changes: Force all attributes to the values from the database if False (the default),
            or if True don't overwrite locally set attributes
        """
        query = select(
            # Select the columns, not the ORM object, to bypass any session/ORM caching layer
            *TaskInstance.__table__.columns
        ).filter_by(
            dag_id=self.dag_id,
            run_id=self.run_id,
            task_id=self.task_id,
            map_index=self.map_index,
        )

        if lock_for_update:
            query = query.with_for_update()

        source = session.execute(query).mappings().one_or_none()
        if source:
            target_state = inspect(self)
            if target_state is None:
                raise RuntimeError(f"Unable to inspect SQLAlchemy state of {type(self)}: {self}")

            # To deal with `@hybrid_property` we need to get the names from `mapper.columns`
            for attr_name, col in target_state.mapper.columns.items():
                if keep_local_changes and target_state.attrs[attr_name].history.has_changes():
                    continue

                set_committed_value(self, attr_name, source[col.name])

            # ID may have changed, update SQLAs state and object tracking
            newkey = session.identity_key(type(self), (self.id,))

            # Delete anything under the new key
            if newkey != target_state.key:
                old = session.identity_map.get(newkey)
                if old is not self and old is not None:
                    session.expunge(old)
                target_state.key = newkey

            if target_state.attrs.dag_run.loaded_value is not NO_VALUE:
                dr_key = session.identity_key(type(self.dag_run), (self.dag_run.id,))
                if (dr := session.identity_map.get(dr_key)) is not None:
                    set_committed_value(self, "dag_run", dr)

        else:
            self.state = None

    def refresh_from_task(self, task: Operator, pool_override: str | None = None) -> None:
        """
        Copy common attributes from the given task.

        :param task: The task object to copy from
        :param pool_override: Use the pool_override instead of task's pool
        """
        self.task = task
        self.queue = task.queue
        self.pool = pool_override or task.pool
        self.pool_slots = task.pool_slots
        with contextlib.suppress(Exception):
            # This method is called from the different places, and sometimes the TI is not fully initialized
            self.priority_weight = self.task.weight_rule.get_weight(self)
        self.run_as_user = task.run_as_user
        # Do not set max_tries to task.retries here because max_tries is a cumulative
        # value that needs to be stored in the db.
        self.executor = task.executor
        self.executor_config = task.executor_config
        self.max_active_tis_per_dag = task.max_active_tis_per_dag
        self.max_active_tis_per_dagrun = task.max_active_tis_per_dagrun
        self.operator = task.task_type
        self.custom_operator_name = getattr(task, "operator_name", None)
        # Re-apply cluster policy here so that task default do not overload previous data
        task_instance_mutation_hook(self)

    @property
    def key(self) -> TaskInstanceKey:
        """Returns a tuple that identifies the task instance uniquely."""
        return TaskInstanceKey(self.dag_id, self.task_id, self.run_id, self.try_number, self.map_index)

    @provide_session
    def set_state(self, state: str | None, session: Session = NEW_SESSION) -> bool:
        """
        Set TaskInstance state.

        :param state: State to set for the TI
        :param session: SQLAlchemy ORM Session
        :return: Was the state changed
        """
        if self.state == state:
            return False

        current_time = timezone.utcnow()
        self.log.debug("Setting task state for %s to %s", self, state)
        if self not in session:
            self.refresh_from_db(session)
        self.state = state
        self.start_date = self.start_date or current_time
        if self.state in State.finished or self.state == TaskInstanceState.UP_FOR_RETRY:
            self.end_date = self.end_date or current_time
            self.duration = (self.end_date - self.start_date).total_seconds()
        session.merge(self)
        session.flush()
        return True

    @property
    def is_premature(self) -> bool:
        """Returns whether a task is in UP_FOR_RETRY state and its retry interval has elapsed."""
        # is the task still in the retry waiting period?
        return self.state == TaskInstanceState.UP_FOR_RETRY and not self.ready_for_retry()

    def prepare_db_for_next_try(self, session: Session):
        """Update the metadata with all the records needed to put this TI in queued for the next try."""
        from airflow.models.taskinstancehistory import TaskInstanceHistory

        TaskInstanceHistory.record_ti(self, session=session)
        session.execute(delete(TaskReschedule).filter_by(ti_id=self.id))
        self.id = uuid7()

    @provide_session
    def are_dependents_done(self, session: Session = NEW_SESSION) -> bool:
        """
        Check whether the immediate dependents of this task instance have succeeded or have been skipped.

        This is meant to be used by wait_for_downstream.

        This is useful when you do not want to start processing the next
        schedule of a task until the dependents are done. For instance,
        if the task DROPs and recreates a table.

        :param session: SQLAlchemy ORM Session
        """
        task = self.task
        if TYPE_CHECKING:
            assert task

        if not task.downstream_task_ids:
            return True

        ti = select(func.count(TaskInstance.task_id)).where(
            TaskInstance.dag_id == self.dag_id,
            TaskInstance.task_id.in_(task.downstream_task_ids),
            TaskInstance.run_id == self.run_id,
            TaskInstance.state.in_((TaskInstanceState.SKIPPED, TaskInstanceState.SUCCESS)),
        )
        count = session.scalar(ti)
        return count == len(task.downstream_task_ids)

    @provide_session
    def get_previous_dagrun(
        self,
        state: DagRunState | None = None,
        session: Session | None = None,
    ) -> DagRun | None:
        """
        Return the DagRun that ran before this task instance's DagRun.

        :param state: If passed, it only take into account instances of a specific state.
        :param session: SQLAlchemy ORM Session.
        """
        if TYPE_CHECKING:
            assert self.task

        dag = self.task.dag
        if dag is None:
            return None

        dr = self.get_dagrun(session=session)
        dr.dag = dag

        from airflow.models.dagrun import DagRun  # Avoid circular import

        # We always ignore schedule in dagrun lookup when `state` is given
        # or the DAG is never scheduled. For legacy reasons, when
        # `catchup=True`, we use `get_previous_scheduled_dagrun` unless
        # `ignore_schedule` is `True`.
        ignore_schedule = state is not None or not dag.timetable.can_be_scheduled
        if dag.catchup is True and not ignore_schedule:
            last_dagrun = DagRun.get_previous_scheduled_dagrun(dr.id, session=session)
        else:
            last_dagrun = DagRun.get_previous_dagrun(dag_run=dr, session=session, state=state)

        if last_dagrun:
            return last_dagrun

        return None

    @provide_session
    def get_previous_ti(
        self,
        state: DagRunState | None = None,
        session: Session = NEW_SESSION,
    ) -> TaskInstance | None:
        """
        Return the task instance for the task that ran before this task instance.

        :param session: SQLAlchemy ORM Session
        :param state: If passed, it only take into account instances of a specific state.
        """
        dagrun = self.get_previous_dagrun(state, session=session)
        if dagrun is None:
            return None
        return dagrun.get_task_instance(self.task_id, session=session)

    @provide_session
    def are_dependencies_met(
        self, dep_context: DepContext | None = None, session: Session = NEW_SESSION, verbose: bool = False
    ) -> bool:
        """
        Are all conditions met for this task instance to be run given the context for the dependencies.

        (e.g. a task instance being force run from the UI will ignore some dependencies).

        :param dep_context: The execution context that determines the dependencies that should be evaluated.
        :param session: database session
        :param verbose: whether log details on failed dependencies on info or debug log level
        """
        dep_context = dep_context or DepContext()
        failed = False
        verbose_aware_logger = self.log.info if verbose else self.log.debug
        for dep_status in self.get_failed_dep_statuses(dep_context=dep_context, session=session):
            failed = True

            verbose_aware_logger(
                "Dependencies not met for %s, dependency '%s' FAILED: %s",
                self,
                dep_status.dep_name,
                dep_status.reason,
            )

        if failed:
            return False

        verbose_aware_logger("Dependencies all met for dep_context=%s ti=%s", dep_context.description, self)
        return True

    @provide_session
    def get_failed_dep_statuses(self, dep_context: DepContext | None = None, session: Session = NEW_SESSION):
        """Get failed Dependencies."""
        if TYPE_CHECKING:
            assert self.task is not None
        dep_context = dep_context or DepContext()
        for dep in dep_context.deps | self.task.deps:
            for dep_status in dep.get_dep_statuses(self, session, dep_context):
                self.log.debug(
                    "%s dependency '%s' PASSED: %s, %s",
                    self,
                    dep_status.dep_name,
                    dep_status.passed,
                    dep_status.reason,
                )

                if not dep_status.passed:
                    yield dep_status

    def __repr__(self) -> str:
        prefix = f"<TaskInstance: {self.dag_id}.{self.task_id} {self.run_id} "
        if self.map_index != -1:
            prefix += f"map_index={self.map_index} "
        return prefix + f"[{self.state}]>"

    def next_retry_datetime(self):
        """
        Get datetime of the next retry if the task instance fails.

        For exponential backoff, retry_delay is used as base and will be converted to seconds.
        """
        from airflow.sdk.definitions._internal.abstractoperator import MAX_RETRY_DELAY

        delay = self.task.retry_delay
        if self.task.retry_exponential_backoff:
            try:
                # If the min_backoff calculation is below 1, it will be converted to 0 via int. Thus,
                # we must round up prior to converting to an int, otherwise a divide by zero error
                # will occur in the modded_hash calculation.
                # this probably gives unexpected results if a task instance has previously been cleared,
                # because try_number can increase without bound
                min_backoff = math.ceil(delay.total_seconds() * (2 ** (self.try_number - 1)))
            except OverflowError:
                min_backoff = MAX_RETRY_DELAY
                self.log.warning(
                    "OverflowError occurred while calculating min_backoff, using MAX_RETRY_DELAY for min_backoff."
                )

            # In the case when delay.total_seconds() is 0, min_backoff will not be rounded up to 1.
            # To address this, we impose a lower bound of 1 on min_backoff. This effectively makes
            # the ceiling function unnecessary, but the ceiling function was retained to avoid
            # introducing a breaking change.
            if min_backoff < 1:
                min_backoff = 1

            # deterministic per task instance
            ti_hash = int(
                hashlib.sha1(
                    f"{self.dag_id}#{self.task_id}#{self.logical_date}#{self.try_number}".encode(),
                    usedforsecurity=False,
                ).hexdigest(),
                16,
            )
            # between 1 and 1.0 * delay * (2^retry_number)
            modded_hash = min_backoff + ti_hash % min_backoff
            # timedelta has a maximum representable value. The exponentiation
            # here means this value can be exceeded after a certain number
            # of tries (around 50 if the initial delay is 1s, even fewer if
            # the delay is larger). Cap the value here before creating a
            # timedelta object so the operation doesn't fail with "OverflowError".
            delay_backoff_in_seconds = min(modded_hash, MAX_RETRY_DELAY)
            delay = timedelta(seconds=delay_backoff_in_seconds)
            if self.task.max_retry_delay:
                delay = min(self.task.max_retry_delay, delay)
        return self.end_date + delay

    def ready_for_retry(self) -> bool:
        """Check on whether the task instance is in the right state and timeframe to be retried."""
        return self.state == TaskInstanceState.UP_FOR_RETRY and self.next_retry_datetime() < timezone.utcnow()

    @staticmethod
    def _get_dagrun(dag_id, run_id, session) -> DagRun:
        from airflow.models.dagrun import DagRun  # Avoid circular import

        dr = session.execute(
            select(DagRun).where(DagRun.dag_id == dag_id, DagRun.run_id == run_id)
        ).scalar_one()
        return dr

    @provide_session
    def get_dagrun(self, session: Session = NEW_SESSION) -> DagRun:
        """
        Return the DagRun for this TaskInstance.

        :param session: SQLAlchemy ORM Session
        :return: DagRun
        """
        info = inspect(self)
        if info.attrs.dag_run.loaded_value is not NO_VALUE:
            if getattr(self, "task", None) is not None:
                if TYPE_CHECKING:
                    assert self.task
                self.dag_run.dag = self.task.dag
            return self.dag_run

        dr = self._get_dagrun(self.dag_id, self.run_id, session)
        if getattr(self, "task", None) is not None:
            if TYPE_CHECKING:
                assert self.task
            dr.dag = self.task.dag
        # Record it in the instance for next time. This means that `self.logical_date` will work correctly
        set_committed_value(self, "dag_run", dr)

        return dr

    @classmethod
    @provide_session
    def _check_and_change_state_before_execution(
        cls,
        task_instance: TaskInstance,
        verbose: bool = True,
        ignore_all_deps: bool = False,
        ignore_depends_on_past: bool = False,
        wait_for_past_depends_before_skipping: bool = False,
        ignore_task_deps: bool = False,
        ignore_ti_state: bool = False,
        mark_success: bool = False,
        test_mode: bool = False,
        hostname: str = "",
        pool: str | None = None,
        external_executor_id: str | None = None,
        session: Session = NEW_SESSION,
    ) -> bool:
        """
        Check dependencies and then sets state to RUNNING if they are met.

        Returns True if and only if state is set to RUNNING, which implies that task should be
        executed, in preparation for _run_raw_task.

        :param verbose: whether to turn on more verbose logging
        :param ignore_all_deps: Ignore all of the non-critical dependencies, just runs
        :param ignore_depends_on_past: Ignore depends_on_past DAG attribute
        :param wait_for_past_depends_before_skipping: Wait for past depends before mark the ti as skipped
        :param ignore_task_deps: Don't check the dependencies of this TaskInstance's task
        :param ignore_ti_state: Disregards previous task instance state
        :param mark_success: Don't run the task, mark its state as success
        :param test_mode: Doesn't record success or failure in the DB
        :param hostname: The hostname of the worker running the task instance.
        :param pool: specifies the pool to use to run the task instance
        :param external_executor_id: The identifier of the celery executor
        :param session: SQLAlchemy ORM Session
        :return: whether the state was changed to running or not
        """
        if TYPE_CHECKING:
            assert task_instance.task

        ti: TaskInstance = task_instance
        task = task_instance.task
        if TYPE_CHECKING:
            assert isinstance(task, Operator)  # TODO (GH-52141): This shouldn't be needed.
        ti.refresh_from_task(task, pool_override=pool)
        ti.test_mode = test_mode
        ti.refresh_from_db(session=session, lock_for_update=True)
        ti.hostname = hostname
        ti.pid = None

        if not ignore_all_deps and not ignore_ti_state and ti.state == TaskInstanceState.SUCCESS:
            Stats.incr("previously_succeeded", tags=ti.stats_tags)

        if not mark_success:
            # Firstly find non-runnable and non-requeueable tis.
            # Since mark_success is not set, we do nothing.
            non_requeueable_dep_context = DepContext(
                deps=RUNNING_DEPS - REQUEUEABLE_DEPS,
                ignore_all_deps=ignore_all_deps,
                ignore_ti_state=ignore_ti_state,
                ignore_depends_on_past=ignore_depends_on_past,
                wait_for_past_depends_before_skipping=wait_for_past_depends_before_skipping,
                ignore_task_deps=ignore_task_deps,
                description="non-requeueable deps",
            )
            if not ti.are_dependencies_met(
                dep_context=non_requeueable_dep_context, session=session, verbose=True
            ):
                session.commit()
                return False

            # For reporting purposes, we report based on 1-indexed,
            # not 0-indexed lists (i.e. Attempt 1 instead of
            # Attempt 0 for the first attempt).
            # Set the task start date. In case it was re-scheduled use the initial
            # start date that is recorded in task_reschedule table
            # If the task continues after being deferred (next_method is set), use the original start_date
            ti.start_date = ti.start_date if ti.next_method else timezone.utcnow()
            if ti.state == TaskInstanceState.UP_FOR_RESCHEDULE:
                tr_start_date = session.scalar(
                    TR.stmt_for_task_instance(ti, descending=False).with_only_columns(TR.start_date).limit(1)
                )
                if tr_start_date:
                    ti.start_date = tr_start_date

            # Secondly we find non-runnable but requeueable tis. We reset its state.
            # This is because we might have hit concurrency limits,
            # e.g. because of backfilling.
            dep_context = DepContext(
                deps=REQUEUEABLE_DEPS,
                ignore_all_deps=ignore_all_deps,
                ignore_depends_on_past=ignore_depends_on_past,
                wait_for_past_depends_before_skipping=wait_for_past_depends_before_skipping,
                ignore_task_deps=ignore_task_deps,
                ignore_ti_state=ignore_ti_state,
                description="requeueable deps",
            )
            if not ti.are_dependencies_met(dep_context=dep_context, session=session, verbose=True):
                ti.state = None
                cls.logger().warning(
                    "Rescheduling due to concurrency limits reached "
                    "at task runtime. Attempt %s of "
                    "%s. State set to NONE.",
                    ti.try_number,
                    ti.max_tries + 1,
                )
                ti.queued_dttm = timezone.utcnow()
                session.merge(ti)
                session.commit()
                return False

        if ti.next_kwargs is not None:
            cls.logger().info("Resuming after deferral")
        else:
            cls.logger().info("Starting attempt %s of %s", ti.try_number, ti.max_tries + 1)

        if not test_mode:
            session.add(Log(TaskInstanceState.RUNNING.value, ti))

        ti.state = TaskInstanceState.RUNNING
        ti.emit_state_change_metric(TaskInstanceState.RUNNING)

        if external_executor_id:
            ti.external_executor_id = external_executor_id

        ti.end_date = None
        if not test_mode:
            session.merge(ti).task = task
        session.commit()

        # Closing all pooled connections to prevent
        # "max number of connections reached"
        settings.engine.dispose()
        if verbose:
            if mark_success:
                cls.logger().info("Marking success for %s on %s", ti.task, ti.logical_date)
            else:
                cls.logger().info("Executing %s on %s", ti.task, ti.logical_date)
        return True

    @provide_session
    def check_and_change_state_before_execution(
        self,
        verbose: bool = True,
        ignore_all_deps: bool = False,
        ignore_depends_on_past: bool = False,
        wait_for_past_depends_before_skipping: bool = False,
        ignore_task_deps: bool = False,
        ignore_ti_state: bool = False,
        mark_success: bool = False,
        test_mode: bool = False,
        pool: str | None = None,
        external_executor_id: str | None = None,
        session: Session = NEW_SESSION,
    ) -> bool:
        return TaskInstance._check_and_change_state_before_execution(
            task_instance=self,
            verbose=verbose,
            ignore_all_deps=ignore_all_deps,
            ignore_depends_on_past=ignore_depends_on_past,
            wait_for_past_depends_before_skipping=wait_for_past_depends_before_skipping,
            ignore_task_deps=ignore_task_deps,
            ignore_ti_state=ignore_ti_state,
            mark_success=mark_success,
            test_mode=test_mode,
            hostname=get_hostname(),
            pool=pool,
            external_executor_id=external_executor_id,
            session=session,
        )

    def emit_state_change_metric(self, new_state: TaskInstanceState) -> None:
        """
        Send a time metric representing how much time a given state transition took.

        The previous state and metric name is deduced from the state the task was put in.

        :param new_state: The state that has just been set for this task.
            We do not use `self.state`, because sometimes the state is updated directly in the DB and not in
            the local TaskInstance object.
            Supported states: QUEUED and RUNNING
        """
        if self.end_date:
            # if the task has an end date, it means that this is not its first round.
            # we send the state transition time metric only on the first try, otherwise it gets more complex.
            return

        # switch on state and deduce which metric to send
        if new_state == TaskInstanceState.RUNNING:
            metric_name = "queued_duration"
            if self.queued_dttm is None:
                # this should not really happen except in tests or rare cases,
                # but we don't want to create errors just for a metric, so we just skip it
                self.log.warning(
                    "cannot record %s for task %s because previous state change time has not been saved",
                    metric_name,
                    self.task_id,
                )
                return
            timing = timezone.utcnow() - self.queued_dttm
        elif new_state == TaskInstanceState.QUEUED:
            metric_name = "scheduled_duration"
            if self.scheduled_dttm is None:
                self.log.warning(
                    "cannot record %s for task %s because previous state change time has not been saved",
                    metric_name,
                    self.task_id,
                )
                return
            timing = timezone.utcnow() - self.scheduled_dttm
        else:
            raise NotImplementedError("no metric emission setup for state %s", new_state)

        # send metric twice, once (legacy) with tags in the name and once with tags as tags
        Stats.timing(f"dag.{self.dag_id}.{self.task_id}.{metric_name}", timing)
        Stats.timing(
            f"task.{metric_name}",
            timing,
            tags={"task_id": self.task_id, "dag_id": self.dag_id, "queue": self.queue},
        )

    def clear_next_method_args(self) -> None:
        """Ensure we unset next_method and next_kwargs to ensure that any retries don't reuse them."""
        log.debug("Clearing next_method and next_kwargs.")

        self.next_method = None
        self.next_kwargs = None

    @provide_session
    def _run_raw_task(
        self,
        mark_success: bool = False,
        session: Session = NEW_SESSION,
        **kwargs: Any,
    ) -> None:
        """Only kept for tests."""
        from airflow.sdk.definitions.dag import _run_task

        if mark_success:
            self.set_state(TaskInstanceState.SUCCESS)
            log.info("[DAG TEST] Marking success for %s ", self.task_id)
            return None

        taskrun_result = _run_task(ti=self, task=self.task)
        if taskrun_result is not None and taskrun_result.error:
            raise taskrun_result.error
        return None

    @staticmethod
    @provide_session
    def register_asset_changes_in_db(
        ti: TaskInstance,
        task_outlets: list[AssetProfile],
        outlet_events: list[dict[str, Any]],
        session: Session = NEW_SESSION,
    ) -> None:
        from airflow.sdk.definitions.asset import Asset, AssetAlias, AssetNameRef, AssetUniqueKey, AssetUriRef

        asset_keys = {
            AssetUniqueKey(o.name, o.uri)
            for o in task_outlets
            if o.type == Asset.__name__ and o.name and o.uri
        }
        asset_name_refs = {
            Asset.ref(name=o.name) for o in task_outlets if o.type == AssetNameRef.__name__ and o.name
        }
        asset_uri_refs = {
            Asset.ref(uri=o.uri) for o in task_outlets if o.type == AssetUriRef.__name__ and o.uri
        }

        asset_models: dict[AssetUniqueKey, AssetModel] = {
            AssetUniqueKey.from_asset(am): am
            for am in session.scalars(
                select(AssetModel).where(
                    AssetModel.active.has(),
                    or_(
                        tuple_(AssetModel.name, AssetModel.uri).in_(attrs.astuple(k) for k in asset_keys),
                        AssetModel.name.in_(r.name for r in asset_name_refs),
                        AssetModel.uri.in_(r.uri for r in asset_uri_refs),
                    ),
                )
            )
        }

        asset_event_extras: dict[AssetUniqueKey, dict] = {
            AssetUniqueKey(**event["dest_asset_key"]): event["extra"]
            for event in outlet_events
            if "source_alias_name" not in event
        }

        bad_asset_keys: set[AssetUniqueKey | AssetNameRef | AssetUriRef] = set()

        for key in asset_keys:
            try:
                am = asset_models[key]
            except KeyError:
                bad_asset_keys.add(key)
                continue
            ti.log.debug("register event for asset %s", am)
            asset_manager.register_asset_change(
                task_instance=ti,
                asset=am,
                extra=asset_event_extras.get(key),
                session=session,
            )

        if asset_name_refs:
            asset_models_by_name = {key.name: am for key, am in asset_models.items()}
            asset_event_extras_by_name = {key.name: extra for key, extra in asset_event_extras.items()}
            for nref in asset_name_refs:
                try:
                    am = asset_models_by_name[nref.name]
                except KeyError:
                    bad_asset_keys.add(nref)
                    continue
                ti.log.debug("register event for asset name ref %s", am)
                asset_manager.register_asset_change(
                    task_instance=ti,
                    asset=am,
                    extra=asset_event_extras_by_name.get(nref.name),
                    session=session,
                )
        if asset_uri_refs:
            asset_models_by_uri = {key.uri: am for key, am in asset_models.items()}
            asset_event_extras_by_uri = {key.uri: extra for key, extra in asset_event_extras.items()}
            for uref in asset_uri_refs:
                try:
                    am = asset_models_by_uri[uref.uri]
                except KeyError:
                    bad_asset_keys.add(uref)
                    continue
                ti.log.debug("register event for asset uri ref %s", am)
                asset_manager.register_asset_change(
                    task_instance=ti,
                    asset=am,
                    extra=asset_event_extras_by_uri.get(uref.uri),
                    session=session,
                )

        def _asset_event_extras_from_aliases() -> dict[tuple[AssetUniqueKey, frozenset], set[str]]:
            d = defaultdict(set)
            for event in outlet_events:
                try:
                    alias_name = event["source_alias_name"]
                except KeyError:
                    continue
                if alias_name not in outlet_alias_names:
                    continue
                asset_key = AssetUniqueKey(**event["dest_asset_key"])
                extra_key = frozenset(event["extra"].items())
                d[asset_key, extra_key].add(alias_name)
            return d

        outlet_alias_names = {o.name for o in task_outlets if o.type == AssetAlias.__name__ and o.name}
        if outlet_alias_names and (event_extras_from_aliases := _asset_event_extras_from_aliases()):
            for (asset_key, extra_key), event_aliase_names in event_extras_from_aliases.items():
                ti.log.debug("register event for asset %s with aliases %s", asset_key, event_aliase_names)
                event = asset_manager.register_asset_change(
                    task_instance=ti,
                    asset=asset_key,
                    source_alias_names=event_aliase_names,
                    extra=dict(extra_key),
                    session=session,
                )
                if event is None:
                    ti.log.info("Dynamically creating AssetModel %s", asset_key)
                    session.add(AssetModel(name=asset_key.name, uri=asset_key.uri))
                    session.flush()  # So event can set up its asset fk.
                    asset_manager.register_asset_change(
                        task_instance=ti,
                        asset=asset_key,
                        source_alias_names=event_aliase_names,
                        extra=dict(extra_key),
                        session=session,
                    )

        if bad_asset_keys:
            raise AirflowInactiveAssetInInletOrOutletException(bad_asset_keys)

    @provide_session
    def update_rtif(self, rendered_fields, session: Session = NEW_SESSION):
        from airflow.models.renderedtifields import RenderedTaskInstanceFields

        rtif = RenderedTaskInstanceFields(ti=self, render_templates=False, rendered_fields=rendered_fields)
        RenderedTaskInstanceFields.write(rtif, session=session)
        session.flush()
        RenderedTaskInstanceFields.delete_old_records(self.task_id, self.dag_id, session=session)

    def update_heartbeat(self):
        with create_session() as session:
            session.execute(
                update(TaskInstance)
                .where(TaskInstance.id == self.id)
                .values(last_heartbeat_at=timezone.utcnow())
            )

    @provide_session
    def run(
        self,
        verbose: bool = True,
        ignore_all_deps: bool = False,
        ignore_depends_on_past: bool = False,
        wait_for_past_depends_before_skipping: bool = False,
        ignore_task_deps: bool = False,
        ignore_ti_state: bool = False,
        mark_success: bool = False,
        test_mode: bool = False,
        pool: str | None = None,
        session: Session = NEW_SESSION,
        raise_on_defer: bool = False,
    ) -> None:
        """Run TaskInstance (only kept for tests)."""
        # This method is only used in ti.run and dag.test and task.test.
        # So doing the s10n/de-s10n dance to operator on Serialized task for the scheduler dep check part.
        from airflow.serialization.serialized_objects import SerializedDAG

        original_task = self.task
        if TYPE_CHECKING:
            assert original_task is not None
            assert original_task.dag is not None

        self.task = SerializedDAG.deserialize_dag(SerializedDAG.serialize_dag(original_task.dag)).task_dict[
            original_task.task_id
        ]
        res = self.check_and_change_state_before_execution(
            verbose=verbose,
            ignore_all_deps=ignore_all_deps,
            ignore_depends_on_past=ignore_depends_on_past,
            wait_for_past_depends_before_skipping=wait_for_past_depends_before_skipping,
            ignore_task_deps=ignore_task_deps,
            ignore_ti_state=ignore_ti_state,
            mark_success=mark_success,
            test_mode=test_mode,
            pool=pool,
            session=session,
        )
        self.task = original_task
        if not res:
            return

        self._run_raw_task(mark_success=mark_success)

    @classmethod
    def fetch_handle_failure_context(
        cls,
        ti: TaskInstance,
        error: None | str,
        test_mode: bool | None = None,
        *,
        session: Session,
        fail_fast: bool = False,
    ):
        """
        Fetch the context needed to handle a failure.

        :param ti: TaskInstance
        :param error: if specified, log the specific exception if thrown
        :param test_mode: doesn't record success or failure in the DB if True
        :param session: SQLAlchemy ORM Session
        :param fail_fast: if True, fail all downstream tasks
        """
        if error:
            cls.logger().error("%s", error)
        if not test_mode:
            ti.refresh_from_db(session)

        ti.end_date = timezone.utcnow()
        ti.set_duration()

        Stats.incr(f"operator_failures_{ti.operator}", tags=ti.stats_tags)
        # Same metric with tagging
        Stats.incr("operator_failures", tags={**ti.stats_tags, "operator": ti.operator})
        Stats.incr("ti_failures", tags=ti.stats_tags)

        if not test_mode:
            session.add(Log(TaskInstanceState.FAILED.value, ti))

        ti.clear_next_method_args()

        # Set state correctly and figure out how to log it and decide whether
        # to email

        # Since this function is called only when the TaskInstance state is running,
        # try_number contains the current try_number (not the next). We
        # only mark task instance as FAILED if the next task instance
        # try_number exceeds the max_tries ... or if force_fail is truthy

        # Actual callbacks are handled by the DAG processor, not the scheduler
        task = getattr(ti, "task", None)

        if not ti.is_eligible_to_retry():
            ti.state = TaskInstanceState.FAILED

            if task and fail_fast:
                _stop_remaining_tasks(task_instance=ti, session=session)
        else:
            if ti.state == TaskInstanceState.RUNNING:
                # If the task instance is in the running state, it means it raised an exception and
                # about to retry so we record the task instance history. For other states, the task
                # instance was cleared and already recorded in the task instance history.
                ti.prepare_db_for_next_try(session)

            ti.state = State.UP_FOR_RETRY

        try:
            get_listener_manager().hook.on_task_instance_failed(
                previous_state=TaskInstanceState.RUNNING, task_instance=ti, error=error
            )
        except Exception:
            log.exception("error calling listener")

        return ti

    @staticmethod
    @provide_session
    def save_to_db(ti: TaskInstance, session: Session = NEW_SESSION):
        ti.updated_at = timezone.utcnow()
        session.merge(ti)
        session.flush()
        session.commit()

    @provide_session
    def handle_failure(
        self,
        error: None | str,
        test_mode: bool | None = None,
        session: Session = NEW_SESSION,
    ) -> None:
        """
        Handle Failure for a task instance.

        :param error: if specified, log the specific exception if thrown
        :param test_mode: doesn't record success or failure in the DB if True
        :param session: SQLAlchemy ORM Session
        """
        if TYPE_CHECKING:
            assert self.task
            assert self.task.dag
        try:
            fail_fast = self.task.dag.fail_fast
        except Exception:
            fail_fast = False
        if test_mode is None:
            test_mode = self.test_mode
        ti = TaskInstance.fetch_handle_failure_context(
            ti=self,
            error=error,
            test_mode=test_mode,
            session=session,
            fail_fast=fail_fast,
        )

        _log_state(task_instance=self)

        if not test_mode:
            TaskInstance.save_to_db(ti, session)

    def is_eligible_to_retry(self) -> bool:
        """Is task instance is eligible for retry."""
        if self.state == TaskInstanceState.RESTARTING:
            # If a task is cleared when running, it goes into RESTARTING state and is always
            # eligible for retry
            return True
        if not getattr(self, "task", None):
            # Couldn't load the task, don't know number of retries, guess:
            return self.try_number <= self.max_tries

        if TYPE_CHECKING:
            assert self.task
            assert self.task.retries

        return bool(self.task.retries and self.try_number <= self.max_tries)

    # TODO (GH-52141): We should remove this entire function (only makes sense at runtime).
    def get_template_context(
        self,
        session: Session | None = None,
        ignore_param_exceptions: bool = True,
    ) -> Context:
        """
        Return TI Context.

        :param session: SQLAlchemy ORM Session
        :param ignore_param_exceptions: flag to suppress value exceptions while initializing the ParamsDict
        """
        # Do not use provide_session here -- it expunges everything on exit!
        if not session:
            session = settings.Session()

        from airflow.exceptions import NotMapped
        from airflow.models.mappedoperator import get_mapped_ti_count
        from airflow.sdk.api.datamodels._generated import (
            DagRun as DagRunSDK,
            PrevSuccessfulDagRunResponse,
            TIRunContext,
        )
        from airflow.sdk.definitions.param import process_params
        from airflow.sdk.execution_time.context import InletEventsAccessors
        from airflow.utils.context import (
            ConnectionAccessor,
            OutletEventAccessors,
            VariableAccessor,
        )

        if TYPE_CHECKING:
            assert session

        def _get_dagrun(session: Session) -> DagRun:
            dag_run = self.get_dagrun(session)
            if dag_run in session:
                return dag_run
            # The dag_run may not be attached to the session anymore since the
            # code base is over-zealous with use of session.expunge_all().
            # Re-attach it if the relation is not loaded so we can load it when needed.
            info = inspect(dag_run)
            if info.attrs.consumed_asset_events.loaded_value is not NO_VALUE:
                return dag_run
            # If dag_run is not flushed to db at all (e.g. CLI commands using
            # in-memory objects for ad-hoc operations), just set the value manually.
            if not info.has_identity:
                dag_run.consumed_asset_events = []
                return dag_run
            return session.merge(dag_run, load=False)

        task: Any = self.task
        dag = task.dag
        dag_run = _get_dagrun(session)

        validated_params = process_params(dag, task, dag_run.conf, suppress_exception=ignore_param_exceptions)
        ti_context_from_server = TIRunContext(
            dag_run=DagRunSDK.model_validate(dag_run, from_attributes=True),
            max_tries=self.max_tries,
            should_retry=self.is_eligible_to_retry(),
        )
        runtime_ti = self.to_runtime_ti(context_from_server=ti_context_from_server)

        context: Context = runtime_ti.get_template_context()

        @cache  # Prevent multiple database access.
        def _get_previous_dagrun_success() -> PrevSuccessfulDagRunResponse:
            dr_from_db = self.get_previous_dagrun(state=DagRunState.SUCCESS, session=session)
            if dr_from_db:
                return PrevSuccessfulDagRunResponse.model_validate(dr_from_db, from_attributes=True)
            return PrevSuccessfulDagRunResponse()

        def get_prev_data_interval_start_success() -> pendulum.DateTime | None:
            return timezone.coerce_datetime(_get_previous_dagrun_success().data_interval_start)

        def get_prev_data_interval_end_success() -> pendulum.DateTime | None:
            return timezone.coerce_datetime(_get_previous_dagrun_success().data_interval_end)

        def get_prev_start_date_success() -> pendulum.DateTime | None:
            return timezone.coerce_datetime(_get_previous_dagrun_success().start_date)

        def get_prev_end_date_success() -> pendulum.DateTime | None:
            return timezone.coerce_datetime(_get_previous_dagrun_success().end_date)

        def get_triggering_events() -> dict[str, list[AssetEvent]]:
            asset_events = dag_run.consumed_asset_events
            triggering_events: dict[str, list[AssetEvent]] = defaultdict(list)
            for event in asset_events:
                if event.asset:
                    triggering_events[event.asset.uri].append(event)

            return triggering_events

        # NOTE: If you add to this dict, make sure to also update the following:
        # * Context in task-sdk/src/airflow/sdk/definitions/context.py
        # * KNOWN_CONTEXT_KEYS in airflow/utils/context.py
        # * Table in docs/apache-airflow/templates-ref.rst

        context.update(
            {
                "outlet_events": OutletEventAccessors(),
                "inlet_events": InletEventsAccessors(task.inlets),
                "params": validated_params,
                "prev_data_interval_start_success": get_prev_data_interval_start_success(),
                "prev_data_interval_end_success": get_prev_data_interval_end_success(),
                "prev_start_date_success": get_prev_start_date_success(),
                "prev_end_date_success": get_prev_end_date_success(),
                "test_mode": self.test_mode,
                # ti/task_instance are added here for ti.xcom_{push,pull}
                "task_instance": self,
                "ti": self,
                "triggering_asset_events": lazy_object_proxy.Proxy(get_triggering_events),
                "var": {
                    "json": VariableAccessor(deserialize_json=True),
                    "value": VariableAccessor(deserialize_json=False),
                },
                "conn": ConnectionAccessor(),
            }
        )

        try:
            expanded_ti_count: int | None = get_mapped_ti_count(task, self.run_id, session=session)
            context["expanded_ti_count"] = expanded_ti_count
            if expanded_ti_count:
                setattr(
                    self,
                    "_upstream_map_indexes",
                    {
                        upstream.task_id: self.get_relevant_upstream_map_indexes(
                            upstream,
                            expanded_ti_count,
                            session=session,
                        )
                        for upstream in task.upstream_list
                    },
                )
        except NotMapped:
            pass

        return context

    # TODO (GH-52141): We should remove this entire function (only makes sense at runtime).
    # This is intentionally left untyped so Mypy complains less about this dead code.
    def render_templates(self, context=None, jinja_env=None):
        """
        Render templates in the operator fields.

        If the task was originally mapped, this may replace ``self.task`` with
        the unmapped, fully rendered BaseOperator. The original ``self.task``
        before replacement is returned.
        """
        from airflow.sdk.definitions.mappedoperator import MappedOperator

        if not context:
            context = self.get_template_context()
        original_task = self.task

        # If self.task is mapped, this call replaces self.task to point to the
        # unmapped BaseOperator created by this function! This is because the
        # MappedOperator is useless for template rendering, and we need to be
        # able to access the unmapped task instead.
        original_task.render_template_fields(context, jinja_env)
        if isinstance(self.task, MappedOperator):
            self.task = context["ti"].task

        return original_task

    def set_duration(self) -> None:
        """Set task instance duration."""
        if self.end_date and self.start_date:
            self.duration = (self.end_date - self.start_date).total_seconds()
        else:
            self.duration = None
        log.debug("Task Duration set to %s", self.duration)

    @provide_session
    def xcom_push(
        self,
        key: str,
        value: Any,
        session: Session = NEW_SESSION,
    ) -> None:
        """
        Make an XCom available for tasks to pull.

        :param key: Key to store the value under.
        :param value: Value to store. Only be JSON-serializable may be used otherwise.
        """
        XComModel.set(
            key=key,
            value=value,
            task_id=self.task_id,
            dag_id=self.dag_id,
            run_id=self.run_id,
            map_index=self.map_index,
            session=session,
        )

    @provide_session
    def xcom_pull(
        self,
        task_ids: str | Iterable[str] | None = None,
        dag_id: str | None = None,
        key: str = XCOM_RETURN_KEY,
        include_prior_dates: bool = False,
        session: Session = NEW_SESSION,
        *,
        map_indexes: int | Iterable[int] | None = None,
        default: Any = None,
        run_id: str | None = None,
    ) -> Any:
        """:meta private:"""  # noqa: D400
        # This is only kept for compatibility in tests for now while AIP-72 is in progress.
        if dag_id is None:
            dag_id = self.dag_id
        if run_id is None:
            run_id = self.run_id

        query = XComModel.get_many(
            key=key,
            run_id=run_id,
            dag_ids=dag_id,
            task_ids=task_ids,
            map_indexes=map_indexes,
            include_prior_dates=include_prior_dates,
        )

        # NOTE: Since we're only fetching the value field and not the whole
        # class, the @recreate annotation does not kick in. Therefore we need to
        # call XCom.deserialize_value() manually.

        # We are only pulling one single task.
        if (task_ids is None or isinstance(task_ids, str)) and not isinstance(map_indexes, Iterable):
            first = session.execute(
                query.with_only_columns(
                    XComModel.run_id,
                    XComModel.task_id,
                    XComModel.dag_id,
                    XComModel.map_index,
                    XComModel.value,
                )
            ).first()
            if first is None:  # No matching XCom at all.
                return default
            if map_indexes is not None or first.map_index < 0:
                return XComModel.deserialize_value(first)

            # raise RuntimeError("Nothing should hit this anymore")

        # TODO: TaskSDK: We should remove this, but many tests still currently call `ti.run()`. See #45549

        # At this point either task_ids or map_indexes is explicitly multi-value.
        # Order return values to match task_ids and map_indexes ordering.
        ordering = []
        if task_ids is None or isinstance(task_ids, str):
            ordering.append(XComModel.task_id)
        elif task_id_whens := {tid: i for i, tid in enumerate(task_ids)}:
            ordering.append(case(task_id_whens, value=XComModel.task_id))
        else:
            ordering.append(XComModel.task_id)
        if map_indexes is None or isinstance(map_indexes, int):
            ordering.append(XComModel.map_index)
        elif isinstance(map_indexes, range):
            order = XComModel.map_index
            if map_indexes.step < 0:
                order = order.desc()
            ordering.append(order)
        elif map_index_whens := {map_index: i for i, map_index in enumerate(map_indexes)}:
            ordering.append(case(map_index_whens, value=XComModel.map_index))
        else:
            ordering.append(XComModel.map_index)
        return LazyXComSelectSequence.from_select(
            query.with_entities(XComModel.value).order_by(None).statement,
            order_by=ordering,
            session=session,
        )

    @provide_session
    def get_num_running_task_instances(self, session: Session, same_dagrun: bool = False) -> int:
        """Return Number of running TIs from the DB."""
        # .count() is inefficient
        num_running_task_instances_query = (
            select(func.count())
            .select_from(TaskInstance)
            .where(
                TaskInstance.dag_id == self.dag_id,
                TaskInstance.task_id == self.task_id,
                TaskInstance.state == TaskInstanceState.RUNNING,
            )
        )
        if same_dagrun:
            num_running_task_instances_query = num_running_task_instances_query.where(
                TaskInstance.run_id == self.run_id
            )
        return session.scalar(num_running_task_instances_query)

    @staticmethod
    def filter_for_tis(tis: Iterable[TaskInstance | TaskInstanceKey]) -> BooleanClauseList | None:
        """Return SQLAlchemy filter to query selected task instances."""
        # DictKeys type, (what we often pass here from the scheduler) is not directly indexable :(
        # Or it might be a generator, but we need to be able to iterate over it more than once
        tis = list(tis)

        if not tis:
            return None

        first = tis[0]

        dag_id = first.dag_id
        run_id = first.run_id
        map_index = first.map_index
        first_task_id = first.task_id

        # pre-compute the set of dag_id, run_id, map_indices and task_ids
        dag_ids, run_ids, map_indices, task_ids = set(), set(), set(), set()
        for t in tis:
            dag_ids.add(t.dag_id)
            run_ids.add(t.run_id)
            map_indices.add(t.map_index)
            task_ids.add(t.task_id)

        # Common path optimisations: when all TIs are for the same dag_id and run_id, or same dag_id
        # and task_id -- this can be over 150x faster for huge numbers of TIs (20k+)
        if dag_ids == {dag_id} and run_ids == {run_id} and map_indices == {map_index}:
            return and_(
                TaskInstance.dag_id == dag_id,
                TaskInstance.run_id == run_id,
                TaskInstance.map_index == map_index,
                TaskInstance.task_id.in_(task_ids),
            )
        if dag_ids == {dag_id} and task_ids == {first_task_id} and map_indices == {map_index}:
            return and_(
                TaskInstance.dag_id == dag_id,
                TaskInstance.run_id.in_(run_ids),
                TaskInstance.map_index == map_index,
                TaskInstance.task_id == first_task_id,
            )
        if dag_ids == {dag_id} and run_ids == {run_id} and task_ids == {first_task_id}:
            return and_(
                TaskInstance.dag_id == dag_id,
                TaskInstance.run_id == run_id,
                TaskInstance.map_index.in_(map_indices),
                TaskInstance.task_id == first_task_id,
            )

        filter_condition = []
        # create 2 nested groups, both primarily grouped by dag_id and run_id,
        # and in the nested group 1 grouped by task_id the other by map_index.
        task_id_groups: dict[tuple, dict[Any, list[Any]]] = defaultdict(lambda: defaultdict(list))
        map_index_groups: dict[tuple, dict[Any, list[Any]]] = defaultdict(lambda: defaultdict(list))
        for t in tis:
            task_id_groups[(t.dag_id, t.run_id)][t.task_id].append(t.map_index)
            map_index_groups[(t.dag_id, t.run_id)][t.map_index].append(t.task_id)

        # this assumes that most dags have dag_id as the largest grouping, followed by run_id. even
        # if its not, this is still  a significant optimization over querying for every single tuple key
        for cur_dag_id, cur_run_id in itertools.product(dag_ids, run_ids):
            # we compare the group size between task_id and map_index and use the smaller group
            dag_task_id_groups = task_id_groups[(cur_dag_id, cur_run_id)]
            dag_map_index_groups = map_index_groups[(cur_dag_id, cur_run_id)]

            if len(dag_task_id_groups) <= len(dag_map_index_groups):
                for cur_task_id, cur_map_indices in dag_task_id_groups.items():
                    filter_condition.append(
                        and_(
                            TaskInstance.dag_id == cur_dag_id,
                            TaskInstance.run_id == cur_run_id,
                            TaskInstance.task_id == cur_task_id,
                            TaskInstance.map_index.in_(cur_map_indices),
                        )
                    )
            else:
                for cur_map_index, cur_task_ids in dag_map_index_groups.items():
                    filter_condition.append(
                        and_(
                            TaskInstance.dag_id == cur_dag_id,
                            TaskInstance.run_id == cur_run_id,
                            TaskInstance.task_id.in_(cur_task_ids),
                            TaskInstance.map_index == cur_map_index,
                        )
                    )

        return or_(*filter_condition)

    @classmethod
    def ti_selector_condition(cls, vals: Collection[str | tuple[str, int]]) -> ColumnOperators:
        """
        Build an SQLAlchemy filter for a list of task_ids or tuples of (task_id,map_index).

        :meta private:
        """
        # Compute a filter for TI.task_id and TI.map_index based on input values
        # For each item, it will either be a task_id, or (task_id, map_index)
        task_id_only = [v for v in vals if isinstance(v, str)]
        with_map_index = [v for v in vals if not isinstance(v, str)]

        filters: list[ColumnOperators] = []
        if task_id_only:
            filters.append(cls.task_id.in_(task_id_only))
        if with_map_index:
            filters.append(tuple_(cls.task_id, cls.map_index).in_(with_map_index))

        if not filters:
            return false()
        if len(filters) == 1:
            return filters[0]
        return or_(*filters)

    def get_relevant_upstream_map_indexes(
        self,
        upstream: Operator,
        ti_count: int | None,
        *,
        session: Session,
    ) -> int | range | None:
        """
        Infer the map indexes of an upstream "relevant" to this ti.

        The bulk of the logic mainly exists to solve the problem described by
        the following example, where 'val' must resolve to different values,
        depending on where the reference is being used::

            @task
            def this_task(v):  # This is self.task.
                return v * 2


            @task_group
            def tg1(inp):
                val = upstream(inp)  # This is the upstream task.
                this_task(val)  # When inp is 1, val here should resolve to 2.
                return val


            # This val is the same object returned by tg1.
            val = tg1.expand(inp=[1, 2, 3])


            @task_group
            def tg2(inp):
                another_task(inp, val)  # val here should resolve to [2, 4, 6].


            tg2.expand(inp=["a", "b"])

        The surrounding mapped task groups of ``upstream`` and ``self.task`` are
        inspected to find a common "ancestor". If such an ancestor is found,
        we need to return specific map indexes to pull a partial value from
        upstream XCom.

        :param upstream: The referenced upstream task.
        :param ti_count: The total count of task instance this task was expanded
            by the scheduler, i.e. ``expanded_ti_count`` in the template context.
        :return: Specific map index or map indexes to pull, or ``None`` if we
            want to "whole" return value (i.e. no mapped task groups involved).
        """
        from airflow.models.mappedoperator import get_mapped_ti_count

        if TYPE_CHECKING:
            assert self.task is not None

        # This value should never be None since we already know the current task
        # is in a mapped task group, and should have been expanded, despite that,
        # we need to check that it is not None to satisfy Mypy.
        # But this value can be 0 when we expand an empty list, for that it is
        # necessary to check that ti_count is not 0 to avoid dividing by 0.
        if not ti_count:
            return None

        # Find the innermost common mapped task group between the current task
        # If the current task and the referenced task does not have a common
        # mapped task group, the two are in different task mapping contexts
        # (like another_task above), and we should use the "whole" value.
        common_ancestor = _find_common_ancestor_mapped_group(self.task, upstream)
        if common_ancestor is None:
            return None

        # At this point we know the two tasks share a mapped task group, and we
        # should use a "partial" value. Let's break down the mapped ti count
        # between the ancestor and further expansion happened inside it.

        ancestor_ti_count = get_mapped_ti_count(common_ancestor, self.run_id, session=session)
        ancestor_map_index = self.map_index * ancestor_ti_count // ti_count

        # If the task is NOT further expanded inside the common ancestor, we
        # only want to reference one single ti. We must walk the actual DAG,
        # and "ti_count == ancestor_ti_count" does not work, since the further
        # expansion may be of length 1.
        if not _is_further_mapped_inside(upstream, common_ancestor):
            return ancestor_map_index

        # Otherwise we need a partial aggregation for values from selected task
        # instances in the ancestor's expansion context.
        further_count = ti_count // ancestor_ti_count
        map_index_start = ancestor_map_index * further_count
        return range(map_index_start, map_index_start + further_count)

    def clear_db_references(self, session: Session):
        """
        Clear db tables that have a reference to this instance.

        :param session: ORM Session

        :meta private:
        """
        from airflow.models.renderedtifields import RenderedTaskInstanceFields

        tables: list[type[TaskInstanceDependencies]] = [
            XComModel,
            RenderedTaskInstanceFields,
            TaskMap,
        ]
        tables_by_id: list[type[Base]] = [TaskInstanceNote, TaskReschedule]
        for table in tables:
            session.execute(
                delete(table).where(
                    table.dag_id == self.dag_id,
                    table.task_id == self.task_id,
                    table.run_id == self.run_id,
                    table.map_index == self.map_index,
                )
            )
        for table in tables_by_id:
            session.execute(delete(table).where(table.ti_id == self.id))

    @classmethod
    def duration_expression_update(
        cls, end_date: datetime, query: Update, bind: Engine | SAConnection
    ) -> Update:
        """Return a SQL expression for calculating the duration of this TI, based on the start and end date columns."""
        # TODO: Compare it with self._set_duration method

        if bind.dialect.name == "sqlite":
            return query.values(
                {
                    "end_date": end_date,
                    "duration": (
                        (func.strftime("%s", end_date) - func.strftime("%s", cls.start_date))
                        + func.round((func.strftime("%f", end_date) - func.strftime("%f", cls.start_date)), 3)
                    ),
                }
            )
        if bind.dialect.name == "postgresql":
            return query.values(
                {
                    "end_date": end_date,
                    "duration": extract("EPOCH", end_date - cls.start_date),
                }
            )

        return query.values(
            {
                "end_date": end_date,
                "duration": (
                    func.timestampdiff(text("MICROSECOND"), cls.start_date, end_date)
                    # Turn microseconds into floating point seconds.
                    / 1_000_000
                ),
            }
        )


def _find_common_ancestor_mapped_group(node1: Operator, node2: Operator) -> SerializedTaskGroup | None:
    """Given two operators, find their innermost common mapped task group."""
    if node1.dag is None or node2.dag is None or node1.dag_id != node2.dag_id:
        return None
    parent_group_ids = {g.group_id for g in node1.iter_mapped_task_groups()}
    common_groups = (g for g in node2.iter_mapped_task_groups() if g.group_id in parent_group_ids)
    return next(common_groups, None)


def _is_further_mapped_inside(operator: Operator, container: SerializedTaskGroup) -> bool:
    """Whether given operator is *further* mapped inside a task group."""
    from airflow.models.mappedoperator import is_mapped

    if is_mapped(operator):
        return True
    task_group = operator.task_group
    while task_group is not None and task_group.group_id != container.group_id:
        if is_mapped(task_group):
            return True
        task_group = task_group.parent_group
    return False


class TaskInstanceNote(Base):
    """For storage of arbitrary notes concerning the task instance."""

    __tablename__ = "task_instance_note"
    ti_id = Column(
        String(36).with_variant(postgresql.UUID(as_uuid=False), "postgresql"),
        primary_key=True,
        nullable=False,
    )
    user_id = Column(String(128), nullable=True)
    content = Column(String(1000).with_variant(Text(1000), "mysql"))
    created_at = Column(UtcDateTime, default=timezone.utcnow, nullable=False)
    updated_at = Column(UtcDateTime, default=timezone.utcnow, onupdate=timezone.utcnow, nullable=False)

    task_instance = relationship("TaskInstance", back_populates="task_instance_note", uselist=False)

    __table_args__ = (
        ForeignKeyConstraint(
            (ti_id,),
            [
                "task_instance.id",
            ],
            name="task_instance_note_ti_fkey",
            ondelete="CASCADE",
            onupdate="CASCADE",
        ),
    )

    def __init__(self, content, user_id=None):
        self.content = content
        self.user_id = user_id

    def __repr__(self):
        prefix = f"<{self.__class__.__name__}: {self.task_instance.dag_id}.{self.task_instance.task_id} {self.task_instance.run_id}"
        if self.task_instance.map_index != -1:
            prefix += f" map_index={self.task_instance.map_index}"
        return prefix + f" TI ID: {self.ti_id}>"


STATICA_HACK = True
globals()["kcah_acitats"[::-1].upper()] = False
if STATICA_HACK:  # pragma: no cover
    from airflow.jobs.job import Job

    TaskInstance.queued_by_job = relationship(Job)<|MERGE_RESOLUTION|>--- conflicted
+++ resolved
@@ -117,13 +117,8 @@
 
     from airflow.models.dag import DagModel
     from airflow.models.dagrun import DagRun
-<<<<<<< HEAD
     from airflow.models.mappedoperator import MappedOperator
     from airflow.sdk import DAG
-=======
-    from airflow.models.pool import Pool
-    from airflow.sdk import BaseOperator
->>>>>>> 1ee3703c
     from airflow.sdk.api.datamodels._generated import AssetProfile
     from airflow.sdk.definitions.asset import AssetNameRef, AssetUniqueKey, AssetUriRef
     from airflow.sdk.types import RuntimeTaskInstanceProtocol
