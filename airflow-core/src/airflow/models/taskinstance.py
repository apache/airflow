#
# Licensed to the Apache Software Foundation (ASF) under one
# or more contributor license agreements.  See the NOTICE file
# distributed with this work for additional information
# regarding copyright ownership.  The ASF licenses this file
# to you under the Apache License, Version 2.0 (the
# "License"); you may not use this file except in compliance
# with the License.  You may obtain a copy of the License at
#
#   http://www.apache.org/licenses/LICENSE-2.0
#
# Unless required by applicable law or agreed to in writing,
# software distributed under the License is distributed on an
# "AS IS" BASIS, WITHOUT WARRANTIES OR CONDITIONS OF ANY
# KIND, either express or implied.  See the License for the
# specific language governing permissions and limitations
# under the License.
from __future__ import annotations

import contextlib
import hashlib
import itertools
import json
import logging
import math
import uuid
from collections import defaultdict
from collections.abc import Collection, Iterable
from datetime import datetime, timedelta
from functools import cache
from typing import TYPE_CHECKING, Any, cast
from urllib.parse import quote

import attrs
import dill
import lazy_object_proxy
import uuid6
from sqlalchemy import (
    Float,
    ForeignKey,
    ForeignKeyConstraint,
    Index,
    Integer,
    PrimaryKeyConstraint,
    String,
    Text,
    UniqueConstraint,
    and_,
    case,
    delete,
    extract,
    false,
    func,
    inspect,
    or_,
    select,
    text,
    tuple_,
    update,
)
from sqlalchemy.dialects import postgresql
from sqlalchemy.ext.associationproxy import association_proxy
from sqlalchemy.ext.hybrid import hybrid_property
from sqlalchemy.ext.mutable import MutableDict
from sqlalchemy.orm import Mapped, lazyload, reconstructor, relationship
from sqlalchemy.orm.attributes import NO_VALUE, set_committed_value
from sqlalchemy_utils import UUIDType

from airflow import settings
from airflow._shared.timezones import timezone
from airflow.assets.manager import asset_manager
from airflow.configuration import conf
from airflow.listeners.listener import get_listener_manager
from airflow.models.asset import AssetEvent, AssetModel
from airflow.models.base import Base, StringID, TaskInstanceDependencies
from airflow.models.dag_version import DagVersion

# Import HITLDetail at runtime so SQLAlchemy can resolve the relationship
from airflow.models.hitl import HITLDetail  # noqa: F401
from airflow.models.log import Log
from airflow.models.taskinstancekey import TaskInstanceKey
from airflow.models.taskmap import TaskMap
from airflow.models.taskreschedule import TaskReschedule
from airflow.models.xcom import XCOM_RETURN_KEY, LazyXComSelectSequence, XComModel
from airflow.settings import task_instance_mutation_hook
from airflow.stats import Stats
from airflow.ti_deps.dep_context import DepContext
from airflow.ti_deps.dependencies_deps import REQUEUEABLE_DEPS, RUNNING_DEPS
from airflow.utils.helpers import prune_dict
from airflow.utils.log.logging_mixin import LoggingMixin
from airflow.utils.net import get_hostname
from airflow.utils.platform import getuser
from airflow.utils.retries import run_with_db_retries
from airflow.utils.session import NEW_SESSION, create_session, provide_session
from airflow.utils.span_status import SpanStatus
from airflow.utils.sqlalchemy import ExecutorConfigType, ExtendedJSON, UtcDateTime, mapped_column
from airflow.utils.state import DagRunState, State, TaskInstanceState

TR = TaskReschedule

log = logging.getLogger(__name__)


if TYPE_CHECKING:
    from datetime import datetime
    from typing import Literal, TypeAlias

    import pendulum
    from sqlalchemy.engine import Connection as SAConnection, Engine
    from sqlalchemy.orm.session import Session
    from sqlalchemy.sql import Update
    from sqlalchemy.sql.elements import ColumnElement

    from airflow.models.dag import DagModel
    from airflow.models.dagrun import DagRun
    from airflow.models.mappedoperator import MappedOperator
    from airflow.sdk import DAG
    from airflow.sdk.api.datamodels._generated import AssetProfile
    from airflow.sdk.definitions.asset import AssetUniqueKey
    from airflow.sdk.types import RuntimeTaskInstanceProtocol
    from airflow.serialization.definitions.taskgroup import SerializedTaskGroup
<<<<<<< HEAD
    from airflow.serialization.serialized_objects import SerializedBaseOperator
    from airflow.triggers.base import StartTriggerArgs
=======
    from airflow.serialization.serialized_objects import SerializedBaseOperator, SerializedDAG
>>>>>>> 8d121e17
    from airflow.utils.context import Context

    Operator: TypeAlias = MappedOperator | SerializedBaseOperator


PAST_DEPENDS_MET = "past_depends_met"


@provide_session
def _add_log(
    event,
    task_instance=None,
    owner=None,
    owner_display_name=None,
    extra=None,
    session: Session = NEW_SESSION,
    **kwargs,
):
    session.add(
        Log(
            event,
            task_instance,
            owner,
            owner_display_name,
            extra,
            **kwargs,
        )
    )


def _stop_remaining_tasks(*, task_instance: TaskInstance, task_teardown_map=None, session: Session):
    """
    Stop non-teardown tasks in dag.

    :meta private:
    """
    if not task_instance.dag_run:
        raise ValueError("``task_instance`` must have ``dag_run`` set")
    tis = task_instance.dag_run.get_task_instances(session=session)
    if TYPE_CHECKING:
        assert task_instance.task
        assert isinstance(task_instance.task.dag, DAG)

    for ti in tis:
        if ti.task_id == task_instance.task_id or ti.state in (
            TaskInstanceState.SUCCESS,
            TaskInstanceState.FAILED,
        ):
            continue
        if task_teardown_map:
            teardown = task_teardown_map[ti.task_id]
        else:
            task = task_instance.task.dag.task_dict[ti.task_id]
            teardown = task.is_teardown
        if not teardown:
            if ti.state == TaskInstanceState.RUNNING:
                log.info("Forcing task %s to fail due to dag's `fail_fast` setting", ti.task_id)
                msg = "Forcing task to fail due to dag's `fail_fast` setting."
                session.add(Log(event="fail task", extra=msg, task_instance=ti.key))
                ti.error(session)
            else:
                log.info("Setting task %s to SKIPPED due to dag's `fail_fast` setting.", ti.task_id)
                msg = "Skipping task due to dag's `fail_fast` setting."
                session.add(Log(event="skip task", extra=msg, task_instance=ti.key))
                ti.set_state(state=TaskInstanceState.SKIPPED, session=session)
        else:
            log.info("Not skipping teardown task '%s'", ti.task_id)


def clear_task_instances(
    tis: list[TaskInstance],
    session: Session,
    dag_run_state: DagRunState | Literal[False] = DagRunState.QUEUED,
    run_on_latest_version: bool = False,
    prevent_running_task: bool | None = None,
) -> None:
    """
    Clear a set of task instances, but make sure the running ones get killed.

    Also sets Dagrun's `state` to QUEUED and `start_date` to the time of execution.
    But only for finished DRs (SUCCESS and FAILED).
    Doesn't clear DR's `state` and `start_date`for running
    DRs (QUEUED and RUNNING) because clearing the state for already
    running DR is redundant and clearing `start_date` affects DR's duration.

    :param tis: a list of task instances
    :param session: current session
    :param dag_run_state: state to set finished DagRuns to.
        If set to False, DagRuns state will not be changed.
    :param run_on_latest_version: whether to run on latest serialized DAG and Bundle version

    :meta private:
    """
    task_instance_ids: list[str] = []
    from airflow.exceptions import AirflowClearRunningTaskException
    from airflow.models.dagbag import DBDagBag

    scheduler_dagbag = DBDagBag(load_op_links=False)
    for ti in tis:
        task_instance_ids.append(ti.id)
        ti.prepare_db_for_next_try(session)

        if ti.state == TaskInstanceState.RUNNING:
            if prevent_running_task:
                raise AirflowClearRunningTaskException(
                    "AirflowClearRunningTaskException: Disable 'prevent_running_task' to proceed, or wait until the task is not running, queued, or scheduled state."
                )
                # Prevents the task from re-running and clearing when prevent_running_task from the frontend and the tas is running is True.

            ti.state = TaskInstanceState.RESTARTING
        # If a task is cleared when running and the prevent_running_task is false,
        # set its state to RESTARTING so that
        # the task is terminated and becomes eligible for retry.
        else:
            dr = ti.dag_run
            if run_on_latest_version:
                ti_dag = scheduler_dagbag.get_latest_version_of_dag(ti.dag_id, session=session)
            else:
                ti_dag = scheduler_dagbag.get_dag_for_run(dag_run=dr, session=session)
            if not ti_dag:
                log.warning("No serialized dag found for dag '%s'", dr.dag_id)
            task_id = ti.task_id
            if ti_dag and ti_dag.has_task(task_id):
                task = ti_dag.get_task(task_id)
                ti.refresh_from_task(task)
                if TYPE_CHECKING:
                    assert ti.task
                ti.max_tries = ti.try_number + task.retries
            else:
                # Ignore errors when updating max_tries if the DAG or
                # task are not found since database records could be
                # outdated. We make max_tries the maximum value of its
                # original max_tries or the last attempted try number.
                ti.max_tries = max(ti.max_tries, ti.try_number)
            ti.state = None
            ti.external_executor_id = None
            ti.clear_next_method_args()
            session.merge(ti)

    if dag_run_state is not False and tis:
        from airflow.models.dagrun import DagRun  # Avoid circular import

        run_ids_by_dag_id = defaultdict(set)
        for instance in tis:
            run_ids_by_dag_id[instance.dag_id].add(instance.run_id)

        drs = session.scalars(
            select(DagRun).where(
                or_(
                    *(
                        and_(DagRun.dag_id == dag_id, DagRun.run_id.in_(run_ids))
                        for dag_id, run_ids in run_ids_by_dag_id.items()
                    )
                )
            )
        ).all()
        dag_run_state = DagRunState(dag_run_state)  # Validate the state value.
        for dr in drs:
            if dr.state in State.finished_dr_states:
                dr.state = dag_run_state
                dr.start_date = timezone.utcnow()
                if run_on_latest_version:
                    dr_dag = scheduler_dagbag.get_latest_version_of_dag(dr.dag_id, session=session)
                    dag_version = DagVersion.get_latest_version(dr.dag_id, session=session)
                    if dag_version:
                        # Change the dr.created_dag_version_id so the scheduler doesn't reject this
                        # version when it sets the dag_run.dag
                        dr.created_dag_version_id = dag_version.id
                        dr.dag = dr_dag
                        dr.verify_integrity(session=session, dag_version_id=dag_version.id)
                        for ti in dr.task_instances:
                            ti.dag_version_id = dag_version.id
                else:
                    dr_dag = scheduler_dagbag.get_dag_for_run(dag_run=dr, session=session)
                if not dr_dag:
                    log.warning("No serialized dag found for dag '%s'", dr.dag_id)
                if dr_dag and not dr_dag.disable_bundle_versioning and run_on_latest_version:
                    bundle_version = dr.dag_model.bundle_version
                    if bundle_version is not None and run_on_latest_version:
                        dr.bundle_version = bundle_version
                if dag_run_state == DagRunState.QUEUED:
                    dr.last_scheduling_decision = None
                    dr.start_date = None
                    dr.clear_number += 1
    session.flush()


def _creator_note(val):
    """Creator for the ``note`` association proxy."""
    if isinstance(val, str):
        return TaskInstanceNote(content=val)
    if isinstance(val, dict):
        return TaskInstanceNote(**val)
    return TaskInstanceNote(*val)


def _log_state(*, task_instance: TaskInstance, lead_msg: str = "") -> None:
    """
    Log task state.

    :param task_instance: the task instance
    :param lead_msg: lead message

    :meta private:
    """
    params: list[str | int] = [
        lead_msg,
        str(task_instance.state).upper(),
        task_instance.dag_id,
        task_instance.task_id,
        task_instance.run_id,
    ]
    message = "%sMarking task as %s. dag_id=%s, task_id=%s, run_id=%s, "
    if task_instance.map_index >= 0:
        params.append(task_instance.map_index)
        message += "map_index=%d, "
    message += "logical_date=%s, start_date=%s, end_date=%s"
    log.info(
        message,
        *params,
        _date_or_empty(task_instance=task_instance, attr="logical_date"),
        _date_or_empty(task_instance=task_instance, attr="start_date"),
        _date_or_empty(task_instance=task_instance, attr="end_date"),
        stacklevel=2,
    )


def _date_or_empty(*, task_instance: TaskInstance, attr: str) -> str:
    """
    Fetch a date attribute or None of it does not exist.

    :param task_instance: the task instance
    :param attr: the attribute name

    :meta private:
    """
    result: datetime | None = getattr(task_instance, attr, None)
    return result.strftime("%Y%m%dT%H%M%S") if result else ""


def uuid7() -> str:
    """Generate a new UUID7 string."""
    return str(uuid6.uuid7())


class TaskInstance(Base, LoggingMixin):
    """
    Task instances store the state of a task instance.

    This table is the authority and single source of truth around what tasks
    have run and the state they are in.

    The SqlAlchemy model doesn't have a SqlAlchemy foreign key to the task or
    dag model deliberately to have more control over transactions.

    Database transactions on this table should insure double triggers and
    any confusion around what task instances are or aren't ready to run
    even while multiple schedulers may be firing task instances.

    A value of -1 in map_index represents any of: a TI without mapped tasks;
    a TI with mapped tasks that has yet to be expanded (state=pending);
    a TI with mapped tasks that expanded to an empty list (state=skipped).
    """

    __tablename__ = "task_instance"
    id: Mapped[str] = mapped_column(
        String(36).with_variant(postgresql.UUID(as_uuid=False), "postgresql"),
        primary_key=True,
        default=uuid7,
        nullable=False,
    )
    task_id: Mapped[str] = mapped_column(StringID(), nullable=False)
    dag_id: Mapped[str] = mapped_column(StringID(), nullable=False)
    run_id: Mapped[str] = mapped_column(StringID(), nullable=False)
    map_index: Mapped[int] = mapped_column(Integer, nullable=False, server_default=text("-1"))

    start_date: Mapped[datetime | None] = mapped_column(UtcDateTime, nullable=True)
    end_date: Mapped[datetime | None] = mapped_column(UtcDateTime, nullable=True)
    duration: Mapped[float | None] = mapped_column(Float, nullable=True)
    state: Mapped[str | None] = mapped_column(String(20), nullable=True)
    try_number: Mapped[int] = mapped_column(Integer, default=0)
    max_tries: Mapped[int] = mapped_column(Integer, server_default=text("-1"))
    hostname: Mapped[str] = mapped_column(String(1000))
    unixname: Mapped[str] = mapped_column(String(1000))
    pool: Mapped[str] = mapped_column(String(256), nullable=False)
    pool_slots: Mapped[int] = mapped_column(Integer, default=1, nullable=False)
    queue: Mapped[str] = mapped_column(String(256))
    priority_weight: Mapped[int] = mapped_column(Integer)
    operator: Mapped[str | None] = mapped_column(String(1000), nullable=True)
    custom_operator_name: Mapped[str] = mapped_column(String(1000))
    queued_dttm: Mapped[datetime | None] = mapped_column(UtcDateTime, nullable=True)
    scheduled_dttm: Mapped[datetime | None] = mapped_column(UtcDateTime, nullable=True)
    queued_by_job_id: Mapped[int | None] = mapped_column(Integer, nullable=True)

    last_heartbeat_at: Mapped[datetime | None] = mapped_column(UtcDateTime, nullable=True)
    pid: Mapped[int | None] = mapped_column(Integer, nullable=True)
    executor: Mapped[str | None] = mapped_column(String(1000), nullable=True)
    executor_config: Mapped[dict] = mapped_column(ExecutorConfigType(pickler=dill))
    updated_at: Mapped[datetime | None] = mapped_column(
        UtcDateTime, default=timezone.utcnow, onupdate=timezone.utcnow, nullable=True
    )
    _rendered_map_index: Mapped[str | None] = mapped_column("rendered_map_index", String(250), nullable=True)
    context_carrier: Mapped[dict | None] = mapped_column(MutableDict.as_mutable(ExtendedJSON), nullable=True)
    span_status: Mapped[str] = mapped_column(
        String(250), server_default=SpanStatus.NOT_STARTED, nullable=False
    )

    external_executor_id: Mapped[str | None] = mapped_column(StringID(), nullable=True)

    # The trigger to resume on if we are in state DEFERRED
    trigger_id: Mapped[int | None] = mapped_column(Integer, nullable=True)

    # Optional timeout utcdatetime for the trigger (past this, we'll fail)
    trigger_timeout: Mapped[datetime | None] = mapped_column(UtcDateTime, nullable=True)

    # The method to call next, and any extra arguments to pass to it.
    # Usually used when resuming from DEFERRED.
    next_method: Mapped[str | None] = mapped_column(String(1000), nullable=True)
    next_kwargs: Mapped[dict | str | None] = mapped_column(
        MutableDict.as_mutable(ExtendedJSON), nullable=True
    )

    _task_display_property_value: Mapped[str | None] = mapped_column(
        "task_display_name", String(2000), nullable=True
    )
    dag_version_id: Mapped[str | uuid.UUID | None] = mapped_column(
        UUIDType(binary=False),
        ForeignKey("dag_version.id", ondelete="RESTRICT"),
        nullable=True,
    )
    dag_version = relationship("DagVersion", back_populates="task_instances")

    __table_args__ = (
        Index("ti_dag_state", dag_id, state),
        Index("ti_dag_run", dag_id, run_id),
        Index("ti_state", state),
        Index("ti_state_lkp", dag_id, task_id, run_id, state),
        Index("ti_pool", pool, state, priority_weight),
        Index("ti_trigger_id", trigger_id),
        Index("ti_heartbeat", last_heartbeat_at),
        PrimaryKeyConstraint("id", name="task_instance_pkey"),
        UniqueConstraint("dag_id", "task_id", "run_id", "map_index", name="task_instance_composite_key"),
        ForeignKeyConstraint(
            [trigger_id],
            ["trigger.id"],
            name="task_instance_trigger_id_fkey",
            ondelete="CASCADE",
        ),
        ForeignKeyConstraint(
            [dag_id, run_id],
            ["dag_run.dag_id", "dag_run.run_id"],
            name="task_instance_dag_run_fkey",
            ondelete="CASCADE",
        ),
    )

    dag_model: Mapped[DagModel] = relationship(
        "DagModel",
        primaryjoin="TaskInstance.dag_id == DagModel.dag_id",
        foreign_keys=dag_id,
        uselist=False,
        innerjoin=True,
        viewonly=True,
    )

    trigger = relationship("Trigger", uselist=False, back_populates="task_instance")
    triggerer_job = association_proxy("trigger", "triggerer_job")
    dag_run = relationship("DagRun", back_populates="task_instances", lazy="joined", innerjoin=True)
    rendered_task_instance_fields = relationship("RenderedTaskInstanceFields", lazy="noload", uselist=False)
    hitl_detail = relationship("HITLDetail", lazy="noload", uselist=False)

    run_after = association_proxy("dag_run", "run_after")
    logical_date = association_proxy("dag_run", "logical_date")
    task_instance_note = relationship(
        "TaskInstanceNote",
        back_populates="task_instance",
        uselist=False,
        cascade="all, delete, delete-orphan",
    )
    note = association_proxy("task_instance_note", "content", creator=_creator_note)

    task: Operator | None = None
    test_mode: bool = False
    is_trigger_log_context: bool = False
    run_as_user: str | None = None
    raw: bool | None = None
    """Indicate to FileTaskHandler that logging context should be set up for trigger logging.

    :meta private:
    """
    _logger_name = "airflow.task"

    def __init__(
        self,
        task: Operator,
        dag_version_id: UUIDType | uuid.UUID,
        run_id: str | None = None,
        state: str | None = None,
        map_index: int = -1,
    ):
        super().__init__()
        self.dag_id = task.dag_id
        self.task_id = task.task_id
        self.map_index = map_index

        self.refresh_from_task(task)
        if TYPE_CHECKING:
            assert self.task
        # init_on_load will config the log
        self.init_on_load()

        if run_id is not None:
            self.run_id = run_id
        self.try_number = 0
        self.max_tries = self.task.retries
        if not self.id:
            self.id = uuid7()
        self.unixname = getuser()
        if state:
            self.state = state
        self.hostname = ""
        # Is this TaskInstance being currently running within `airflow tasks run --raw`.
        # Not persisted to the database so only valid for the current process
        self.raw = False
        # can be changed when calling 'run'
        self.test_mode = False
        self.dag_version_id = dag_version_id

    def __hash__(self):
        return hash((self.task_id, self.dag_id, self.run_id, self.map_index))

    @property
    def stats_tags(self) -> dict[str, str]:
        """Returns task instance tags."""
        return prune_dict({"dag_id": self.dag_id, "task_id": self.task_id})

    @staticmethod
    def insert_mapping(
        run_id: str, task: Operator, map_index: int, dag_version_id: UUIDType
    ) -> dict[str, Any]:
        """
        Insert mapping.

        :meta private:
        """
        priority_weight = task.weight_rule.get_weight(
            TaskInstance(task=task, run_id=run_id, map_index=map_index, dag_version_id=dag_version_id)
        )

        return {
            "dag_id": task.dag_id,
            "task_id": task.task_id,
            "run_id": run_id,
            "try_number": 0,
            "hostname": "",
            "unixname": getuser(),
            "queue": task.queue,
            "pool": task.pool,
            "pool_slots": task.pool_slots,
            "priority_weight": priority_weight,
            "run_as_user": task.run_as_user,
            "max_tries": task.retries,
            "executor": task.executor,
            "executor_config": task.executor_config,
            "operator": task.task_type,
            "custom_operator_name": getattr(task, "operator_name", None),
            "map_index": map_index,
            "_task_display_property_value": task.task_display_name,
            "dag_version_id": dag_version_id,
        }

    @reconstructor
    def init_on_load(self) -> None:
        """Initialize the attributes that aren't stored in the DB."""
        self.test_mode = False  # can be changed when calling 'run'

    @property
    def operator_name(self) -> str | None:
        """@property: use a more friendly display name for the operator, if set."""
        return self.custom_operator_name or self.operator

    @hybrid_property
    def task_display_name(self) -> str:
        return self._task_display_property_value or self.task_id

    @hybrid_property
    def rendered_map_index(self) -> str | None:
        if self._rendered_map_index is not None:
            return self._rendered_map_index
        if self.map_index >= 0:
            return str(self.map_index)
        return None

    def to_runtime_ti(self, context_from_server) -> RuntimeTaskInstanceProtocol:
        from airflow.sdk.execution_time.task_runner import RuntimeTaskInstance

        runtime_ti = RuntimeTaskInstance.model_construct(
            id=self.id,
            task_id=self.task_id,
            dag_id=self.dag_id,
            run_id=self.run_id,
            try_numer=self.try_number,
            map_index=self.map_index,
            task=self.task,
            max_tries=self.max_tries,
            hostname=self.hostname,
            _ti_context_from_server=context_from_server,
            start_date=self.start_date,
            dag_version_id=self.dag_version_id,
        )

        return runtime_ti

    @property
    def log_url(self) -> str:
        """Log URL for TaskInstance."""
        run_id = quote(self.run_id)
        base_url = conf.get("api", "base_url", fallback="http://localhost:8080/")
        map_index = f"/mapped/{self.map_index}" if self.map_index >= 0 else ""
        try_number = f"?try_number={self.try_number}" if self.try_number > 0 else ""
        _log_uri = f"{base_url.rstrip('/')}/dags/{self.dag_id}/runs/{run_id}/tasks/{self.task_id}{map_index}{try_number}"

        return _log_uri

    @property
    def mark_success_url(self) -> str:
        """URL to mark TI success."""
        return self.log_url

    @provide_session
    def error(self, session: Session = NEW_SESSION) -> None:
        """
        Force the task instance's state to FAILED in the database.

        :param session: SQLAlchemy ORM Session
        """
        self.log.error("Recording the task instance as FAILED")
        self.state = TaskInstanceState.FAILED
        session.merge(self)
        session.commit()

    @classmethod
    @provide_session
    def get_task_instance(
        cls,
        dag_id: str,
        run_id: str,
        task_id: str,
        map_index: int,
        lock_for_update: bool = False,
        session: Session = NEW_SESSION,
    ) -> TaskInstance | None:
        query = (
            select(TaskInstance)
            .options(lazyload(TaskInstance.dag_run))  # lazy load dag run to avoid locking it
            .filter_by(
                run_id=run_id,
                task_id=task_id,
                map_index=map_index,
            )
        )

        if lock_for_update:
            for attempt in run_with_db_retries(logger=cls.logger()):
                with attempt:
                    return session.execute(query.with_for_update()).scalar_one_or_none()
        else:
            return session.execute(query).scalar_one_or_none()

        return None

    @provide_session
    def refresh_from_db(
        self, session: Session = NEW_SESSION, lock_for_update: bool = False, keep_local_changes: bool = False
    ) -> None:
        """
        Refresh the task instance from the database based on the primary key.

        :param session: SQLAlchemy ORM Session
        :param lock_for_update: if True, indicates that the database should
            lock the TaskInstance (issuing a FOR UPDATE clause) until the
            session is committed.
        :param keep_local_changes: Force all attributes to the values from the database if False (the default),
            or if True don't overwrite locally set attributes
        """
        query = select(
            # Select the columns, not the ORM object, to bypass any session/ORM caching layer
            *TaskInstance.__table__.columns
        ).filter_by(
            dag_id=self.dag_id,
            run_id=self.run_id,
            task_id=self.task_id,
            map_index=self.map_index,
        )

        if lock_for_update:
            query = query.with_for_update()

        source = session.execute(query).mappings().one_or_none()
        if source:
            target_state: Any = inspect(self)
            if target_state is None:
                raise RuntimeError(f"Unable to inspect SQLAlchemy state of {type(self)}: {self}")

            # To deal with `@hybrid_property` we need to get the names from `mapper.columns`
            for attr_name, col in target_state.mapper.columns.items():
                if keep_local_changes and target_state.attrs[attr_name].history.has_changes():
                    continue

                set_committed_value(self, attr_name, source[col.name])

            # ID may have changed, update SQLAs state and object tracking
            newkey = session.identity_key(type(self), (self.id,))

            # Delete anything under the new key
            if newkey != target_state.key:
                old = session.identity_map.get(newkey)
                if old is not self and old is not None:
                    session.expunge(old)
                target_state.key = newkey

            if target_state.attrs.dag_run.loaded_value is not NO_VALUE:
                dr_key = session.identity_key(type(self.dag_run), (self.dag_run.id,))
                if (dr := session.identity_map.get(dr_key)) is not None:
                    set_committed_value(self, "dag_run", dr)

        else:
            self.state = None

    def refresh_from_task(self, task: Operator, pool_override: str | None = None) -> None:
        """
        Copy common attributes from the given task.

        :param task: The task object to copy from
        :param pool_override: Use the pool_override instead of task's pool
        """
        self.task = task
        self.queue = task.queue
        self.pool = pool_override or task.pool
        self.pool_slots = task.pool_slots
        with contextlib.suppress(Exception):
            # This method is called from the different places, and sometimes the TI is not fully initialized
            self.priority_weight = self.task.weight_rule.get_weight(self)
        self.run_as_user = task.run_as_user
        # Do not set max_tries to task.retries here because max_tries is a cumulative
        # value that needs to be stored in the db.
        self.executor = task.executor
        self.executor_config = task.executor_config
        self.operator = task.task_type
        op_name = getattr(task, "operator_name", None)
        self.custom_operator_name = op_name if isinstance(op_name, str) else ""
        # Re-apply cluster policy here so that task default do not overload previous data
        task_instance_mutation_hook(self)

    @property
    def key(self) -> TaskInstanceKey:
        """Returns a tuple that identifies the task instance uniquely."""
        return TaskInstanceKey(self.dag_id, self.task_id, self.run_id, self.try_number, self.map_index)

    @provide_session
    def set_state(self, state: str | None, session: Session = NEW_SESSION) -> bool:
        """
        Set TaskInstance state.

        :param state: State to set for the TI
        :param session: SQLAlchemy ORM Session
        :return: Was the state changed
        """
        if self.state == state:
            return False

        current_time = timezone.utcnow()
        self.log.debug("Setting task state for %s to %s", self, state)
        if self not in session:
            self.refresh_from_db(session)
        self.state = state
        self.start_date = self.start_date or current_time
        if self.state in State.finished or self.state == TaskInstanceState.UP_FOR_RETRY:
            self.end_date = self.end_date or current_time
            self.duration = (self.end_date - self.start_date).total_seconds()
        session.merge(self)
        session.flush()
        return True

    @property
    def is_premature(self) -> bool:
        """Returns whether a task is in UP_FOR_RETRY state and its retry interval has elapsed."""
        # is the task still in the retry waiting period?
        return self.state == TaskInstanceState.UP_FOR_RETRY and not self.ready_for_retry()

    def prepare_db_for_next_try(self, session: Session):
        """Update the metadata with all the records needed to put this TI in queued for the next try."""
        from airflow.models.taskinstancehistory import TaskInstanceHistory

        TaskInstanceHistory.record_ti(self, session=session)
        session.execute(delete(TaskReschedule).filter_by(ti_id=self.id))
        self.id = uuid7()

    @provide_session
    def are_dependents_done(self, session: Session = NEW_SESSION) -> bool:
        """
        Check whether the immediate dependents of this task instance have succeeded or have been skipped.

        This is meant to be used by wait_for_downstream.

        This is useful when you do not want to start processing the next
        schedule of a task until the dependents are done. For instance,
        if the task DROPs and recreates a table.

        :param session: SQLAlchemy ORM Session
        """
        task = self.task
        if TYPE_CHECKING:
            assert task

        if not task.downstream_task_ids:
            return True

        ti = select(func.count(TaskInstance.task_id)).where(
            TaskInstance.dag_id == self.dag_id,
            TaskInstance.task_id.in_(task.downstream_task_ids),
            TaskInstance.run_id == self.run_id,
            TaskInstance.state.in_((TaskInstanceState.SKIPPED, TaskInstanceState.SUCCESS)),
        )
        count = session.scalar(ti)
        return count == len(task.downstream_task_ids)

    @provide_session
    def get_previous_dagrun(
        self,
        state: DagRunState | None = None,
        session: Session | None = None,
    ) -> DagRun | None:
        """
        Return the DagRun that ran before this task instance's DagRun.

        :param state: If passed, it only take into account instances of a specific state.
        :param session: SQLAlchemy ORM Session.
        """
        if TYPE_CHECKING:
            assert self.task
            assert session is not None

        dag = self.task.dag
        if dag is None:
            return None

        dr = self.get_dagrun(session=session)
        dr.dag = dag

        from airflow.models.dagrun import DagRun  # Avoid circular import

        # We always ignore schedule in dagrun lookup when `state` is given
        # or the DAG is never scheduled. For legacy reasons, when
        # `catchup=True`, we use `get_previous_scheduled_dagrun` unless
        # `ignore_schedule` is `True`.
        ignore_schedule = state is not None or not dag.timetable.can_be_scheduled
        if dag.catchup is True and not ignore_schedule:
            last_dagrun = DagRun.get_previous_scheduled_dagrun(dr.id, session=session)
        else:
            last_dagrun = DagRun.get_previous_dagrun(dag_run=dr, session=session, state=state)

        if last_dagrun:
            return last_dagrun

        return None

    @provide_session
    def get_previous_ti(
        self,
        state: DagRunState | None = None,
        session: Session = NEW_SESSION,
    ) -> TaskInstance | None:
        """
        Return the task instance for the task that ran before this task instance.

        :param session: SQLAlchemy ORM Session
        :param state: If passed, it only take into account instances of a specific state.
        """
        dagrun = self.get_previous_dagrun(state, session=session)
        if dagrun is None:
            return None
        return dagrun.get_task_instance(self.task_id, session=session)

    @provide_session
    def are_dependencies_met(
        self, dep_context: DepContext | None = None, session: Session = NEW_SESSION, verbose: bool = False
    ) -> bool:
        """
        Are all conditions met for this task instance to be run given the context for the dependencies.

        (e.g. a task instance being force run from the UI will ignore some dependencies).

        :param dep_context: The execution context that determines the dependencies that should be evaluated.
        :param session: database session
        :param verbose: whether log details on failed dependencies on info or debug log level
        """
        dep_context = dep_context or DepContext()
        failed = False
        verbose_aware_logger = self.log.info if verbose else self.log.debug
        for dep_status in self.get_failed_dep_statuses(dep_context=dep_context, session=session):
            failed = True

            verbose_aware_logger(
                "Dependencies not met for %s, dependency '%s' FAILED: %s",
                self,
                dep_status.dep_name,
                dep_status.reason,
            )

        if failed:
            return False

        verbose_aware_logger("Dependencies all met for dep_context=%s ti=%s", dep_context.description, self)
        return True

    @provide_session
    def get_failed_dep_statuses(self, dep_context: DepContext | None = None, session: Session = NEW_SESSION):
        """Get failed Dependencies."""
        if TYPE_CHECKING:
            assert self.task is not None
        dep_context = dep_context or DepContext()
        for dep in dep_context.deps | self.task.deps:
            for dep_status in dep.get_dep_statuses(self, session, dep_context):
                self.log.debug(
                    "%s dependency '%s' PASSED: %s, %s",
                    self,
                    dep_status.dep_name,
                    dep_status.passed,
                    dep_status.reason,
                )

                if not dep_status.passed:
                    yield dep_status

    def __repr__(self) -> str:
        prefix = f"<TaskInstance: {self.dag_id}.{self.task_id} {self.run_id} "
        if self.map_index != -1:
            prefix += f"map_index={self.map_index} "
        return prefix + f"[{self.state}]>"

    def next_retry_datetime(self):
        """
        Get datetime of the next retry if the task instance fails.

        For exponential backoff, retry_delay is used as base and will be converted to seconds.
        """
        from airflow.sdk.definitions._internal.abstractoperator import MAX_RETRY_DELAY

        delay = self.task.retry_delay
        multiplier = self.task.retry_exponential_backoff if self.task.retry_exponential_backoff != 0 else 1.0
        if multiplier != 1.0 and multiplier > 0:
            try:
                # If the min_backoff calculation is below 1, it will be converted to 0 via int. Thus,
                # we must round up prior to converting to an int, otherwise a divide by zero error
                # will occur in the modded_hash calculation.
                # this probably gives unexpected results if a task instance has previously been cleared,
                # because try_number can increase without bound
                min_backoff = math.ceil(delay.total_seconds() * (multiplier ** (self.try_number - 1)))
            except OverflowError:
                min_backoff = MAX_RETRY_DELAY
                self.log.warning(
                    "OverflowError occurred while calculating min_backoff, using MAX_RETRY_DELAY for min_backoff."
                )

            # In the case when delay.total_seconds() is 0, min_backoff will not be rounded up to 1.
            # To address this, we impose a lower bound of 1 on min_backoff. This effectively makes
            # the ceiling function unnecessary, but the ceiling function was retained to avoid
            # introducing a breaking change.
            if min_backoff < 1:
                min_backoff = 1

            # deterministic per task instance
            ti_hash = int(
                hashlib.sha1(
                    f"{self.dag_id}#{self.task_id}#{self.logical_date}#{self.try_number}".encode(),
                    usedforsecurity=False,
                ).hexdigest(),
                16,
            )
            # between 1 and 1.0 * delay * (multiplier^retry_number)
            modded_hash = min_backoff + ti_hash % min_backoff
            # timedelta has a maximum representable value. The exponentiation
            # here means this value can be exceeded after a certain number
            # of tries (around 50 if the initial delay is 1s, even fewer if
            # the delay is larger). Cap the value here before creating a
            # timedelta object so the operation doesn't fail with "OverflowError".
            delay_backoff_in_seconds = min(modded_hash, MAX_RETRY_DELAY)
            delay = timedelta(seconds=delay_backoff_in_seconds)
            if self.task.max_retry_delay:
                delay = min(self.task.max_retry_delay, delay)
        return self.end_date + delay

    def ready_for_retry(self) -> bool:
        """Check on whether the task instance is in the right state and timeframe to be retried."""
        return self.state == TaskInstanceState.UP_FOR_RETRY and self.next_retry_datetime() < timezone.utcnow()

    @staticmethod
    def _get_dagrun(dag_id, run_id, session) -> DagRun:
        from airflow.models.dagrun import DagRun  # Avoid circular import

        dr = session.execute(
            select(DagRun).where(DagRun.dag_id == dag_id, DagRun.run_id == run_id)
        ).scalar_one()
        return dr

    @provide_session
    def get_dagrun(self, session: Session = NEW_SESSION) -> DagRun:
        """
        Return the DagRun for this TaskInstance.

        :param session: SQLAlchemy ORM Session
        :return: DagRun
        """
        info: Any = inspect(self)
        if info.attrs.dag_run.loaded_value is not NO_VALUE:
            if getattr(self, "task", None) is not None:
                if TYPE_CHECKING:
                    assert self.task
                self.dag_run.dag = self.task.dag
            return self.dag_run

        dr = self._get_dagrun(self.dag_id, self.run_id, session)
        if getattr(self, "task", None) is not None:
            if TYPE_CHECKING:
                assert self.task
            dr.dag = self.task.dag
        # Record it in the instance for next time. This means that `self.logical_date` will work correctly
        set_committed_value(self, "dag_run", dr)

        return dr

    @classmethod
    @provide_session
    def _check_and_change_state_before_execution(
        cls,
        task_instance: TaskInstance,
        verbose: bool = True,
        ignore_all_deps: bool = False,
        ignore_depends_on_past: bool = False,
        wait_for_past_depends_before_skipping: bool = False,
        ignore_task_deps: bool = False,
        ignore_ti_state: bool = False,
        mark_success: bool = False,
        test_mode: bool = False,
        hostname: str = "",
        pool: str | None = None,
        external_executor_id: str | None = None,
        session: Session = NEW_SESSION,
    ) -> bool:
        """
        Check dependencies and then sets state to RUNNING if they are met.

        Returns True if and only if state is set to RUNNING, which implies that task should be
        executed, in preparation for _run_raw_task.

        :param verbose: whether to turn on more verbose logging
        :param ignore_all_deps: Ignore all of the non-critical dependencies, just runs
        :param ignore_depends_on_past: Ignore depends_on_past DAG attribute
        :param wait_for_past_depends_before_skipping: Wait for past depends before mark the ti as skipped
        :param ignore_task_deps: Don't check the dependencies of this TaskInstance's task
        :param ignore_ti_state: Disregards previous task instance state
        :param mark_success: Don't run the task, mark its state as success
        :param test_mode: Doesn't record success or failure in the DB
        :param hostname: The hostname of the worker running the task instance.
        :param pool: specifies the pool to use to run the task instance
        :param external_executor_id: The identifier of the celery executor
        :param session: SQLAlchemy ORM Session
        :return: whether the state was changed to running or not
        """
        if TYPE_CHECKING:
            assert task_instance.task

        ti: TaskInstance = task_instance
        task = task_instance.task
        ti.refresh_from_task(task, pool_override=pool)
        ti.test_mode = test_mode
        ti.refresh_from_db(session=session, lock_for_update=True)
        ti.hostname = hostname
        ti.pid = None

        if not ignore_all_deps and not ignore_ti_state and ti.state == TaskInstanceState.SUCCESS:
            Stats.incr("previously_succeeded", tags=ti.stats_tags)

        if not mark_success:
            # Firstly find non-runnable and non-requeueable tis.
            # Since mark_success is not set, we do nothing.
            non_requeueable_dep_context = DepContext(
                deps=RUNNING_DEPS - REQUEUEABLE_DEPS,
                ignore_all_deps=ignore_all_deps,
                ignore_ti_state=ignore_ti_state,
                ignore_depends_on_past=ignore_depends_on_past,
                wait_for_past_depends_before_skipping=wait_for_past_depends_before_skipping,
                ignore_task_deps=ignore_task_deps,
                description="non-requeueable deps",
            )
            if not ti.are_dependencies_met(
                dep_context=non_requeueable_dep_context, session=session, verbose=True
            ):
                session.commit()
                return False

            # For reporting purposes, we report based on 1-indexed,
            # not 0-indexed lists (i.e. Attempt 1 instead of
            # Attempt 0 for the first attempt).
            # Set the task start date. In case it was re-scheduled use the initial
            # start date that is recorded in task_reschedule table
            # If the task continues after being deferred (next_method is set), use the original start_date
            ti.start_date = ti.start_date if ti.next_method else timezone.utcnow()
            if ti.state == TaskInstanceState.UP_FOR_RESCHEDULE:
                tr_start_date = session.scalar(
                    TR.stmt_for_task_instance(ti, descending=False).with_only_columns(TR.start_date).limit(1)
                )
                if tr_start_date:
                    ti.start_date = tr_start_date

            # Secondly we find non-runnable but requeueable tis. We reset its state.
            # This is because we might have hit concurrency limits,
            # e.g. because of backfilling.
            dep_context = DepContext(
                deps=REQUEUEABLE_DEPS,
                ignore_all_deps=ignore_all_deps,
                ignore_depends_on_past=ignore_depends_on_past,
                wait_for_past_depends_before_skipping=wait_for_past_depends_before_skipping,
                ignore_task_deps=ignore_task_deps,
                ignore_ti_state=ignore_ti_state,
                description="requeueable deps",
            )
            if not ti.are_dependencies_met(dep_context=dep_context, session=session, verbose=True):
                ti.state = None
                cls.logger().warning(
                    "Rescheduling due to concurrency limits reached "
                    "at task runtime. Attempt %s of "
                    "%s. State set to NONE.",
                    ti.try_number,
                    ti.max_tries + 1,
                )
                ti.queued_dttm = timezone.utcnow()
                session.merge(ti)
                session.commit()
                return False

        if ti.next_kwargs is not None:
            cls.logger().info("Resuming after deferral")
        else:
            cls.logger().info("Starting attempt %s of %s", ti.try_number, ti.max_tries + 1)

        if not test_mode:
            session.add(Log(TaskInstanceState.RUNNING.value, ti))

        ti.state = TaskInstanceState.RUNNING
        ti.emit_state_change_metric(TaskInstanceState.RUNNING)

        if external_executor_id:
            ti.external_executor_id = external_executor_id

        ti.end_date = None
        if not test_mode:
            session.merge(ti).task = task
        session.commit()

        # Closing all pooled connections to prevent
        # "max number of connections reached"
        if settings.engine is not None:
            settings.engine.dispose()
        if verbose:
            if mark_success:
                cls.logger().info("Marking success for %s on %s", ti.task, ti.logical_date)
            else:
                cls.logger().info("Executing %s on %s", ti.task, ti.logical_date)
        return True

    @provide_session
    def check_and_change_state_before_execution(
        self,
        verbose: bool = True,
        ignore_all_deps: bool = False,
        ignore_depends_on_past: bool = False,
        wait_for_past_depends_before_skipping: bool = False,
        ignore_task_deps: bool = False,
        ignore_ti_state: bool = False,
        mark_success: bool = False,
        test_mode: bool = False,
        pool: str | None = None,
        external_executor_id: str | None = None,
        session: Session = NEW_SESSION,
    ) -> bool:
        return TaskInstance._check_and_change_state_before_execution(
            task_instance=self,
            verbose=verbose,
            ignore_all_deps=ignore_all_deps,
            ignore_depends_on_past=ignore_depends_on_past,
            wait_for_past_depends_before_skipping=wait_for_past_depends_before_skipping,
            ignore_task_deps=ignore_task_deps,
            ignore_ti_state=ignore_ti_state,
            mark_success=mark_success,
            test_mode=test_mode,
            hostname=get_hostname(),
            pool=pool,
            external_executor_id=external_executor_id,
            session=session,
        )

    def emit_state_change_metric(self, new_state: TaskInstanceState) -> None:
        """
        Send a time metric representing how much time a given state transition took.

        The previous state and metric name is deduced from the state the task was put in.

        :param new_state: The state that has just been set for this task.
            We do not use `self.state`, because sometimes the state is updated directly in the DB and not in
            the local TaskInstance object.
            Supported states: QUEUED and RUNNING
        """
        if self.end_date:
            # if the task has an end date, it means that this is not its first round.
            # we send the state transition time metric only on the first try, otherwise it gets more complex.
            return

        # switch on state and deduce which metric to send
        if new_state == TaskInstanceState.RUNNING:
            metric_name = "queued_duration"
            if self.queued_dttm is None:
                # this should not really happen except in tests or rare cases,
                # but we don't want to create errors just for a metric, so we just skip it
                self.log.warning(
                    "cannot record %s for task %s because previous state change time has not been saved",
                    metric_name,
                    self.task_id,
                )
                return
            timing = timezone.utcnow() - self.queued_dttm
        elif new_state == TaskInstanceState.QUEUED:
            metric_name = "scheduled_duration"
            if self.scheduled_dttm is None:
                self.log.warning(
                    "cannot record %s for task %s because previous state change time has not been saved",
                    metric_name,
                    self.task_id,
                )
                return
            timing = timezone.utcnow() - self.scheduled_dttm
        else:
            raise NotImplementedError("no metric emission setup for state %s", new_state)

        # send metric twice, once (legacy) with tags in the name and once with tags as tags
        Stats.timing(f"dag.{self.dag_id}.{self.task_id}.{metric_name}", timing)
        Stats.timing(
            f"task.{metric_name}",
            timing,
            tags={"task_id": self.task_id, "dag_id": self.dag_id, "queue": self.queue},
        )

    def clear_next_method_args(self) -> None:
        """Ensure we unset next_method and next_kwargs to ensure that any retries don't reuse them."""
        log.debug("Clearing next_method and next_kwargs.")

        self.next_method = None
        self.next_kwargs = None

    @provide_session
    def _run_raw_task(
        self,
        mark_success: bool = False,
        session: Session = NEW_SESSION,
        **kwargs: Any,
    ) -> None:
        """Only kept for tests."""
        from airflow.sdk.definitions.dag import _run_task

        if mark_success:
            self.set_state(TaskInstanceState.SUCCESS)
            log.info("[DAG TEST] Marking success for %s ", self.task_id)
            return None

        # TODO (TaskSDK): This is the old ti execution path. The only usage is
        # in TI.run(...), someone needs to analyse if it's still actually used
        # somewhere and fix it, likely by rewriting TI.run(...) to use the same
        # mechanism as Operator.test().
        taskrun_result = _run_task(ti=self, task=self.task)  # type: ignore[arg-type]
        if taskrun_result is None:
            return None
        if taskrun_result.error:
            raise taskrun_result.error
        self.task = taskrun_result.ti.task  # type: ignore[assignment]
        return None

    @staticmethod
    @provide_session
    def register_asset_changes_in_db(
        ti: TaskInstance,
        task_outlets: list[AssetProfile],
        outlet_events: list[dict[str, Any]],
        session: Session = NEW_SESSION,
    ) -> None:
        from airflow.sdk.definitions.asset import Asset, AssetAlias, AssetNameRef, AssetUniqueKey, AssetUriRef

        asset_keys = {
            AssetUniqueKey(o.name, o.uri)
            for o in task_outlets
            if o.type == Asset.__name__ and o.name and o.uri
        }
        asset_name_refs = {
            Asset.ref(name=o.name) for o in task_outlets if o.type == AssetNameRef.__name__ and o.name
        }
        asset_uri_refs = {
            Asset.ref(uri=o.uri) for o in task_outlets if o.type == AssetUriRef.__name__ and o.uri
        }

        asset_models: dict[AssetUniqueKey, AssetModel] = {
            AssetUniqueKey.from_asset(am): am
            for am in session.scalars(
                select(AssetModel).where(
                    AssetModel.active.has(),
                    or_(
                        tuple_(AssetModel.name, AssetModel.uri).in_(attrs.astuple(k) for k in asset_keys),
                        AssetModel.name.in_(r.name for r in asset_name_refs),
                        AssetModel.uri.in_(r.uri for r in asset_uri_refs),
                    ),
                )
            )
        }

        asset_event_extras: dict[AssetUniqueKey, dict] = {
            AssetUniqueKey(**event["dest_asset_key"]): event["extra"]
            for event in outlet_events
            if "source_alias_name" not in event
        }

        for key in asset_keys:
            try:
                am = asset_models[key]
            except KeyError:
                ti.log.warning(
                    'Task has inactive assets "Asset(name=%s, uri=%s)" in inlets or outlets',
                    key.name,
                    key.uri,
                )
                continue
            ti.log.debug("register event for asset %s", am)
            asset_manager.register_asset_change(
                task_instance=ti,
                asset=am,
                extra=asset_event_extras.get(key),
                session=session,
            )

        if asset_name_refs:
            asset_models_by_name = {key.name: am for key, am in asset_models.items()}
            asset_event_extras_by_name = {key.name: extra for key, extra in asset_event_extras.items()}
            for nref in asset_name_refs:
                try:
                    am = asset_models_by_name[nref.name]
                except KeyError:
                    ti.log.warning(
                        'Task has inactive assets "Asset.ref(name=%s)" in inlets or outlets', nref.name
                    )
                    continue
                ti.log.debug("register event for asset name ref %s", am)
                asset_manager.register_asset_change(
                    task_instance=ti,
                    asset=am,
                    extra=asset_event_extras_by_name.get(nref.name),
                    session=session,
                )
        if asset_uri_refs:
            asset_models_by_uri = {key.uri: am for key, am in asset_models.items()}
            asset_event_extras_by_uri = {key.uri: extra for key, extra in asset_event_extras.items()}
            for uref in asset_uri_refs:
                try:
                    am = asset_models_by_uri[uref.uri]
                except KeyError:
                    ti.log.warning(
                        'Task has inactive assets "Asset.ref(uri=%s)" in inlets or outlets', uref.uri
                    )
                    continue
                ti.log.debug("register event for asset uri ref %s", am)
                asset_manager.register_asset_change(
                    task_instance=ti,
                    asset=am,
                    extra=asset_event_extras_by_uri.get(uref.uri),
                    session=session,
                )

        def _asset_event_extras_from_aliases() -> dict[tuple[AssetUniqueKey, str, str], set[str]]:
            d = defaultdict(set)
            for event in outlet_events:
                try:
                    alias_name = event["source_alias_name"]
                except KeyError:
                    continue
                if alias_name not in outlet_alias_names:
                    continue
                asset_key = AssetUniqueKey(**event["dest_asset_key"])
                # fallback for backward compatibility
                asset_extra_json = json.dumps(event.get("dest_asset_extra", {}), sort_keys=True)
                asset_event_extra_json = json.dumps(event["extra"], sort_keys=True)
                d[asset_key, asset_extra_json, asset_event_extra_json].add(alias_name)
            return d

        outlet_alias_names = {o.name for o in task_outlets if o.type == AssetAlias.__name__ and o.name}
        if outlet_alias_names and (event_extras_from_aliases := _asset_event_extras_from_aliases()):
            for (
                asset_key,
                asset_extra_json,
                asset_event_extras_json,
            ), event_aliase_names in event_extras_from_aliases.items():
                asset_event_extra = json.loads(asset_event_extras_json)
                asset = Asset(name=asset_key.name, uri=asset_key.uri, extra=json.loads(asset_extra_json))
                ti.log.debug("register event for asset %s with aliases %s", asset_key, event_aliase_names)
                event = asset_manager.register_asset_change(
                    task_instance=ti,
                    asset=asset,
                    source_alias_names=event_aliase_names,
                    extra=asset_event_extra,
                    session=session,
                )
                if event is None:
                    ti.log.info("Dynamically creating AssetModel %s", asset_key)
                    session.add(AssetModel.from_public(asset))
                    session.flush()  # So event can set up its asset fk.
                    asset_manager.register_asset_change(
                        task_instance=ti,
                        asset=asset,
                        source_alias_names=event_aliase_names,
                        extra=asset_event_extra,
                        session=session,
                    )

    @provide_session
    def update_rtif(self, rendered_fields, session: Session = NEW_SESSION):
        from airflow.models.renderedtifields import RenderedTaskInstanceFields

        rtif = RenderedTaskInstanceFields(ti=self, render_templates=False, rendered_fields=rendered_fields)
        rtif.write(session=session)
        session.flush()
        RenderedTaskInstanceFields.delete_old_records(self.task_id, self.dag_id, session=session)

    def update_heartbeat(self):
        with create_session() as session:
            session.execute(
                update(TaskInstance)
                .where(TaskInstance.id == self.id)
                .values(last_heartbeat_at=timezone.utcnow())
            )

    @property
    def start_trigger_args(self) -> StartTriggerArgs | None:
        if self.task:
            if self.task.is_mapped:
                context = self.get_template_context()
                if self.task.expand_start_from_trigger(context=context):
                    return self.task.expand_start_trigger_args(context=context)
            elif self.task.start_from_trigger is True:
                return self.task.start_trigger_args
        return None

    # TODO: We have some code duplication here and in the _create_ti_state_update_query_and_update_state
    #       method of the task_instances module in the execution api when a TIDeferredStatePayload is being
    #       processed. This is because of a TaskInstance being updated differently using SQLAlchemy.
    #       If we use the approach from the execution api as common code in the DagRun schedule_tis method,
    #       the side effect is the changes done to the task instance aren't picked up by the scheduler and
    #       thus the task instance isn't processed until the scheduler is restarted.
    @provide_session
    def defer_task(self, session: Session = NEW_SESSION) -> bool:
        """
        Mark the task as deferred and sets up the trigger that is needed to resume it when TaskDeferred is raised.

        :meta: private
        """
        from airflow.models.trigger import Trigger

        if TYPE_CHECKING:
            assert isinstance(self.task, Operator)

        if start_trigger_args := self.start_trigger_args:
            trigger_kwargs = start_trigger_args.trigger_kwargs or {}
            timeout = start_trigger_args.timeout

            # Calculate timeout too if it was passed
            if timeout is not None:
                self.trigger_timeout = timezone.utcnow() + timeout
            else:
                self.trigger_timeout = None

            trigger_row = Trigger(
                classpath=start_trigger_args.trigger_cls,
                kwargs=trigger_kwargs,
            )

            # First, make the trigger entry
            session.add(trigger_row)
            session.flush()

            # Then, update ourselves so it matches the deferral request
            # Keep an eye on the logic in `check_and_change_state_before_execution()`
            # depending on self.next_method semantics
            self.state = TaskInstanceState.DEFERRED
            self.trigger_id = trigger_row.id
            self.next_method = start_trigger_args.next_method
            self.next_kwargs = start_trigger_args.next_kwargs or {}

            # If an execution_timeout is set, set the timeout to the minimum of
            # it and the trigger timeout
            if execution_timeout := self.task.execution_timeout:
                if TYPE_CHECKING:
                    assert self.start_date
                if self.trigger_timeout:
                    self.trigger_timeout = min(self.start_date + execution_timeout, self.trigger_timeout)
                else:
                    self.trigger_timeout = self.start_date + execution_timeout
            self.start_date = timezone.utcnow()
            if self.state != TaskInstanceState.UP_FOR_RESCHEDULE:
                self.try_number += 1
            if self.test_mode:
                _add_log(event=self.state, task_instance=self, session=session)
            return True
        return False

    @provide_session
    def run(
        self,
        verbose: bool = True,
        ignore_all_deps: bool = False,
        ignore_depends_on_past: bool = False,
        wait_for_past_depends_before_skipping: bool = False,
        ignore_task_deps: bool = False,
        ignore_ti_state: bool = False,
        mark_success: bool = False,
        test_mode: bool = False,
        pool: str | None = None,
        session: Session = NEW_SESSION,
        raise_on_defer: bool = False,
    ) -> None:
        """Run TaskInstance (only kept for tests)."""
        # This method is only used in ti.run and dag.test and task.test.
        # So doing the s10n/de-s10n dance to operator on Serialized task for the scheduler dep check part.
        from airflow.serialization.serialized_objects import SerializedDAG

        original_task = self.task
        if TYPE_CHECKING:
            assert original_task is not None
            assert original_task.dag is not None

        # We don't set up all tests well...
        if not isinstance(original_task.dag, SerializedDAG):
            serialized_dag = SerializedDAG.deserialize_dag(SerializedDAG.serialize_dag(original_task.dag))
            self.task = serialized_dag.get_task(original_task.task_id)

        res = self.check_and_change_state_before_execution(
            verbose=verbose,
            ignore_all_deps=ignore_all_deps,
            ignore_depends_on_past=ignore_depends_on_past,
            wait_for_past_depends_before_skipping=wait_for_past_depends_before_skipping,
            ignore_task_deps=ignore_task_deps,
            ignore_ti_state=ignore_ti_state,
            mark_success=mark_success,
            test_mode=test_mode,
            pool=pool,
            session=session,
        )
        self.task = original_task
        if not res:
            return

        self._run_raw_task(mark_success=mark_success)

    @classmethod
    def fetch_handle_failure_context(
        cls,
        ti: TaskInstance,
        error: None | str,
        test_mode: bool | None = None,
        *,
        session: Session,
        fail_fast: bool = False,
    ):
        """
        Fetch the context needed to handle a failure.

        :param ti: TaskInstance
        :param error: if specified, log the specific exception if thrown
        :param test_mode: doesn't record success or failure in the DB if True
        :param session: SQLAlchemy ORM Session
        :param fail_fast: if True, fail all downstream tasks
        """
        if error:
            cls.logger().error("%s", error)
        if not test_mode:
            ti.refresh_from_db(session)

        ti.end_date = timezone.utcnow()
        ti.set_duration()

        Stats.incr(f"operator_failures_{ti.operator}", tags=ti.stats_tags)
        # Same metric with tagging
        Stats.incr("operator_failures", tags={**ti.stats_tags, "operator": ti.operator})
        Stats.incr("ti_failures", tags=ti.stats_tags)

        if not test_mode:
            session.add(Log(TaskInstanceState.FAILED.value, ti))

        ti.clear_next_method_args()

        # Set state correctly and figure out how to log it and decide whether
        # to email

        # Since this function is called only when the TaskInstance state is running,
        # try_number contains the current try_number (not the next). We
        # only mark task instance as FAILED if the next task instance
        # try_number exceeds the max_tries ... or if force_fail is truthy

        # Actual callbacks are handled by the DAG processor, not the scheduler
        task = getattr(ti, "task", None)

        if not ti.is_eligible_to_retry():
            ti.state = TaskInstanceState.FAILED

            if task and fail_fast:
                _stop_remaining_tasks(task_instance=ti, session=session)
        else:
            if ti.state == TaskInstanceState.RUNNING:
                # If the task instance is in the running state, it means it raised an exception and
                # about to retry so we record the task instance history. For other states, the task
                # instance was cleared and already recorded in the task instance history.
                ti.prepare_db_for_next_try(session)

            ti.state = State.UP_FOR_RETRY

        try:
            get_listener_manager().hook.on_task_instance_failed(
                previous_state=TaskInstanceState.RUNNING, task_instance=ti, error=error
            )
        except Exception:
            log.exception("error calling listener")

        return ti

    @staticmethod
    @provide_session
    def save_to_db(ti: TaskInstance, session: Session = NEW_SESSION):
        ti.updated_at = timezone.utcnow()
        session.merge(ti)
        session.flush()
        session.commit()

    @provide_session
    def handle_failure(
        self,
        error: None | str,
        test_mode: bool | None = None,
        session: Session = NEW_SESSION,
    ) -> None:
        """
        Handle Failure for a task instance.

        :param error: if specified, log the specific exception if thrown
        :param test_mode: doesn't record success or failure in the DB if True
        :param session: SQLAlchemy ORM Session
        """
        if TYPE_CHECKING:
            assert self.task
            assert self.task.dag
        try:
            fail_fast = self.task.dag.fail_fast
        except Exception:
            fail_fast = False
        if test_mode is None:
            test_mode = self.test_mode
        ti = TaskInstance.fetch_handle_failure_context(
            ti=self,
            error=error,
            test_mode=test_mode,
            session=session,
            fail_fast=fail_fast,
        )

        _log_state(task_instance=self)

        if not test_mode:
            TaskInstance.save_to_db(ti, session)

    def is_eligible_to_retry(self) -> bool:
        """Is task instance is eligible for retry."""
        if self.state == TaskInstanceState.RESTARTING:
            # If a task is cleared when running, it goes into RESTARTING state and is always
            # eligible for retry
            return True
        if not getattr(self, "task", None):
            # Couldn't load the task, don't know number of retries, guess:
            return self.try_number <= self.max_tries

        if TYPE_CHECKING:
            assert self.task
            assert self.task.retries

        return bool(self.task.retries and self.try_number <= self.max_tries)

    # TODO (GH-52141): We should remove this entire function (only makes sense at runtime).
    def get_template_context(
        self,
        session: Session | None = None,
        ignore_param_exceptions: bool = True,
    ) -> Context:
        """
        Return TI Context.

        :param session: SQLAlchemy ORM Session
        :param ignore_param_exceptions: flag to suppress value exceptions while initializing the ParamsDict
        """
        # Do not use provide_session here -- it expunges everything on exit!
        if not session:
            session = settings.get_session()()

        from airflow.exceptions import NotMapped
        from airflow.models.mappedoperator import get_mapped_ti_count
        from airflow.sdk.api.datamodels._generated import (
            DagRun as DagRunSDK,
            PrevSuccessfulDagRunResponse,
            TIRunContext,
        )
        from airflow.sdk.definitions.param import process_params
        from airflow.sdk.execution_time.context import InletEventsAccessors
        from airflow.utils.context import (
            ConnectionAccessor,
            OutletEventAccessors,
            VariableAccessor,
        )

        if TYPE_CHECKING:
            assert session

        def _get_dagrun(session: Session) -> DagRun:
            dag_run = self.get_dagrun(session)
            if dag_run in session:
                return dag_run
            # The dag_run may not be attached to the session anymore since the
            # code base is over-zealous with use of session.expunge_all().
            # Re-attach it if the relation is not loaded so we can load it when needed.
            info: Any = inspect(dag_run)
            if info.attrs.consumed_asset_events.loaded_value is not NO_VALUE:
                return dag_run
            # If dag_run is not flushed to db at all (e.g. CLI commands using
            # in-memory objects for ad-hoc operations), just set the value manually.
            if not info.has_identity:
                dag_run.consumed_asset_events = []
                return dag_run
            return session.merge(dag_run, load=False)

        task: Any = self.task
        dag = task.dag
        dag_run = _get_dagrun(session)

        validated_params = process_params(dag, task, dag_run.conf, suppress_exception=ignore_param_exceptions)
        ti_context_from_server = TIRunContext(
            dag_run=DagRunSDK.model_validate(dag_run, from_attributes=True),
            max_tries=self.max_tries,
            should_retry=self.is_eligible_to_retry(),
        )
        runtime_ti = self.to_runtime_ti(context_from_server=ti_context_from_server)

        context: Context = runtime_ti.get_template_context()

        @cache  # Prevent multiple database access.
        def _get_previous_dagrun_success() -> PrevSuccessfulDagRunResponse:
            dr_from_db = self.get_previous_dagrun(state=DagRunState.SUCCESS, session=session)
            if dr_from_db:
                return PrevSuccessfulDagRunResponse.model_validate(dr_from_db, from_attributes=True)
            return PrevSuccessfulDagRunResponse()

        def get_prev_data_interval_start_success() -> pendulum.DateTime | None:
            return timezone.coerce_datetime(_get_previous_dagrun_success().data_interval_start)

        def get_prev_data_interval_end_success() -> pendulum.DateTime | None:
            return timezone.coerce_datetime(_get_previous_dagrun_success().data_interval_end)

        def get_prev_start_date_success() -> pendulum.DateTime | None:
            return timezone.coerce_datetime(_get_previous_dagrun_success().start_date)

        def get_prev_end_date_success() -> pendulum.DateTime | None:
            return timezone.coerce_datetime(_get_previous_dagrun_success().end_date)

        def get_triggering_events() -> dict[str, list[AssetEvent]]:
            asset_events = dag_run.consumed_asset_events
            triggering_events: dict[str, list[AssetEvent]] = defaultdict(list)
            for event in asset_events:
                if event.asset:
                    triggering_events[event.asset.uri].append(event)

            return triggering_events

        # NOTE: If you add to this dict, make sure to also update the following:
        # * Context in task-sdk/src/airflow/sdk/definitions/context.py
        # * KNOWN_CONTEXT_KEYS in airflow/utils/context.py
        # * Table in docs/apache-airflow/templates-ref.rst

        context.update(
            {
                "outlet_events": OutletEventAccessors(),
                "inlet_events": InletEventsAccessors(task.inlets),
                "params": validated_params,
                "prev_data_interval_start_success": get_prev_data_interval_start_success(),
                "prev_data_interval_end_success": get_prev_data_interval_end_success(),
                "prev_start_date_success": get_prev_start_date_success(),
                "prev_end_date_success": get_prev_end_date_success(),
                "test_mode": self.test_mode,
                # ti/task_instance are added here for ti.xcom_{push,pull}
                "task_instance": self,
                "ti": self,
                "triggering_asset_events": lazy_object_proxy.Proxy(get_triggering_events),
                "var": {
                    "json": VariableAccessor(deserialize_json=True),
                    "value": VariableAccessor(deserialize_json=False),
                },
                "conn": ConnectionAccessor(),
            }
        )

        try:
            expanded_ti_count: int | None = get_mapped_ti_count(task, self.run_id, session=session)
            context["expanded_ti_count"] = expanded_ti_count
            if expanded_ti_count:
                setattr(
                    self,
                    "_upstream_map_indexes",
                    {
                        upstream.task_id: self.get_relevant_upstream_map_indexes(
                            upstream,
                            expanded_ti_count,
                            session=session,
                        )
                        for upstream in task.upstream_list
                    },
                )
        except NotMapped:
            pass

        return context

    # TODO (GH-52141): We should remove this entire function (only makes sense at runtime).
    # This is intentionally left untyped so Mypy complains less about this dead code.
    def render_templates(self, context=None, jinja_env=None):
        """
        Render templates in the operator fields.

        If the task was originally mapped, this may replace ``self.task`` with
        the unmapped, fully rendered BaseOperator. The original ``self.task``
        before replacement is returned.
        """
        from airflow.sdk.definitions.mappedoperator import MappedOperator

        if not context:
            context = self.get_template_context()
        original_task = self.task

        # If self.task is mapped, this call replaces self.task to point to the
        # unmapped BaseOperator created by this function! This is because the
        # MappedOperator is useless for template rendering, and we need to be
        # able to access the unmapped task instead.
        original_task.render_template_fields(context, jinja_env)
        if isinstance(self.task, MappedOperator):
            self.task = context["ti"].task

        return original_task

    def set_duration(self) -> None:
        """Set task instance duration."""
        if self.end_date and self.start_date:
            self.duration = (self.end_date - self.start_date).total_seconds()
        else:
            self.duration = None
        log.debug("Task Duration set to %s", self.duration)

    @provide_session
    def xcom_push(
        self,
        key: str,
        value: Any,
        session: Session = NEW_SESSION,
    ) -> None:
        """
        Make an XCom available for tasks to pull.

        :param key: Key to store the value under.
        :param value: Value to store. Only be JSON-serializable may be used otherwise.
        """
        XComModel.set(
            key=key,
            value=value,
            task_id=self.task_id,
            dag_id=self.dag_id,
            run_id=self.run_id,
            map_index=self.map_index,
            session=session,
        )

    @provide_session
    def xcom_pull(
        self,
        task_ids: str | Iterable[str] | None = None,
        dag_id: str | None = None,
        key: str = XCOM_RETURN_KEY,
        include_prior_dates: bool = False,
        session: Session = NEW_SESSION,
        *,
        map_indexes: int | Iterable[int] | None = None,
        default: Any = None,
        run_id: str | None = None,
    ) -> Any:
        """:meta private:"""  # noqa: D400
        # This is only kept for compatibility in tests for now while AIP-72 is in progress.
        if dag_id is None:
            dag_id = self.dag_id
        if run_id is None:
            run_id = self.run_id

        query = XComModel.get_many(
            key=key,
            run_id=run_id,
            dag_ids=dag_id,
            task_ids=task_ids,
            map_indexes=map_indexes,
            include_prior_dates=include_prior_dates,
        )

        # NOTE: Since we're only fetching the value field and not the whole
        # class, the @recreate annotation does not kick in. Therefore we need to
        # call XCom.deserialize_value() manually.

        # We are only pulling one single task.
        if (task_ids is None or isinstance(task_ids, str)) and not isinstance(map_indexes, Iterable):
            first = session.execute(
                query.with_only_columns(
                    XComModel.run_id,
                    XComModel.task_id,
                    XComModel.dag_id,
                    XComModel.map_index,
                    XComModel.value,
                )
            ).first()
            if first is None:  # No matching XCom at all.
                return default
            if map_indexes is not None or first.map_index < 0:
                return XComModel.deserialize_value(first)

            # raise RuntimeError("Nothing should hit this anymore")

        # TODO: TaskSDK: We should remove this, but many tests still currently call `ti.run()`. See #45549

        # At this point either task_ids or map_indexes is explicitly multi-value.
        # Order return values to match task_ids and map_indexes ordering.
        ordering: list[Any] = []
        if task_ids is None or isinstance(task_ids, str):
            ordering.append(XComModel.task_id)
        elif task_id_whens := {tid: i for i, tid in enumerate(task_ids)}:
            ordering.append(case(task_id_whens, value=XComModel.task_id))
        else:
            ordering.append(XComModel.task_id)
        if map_indexes is None or isinstance(map_indexes, int):
            ordering.append(XComModel.map_index)
        elif isinstance(map_indexes, range):
            if map_indexes.step < 0:
                ordering.append(XComModel.map_index.desc())
            else:
                ordering.append(XComModel.map_index)
        elif map_index_whens := {map_index: i for i, map_index in enumerate(map_indexes)}:
            ordering.append(case(map_index_whens, value=XComModel.map_index))
        else:
            ordering.append(XComModel.map_index)
        return LazyXComSelectSequence.from_select(
            query.with_only_columns(XComModel.value).order_by(None),
            order_by=ordering,
            session=session,
        )

    @provide_session
    def get_num_running_task_instances(self, session: Session, same_dagrun: bool = False) -> int:
        """Return Number of running TIs from the DB."""
        # .count() is inefficient
        num_running_task_instances_query = (
            select(func.count())
            .select_from(TaskInstance)
            .where(
                TaskInstance.dag_id == self.dag_id,
                TaskInstance.task_id == self.task_id,
                TaskInstance.state == TaskInstanceState.RUNNING,
            )
        )
        if same_dagrun:
            num_running_task_instances_query = num_running_task_instances_query.where(
                TaskInstance.run_id == self.run_id
            )
        return session.scalar(num_running_task_instances_query) or 0

    @staticmethod
    def filter_for_tis(tis: Iterable[TaskInstance | TaskInstanceKey]) -> ColumnElement[bool] | None:
        """Return SQLAlchemy filter to query selected task instances."""
        # DictKeys type, (what we often pass here from the scheduler) is not directly indexable :(
        # Or it might be a generator, but we need to be able to iterate over it more than once
        tis = list(tis)

        if not tis:
            return None

        first = tis[0]

        dag_id = first.dag_id
        run_id = first.run_id
        map_index = first.map_index
        first_task_id = first.task_id

        # pre-compute the set of dag_id, run_id, map_indices and task_ids
        dag_ids, run_ids, map_indices, task_ids = set(), set(), set(), set()
        for t in tis:
            dag_ids.add(t.dag_id)
            run_ids.add(t.run_id)
            map_indices.add(t.map_index)
            task_ids.add(t.task_id)

        # Common path optimisations: when all TIs are for the same dag_id and run_id, or same dag_id
        # and task_id -- this can be over 150x faster for huge numbers of TIs (20k+)
        if dag_ids == {dag_id} and run_ids == {run_id} and map_indices == {map_index}:
            return and_(
                TaskInstance.dag_id == dag_id,
                TaskInstance.run_id == run_id,
                TaskInstance.map_index == map_index,
                TaskInstance.task_id.in_(task_ids),
            )
        if dag_ids == {dag_id} and task_ids == {first_task_id} and map_indices == {map_index}:
            return and_(
                TaskInstance.dag_id == dag_id,
                TaskInstance.run_id.in_(run_ids),
                TaskInstance.map_index == map_index,
                TaskInstance.task_id == first_task_id,
            )
        if dag_ids == {dag_id} and run_ids == {run_id} and task_ids == {first_task_id}:
            return and_(
                TaskInstance.dag_id == dag_id,
                TaskInstance.run_id == run_id,
                TaskInstance.map_index.in_(map_indices),
                TaskInstance.task_id == first_task_id,
            )

        filter_condition = []
        # create 2 nested groups, both primarily grouped by dag_id and run_id,
        # and in the nested group 1 grouped by task_id the other by map_index.
        task_id_groups: dict[tuple, dict[Any, list[Any]]] = defaultdict(lambda: defaultdict(list))
        map_index_groups: dict[tuple, dict[Any, list[Any]]] = defaultdict(lambda: defaultdict(list))
        for t in tis:
            task_id_groups[(t.dag_id, t.run_id)][t.task_id].append(t.map_index)
            map_index_groups[(t.dag_id, t.run_id)][t.map_index].append(t.task_id)

        # this assumes that most dags have dag_id as the largest grouping, followed by run_id. even
        # if its not, this is still  a significant optimization over querying for every single tuple key
        for cur_dag_id, cur_run_id in itertools.product(dag_ids, run_ids):
            # we compare the group size between task_id and map_index and use the smaller group
            dag_task_id_groups = task_id_groups[(cur_dag_id, cur_run_id)]
            dag_map_index_groups = map_index_groups[(cur_dag_id, cur_run_id)]

            if len(dag_task_id_groups) <= len(dag_map_index_groups):
                for cur_task_id, cur_map_indices in dag_task_id_groups.items():
                    filter_condition.append(
                        and_(
                            TaskInstance.dag_id == cur_dag_id,
                            TaskInstance.run_id == cur_run_id,
                            TaskInstance.task_id == cur_task_id,
                            TaskInstance.map_index.in_(cur_map_indices),
                        )
                    )
            else:
                for cur_map_index, cur_task_ids in dag_map_index_groups.items():
                    filter_condition.append(
                        and_(
                            TaskInstance.dag_id == cur_dag_id,
                            TaskInstance.run_id == cur_run_id,
                            TaskInstance.task_id.in_(cur_task_ids),
                            TaskInstance.map_index == cur_map_index,
                        )
                    )

        return or_(*filter_condition)

    @classmethod
    def ti_selector_condition(cls, vals: Collection[str | tuple[str, int]]) -> ColumnElement[bool]:
        """
        Build an SQLAlchemy filter for a list of task_ids or tuples of (task_id,map_index).

        :meta private:
        """
        # Compute a filter for TI.task_id and TI.map_index based on input values
        # For each item, it will either be a task_id, or (task_id, map_index)
        task_id_only = [v for v in vals if isinstance(v, str)]
        with_map_index = [v for v in vals if not isinstance(v, str)]

        filters: list[Any] = []
        if task_id_only:
            filters.append(cls.task_id.in_(task_id_only))
        if with_map_index:
            filters.append(tuple_(cls.task_id, cls.map_index).in_(with_map_index))

        if not filters:
            return false()
        if len(filters) == 1:
            return filters[0]
        return or_(*filters)

    def get_relevant_upstream_map_indexes(
        self,
        upstream: Operator,
        ti_count: int | None,
        *,
        session: Session,
    ) -> int | range | None:
        if TYPE_CHECKING:
            assert self.task
        return _get_relevant_map_indexes(
            run_id=self.run_id,
            map_index=self.map_index,
            ti_count=ti_count,
            task=self.task,
            relative=upstream,
            session=session,
        )

    def clear_db_references(self, session: Session):
        """
        Clear db tables that have a reference to this instance.

        :param session: ORM Session

        :meta private:
        """
        from airflow.models.renderedtifields import RenderedTaskInstanceFields

        tables: list[type[TaskInstanceDependencies]] = [
            XComModel,
            RenderedTaskInstanceFields,
            TaskMap,
        ]
        tables_by_id: list[type[Base]] = [TaskInstanceNote, TaskReschedule]
        for table in tables:
            session.execute(
                delete(table).where(
                    table.dag_id == self.dag_id,
                    table.task_id == self.task_id,
                    table.run_id == self.run_id,
                    table.map_index == self.map_index,
                )
            )
        for table in tables_by_id:
            session.execute(delete(table).where(table.ti_id == self.id))

    @classmethod
    def duration_expression_update(
        cls, end_date: datetime, query: Update, bind: Engine | SAConnection
    ) -> Update:
        """Return a SQL expression for calculating the duration of this TI, based on the start and end date columns."""
        # TODO: Compare it with self._set_duration method

        if bind.dialect.name == "sqlite":
            return query.values(
                {
                    "end_date": end_date,
                    "duration": (
                        (func.strftime("%s", end_date) - func.strftime("%s", cls.start_date))
                        + func.round((func.strftime("%f", end_date) - func.strftime("%f", cls.start_date)), 3)
                    ),
                }
            )
        if bind.dialect.name == "postgresql":
            return query.values(
                {
                    "end_date": end_date,
                    "duration": extract("EPOCH", end_date - cls.start_date),
                }
            )

        return query.values(
            {
                "end_date": end_date,
                "duration": (
                    func.timestampdiff(text("MICROSECOND"), cls.start_date, end_date)
                    # Turn microseconds into floating point seconds.
                    / 1_000_000
                ),
            }
        )

    @property
    def is_schedulable(self):
        """Determine if the task_instance should be scheduled or short-circuited to ``success``."""
        return self.is_task_schedulable(self.task)

    @staticmethod
    def is_task_schedulable(task: Operator) -> bool:
        """
        Determine if the task should be scheduled instead of being short-circuited to ``success``.

        A task requires scheduling if it is not a trivial EmptyOperator, i.e. one of the
        following conditions holds:

        * it does **not** inherit from ``EmptyOperator``
        * it defines an ``on_execute_callback``
        * it defines an ``on_success_callback``
        * it declares any ``outlets``
        * it declares any ``inlets``

        If none of these are true, the task is considered empty and is immediately marked
        successful without being scheduled.

        Note: keeping this check as a separate public method is important so it can also be used
        by listeners (when a task is not scheduled, listeners are never called). For example,
        the OpenLineage listener checks all tasks at DAG start, and using this method lets
        it consistently determine whether the listener will run for each task.
        """
        return bool(
            not task.inherits_from_empty_operator
            or task.has_on_execute_callback
            or task.has_on_success_callback
            or task.outlets
            or task.inlets
        )


def _find_common_ancestor_mapped_group(node1: Operator, node2: Operator) -> SerializedTaskGroup | None:
    """Given two operators, find their innermost common mapped task group."""
    if node1.dag is None or node2.dag is None or node1.dag_id != node2.dag_id:
        return None
    parent_group_ids = {g.group_id for g in node1.iter_mapped_task_groups()}
    common_groups = (g for g in node2.iter_mapped_task_groups() if g.group_id in parent_group_ids)
    return next(common_groups, None)


def _is_further_mapped_inside(operator: Operator, container: SerializedTaskGroup) -> bool:
    """Whether given operator is *further* mapped inside a task group."""
    from airflow.models.mappedoperator import is_mapped

    if is_mapped(operator):
        return True
    task_group = operator.task_group
    while task_group is not None and task_group.group_id != container.group_id:
        if is_mapped(task_group):
            return True
        task_group = task_group.parent_group
    return False


def _get_relevant_map_indexes(
    *,
    task: Operator,
    run_id: str,
    map_index: int,
    relative: Operator,
    ti_count: int | None,
    session: Session,
) -> int | range | None:
    """
    Infer the map indexes of a relative that's "relevant" to this ti.

    The bulk of the logic mainly exists to solve the problem described by
    the following example, where 'val' must resolve to different values,
    depending on where the reference is being used::

        @task
        def this_task(v):  # This is self.task.
            return v * 2


        @task_group
        def tg1(inp):
            val = upstream(inp)  # This is the upstream task.
            this_task(val)  # When inp is 1, val here should resolve to 2.
            return val


        # This val is the same object returned by tg1.
        val = tg1.expand(inp=[1, 2, 3])


        @task_group
        def tg2(inp):
            another_task(inp, val)  # val here should resolve to [2, 4, 6].


        tg2.expand(inp=["a", "b"])

    The surrounding mapped task groups of ``upstream`` and ``task`` are
    inspected to find a common "ancestor". If such an ancestor is found,
    we need to return specific map indexes to pull a partial value from
    upstream XCom.

    The same logic apply for finding downstream tasks.

    :param task: Current task being inspected.
    :param run_id: Current run ID.
    :param map_index: Map index of the current task instance.
    :param relative: The relative task to find relevant map indexes for.
    :param ti_count: The total count of task instance this task was expanded
        by the scheduler, i.e. ``expanded_ti_count`` in the template context.
    :return: Specific map index or map indexes to pull, or ``None`` if we
        want to "whole" return value (i.e. no mapped task groups involved).
    """
    from airflow.models.mappedoperator import get_mapped_ti_count

    # This value should never be None since we already know the current task
    # is in a mapped task group, and should have been expanded, despite that,
    # we need to check that it is not None to satisfy Mypy.
    # But this value can be 0 when we expand an empty list, for that it is
    # necessary to check that ti_count is not 0 to avoid dividing by 0.
    if not ti_count:
        return None

    # Find the innermost common mapped task group between the current task
    # If the current task and the referenced task does not have a common
    # mapped task group, the two are in different task mapping contexts
    # (like another_task above), and we should use the "whole" value.
    if (common_ancestor := _find_common_ancestor_mapped_group(task, relative)) is None:
        return None

    # At this point we know the two tasks share a mapped task group, and we
    # should use a "partial" value. Let's break down the mapped ti count
    # between the ancestor and further expansion happened inside it.

    ancestor_ti_count = get_mapped_ti_count(common_ancestor, run_id, session=session)
    ancestor_map_index = map_index * ancestor_ti_count // ti_count

    # If the task is NOT further expanded inside the common ancestor, we
    # only want to reference one single ti. We must walk the actual DAG,
    # and "ti_count == ancestor_ti_count" does not work, since the further
    # expansion may be of length 1.
    if not _is_further_mapped_inside(relative, common_ancestor):
        return ancestor_map_index

    # Otherwise we need a partial aggregation for values from selected task
    # instances in the ancestor's expansion context.
    further_count = ti_count // ancestor_ti_count
    map_index_start = ancestor_map_index * further_count
    return range(map_index_start, map_index_start + further_count)


def find_relevant_relatives(
    normal_tasks: Iterable[str],
    mapped_tasks: Iterable[tuple[str, int]],
    *,
    direction: Literal["upstream", "downstream"],
    dag: SerializedDAG,
    run_id: str,
    session: Session,
) -> Collection[str | tuple[str, int]]:
    from airflow.models.mappedoperator import get_mapped_ti_count

    visited: set[str | tuple[str, int]] = set()

    def _visit_relevant_relatives_for_normal(task_ids: Iterable[str]) -> None:
        partial_dag = dag.partial_subset(
            task_ids=task_ids,
            include_downstream=direction == "downstream",
            include_upstream=direction == "upstream",
            exclude_original=True,
        )
        visited.update(partial_dag.task_dict)

    def _visit_relevant_relatives_for_mapped(mapped_tasks: Iterable[tuple[str, int]]) -> None:
        for task_id, map_index in mapped_tasks:
            task = dag.get_task(task_id)
            ti_count = get_mapped_ti_count(task, run_id, session=session)
            # TODO (GH-52141): This should return scheduler operator types, but
            # currently get_flat_relatives is inherited from SDK DAGNode.
            relatives = cast("Iterable[Operator]", task.get_flat_relatives(upstream=direction == "upstream"))
            for relative in relatives:
                if relative.task_id in visited:
                    continue
                relative_map_indexes = _get_relevant_map_indexes(
                    task=task,
                    relative=relative,  # type: ignore[arg-type]
                    run_id=run_id,
                    map_index=map_index,
                    ti_count=ti_count,
                    session=session,
                )
                visiting_mapped: set[tuple[str, int]] = set()
                visiting_normal: set[str] = set()
                match relative_map_indexes:
                    case int():
                        if (item := (relative.task_id, relative_map_indexes)) not in visited:
                            visiting_mapped.add(item)
                    case range():
                        visiting_mapped.update((relative.task_id, i) for i in relative_map_indexes)
                    case None:
                        if (task_id := relative.task_id) not in visited:
                            visiting_normal.add(task_id)
                _visit_relevant_relatives_for_normal(visiting_normal)
                _visit_relevant_relatives_for_mapped(visiting_mapped)
                visited.update(visiting_mapped, visiting_normal)

    _visit_relevant_relatives_for_normal(normal_tasks)
    _visit_relevant_relatives_for_mapped(mapped_tasks)
    return visited


class TaskInstanceNote(Base):
    """For storage of arbitrary notes concerning the task instance."""

    __tablename__ = "task_instance_note"
    ti_id: Mapped[str] = mapped_column(
        String(36).with_variant(postgresql.UUID(as_uuid=False), "postgresql"),
        primary_key=True,
        nullable=False,
    )
    user_id: Mapped[str | None] = mapped_column(String(128), nullable=True)
    content: Mapped[str | None] = mapped_column(String(1000).with_variant(Text(1000), "mysql"))
    created_at: Mapped[datetime] = mapped_column(UtcDateTime, default=timezone.utcnow, nullable=False)
    updated_at: Mapped[datetime] = mapped_column(
        UtcDateTime, default=timezone.utcnow, onupdate=timezone.utcnow, nullable=False
    )

    task_instance = relationship("TaskInstance", back_populates="task_instance_note", uselist=False)

    __table_args__ = (
        ForeignKeyConstraint(
            (ti_id,),
            [
                "task_instance.id",
            ],
            name="task_instance_note_ti_fkey",
            ondelete="CASCADE",
            onupdate="CASCADE",
        ),
    )

    def __init__(self, content, user_id=None):
        self.content = content
        self.user_id = user_id

    def __repr__(self):
        prefix = f"<{self.__class__.__name__}: {self.task_instance.dag_id}.{self.task_instance.task_id} {self.task_instance.run_id}"
        if self.task_instance.map_index != -1:
            prefix += f" map_index={self.task_instance.map_index}"
        return prefix + f" TI ID: {self.ti_id}>"


STATICA_HACK = True
globals()["kcah_acitats"[::-1].upper()] = False
if STATICA_HACK:  # pragma: no cover
    from airflow.jobs.job import Job

    TaskInstance.queued_by_job = relationship(Job)<|MERGE_RESOLUTION|>--- conflicted
+++ resolved
@@ -119,12 +119,8 @@
     from airflow.sdk.definitions.asset import AssetUniqueKey
     from airflow.sdk.types import RuntimeTaskInstanceProtocol
     from airflow.serialization.definitions.taskgroup import SerializedTaskGroup
-<<<<<<< HEAD
-    from airflow.serialization.serialized_objects import SerializedBaseOperator
+    from airflow.serialization.serialized_objects import SerializedBaseOperator, SerializedDAG
     from airflow.triggers.base import StartTriggerArgs
-=======
-    from airflow.serialization.serialized_objects import SerializedBaseOperator, SerializedDAG
->>>>>>> 8d121e17
     from airflow.utils.context import Context
 
     Operator: TypeAlias = MappedOperator | SerializedBaseOperator
