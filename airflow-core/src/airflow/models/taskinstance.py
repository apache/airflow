#
# Licensed to the Apache Software Foundation (ASF) under one
# or more contributor license agreements.  See the NOTICE file
# distributed with this work for additional information
# regarding copyright ownership.  The ASF licenses this file
# to you under the Apache License, Version 2.0 (the
# "License"); you may not use this file except in compliance
# with the License.  You may obtain a copy of the License at
#
#   http://www.apache.org/licenses/LICENSE-2.0
#
# Unless required by applicable law or agreed to in writing,
# software distributed under the License is distributed on an
# "AS IS" BASIS, WITHOUT WARRANTIES OR CONDITIONS OF ANY
# KIND, either express or implied.  See the License for the
# specific language governing permissions and limitations
# under the License.
from __future__ import annotations

import contextlib
import hashlib
import itertools
import json
import logging
import math
import uuid
from collections import defaultdict
from collections.abc import Collection, Iterable
from datetime import datetime, timedelta
from functools import cache
from typing import TYPE_CHECKING, Any, cast
from urllib.parse import quote

import attrs
import dill
import lazy_object_proxy
import uuid6
from sqlalchemy import (
    Float,
    ForeignKey,
    ForeignKeyConstraint,
    Index,
    Integer,
    PrimaryKeyConstraint,
    String,
    Text,
    UniqueConstraint,
    and_,
    case,
    delete,
    extract,
    false,
    func,
    inspect,
    or_,
    select,
    text,
    tuple_,
    update,
)
from sqlalchemy.dialects import postgresql
from sqlalchemy.ext.associationproxy import association_proxy
from sqlalchemy.ext.hybrid import hybrid_property
from sqlalchemy.ext.mutable import MutableDict
from sqlalchemy.orm import Mapped, lazyload, reconstructor, relationship
from sqlalchemy.orm.attributes import NO_VALUE, set_committed_value
from sqlalchemy_utils import UUIDType

from airflow import settings
from airflow._shared.timezones import timezone
from airflow.assets.manager import asset_manager
from airflow.configuration import conf
from airflow.listeners.listener import get_listener_manager
from airflow.models.asset import AssetEvent, AssetModel
from airflow.models.base import Base, StringID, TaskInstanceDependencies
from airflow.models.dag_version import DagVersion

# Import HITLDetail at runtime so SQLAlchemy can resolve the relationship
from airflow.models.hitl import HITLDetail  # noqa: F401
from airflow.models.log import Log
from airflow.models.taskinstancekey import TaskInstanceKey
from airflow.models.taskmap import TaskMap
from airflow.models.taskreschedule import TaskReschedule
from airflow.models.xcom import XCOM_RETURN_KEY, LazyXComSelectSequence, XComModel
from airflow.observability.stats import Stats
from airflow.settings import task_instance_mutation_hook
from airflow.ti_deps.dep_context import DepContext
from airflow.ti_deps.dependencies_deps import REQUEUEABLE_DEPS, RUNNING_DEPS
from airflow.utils.helpers import prune_dict
from airflow.utils.log.logging_mixin import LoggingMixin
from airflow.utils.net import get_hostname
from airflow.utils.platform import getuser
from airflow.utils.retries import run_with_db_retries
from airflow.utils.session import NEW_SESSION, create_session, provide_session
from airflow.utils.span_status import SpanStatus
from airflow.utils.sqlalchemy import ExecutorConfigType, ExtendedJSON, UtcDateTime, mapped_column
from airflow.utils.state import DagRunState, State, TaskInstanceState

TR = TaskReschedule

log = logging.getLogger(__name__)


if TYPE_CHECKING:
    from datetime import datetime
    from typing import Literal, TypeAlias

    import pendulum
    from sqlalchemy.engine import Connection as SAConnection, Engine
    from sqlalchemy.orm.session import Session
    from sqlalchemy.sql import Update
    from sqlalchemy.sql.elements import ColumnElement

    from airflow.api_fastapi.execution_api.datamodels.asset import AssetProfile
    from airflow.models.dag import DagModel
    from airflow.models.dagrun import DagRun
    from airflow.models.mappedoperator import MappedOperator
<<<<<<< HEAD
=======
    from airflow.sdk import DAG
    from airflow.sdk.types import RuntimeTaskInstanceProtocol
>>>>>>> d6095c5f
    from airflow.serialization.definitions.taskgroup import SerializedTaskGroup
    from airflow.serialization.serialized_objects import SerializedBaseOperator, SerializedDAG
    from airflow.utils.context import Context

    Operator: TypeAlias = MappedOperator | SerializedBaseOperator


PAST_DEPENDS_MET = "past_depends_met"


@provide_session
def _add_log(
    event,
    task_instance=None,
    owner=None,
    owner_display_name=None,
    extra=None,
    session: Session = NEW_SESSION,
    **kwargs,
):
    session.add(
        Log(
            event,
            task_instance,
            owner,
            owner_display_name,
            extra,
            **kwargs,
        )
    )


def _stop_remaining_tasks(*, task_instance: TaskInstance, task_teardown_map=None, session: Session):
    """
    Stop non-teardown tasks in dag.

    :meta private:
    """
    if not task_instance.dag_run:
        raise ValueError("``task_instance`` must have ``dag_run`` set")
    tis = task_instance.dag_run.get_task_instances(session=session)
    if TYPE_CHECKING:
        assert task_instance.task
        assert task_instance.task.dag

    for ti in tis:
        if ti.task_id == task_instance.task_id or ti.state in (
            TaskInstanceState.SUCCESS,
            TaskInstanceState.FAILED,
        ):
            continue
        if task_teardown_map:
            teardown = task_teardown_map[ti.task_id]
        else:
            teardown = task_instance.task.dag.task_dict[ti.task_id].is_teardown
        if not teardown:
            if ti.state == TaskInstanceState.RUNNING:
                log.info("Forcing task %s to fail due to dag's `fail_fast` setting", ti.task_id)
                msg = "Forcing task to fail due to dag's `fail_fast` setting."
                session.add(Log(event="fail task", extra=msg, task_instance=ti.key))
                ti.error(session)
            else:
                log.info("Setting task %s to SKIPPED due to dag's `fail_fast` setting.", ti.task_id)
                msg = "Skipping task due to dag's `fail_fast` setting."
                session.add(Log(event="skip task", extra=msg, task_instance=ti.key))
                ti.set_state(state=TaskInstanceState.SKIPPED, session=session)
        else:
            log.info("Not skipping teardown task '%s'", ti.task_id)


def clear_task_instances(
    tis: list[TaskInstance],
    session: Session,
    dag_run_state: DagRunState | Literal[False] = DagRunState.QUEUED,
    run_on_latest_version: bool = False,
    prevent_running_task: bool | None = None,
) -> None:
    """
    Clear a set of task instances, but make sure the running ones get killed.

    Also sets Dagrun's `state` to QUEUED and `start_date` to the time of execution.
    But only for finished DRs (SUCCESS and FAILED).
    Doesn't clear DR's `state` and `start_date`for running
    DRs (QUEUED and RUNNING) because clearing the state for already
    running DR is redundant and clearing `start_date` affects DR's duration.

    :param tis: a list of task instances
    :param session: current session
    :param dag_run_state: state to set finished DagRuns to.
        If set to False, DagRuns state will not be changed.
    :param run_on_latest_version: whether to run on latest serialized DAG and Bundle version

    :meta private:
    """
    task_instance_ids: list[str] = []
    from airflow.exceptions import AirflowClearRunningTaskException
    from airflow.models.dagbag import DBDagBag

    scheduler_dagbag = DBDagBag(load_op_links=False)
    for ti in tis:
        task_instance_ids.append(ti.id)
        ti.prepare_db_for_next_try(session)

        if ti.state == TaskInstanceState.RUNNING:
            if prevent_running_task:
                raise AirflowClearRunningTaskException(
                    "AirflowClearRunningTaskException: Disable 'prevent_running_task' to proceed, or wait until the task is not running, queued, or scheduled state."
                )
                # Prevents the task from re-running and clearing when prevent_running_task from the frontend and the tas is running is True.

            ti.state = TaskInstanceState.RESTARTING
        # If a task is cleared when running and the prevent_running_task is false,
        # set its state to RESTARTING so that
        # the task is terminated and becomes eligible for retry.
        else:
            dr = ti.dag_run
            if run_on_latest_version:
                ti_dag = scheduler_dagbag.get_latest_version_of_dag(ti.dag_id, session=session)
            else:
                ti_dag = scheduler_dagbag.get_dag_for_run(dag_run=dr, session=session)
            if not ti_dag:
                log.warning("No serialized dag found for dag '%s'", dr.dag_id)
            task_id = ti.task_id
            if ti_dag and ti_dag.has_task(task_id):
                task = ti_dag.get_task(task_id)
                ti.refresh_from_task(task)
                if TYPE_CHECKING:
                    assert ti.task
                ti.max_tries = ti.try_number + task.retries
            else:
                # Ignore errors when updating max_tries if the DAG or
                # task are not found since database records could be
                # outdated. We make max_tries the maximum value of its
                # original max_tries or the last attempted try number.
                ti.max_tries = max(ti.max_tries, ti.try_number)
            ti.state = None
            ti.external_executor_id = None
            ti.clear_next_method_args()
            session.merge(ti)

    if dag_run_state is not False and tis:
        from airflow.models.dagrun import DagRun  # Avoid circular import

        run_ids_by_dag_id = defaultdict(set)
        for instance in tis:
            run_ids_by_dag_id[instance.dag_id].add(instance.run_id)

        drs = session.scalars(
            select(DagRun).where(
                or_(
                    *(
                        and_(DagRun.dag_id == dag_id, DagRun.run_id.in_(run_ids))
                        for dag_id, run_ids in run_ids_by_dag_id.items()
                    )
                )
            )
        ).all()
        dag_run_state = DagRunState(dag_run_state)  # Validate the state value.
        for dr in drs:
            if dr.state in State.finished_dr_states:
                dr.state = dag_run_state
                dr.start_date = timezone.utcnow()
                if run_on_latest_version:
                    dr_dag = scheduler_dagbag.get_latest_version_of_dag(dr.dag_id, session=session)
                    dag_version = DagVersion.get_latest_version(dr.dag_id, session=session)
                    if dag_version:
                        # Change the dr.created_dag_version_id so the scheduler doesn't reject this
                        # version when it sets the dag_run.dag
                        dr.created_dag_version_id = dag_version.id
                        dr.dag = dr_dag
                        dr.verify_integrity(session=session, dag_version_id=dag_version.id)
                        for ti in dr.task_instances:
                            ti.dag_version_id = dag_version.id
                else:
                    dr_dag = scheduler_dagbag.get_dag_for_run(dag_run=dr, session=session)
                if not dr_dag:
                    log.warning("No serialized dag found for dag '%s'", dr.dag_id)
                if dr_dag and not dr_dag.disable_bundle_versioning and run_on_latest_version:
                    bundle_version = dr.dag_model.bundle_version
                    if bundle_version is not None and run_on_latest_version:
                        dr.bundle_version = bundle_version
                if dag_run_state == DagRunState.QUEUED:
                    dr.last_scheduling_decision = None
                    dr.start_date = None
                    dr.clear_number += 1
                    dr.queued_at = timezone.utcnow()
    session.flush()


def _creator_note(val):
    """Creator for the ``note`` association proxy."""
    if isinstance(val, str):
        return TaskInstanceNote(content=val)
    if isinstance(val, dict):
        return TaskInstanceNote(**val)
    return TaskInstanceNote(*val)


def _log_state(*, task_instance: TaskInstance, lead_msg: str = "") -> None:
    """
    Log task state.

    :param task_instance: the task instance
    :param lead_msg: lead message

    :meta private:
    """
    params: list[str | int] = [
        lead_msg,
        str(task_instance.state).upper(),
        task_instance.dag_id,
        task_instance.task_id,
        task_instance.run_id,
    ]
    message = "%sMarking task as %s. dag_id=%s, task_id=%s, run_id=%s, "
    if task_instance.map_index >= 0:
        params.append(task_instance.map_index)
        message += "map_index=%d, "
    message += "logical_date=%s, start_date=%s, end_date=%s"
    log.info(
        message,
        *params,
        _date_or_empty(task_instance=task_instance, attr="logical_date"),
        _date_or_empty(task_instance=task_instance, attr="start_date"),
        _date_or_empty(task_instance=task_instance, attr="end_date"),
        stacklevel=2,
    )


def _date_or_empty(*, task_instance: TaskInstance, attr: str) -> str:
    """
    Fetch a date attribute or None of it does not exist.

    :param task_instance: the task instance
    :param attr: the attribute name

    :meta private:
    """
    result: datetime | None = getattr(task_instance, attr, None)
    return result.strftime("%Y%m%dT%H%M%S") if result else ""


def uuid7() -> str:
    """Generate a new UUID7 string."""
    return str(uuid6.uuid7())


class TaskInstance(Base, LoggingMixin):
    """
    Task instances store the state of a task instance.

    This table is the authority and single source of truth around what tasks
    have run and the state they are in.

    The SqlAlchemy model doesn't have a SqlAlchemy foreign key to the task or
    dag model deliberately to have more control over transactions.

    Database transactions on this table should insure double triggers and
    any confusion around what task instances are or aren't ready to run
    even while multiple schedulers may be firing task instances.

    A value of -1 in map_index represents any of: a TI without mapped tasks;
    a TI with mapped tasks that has yet to be expanded (state=pending);
    a TI with mapped tasks that expanded to an empty list (state=skipped).
    """

    __tablename__ = "task_instance"
    id: Mapped[str] = mapped_column(
        String(36).with_variant(postgresql.UUID(as_uuid=False), "postgresql"),
        primary_key=True,
        default=uuid7,
        nullable=False,
    )
    task_id: Mapped[str] = mapped_column(StringID(), nullable=False)
    dag_id: Mapped[str] = mapped_column(StringID(), nullable=False)
    run_id: Mapped[str] = mapped_column(StringID(), nullable=False)
    map_index: Mapped[int] = mapped_column(Integer, nullable=False, server_default=text("-1"))

    start_date: Mapped[datetime | None] = mapped_column(UtcDateTime, nullable=True)
    end_date: Mapped[datetime | None] = mapped_column(UtcDateTime, nullable=True)
    duration: Mapped[float | None] = mapped_column(Float, nullable=True)
    state: Mapped[str | None] = mapped_column(String(20), nullable=True)
    try_number: Mapped[int] = mapped_column(Integer, default=0)
    max_tries: Mapped[int] = mapped_column(Integer, server_default=text("-1"))
    hostname: Mapped[str] = mapped_column(String(1000))
    unixname: Mapped[str] = mapped_column(String(1000))
    pool: Mapped[str] = mapped_column(String(256), nullable=False)
    pool_slots: Mapped[int] = mapped_column(Integer, default=1, nullable=False)
    queue: Mapped[str] = mapped_column(String(256))
    priority_weight: Mapped[int] = mapped_column(Integer)
    operator: Mapped[str | None] = mapped_column(String(1000), nullable=True)
    custom_operator_name: Mapped[str] = mapped_column(String(1000))
    queued_dttm: Mapped[datetime | None] = mapped_column(UtcDateTime, nullable=True)
    scheduled_dttm: Mapped[datetime | None] = mapped_column(UtcDateTime, nullable=True)
    queued_by_job_id: Mapped[int | None] = mapped_column(Integer, nullable=True)

    last_heartbeat_at: Mapped[datetime | None] = mapped_column(UtcDateTime, nullable=True)
    pid: Mapped[int | None] = mapped_column(Integer, nullable=True)
    executor: Mapped[str | None] = mapped_column(String(1000), nullable=True)
    executor_config: Mapped[dict] = mapped_column(ExecutorConfigType(pickler=dill))
    updated_at: Mapped[datetime | None] = mapped_column(
        UtcDateTime, default=timezone.utcnow, onupdate=timezone.utcnow, nullable=True
    )
    _rendered_map_index: Mapped[str | None] = mapped_column("rendered_map_index", String(250), nullable=True)
    context_carrier: Mapped[dict | None] = mapped_column(MutableDict.as_mutable(ExtendedJSON), nullable=True)
    span_status: Mapped[str] = mapped_column(
        String(250), server_default=SpanStatus.NOT_STARTED, nullable=False
    )

    external_executor_id: Mapped[str | None] = mapped_column(StringID(), nullable=True)

    # The trigger to resume on if we are in state DEFERRED
    trigger_id: Mapped[int | None] = mapped_column(Integer, nullable=True)

    # Optional timeout utcdatetime for the trigger (past this, we'll fail)
    trigger_timeout: Mapped[datetime | None] = mapped_column(UtcDateTime, nullable=True)

    # The method to call next, and any extra arguments to pass to it.
    # Usually used when resuming from DEFERRED.
    next_method: Mapped[str | None] = mapped_column(String(1000), nullable=True)
    next_kwargs: Mapped[dict | None] = mapped_column(MutableDict.as_mutable(ExtendedJSON), nullable=True)

    _task_display_property_value: Mapped[str | None] = mapped_column(
        "task_display_name", String(2000), nullable=True
    )
    dag_version_id: Mapped[str | uuid.UUID | None] = mapped_column(
        UUIDType(binary=False),
        ForeignKey("dag_version.id", ondelete="RESTRICT"),
        nullable=True,
    )
    dag_version = relationship("DagVersion", back_populates="task_instances")

    __table_args__ = (
        Index("ti_dag_state", dag_id, state),
        Index("ti_dag_run", dag_id, run_id),
        Index("ti_state", state),
        Index("ti_state_lkp", dag_id, task_id, run_id, state),
        Index("ti_pool", pool, state, priority_weight),
        Index("ti_trigger_id", trigger_id),
        Index("ti_heartbeat", last_heartbeat_at),
        PrimaryKeyConstraint("id", name="task_instance_pkey"),
        UniqueConstraint("dag_id", "task_id", "run_id", "map_index", name="task_instance_composite_key"),
        ForeignKeyConstraint(
            [trigger_id],
            ["trigger.id"],
            name="task_instance_trigger_id_fkey",
            ondelete="CASCADE",
        ),
        ForeignKeyConstraint(
            [dag_id, run_id],
            ["dag_run.dag_id", "dag_run.run_id"],
            name="task_instance_dag_run_fkey",
            ondelete="CASCADE",
        ),
    )

    dag_model: Mapped[DagModel] = relationship(
        "DagModel",
        primaryjoin="TaskInstance.dag_id == DagModel.dag_id",
        foreign_keys=dag_id,
        uselist=False,
        innerjoin=True,
        viewonly=True,
    )

    trigger = relationship("Trigger", uselist=False, back_populates="task_instance")
    triggerer_job = association_proxy("trigger", "triggerer_job")
    dag_run = relationship("DagRun", back_populates="task_instances", lazy="joined", innerjoin=True)
    rendered_task_instance_fields = relationship("RenderedTaskInstanceFields", lazy="noload", uselist=False)
    hitl_detail = relationship("HITLDetail", lazy="noload", uselist=False)

    run_after = association_proxy("dag_run", "run_after")
    logical_date = association_proxy("dag_run", "logical_date")
    task_instance_note = relationship(
        "TaskInstanceNote",
        back_populates="task_instance",
        uselist=False,
        cascade="all, delete, delete-orphan",
    )
    note = association_proxy("task_instance_note", "content", creator=_creator_note)

    task: Operator | None = None
    test_mode: bool = False
    is_trigger_log_context: bool = False
    run_as_user: str | None = None
    raw: bool | None = None
    """Indicate to FileTaskHandler that logging context should be set up for trigger logging.

    :meta private:
    """
    _logger_name = "airflow.task"

    def __init__(
        self,
        task: Operator,
        dag_version_id: UUIDType | uuid.UUID,
        run_id: str | None = None,
        state: str | None = None,
        map_index: int = -1,
    ):
        super().__init__()
        self.dag_id = task.dag_id
        self.task_id = task.task_id
        self.map_index = map_index

        self.refresh_from_task(task)
        if TYPE_CHECKING:
            assert self.task
        # init_on_load will config the log
        self.init_on_load()

        if run_id is not None:
            self.run_id = run_id
        self.try_number = 0
        self.max_tries = self.task.retries
        if not self.id:
            self.id = uuid7()
        self.unixname = getuser()
        if state:
            self.state = state
        self.hostname = ""
        # Is this TaskInstance being currently running within `airflow tasks run --raw`.
        # Not persisted to the database so only valid for the current process
        self.raw = False
        # can be changed when calling 'run'
        self.test_mode = False
        self.dag_version_id = dag_version_id

    def __hash__(self):
        return hash((self.task_id, self.dag_id, self.run_id, self.map_index))

    @property
    def stats_tags(self) -> dict[str, str]:
        """Returns task instance tags."""
        return prune_dict({"dag_id": self.dag_id, "task_id": self.task_id})

    @staticmethod
    def insert_mapping(
        run_id: str, task: Operator, map_index: int, dag_version_id: UUIDType
    ) -> dict[str, Any]:
        """
        Insert mapping.

        :meta private:
        """
        priority_weight = task.weight_rule.get_weight(
            TaskInstance(task=task, run_id=run_id, map_index=map_index, dag_version_id=dag_version_id)
        )

        return {
            "dag_id": task.dag_id,
            "task_id": task.task_id,
            "run_id": run_id,
            "try_number": 0,
            "hostname": "",
            "unixname": getuser(),
            "queue": task.queue,
            "pool": task.pool,
            "pool_slots": task.pool_slots,
            "priority_weight": priority_weight,
            "run_as_user": task.run_as_user,
            "max_tries": task.retries,
            "executor": task.executor,
            "executor_config": task.executor_config,
            "operator": task.task_type,
            "custom_operator_name": getattr(task, "operator_name", None),
            "map_index": map_index,
            "_task_display_property_value": task.task_display_name,
            "dag_version_id": dag_version_id,
        }

    @reconstructor
    def init_on_load(self) -> None:
        """Initialize the attributes that aren't stored in the DB."""
        self.test_mode = False  # can be changed when calling 'run'

    @property
    def operator_name(self) -> str | None:
        """@property: use a more friendly display name for the operator, if set."""
        return self.custom_operator_name or self.operator

    @hybrid_property
    def task_display_name(self) -> str:
        return self._task_display_property_value or self.task_id

    @hybrid_property
    def rendered_map_index(self) -> str | None:
        if self._rendered_map_index is not None:
            return self._rendered_map_index
        if self.map_index >= 0:
            return str(self.map_index)
        return None

    @property
    def log_url(self) -> str:
        """Log URL for TaskInstance."""
        run_id = quote(self.run_id)
        base_url = conf.get("api", "base_url", fallback="http://localhost:8080/")
        map_index = f"/mapped/{self.map_index}" if self.map_index >= 0 else ""
        try_number = f"?try_number={self.try_number}" if self.try_number > 0 else ""
        _log_uri = f"{base_url.rstrip('/')}/dags/{self.dag_id}/runs/{run_id}/tasks/{self.task_id}{map_index}{try_number}"

        return _log_uri

    @property
    def mark_success_url(self) -> str:
        """URL to mark TI success."""
        return self.log_url

    @provide_session
    def error(self, session: Session = NEW_SESSION) -> None:
        """
        Force the task instance's state to FAILED in the database.

        :param session: SQLAlchemy ORM Session
        """
        self.log.error("Recording the task instance as FAILED")
        self.state = TaskInstanceState.FAILED
        session.merge(self)
        session.commit()

    @classmethod
    @provide_session
    def get_task_instance(
        cls,
        dag_id: str,
        run_id: str,
        task_id: str,
        map_index: int,
        lock_for_update: bool = False,
        session: Session = NEW_SESSION,
    ) -> TaskInstance | None:
        query = (
            select(TaskInstance)
            .options(lazyload(TaskInstance.dag_run))  # lazy load dag run to avoid locking it
            .filter_by(
                run_id=run_id,
                task_id=task_id,
                map_index=map_index,
            )
        )

        if lock_for_update:
            for attempt in run_with_db_retries(logger=cls.logger()):
                with attempt:
                    return session.execute(query.with_for_update()).scalar_one_or_none()
        else:
            return session.execute(query).scalar_one_or_none()

        return None

    @provide_session
    def refresh_from_db(
        self, session: Session = NEW_SESSION, lock_for_update: bool = False, keep_local_changes: bool = False
    ) -> None:
        """
        Refresh the task instance from the database based on the primary key.

        :param session: SQLAlchemy ORM Session
        :param lock_for_update: if True, indicates that the database should
            lock the TaskInstance (issuing a FOR UPDATE clause) until the
            session is committed.
        :param keep_local_changes: Force all attributes to the values from the database if False (the default),
            or if True don't overwrite locally set attributes
        """
        query = select(
            # Select the columns, not the ORM object, to bypass any session/ORM caching layer
            *TaskInstance.__table__.columns
        ).filter_by(
            dag_id=self.dag_id,
            run_id=self.run_id,
            task_id=self.task_id,
            map_index=self.map_index,
        )

        if lock_for_update:
            query = query.with_for_update()

        source = session.execute(query).mappings().one_or_none()
        if source:
            target_state: Any = inspect(self)
            if target_state is None:
                raise RuntimeError(f"Unable to inspect SQLAlchemy state of {type(self)}: {self}")

            # To deal with `@hybrid_property` we need to get the names from `mapper.columns`
            for attr_name, col in target_state.mapper.columns.items():
                if keep_local_changes and target_state.attrs[attr_name].history.has_changes():
                    continue

                set_committed_value(self, attr_name, source[col.name])

            # ID may have changed, update SQLAs state and object tracking
            newkey = session.identity_key(type(self), (self.id,))

            # Delete anything under the new key
            if newkey != target_state.key:
                old = session.identity_map.get(newkey)
                if old is not self and old is not None:
                    session.expunge(old)
                target_state.key = newkey

            if target_state.attrs.dag_run.loaded_value is not NO_VALUE:
                dr_key = session.identity_key(type(self.dag_run), (self.dag_run.id,))
                if (dr := session.identity_map.get(dr_key)) is not None:
                    set_committed_value(self, "dag_run", dr)

        else:
            self.state = None

    def refresh_from_task(self, task: Operator, pool_override: str | None = None) -> None:
        """
        Copy common attributes from the given task.

        :param task: The task object to copy from
        :param pool_override: Use the pool_override instead of task's pool
        """
        self.task = task
        self.queue = task.queue
        self.pool = pool_override or task.pool
        self.pool_slots = task.pool_slots
        with contextlib.suppress(Exception):
            # This method is called from the different places, and sometimes the TI is not fully initialized
            self.priority_weight = self.task.weight_rule.get_weight(self)
        self.run_as_user = task.run_as_user
        # Do not set max_tries to task.retries here because max_tries is a cumulative
        # value that needs to be stored in the db.
        self.executor = task.executor
        self.executor_config = task.executor_config
        self.operator = task.task_type
        op_name = getattr(task, "operator_name", None)
        self.custom_operator_name = op_name if isinstance(op_name, str) else ""
        # Re-apply cluster policy here so that task default do not overload previous data
        task_instance_mutation_hook(self)

    @property
    def key(self) -> TaskInstanceKey:
        """Returns a tuple that identifies the task instance uniquely."""
        return TaskInstanceKey(self.dag_id, self.task_id, self.run_id, self.try_number, self.map_index)

    @provide_session
    def set_state(self, state: str | None, session: Session = NEW_SESSION) -> bool:
        """
        Set TaskInstance state.

        :param state: State to set for the TI
        :param session: SQLAlchemy ORM Session
        :return: Was the state changed
        """
        if self.state == state:
            return False

        current_time = timezone.utcnow()
        self.log.debug("Setting task state for %s to %s", self, state)
        if self not in session:
            self.refresh_from_db(session)
        self.state = state
        self.start_date = self.start_date or current_time
        if self.state in State.finished or self.state == TaskInstanceState.UP_FOR_RETRY:
            self.end_date = self.end_date or current_time
            self.duration = (self.end_date - self.start_date).total_seconds()
        session.merge(self)
        session.flush()
        return True

    @property
    def is_premature(self) -> bool:
        """Returns whether a task is in UP_FOR_RETRY state and its retry interval has elapsed."""
        # is the task still in the retry waiting period?
        return self.state == TaskInstanceState.UP_FOR_RETRY and not self.ready_for_retry()

    def prepare_db_for_next_try(self, session: Session):
        """Update the metadata with all the records needed to put this TI in queued for the next try."""
        from airflow.models.taskinstancehistory import TaskInstanceHistory

        TaskInstanceHistory.record_ti(self, session=session)
        session.execute(delete(TaskReschedule).filter_by(ti_id=self.id))
        self.id = uuid7()

    @provide_session
    def are_dependents_done(self, session: Session = NEW_SESSION) -> bool:
        """
        Check whether the immediate dependents of this task instance have succeeded or have been skipped.

        This is meant to be used by wait_for_downstream.

        This is useful when you do not want to start processing the next
        schedule of a task until the dependents are done. For instance,
        if the task DROPs and recreates a table.

        :param session: SQLAlchemy ORM Session
        """
        task = self.task
        if TYPE_CHECKING:
            assert task

        if not task.downstream_task_ids:
            return True

        ti = select(func.count(TaskInstance.task_id)).where(
            TaskInstance.dag_id == self.dag_id,
            TaskInstance.task_id.in_(task.downstream_task_ids),
            TaskInstance.run_id == self.run_id,
            TaskInstance.state.in_((TaskInstanceState.SKIPPED, TaskInstanceState.SUCCESS)),
        )
        count = session.scalar(ti)
        return count == len(task.downstream_task_ids)

    @provide_session
    def get_previous_dagrun(
        self,
        state: DagRunState | None = None,
        session: Session | None = None,
    ) -> DagRun | None:
        """
        Return the DagRun that ran before this task instance's DagRun.

        :param state: If passed, it only take into account instances of a specific state.
        :param session: SQLAlchemy ORM Session.
        """
        if TYPE_CHECKING:
            assert self.task
            assert session is not None

        dag = self.task.dag
        if dag is None:
            return None

        dr = self.get_dagrun(session=session)
        dr.dag = dag

        from airflow.models.dagrun import DagRun  # Avoid circular import

        # We always ignore schedule in dagrun lookup when `state` is given
        # or the DAG is never scheduled. For legacy reasons, when
        # `catchup=True`, we use `get_previous_scheduled_dagrun` unless
        # `ignore_schedule` is `True`.
        ignore_schedule = state is not None or not dag.timetable.can_be_scheduled
        if dag.catchup is True and not ignore_schedule:
            last_dagrun = DagRun.get_previous_scheduled_dagrun(dr.id, session=session)
        else:
            last_dagrun = DagRun.get_previous_dagrun(dag_run=dr, session=session, state=state)

        if last_dagrun:
            return last_dagrun

        return None

    @provide_session
    def get_previous_ti(
        self,
        state: DagRunState | None = None,
        session: Session = NEW_SESSION,
    ) -> TaskInstance | None:
        """
        Return the task instance for the task that ran before this task instance.

        :param session: SQLAlchemy ORM Session
        :param state: If passed, it only take into account instances of a specific state.
        """
        dagrun = self.get_previous_dagrun(state, session=session)
        if dagrun is None:
            return None
        return dagrun.get_task_instance(self.task_id, session=session)

    @provide_session
    def are_dependencies_met(
        self, dep_context: DepContext | None = None, session: Session = NEW_SESSION, verbose: bool = False
    ) -> bool:
        """
        Are all conditions met for this task instance to be run given the context for the dependencies.

        (e.g. a task instance being force run from the UI will ignore some dependencies).

        :param dep_context: The execution context that determines the dependencies that should be evaluated.
        :param session: database session
        :param verbose: whether log details on failed dependencies on info or debug log level
        """
        dep_context = dep_context or DepContext()
        failed = False
        verbose_aware_logger = self.log.info if verbose else self.log.debug
        for dep_status in self.get_failed_dep_statuses(dep_context=dep_context, session=session):
            failed = True

            verbose_aware_logger(
                "Dependencies not met for %s, dependency '%s' FAILED: %s",
                self,
                dep_status.dep_name,
                dep_status.reason,
            )

        if failed:
            return False

        verbose_aware_logger("Dependencies all met for dep_context=%s ti=%s", dep_context.description, self)
        return True

    @provide_session
    def get_failed_dep_statuses(self, dep_context: DepContext | None = None, session: Session = NEW_SESSION):
        """Get failed Dependencies."""
        if TYPE_CHECKING:
            assert self.task is not None
        dep_context = dep_context or DepContext()
        for dep in dep_context.deps | self.task.deps:
            for dep_status in dep.get_dep_statuses(self, session, dep_context):
                self.log.debug(
                    "%s dependency '%s' PASSED: %s, %s",
                    self,
                    dep_status.dep_name,
                    dep_status.passed,
                    dep_status.reason,
                )

                if not dep_status.passed:
                    yield dep_status

    def __repr__(self) -> str:
        prefix = f"<TaskInstance: {self.dag_id}.{self.task_id} {self.run_id} "
        if self.map_index != -1:
            prefix += f"map_index={self.map_index} "
        return prefix + f"[{self.state}]>"

    def next_retry_datetime(self):
        """
        Get datetime of the next retry if the task instance fails.

        For exponential backoff, retry_delay is used as base and will be converted to seconds.
        """
        from airflow.sdk.definitions._internal.abstractoperator import MAX_RETRY_DELAY

        delay = self.task.retry_delay
        multiplier = self.task.retry_exponential_backoff if self.task.retry_exponential_backoff != 0 else 1.0
        if multiplier != 1.0 and multiplier > 0:
            try:
                # If the min_backoff calculation is below 1, it will be converted to 0 via int. Thus,
                # we must round up prior to converting to an int, otherwise a divide by zero error
                # will occur in the modded_hash calculation.
                # this probably gives unexpected results if a task instance has previously been cleared,
                # because try_number can increase without bound
                min_backoff = math.ceil(delay.total_seconds() * (multiplier ** (self.try_number - 1)))
            except OverflowError:
                min_backoff = MAX_RETRY_DELAY
                self.log.warning(
                    "OverflowError occurred while calculating min_backoff, using MAX_RETRY_DELAY for min_backoff."
                )

            # In the case when delay.total_seconds() is 0, min_backoff will not be rounded up to 1.
            # To address this, we impose a lower bound of 1 on min_backoff. This effectively makes
            # the ceiling function unnecessary, but the ceiling function was retained to avoid
            # introducing a breaking change.
            if min_backoff < 1:
                min_backoff = 1

            # deterministic per task instance
            ti_hash = int(
                hashlib.sha1(
                    f"{self.dag_id}#{self.task_id}#{self.logical_date}#{self.try_number}".encode(),
                    usedforsecurity=False,
                ).hexdigest(),
                16,
            )
            # between 1 and 1.0 * delay * (multiplier^retry_number)
            modded_hash = min_backoff + ti_hash % min_backoff
            # timedelta has a maximum representable value. The exponentiation
            # here means this value can be exceeded after a certain number
            # of tries (around 50 if the initial delay is 1s, even fewer if
            # the delay is larger). Cap the value here before creating a
            # timedelta object so the operation doesn't fail with "OverflowError".
            delay_backoff_in_seconds = min(modded_hash, MAX_RETRY_DELAY)
            delay = timedelta(seconds=delay_backoff_in_seconds)
            if self.task.max_retry_delay:
                delay = min(self.task.max_retry_delay, delay)
        return self.end_date + delay

    def ready_for_retry(self) -> bool:
        """Check on whether the task instance is in the right state and timeframe to be retried."""
        return self.state == TaskInstanceState.UP_FOR_RETRY and self.next_retry_datetime() < timezone.utcnow()

    @staticmethod
    def _get_dagrun(dag_id, run_id, session) -> DagRun:
        from airflow.models.dagrun import DagRun  # Avoid circular import

        dr = session.execute(
            select(DagRun).where(DagRun.dag_id == dag_id, DagRun.run_id == run_id)
        ).scalar_one()
        return dr

    @provide_session
    def get_dagrun(self, session: Session = NEW_SESSION) -> DagRun:
        """
        Return the DagRun for this TaskInstance.

        :param session: SQLAlchemy ORM Session
        :return: DagRun
        """
        info: Any = inspect(self)
        if info.attrs.dag_run.loaded_value is not NO_VALUE:
            if getattr(self, "task", None) is not None:
                if TYPE_CHECKING:
                    assert self.task
                self.dag_run.dag = self.task.dag
            return self.dag_run

        dr = self._get_dagrun(self.dag_id, self.run_id, session)
        if getattr(self, "task", None) is not None:
            if TYPE_CHECKING:
                assert self.task
            dr.dag = self.task.dag
        # Record it in the instance for next time. This means that `self.logical_date` will work correctly
        set_committed_value(self, "dag_run", dr)

        return dr

    @classmethod
    @provide_session
    def _check_and_change_state_before_execution(
        cls,
        task_instance: TaskInstance,
        verbose: bool = True,
        ignore_all_deps: bool = False,
        ignore_depends_on_past: bool = False,
        wait_for_past_depends_before_skipping: bool = False,
        ignore_task_deps: bool = False,
        ignore_ti_state: bool = False,
        mark_success: bool = False,
        test_mode: bool = False,
        hostname: str = "",
        pool: str | None = None,
        external_executor_id: str | None = None,
        session: Session = NEW_SESSION,
    ) -> bool:
        """
        Check dependencies and then sets state to RUNNING if they are met.

        Returns True if and only if state is set to RUNNING, which implies that task should be
        executed, in preparation for _run_raw_task.

        :param verbose: whether to turn on more verbose logging
        :param ignore_all_deps: Ignore all of the non-critical dependencies, just runs
        :param ignore_depends_on_past: Ignore depends_on_past DAG attribute
        :param wait_for_past_depends_before_skipping: Wait for past depends before mark the ti as skipped
        :param ignore_task_deps: Don't check the dependencies of this TaskInstance's task
        :param ignore_ti_state: Disregards previous task instance state
        :param mark_success: Don't run the task, mark its state as success
        :param test_mode: Doesn't record success or failure in the DB
        :param hostname: The hostname of the worker running the task instance.
        :param pool: specifies the pool to use to run the task instance
        :param external_executor_id: The identifier of the celery executor
        :param session: SQLAlchemy ORM Session
        :return: whether the state was changed to running or not
        """
        if TYPE_CHECKING:
            assert task_instance.task

        ti: TaskInstance = task_instance
        task = task_instance.task
        ti.refresh_from_task(task, pool_override=pool)
        ti.test_mode = test_mode
        ti.refresh_from_db(session=session, lock_for_update=True)
        ti.hostname = hostname
        ti.pid = None

        if not ignore_all_deps and not ignore_ti_state and ti.state == TaskInstanceState.SUCCESS:
            Stats.incr("previously_succeeded", tags=ti.stats_tags)

        if not mark_success:
            # Firstly find non-runnable and non-requeueable tis.
            # Since mark_success is not set, we do nothing.
            non_requeueable_dep_context = DepContext(
                deps=RUNNING_DEPS - REQUEUEABLE_DEPS,
                ignore_all_deps=ignore_all_deps,
                ignore_ti_state=ignore_ti_state,
                ignore_depends_on_past=ignore_depends_on_past,
                wait_for_past_depends_before_skipping=wait_for_past_depends_before_skipping,
                ignore_task_deps=ignore_task_deps,
                description="non-requeueable deps",
            )
            if not ti.are_dependencies_met(
                dep_context=non_requeueable_dep_context, session=session, verbose=True
            ):
                session.commit()
                return False

            # For reporting purposes, we report based on 1-indexed,
            # not 0-indexed lists (i.e. Attempt 1 instead of
            # Attempt 0 for the first attempt).
            # Set the task start date. In case it was re-scheduled use the initial
            # start date that is recorded in task_reschedule table
            # If the task continues after being deferred (next_method is set), use the original start_date
            ti.start_date = ti.start_date if ti.next_method else timezone.utcnow()
            if ti.state == TaskInstanceState.UP_FOR_RESCHEDULE:
                tr_start_date = session.scalar(
                    TR.stmt_for_task_instance(ti, descending=False).with_only_columns(TR.start_date).limit(1)
                )
                if tr_start_date:
                    ti.start_date = tr_start_date

            # Secondly we find non-runnable but requeueable tis. We reset its state.
            # This is because we might have hit concurrency limits,
            # e.g. because of backfilling.
            dep_context = DepContext(
                deps=REQUEUEABLE_DEPS,
                ignore_all_deps=ignore_all_deps,
                ignore_depends_on_past=ignore_depends_on_past,
                wait_for_past_depends_before_skipping=wait_for_past_depends_before_skipping,
                ignore_task_deps=ignore_task_deps,
                ignore_ti_state=ignore_ti_state,
                description="requeueable deps",
            )
            if not ti.are_dependencies_met(dep_context=dep_context, session=session, verbose=True):
                ti.state = None
                cls.logger().warning(
                    "Rescheduling due to concurrency limits reached "
                    "at task runtime. Attempt %s of "
                    "%s. State set to NONE.",
                    ti.try_number,
                    ti.max_tries + 1,
                )
                ti.queued_dttm = timezone.utcnow()
                session.merge(ti)
                session.commit()
                return False

        if ti.next_kwargs is not None:
            cls.logger().info("Resuming after deferral")
        else:
            cls.logger().info("Starting attempt %s of %s", ti.try_number, ti.max_tries + 1)

        if not test_mode:
            session.add(Log(TaskInstanceState.RUNNING.value, ti))

        ti.state = TaskInstanceState.RUNNING
        ti.emit_state_change_metric(TaskInstanceState.RUNNING)

        if external_executor_id:
            ti.external_executor_id = external_executor_id

        ti.end_date = None
        if not test_mode:
            session.merge(ti).task = task
        session.commit()

        # Closing all pooled connections to prevent
        # "max number of connections reached"
        if settings.engine is not None:
            settings.engine.dispose()
        if verbose:
            if mark_success:
                cls.logger().info("Marking success for %s on %s", ti.task, ti.logical_date)
            else:
                cls.logger().info("Executing %s on %s", ti.task, ti.logical_date)
        return True

    @provide_session
    def check_and_change_state_before_execution(
        self,
        verbose: bool = True,
        ignore_all_deps: bool = False,
        ignore_depends_on_past: bool = False,
        wait_for_past_depends_before_skipping: bool = False,
        ignore_task_deps: bool = False,
        ignore_ti_state: bool = False,
        mark_success: bool = False,
        test_mode: bool = False,
        pool: str | None = None,
        external_executor_id: str | None = None,
        session: Session = NEW_SESSION,
    ) -> bool:
        return TaskInstance._check_and_change_state_before_execution(
            task_instance=self,
            verbose=verbose,
            ignore_all_deps=ignore_all_deps,
            ignore_depends_on_past=ignore_depends_on_past,
            wait_for_past_depends_before_skipping=wait_for_past_depends_before_skipping,
            ignore_task_deps=ignore_task_deps,
            ignore_ti_state=ignore_ti_state,
            mark_success=mark_success,
            test_mode=test_mode,
            hostname=get_hostname(),
            pool=pool,
            external_executor_id=external_executor_id,
            session=session,
        )

    def emit_state_change_metric(self, new_state: TaskInstanceState) -> None:
        """
        Send a time metric representing how much time a given state transition took.

        The previous state and metric name is deduced from the state the task was put in.

        :param new_state: The state that has just been set for this task.
            We do not use `self.state`, because sometimes the state is updated directly in the DB and not in
            the local TaskInstance object.
            Supported states: QUEUED and RUNNING
        """
        if self.end_date:
            # if the task has an end date, it means that this is not its first round.
            # we send the state transition time metric only on the first try, otherwise it gets more complex.
            return

        # switch on state and deduce which metric to send
        if new_state == TaskInstanceState.RUNNING:
            metric_name = "queued_duration"
            if self.queued_dttm is None:
                # this should not really happen except in tests or rare cases,
                # but we don't want to create errors just for a metric, so we just skip it
                self.log.warning(
                    "cannot record %s for task %s because previous state change time has not been saved",
                    metric_name,
                    self.task_id,
                )
                return
            timing = timezone.utcnow() - self.queued_dttm
        elif new_state == TaskInstanceState.QUEUED:
            metric_name = "scheduled_duration"
            if self.scheduled_dttm is None:
                self.log.warning(
                    "cannot record %s for task %s because previous state change time has not been saved",
                    metric_name,
                    self.task_id,
                )
                return
            timing = timezone.utcnow() - self.scheduled_dttm
        else:
            raise NotImplementedError("no metric emission setup for state %s", new_state)

        # send metric twice, once (legacy) with tags in the name and once with tags as tags
        Stats.timing(f"dag.{self.dag_id}.{self.task_id}.{metric_name}", timing)
        Stats.timing(
            f"task.{metric_name}",
            timing,
            tags={"task_id": self.task_id, "dag_id": self.dag_id, "queue": self.queue},
        )

    def clear_next_method_args(self) -> None:
        """Ensure we unset next_method and next_kwargs to ensure that any retries don't reuse them."""
        log.debug("Clearing next_method and next_kwargs.")

        self.next_method = None
        self.next_kwargs = None

    @provide_session
    def _run_raw_task(
        self,
        mark_success: bool = False,
        session: Session = NEW_SESSION,
        **kwargs: Any,
    ) -> None:
        """Only kept for tests."""
        from airflow.sdk.definitions.dag import _run_task

        if mark_success:
            self.set_state(TaskInstanceState.SUCCESS)
            log.info("[DAG TEST] Marking success for %s ", self.task_id)
            return None

        # TODO (TaskSDK): This is the old ti execution path. The only usage is
        # in TI.run(...), someone needs to analyse if it's still actually used
        # somewhere and fix it, likely by rewriting TI.run(...) to use the same
        # mechanism as Operator.test().
        taskrun_result = _run_task(ti=self, task=self.task)  # type: ignore[arg-type]
        if taskrun_result is None:
            return None
        if taskrun_result.error:
            raise taskrun_result.error
        self.task = taskrun_result.ti.task  # type: ignore[assignment]
        return None

    @staticmethod
    @provide_session
    def register_asset_changes_in_db(
        ti: TaskInstance,
        task_outlets: list[AssetProfile],
        outlet_events: list[dict[str, Any]],
        session: Session = NEW_SESSION,
    ) -> None:
        print(task_outlets, outlet_events)
        from airflow.serialization.definitions.assets import (
            SerializedAsset,
            SerializedAssetNameRef,
            SerializedAssetUniqueKey,
            SerializedAssetUriRef,
        )

        # TODO: AIP-76 should we provide an interface to override this, so that the task can
        #  tell the truth if for some reason it touches a different partition?
        #  https://github.com/apache/airflow/issues/58474
        partition_key = ti.dag_run.partition_key
        asset_keys = {
            SerializedAssetUniqueKey(o.name, o.uri)
            for o in task_outlets
            if o.type == "Asset" and o.name and o.uri
        }
        asset_name_refs = {
            SerializedAssetNameRef(o.name) for o in task_outlets if o.type == "AssetNameRef" and o.name
        }
        asset_uri_refs = {
            SerializedAssetUriRef(o.uri) for o in task_outlets if o.type == "AssetUriRef" and o.uri
        }

        asset_models: dict[SerializedAssetUniqueKey, AssetModel] = {
            SerializedAssetUniqueKey.from_asset(am): am
            for am in session.scalars(
                select(AssetModel).where(
                    AssetModel.active.has(),
                    or_(
                        tuple_(AssetModel.name, AssetModel.uri).in_(attrs.astuple(k) for k in asset_keys),
                        AssetModel.name.in_(r.name for r in asset_name_refs),
                        AssetModel.uri.in_(r.uri for r in asset_uri_refs),
                    ),
                )
            )
        }

        asset_event_extras: dict[SerializedAssetUniqueKey, dict] = {
            SerializedAssetUniqueKey(**event["dest_asset_key"]): event["extra"]
            for event in outlet_events
            if "source_alias_name" not in event
        }

        for key in asset_keys:
            try:
                am = asset_models[key]
            except KeyError:
                ti.log.warning(
                    'Task has inactive assets "Asset(name=%s, uri=%s)" in inlets or outlets',
                    key.name,
                    key.uri,
                )
                continue
            ti.log.debug("register event for asset %s", am)
            asset_manager.register_asset_change(
                task_instance=ti,
                asset=am,
                extra=asset_event_extras.get(key),
                partition_key=partition_key,
                session=session,
            )

        if asset_name_refs:
            asset_models_by_name = {key.name: am for key, am in asset_models.items()}
            asset_event_extras_by_name = {key.name: extra for key, extra in asset_event_extras.items()}
            for nref in asset_name_refs:
                try:
                    am = asset_models_by_name[nref.name]
                except KeyError:
                    ti.log.warning(
                        'Task has inactive assets "Asset.ref(name=%s)" in inlets or outlets', nref.name
                    )
                    continue
                ti.log.debug("register event for asset name ref %s", am)
                asset_manager.register_asset_change(
                    task_instance=ti,
                    asset=am,
                    extra=asset_event_extras_by_name.get(nref.name),
                    partition_key=partition_key,
                    session=session,
                )
        if asset_uri_refs:
            asset_models_by_uri = {key.uri: am for key, am in asset_models.items()}
            asset_event_extras_by_uri = {key.uri: extra for key, extra in asset_event_extras.items()}
            for uref in asset_uri_refs:
                try:
                    am = asset_models_by_uri[uref.uri]
                except KeyError:
                    ti.log.warning(
                        'Task has inactive assets "Asset.ref(uri=%s)" in inlets or outlets', uref.uri
                    )
                    continue
                ti.log.debug("register event for asset uri ref %s", am)
                asset_manager.register_asset_change(
                    task_instance=ti,
                    asset=am,
                    extra=asset_event_extras_by_uri.get(uref.uri),
                    partition_key=partition_key,
                    session=session,
                )

        def _asset_event_extras_from_aliases() -> dict[tuple[SerializedAssetUniqueKey, str, str], set[str]]:
            d = defaultdict(set)
            for event in outlet_events:
                try:
                    alias_name = event["source_alias_name"]
                except KeyError:
                    continue
                if alias_name not in outlet_alias_names:
                    continue
                asset_key = SerializedAssetUniqueKey(**event["dest_asset_key"])
                # fallback for backward compatibility
                asset_extra_json = json.dumps(event.get("dest_asset_extra", {}), sort_keys=True)
                asset_event_extra_json = json.dumps(event["extra"], sort_keys=True)
                d[asset_key, asset_extra_json, asset_event_extra_json].add(alias_name)
            return d

        outlet_alias_names = {o.name for o in task_outlets if o.type == "AssetAlias" and o.name}
        if outlet_alias_names and (event_extras_from_aliases := _asset_event_extras_from_aliases()):
            for (
                asset_key,
                asset_extra_json,
                asset_event_extras_json,
            ), event_aliase_names in event_extras_from_aliases.items():
                asset_event_extra = json.loads(asset_event_extras_json)
                asset = SerializedAsset(
                    name=asset_key.name,
                    uri=asset_key.uri,
                    group="asset",
                    extra=json.loads(asset_extra_json),
                    watchers=[],
                )
                ti.log.debug("register event for asset %s with aliases %s", asset_key, event_aliase_names)
                event = asset_manager.register_asset_change(
                    task_instance=ti,
                    asset=asset,
                    source_alias_names=event_aliase_names,
                    extra=asset_event_extra,
                    partition_key=partition_key,
                    session=session,
                )
                if event is None:
                    ti.log.info("Dynamically creating AssetModel %s", asset_key)
                    session.add(AssetModel.from_serialized(asset))
                    session.flush()  # So event can set up its asset fk.
                    asset_manager.register_asset_change(
                        task_instance=ti,
                        asset=asset,
                        source_alias_names=event_aliase_names,
                        extra=asset_event_extra,
                        partition_key=partition_key,
                        session=session,
                    )

    @provide_session
    def update_rtif(self, rendered_fields, session: Session = NEW_SESSION):
        from airflow.models.renderedtifields import RenderedTaskInstanceFields

        rtif = RenderedTaskInstanceFields(ti=self, render_templates=False, rendered_fields=rendered_fields)
        rtif.write(session=session)
        session.flush()
        RenderedTaskInstanceFields.delete_old_records(self.task_id, self.dag_id, session=session)

    def update_heartbeat(self):
        with create_session() as session:
            session.execute(
                update(TaskInstance)
                .where(TaskInstance.id == self.id)
                .values(last_heartbeat_at=timezone.utcnow())
            )

    @provide_session
    def run(
        self,
        verbose: bool = True,
        ignore_all_deps: bool = False,
        ignore_depends_on_past: bool = False,
        wait_for_past_depends_before_skipping: bool = False,
        ignore_task_deps: bool = False,
        ignore_ti_state: bool = False,
        mark_success: bool = False,
        test_mode: bool = False,
        pool: str | None = None,
        session: Session = NEW_SESSION,
        raise_on_defer: bool = False,
    ) -> None:
        """Run TaskInstance (only kept for tests)."""
        # This method is only used in ti.run and dag.test and task.test.
        # So doing the s10n/de-s10n dance to operator on Serialized task for the scheduler dep check part.
        from airflow.serialization.serialized_objects import SerializedDAG

        original_task = self.task
        if TYPE_CHECKING:
            assert original_task is not None
            assert original_task.dag is not None

        # We don't set up all tests well...
        if not isinstance(original_task.dag, SerializedDAG):
            serialized_dag = SerializedDAG.deserialize_dag(SerializedDAG.serialize_dag(original_task.dag))
            self.task = serialized_dag.get_task(original_task.task_id)

        res = self.check_and_change_state_before_execution(
            verbose=verbose,
            ignore_all_deps=ignore_all_deps,
            ignore_depends_on_past=ignore_depends_on_past,
            wait_for_past_depends_before_skipping=wait_for_past_depends_before_skipping,
            ignore_task_deps=ignore_task_deps,
            ignore_ti_state=ignore_ti_state,
            mark_success=mark_success,
            test_mode=test_mode,
            pool=pool,
            session=session,
        )
        self.task = original_task
        if not res:
            return

        self._run_raw_task(mark_success=mark_success)

    @classmethod
    def fetch_handle_failure_context(
        cls,
        ti: TaskInstance,
        error: None | str,
        test_mode: bool | None = None,
        *,
        session: Session,
        fail_fast: bool = False,
    ):
        """
        Fetch the context needed to handle a failure.

        :param ti: TaskInstance
        :param error: if specified, log the specific exception if thrown
        :param test_mode: doesn't record success or failure in the DB if True
        :param session: SQLAlchemy ORM Session
        :param fail_fast: if True, fail all downstream tasks
        """
        if error:
            cls.logger().error("%s", error)
        if not test_mode:
            ti.refresh_from_db(session)

        ti.end_date = timezone.utcnow()
        ti.set_duration()

        Stats.incr(f"operator_failures_{ti.operator}", tags=ti.stats_tags)
        # Same metric with tagging
        Stats.incr("operator_failures", tags={**ti.stats_tags, "operator": ti.operator})
        Stats.incr("ti_failures", tags=ti.stats_tags)

        if not test_mode:
            session.add(Log(TaskInstanceState.FAILED.value, ti))

        ti.clear_next_method_args()

        # Set state correctly and figure out how to log it and decide whether
        # to email

        # Since this function is called only when the TaskInstance state is running,
        # try_number contains the current try_number (not the next). We
        # only mark task instance as FAILED if the next task instance
        # try_number exceeds the max_tries ... or if force_fail is truthy

        # Actual callbacks are handled by the DAG processor, not the scheduler
        task = getattr(ti, "task", None)

        if not ti.is_eligible_to_retry():
            ti.state = TaskInstanceState.FAILED

            if task and fail_fast:
                _stop_remaining_tasks(task_instance=ti, session=session)
        else:
            if ti.state == TaskInstanceState.RUNNING:
                # If the task instance is in the running state, it means it raised an exception and
                # about to retry so we record the task instance history. For other states, the task
                # instance was cleared and already recorded in the task instance history.
                ti.prepare_db_for_next_try(session)

            ti.state = State.UP_FOR_RETRY

        try:
            get_listener_manager().hook.on_task_instance_failed(
                previous_state=TaskInstanceState.RUNNING, task_instance=ti, error=error
            )
        except Exception:
            log.exception("error calling listener")

        return ti

    @staticmethod
    @provide_session
    def save_to_db(ti: TaskInstance, session: Session = NEW_SESSION):
        ti.updated_at = timezone.utcnow()
        session.merge(ti)
        session.flush()
        session.commit()

    @provide_session
    def handle_failure(
        self,
        error: None | str,
        test_mode: bool | None = None,
        session: Session = NEW_SESSION,
    ) -> None:
        """
        Handle Failure for a task instance.

        :param error: if specified, log the specific exception if thrown
        :param test_mode: doesn't record success or failure in the DB if True
        :param session: SQLAlchemy ORM Session
        """
        if TYPE_CHECKING:
            assert self.task
            assert self.task.dag
        try:
            fail_fast = self.task.dag.fail_fast
        except Exception:
            fail_fast = False
        if test_mode is None:
            test_mode = self.test_mode
        ti = TaskInstance.fetch_handle_failure_context(
            ti=self,
            error=error,
            test_mode=test_mode,
            session=session,
            fail_fast=fail_fast,
        )

        _log_state(task_instance=self)

        if not test_mode:
            TaskInstance.save_to_db(ti, session)

    def is_eligible_to_retry(self) -> bool:
        """Is task instance is eligible for retry."""
        if self.state == TaskInstanceState.RESTARTING:
            # If a task is cleared when running, it goes into RESTARTING state and is always
            # eligible for retry
            return True
        if not getattr(self, "task", None):
            # Couldn't load the task, don't know number of retries, guess:
            return self.try_number <= self.max_tries

        if TYPE_CHECKING:
            assert self.task
            assert self.task.retries

        return bool(self.task.retries and self.try_number <= self.max_tries)

    # TODO (GH-52141): We should remove this entire function (only makes sense at runtime).
    def get_template_context(
        self,
        session: Session | None = None,
        ignore_param_exceptions: bool = True,
    ) -> Context:
        """
        Return TI Context.

        :param session: SQLAlchemy ORM Session
        :param ignore_param_exceptions: flag to suppress value exceptions while initializing the ParamsDict
        """
        # Do not use provide_session here -- it expunges everything on exit!
        if not session:
            session = settings.get_session()()

        from airflow.exceptions import NotMapped
        from airflow.models.mappedoperator import get_mapped_ti_count
        from airflow.sdk.api.datamodels._generated import (
            DagRun as DagRunSDK,
            PrevSuccessfulDagRunResponse,
            TIRunContext,
        )
        from airflow.sdk.definitions.param import process_params
        from airflow.sdk.execution_time.context import InletEventsAccessors
        from airflow.sdk.execution_time.task_runner import RuntimeTaskInstance
        from airflow.utils.context import (
            ConnectionAccessor,
            OutletEventAccessors,
            VariableAccessor,
        )

        if TYPE_CHECKING:
            assert session

        def _get_dagrun(session: Session) -> DagRun:
            dag_run = self.get_dagrun(session)
            if dag_run in session:
                return dag_run
            # The dag_run may not be attached to the session anymore since the
            # code base is over-zealous with use of session.expunge_all().
            # Re-attach it if the relation is not loaded so we can load it when needed.
            info: Any = inspect(dag_run)
            if info.attrs.consumed_asset_events.loaded_value is not NO_VALUE:
                return dag_run
            # If dag_run is not flushed to db at all (e.g. CLI commands using
            # in-memory objects for ad-hoc operations), just set the value manually.
            if not info.has_identity:
                dag_run.consumed_asset_events = []
                return dag_run
            return session.merge(dag_run, load=False)

        task: Any = self.task
        dag = task.dag
        dag_run = _get_dagrun(session)

        validated_params = process_params(dag, task, dag_run.conf, suppress_exception=ignore_param_exceptions)
        runtime_ti = RuntimeTaskInstance.model_construct(
            id=self.id,
            task_id=self.task_id,
            dag_id=self.dag_id,
            run_id=self.run_id,
            try_numer=self.try_number,
            map_index=self.map_index,
            task=self.task,
            max_tries=self.max_tries,
            hostname=self.hostname,
            _ti_context_from_server=TIRunContext(
                dag_run=DagRunSDK.model_validate(dag_run, from_attributes=True),
                max_tries=self.max_tries,
                should_retry=self.is_eligible_to_retry(),
            ),
            start_date=self.start_date,
            dag_version_id=self.dag_version_id,
        )

        context: Context = runtime_ti.get_template_context()

        @cache  # Prevent multiple database access.
        def _get_previous_dagrun_success() -> PrevSuccessfulDagRunResponse:
            dr_from_db = self.get_previous_dagrun(state=DagRunState.SUCCESS, session=session)
            if dr_from_db:
                return PrevSuccessfulDagRunResponse.model_validate(dr_from_db, from_attributes=True)
            return PrevSuccessfulDagRunResponse()

        def get_prev_data_interval_start_success() -> pendulum.DateTime | None:
            return timezone.coerce_datetime(_get_previous_dagrun_success().data_interval_start)

        def get_prev_data_interval_end_success() -> pendulum.DateTime | None:
            return timezone.coerce_datetime(_get_previous_dagrun_success().data_interval_end)

        def get_prev_start_date_success() -> pendulum.DateTime | None:
            return timezone.coerce_datetime(_get_previous_dagrun_success().start_date)

        def get_prev_end_date_success() -> pendulum.DateTime | None:
            return timezone.coerce_datetime(_get_previous_dagrun_success().end_date)

        def get_triggering_events() -> dict[str, list[AssetEvent]]:
            asset_events = dag_run.consumed_asset_events
            triggering_events: dict[str, list[AssetEvent]] = defaultdict(list)
            for event in asset_events:
                if event.asset:
                    triggering_events[event.asset.uri].append(event)

            return triggering_events

        # NOTE: If you add to this dict, make sure to also update the following:
        # * Context in task-sdk/src/airflow/sdk/definitions/context.py
        # * KNOWN_CONTEXT_KEYS in airflow/utils/context.py
        # * Table in docs/apache-airflow/templates-ref.rst

        context.update(
            {
                "outlet_events": OutletEventAccessors(),
                "inlet_events": InletEventsAccessors(task.inlets),
                "params": validated_params,
                "prev_data_interval_start_success": get_prev_data_interval_start_success(),
                "prev_data_interval_end_success": get_prev_data_interval_end_success(),
                "prev_start_date_success": get_prev_start_date_success(),
                "prev_end_date_success": get_prev_end_date_success(),
                "test_mode": self.test_mode,
                # ti/task_instance are added here for ti.xcom_{push,pull}
                "task_instance": self,
                "ti": self,
                "triggering_asset_events": lazy_object_proxy.Proxy(get_triggering_events),
                "var": {
                    "json": VariableAccessor(deserialize_json=True),
                    "value": VariableAccessor(deserialize_json=False),
                },
                "conn": ConnectionAccessor(),
            }
        )

        try:
            expanded_ti_count: int | None = get_mapped_ti_count(task, self.run_id, session=session)
            context["expanded_ti_count"] = expanded_ti_count
            if expanded_ti_count:
                setattr(
                    self,
                    "_upstream_map_indexes",
                    {
                        upstream.task_id: self.get_relevant_upstream_map_indexes(
                            upstream,
                            expanded_ti_count,
                            session=session,
                        )
                        for upstream in task.upstream_list
                    },
                )
        except NotMapped:
            pass

        return context

    # TODO (GH-52141): We should remove this entire function (only makes sense at runtime).
    # This is intentionally left untyped so Mypy complains less about this dead code.
    def render_templates(self, context=None, jinja_env=None):
        """
        Render templates in the operator fields.

        If the task was originally mapped, this may replace ``self.task`` with
        the unmapped, fully rendered BaseOperator. The original ``self.task``
        before replacement is returned.
        """
        from airflow.sdk.definitions.mappedoperator import MappedOperator

        if not context:
            context = self.get_template_context()
        original_task = self.task

        # If self.task is mapped, this call replaces self.task to point to the
        # unmapped BaseOperator created by this function! This is because the
        # MappedOperator is useless for template rendering, and we need to be
        # able to access the unmapped task instead.
        original_task.render_template_fields(context, jinja_env)
        if isinstance(self.task, MappedOperator):
            self.task = context["ti"].task

        return original_task

    def set_duration(self) -> None:
        """Set task instance duration."""
        if self.end_date and self.start_date:
            self.duration = (self.end_date - self.start_date).total_seconds()
        else:
            self.duration = None
        log.debug("Task Duration set to %s", self.duration)

    @provide_session
    def xcom_push(
        self,
        key: str,
        value: Any,
        session: Session = NEW_SESSION,
    ) -> None:
        """
        Make an XCom available for tasks to pull.

        :param key: Key to store the value under.
        :param value: Value to store. Only be JSON-serializable may be used otherwise.
        """
        XComModel.set(
            key=key,
            value=value,
            task_id=self.task_id,
            dag_id=self.dag_id,
            run_id=self.run_id,
            map_index=self.map_index,
            session=session,
        )

    @provide_session
    def xcom_pull(
        self,
        task_ids: str | Iterable[str] | None = None,
        dag_id: str | None = None,
        key: str = XCOM_RETURN_KEY,
        include_prior_dates: bool = False,
        session: Session = NEW_SESSION,
        *,
        map_indexes: int | Iterable[int] | None = None,
        default: Any = None,
        run_id: str | None = None,
    ) -> Any:
        """:meta private:"""  # noqa: D400
        # This is only kept for compatibility in tests for now while AIP-72 is in progress.
        if dag_id is None:
            dag_id = self.dag_id
        if run_id is None:
            run_id = self.run_id

        query = XComModel.get_many(
            key=key,
            run_id=run_id,
            dag_ids=dag_id,
            task_ids=task_ids,
            map_indexes=map_indexes,
            include_prior_dates=include_prior_dates,
        )

        # NOTE: Since we're only fetching the value field and not the whole
        # class, the @recreate annotation does not kick in. Therefore we need to
        # call XCom.deserialize_value() manually.

        # We are only pulling one single task.
        if (task_ids is None or isinstance(task_ids, str)) and not isinstance(map_indexes, Iterable):
            first = session.execute(
                query.with_only_columns(
                    XComModel.run_id,
                    XComModel.task_id,
                    XComModel.dag_id,
                    XComModel.map_index,
                    XComModel.value,
                )
            ).first()
            if first is None:  # No matching XCom at all.
                return default
            if map_indexes is not None or first.map_index < 0:
                return XComModel.deserialize_value(first)

            # raise RuntimeError("Nothing should hit this anymore")

        # TODO: TaskSDK: We should remove this, but many tests still currently call `ti.run()`. See #45549

        # At this point either task_ids or map_indexes is explicitly multi-value.
        # Order return values to match task_ids and map_indexes ordering.
        ordering: list[Any] = []
        if task_ids is None or isinstance(task_ids, str):
            ordering.append(XComModel.task_id)
        elif task_id_whens := {tid: i for i, tid in enumerate(task_ids)}:
            ordering.append(case(task_id_whens, value=XComModel.task_id))
        else:
            ordering.append(XComModel.task_id)
        if map_indexes is None or isinstance(map_indexes, int):
            ordering.append(XComModel.map_index)
        elif isinstance(map_indexes, range):
            if map_indexes.step < 0:
                ordering.append(XComModel.map_index.desc())
            else:
                ordering.append(XComModel.map_index)
        elif map_index_whens := {map_index: i for i, map_index in enumerate(map_indexes)}:
            ordering.append(case(map_index_whens, value=XComModel.map_index))
        else:
            ordering.append(XComModel.map_index)
        return LazyXComSelectSequence.from_select(
            query.with_only_columns(XComModel.value).order_by(None),
            order_by=ordering,
            session=session,
        )

    @provide_session
    def get_num_running_task_instances(self, session: Session, same_dagrun: bool = False) -> int:
        """Return Number of running TIs from the DB."""
        # .count() is inefficient
        num_running_task_instances_query = (
            select(func.count())
            .select_from(TaskInstance)
            .where(
                TaskInstance.dag_id == self.dag_id,
                TaskInstance.task_id == self.task_id,
                TaskInstance.state == TaskInstanceState.RUNNING,
            )
        )
        if same_dagrun:
            num_running_task_instances_query = num_running_task_instances_query.where(
                TaskInstance.run_id == self.run_id
            )
        return session.scalar(num_running_task_instances_query) or 0

    @staticmethod
    def filter_for_tis(tis: Iterable[TaskInstance | TaskInstanceKey]) -> ColumnElement[bool] | None:
        """Return SQLAlchemy filter to query selected task instances."""
        # DictKeys type, (what we often pass here from the scheduler) is not directly indexable :(
        # Or it might be a generator, but we need to be able to iterate over it more than once
        tis = list(tis)

        if not tis:
            return None

        first = tis[0]

        dag_id = first.dag_id
        run_id = first.run_id
        map_index = first.map_index
        first_task_id = first.task_id

        # pre-compute the set of dag_id, run_id, map_indices and task_ids
        dag_ids, run_ids, map_indices, task_ids = set(), set(), set(), set()
        for t in tis:
            dag_ids.add(t.dag_id)
            run_ids.add(t.run_id)
            map_indices.add(t.map_index)
            task_ids.add(t.task_id)

        # Common path optimisations: when all TIs are for the same dag_id and run_id, or same dag_id
        # and task_id -- this can be over 150x faster for huge numbers of TIs (20k+)
        if dag_ids == {dag_id} and run_ids == {run_id} and map_indices == {map_index}:
            return and_(
                TaskInstance.dag_id == dag_id,
                TaskInstance.run_id == run_id,
                TaskInstance.map_index == map_index,
                TaskInstance.task_id.in_(task_ids),
            )
        if dag_ids == {dag_id} and task_ids == {first_task_id} and map_indices == {map_index}:
            return and_(
                TaskInstance.dag_id == dag_id,
                TaskInstance.run_id.in_(run_ids),
                TaskInstance.map_index == map_index,
                TaskInstance.task_id == first_task_id,
            )
        if dag_ids == {dag_id} and run_ids == {run_id} and task_ids == {first_task_id}:
            return and_(
                TaskInstance.dag_id == dag_id,
                TaskInstance.run_id == run_id,
                TaskInstance.map_index.in_(map_indices),
                TaskInstance.task_id == first_task_id,
            )

        filter_condition = []
        # create 2 nested groups, both primarily grouped by dag_id and run_id,
        # and in the nested group 1 grouped by task_id the other by map_index.
        task_id_groups: dict[tuple, dict[Any, list[Any]]] = defaultdict(lambda: defaultdict(list))
        map_index_groups: dict[tuple, dict[Any, list[Any]]] = defaultdict(lambda: defaultdict(list))
        for t in tis:
            task_id_groups[(t.dag_id, t.run_id)][t.task_id].append(t.map_index)
            map_index_groups[(t.dag_id, t.run_id)][t.map_index].append(t.task_id)

        # this assumes that most dags have dag_id as the largest grouping, followed by run_id. even
        # if its not, this is still  a significant optimization over querying for every single tuple key
        for cur_dag_id, cur_run_id in itertools.product(dag_ids, run_ids):
            # we compare the group size between task_id and map_index and use the smaller group
            dag_task_id_groups = task_id_groups[(cur_dag_id, cur_run_id)]
            dag_map_index_groups = map_index_groups[(cur_dag_id, cur_run_id)]

            if len(dag_task_id_groups) <= len(dag_map_index_groups):
                for cur_task_id, cur_map_indices in dag_task_id_groups.items():
                    filter_condition.append(
                        and_(
                            TaskInstance.dag_id == cur_dag_id,
                            TaskInstance.run_id == cur_run_id,
                            TaskInstance.task_id == cur_task_id,
                            TaskInstance.map_index.in_(cur_map_indices),
                        )
                    )
            else:
                for cur_map_index, cur_task_ids in dag_map_index_groups.items():
                    filter_condition.append(
                        and_(
                            TaskInstance.dag_id == cur_dag_id,
                            TaskInstance.run_id == cur_run_id,
                            TaskInstance.task_id.in_(cur_task_ids),
                            TaskInstance.map_index == cur_map_index,
                        )
                    )

        return or_(*filter_condition)

    @classmethod
    def ti_selector_condition(cls, vals: Collection[str | tuple[str, int]]) -> ColumnElement[bool]:
        """
        Build an SQLAlchemy filter for a list of task_ids or tuples of (task_id,map_index).

        :meta private:
        """
        # Compute a filter for TI.task_id and TI.map_index based on input values
        # For each item, it will either be a task_id, or (task_id, map_index)
        task_id_only = [v for v in vals if isinstance(v, str)]
        with_map_index = [v for v in vals if not isinstance(v, str)]

        filters: list[Any] = []
        if task_id_only:
            filters.append(cls.task_id.in_(task_id_only))
        if with_map_index:
            filters.append(tuple_(cls.task_id, cls.map_index).in_(with_map_index))

        if not filters:
            return false()
        if len(filters) == 1:
            return filters[0]
        return or_(*filters)

    def get_relevant_upstream_map_indexes(
        self,
        upstream: Operator,
        ti_count: int | None,
        *,
        session: Session,
    ) -> int | range | None:
        if TYPE_CHECKING:
            assert self.task
        return _get_relevant_map_indexes(
            run_id=self.run_id,
            map_index=self.map_index,
            ti_count=ti_count,
            task=self.task,
            relative=upstream,
            session=session,
        )

    def clear_db_references(self, session: Session):
        """
        Clear db tables that have a reference to this instance.

        :param session: ORM Session

        :meta private:
        """
        from airflow.models.renderedtifields import RenderedTaskInstanceFields

        tables: list[type[TaskInstanceDependencies]] = [
            XComModel,
            RenderedTaskInstanceFields,
            TaskMap,
        ]
        tables_by_id: list[type[Base]] = [TaskInstanceNote, TaskReschedule]
        for table in tables:
            session.execute(
                delete(table).where(
                    table.dag_id == self.dag_id,
                    table.task_id == self.task_id,
                    table.run_id == self.run_id,
                    table.map_index == self.map_index,
                )
            )
        for table in tables_by_id:
            session.execute(delete(table).where(table.ti_id == self.id))

    @classmethod
    def duration_expression_update(
        cls, end_date: datetime, query: Update, bind: Engine | SAConnection
    ) -> Update:
        """Return a SQL expression for calculating the duration of this TI, based on the start and end date columns."""
        # TODO: Compare it with self._set_duration method

        if bind.dialect.name == "sqlite":
            return query.values(
                {
                    "end_date": end_date,
                    "duration": (
                        (func.strftime("%s", end_date) - func.strftime("%s", cls.start_date))
                        + func.round((func.strftime("%f", end_date) - func.strftime("%f", cls.start_date)), 3)
                    ),
                }
            )
        if bind.dialect.name == "postgresql":
            return query.values(
                {
                    "end_date": end_date,
                    "duration": extract("EPOCH", end_date - cls.start_date),
                }
            )

        return query.values(
            {
                "end_date": end_date,
                "duration": (
                    func.timestampdiff(text("MICROSECOND"), cls.start_date, end_date)
                    # Turn microseconds into floating point seconds.
                    / 1_000_000
                ),
            }
        )

    @property
    def is_schedulable(self):
        """Determine if the task_instance should be scheduled or short-circuited to ``success``."""
        return self.is_task_schedulable(self.task)

    @staticmethod
    def is_task_schedulable(task: Operator) -> bool:
        """
        Determine if the task should be scheduled instead of being short-circuited to ``success``.

        A task requires scheduling if it is not a trivial EmptyOperator, i.e. one of the
        following conditions holds:

        * it does **not** inherit from ``EmptyOperator``
        * it defines an ``on_execute_callback``
        * it defines an ``on_success_callback``
        * it declares any ``outlets``
        * it declares any ``inlets``

        If none of these are true, the task is considered empty and is immediately marked
        successful without being scheduled.

        Note: keeping this check as a separate public method is important so it can also be used
        by listeners (when a task is not scheduled, listeners are never called). For example,
        the OpenLineage listener checks all tasks at DAG start, and using this method lets
        it consistently determine whether the listener will run for each task.
        """
        return bool(
            not task.inherits_from_empty_operator
            or task.has_on_execute_callback
            or task.has_on_success_callback
            or task.outlets
            or task.inlets
        )


def _find_common_ancestor_mapped_group(node1: Operator, node2: Operator) -> SerializedTaskGroup | None:
    """Given two operators, find their innermost common mapped task group."""
    if node1.dag is None or node2.dag is None or node1.dag_id != node2.dag_id:
        return None
    parent_group_ids = {g.group_id for g in node1.iter_mapped_task_groups()}
    common_groups = (g for g in node2.iter_mapped_task_groups() if g.group_id in parent_group_ids)
    return next(common_groups, None)


def _is_further_mapped_inside(operator: Operator, container: SerializedTaskGroup) -> bool:
    """Whether given operator is *further* mapped inside a task group."""
    from airflow.models.mappedoperator import is_mapped

    if is_mapped(operator):
        return True
    task_group = operator.task_group
    while task_group is not None and task_group.group_id != container.group_id:
        if is_mapped(task_group):
            return True
        task_group = task_group.parent_group
    return False


def _get_relevant_map_indexes(
    *,
    task: Operator,
    run_id: str,
    map_index: int,
    relative: Operator,
    ti_count: int | None,
    session: Session,
) -> int | range | None:
    """
    Infer the map indexes of a relative that's "relevant" to this ti.

    The bulk of the logic mainly exists to solve the problem described by
    the following example, where 'val' must resolve to different values,
    depending on where the reference is being used::

        @task
        def this_task(v):  # This is self.task.
            return v * 2


        @task_group
        def tg1(inp):
            val = upstream(inp)  # This is the upstream task.
            this_task(val)  # When inp is 1, val here should resolve to 2.
            return val


        # This val is the same object returned by tg1.
        val = tg1.expand(inp=[1, 2, 3])


        @task_group
        def tg2(inp):
            another_task(inp, val)  # val here should resolve to [2, 4, 6].


        tg2.expand(inp=["a", "b"])

    The surrounding mapped task groups of ``upstream`` and ``task`` are
    inspected to find a common "ancestor". If such an ancestor is found,
    we need to return specific map indexes to pull a partial value from
    upstream XCom.

    The same logic apply for finding downstream tasks.

    :param task: Current task being inspected.
    :param run_id: Current run ID.
    :param map_index: Map index of the current task instance.
    :param relative: The relative task to find relevant map indexes for.
    :param ti_count: The total count of task instance this task was expanded
        by the scheduler, i.e. ``expanded_ti_count`` in the template context.
    :return: Specific map index or map indexes to pull, or ``None`` if we
        want to "whole" return value (i.e. no mapped task groups involved).
    """
    from airflow.models.mappedoperator import get_mapped_ti_count

    # This value should never be None since we already know the current task
    # is in a mapped task group, and should have been expanded, despite that,
    # we need to check that it is not None to satisfy Mypy.
    # But this value can be 0 when we expand an empty list, for that it is
    # necessary to check that ti_count is not 0 to avoid dividing by 0.
    if not ti_count:
        return None

    # Find the innermost common mapped task group between the current task
    # If the current task and the referenced task does not have a common
    # mapped task group, the two are in different task mapping contexts
    # (like another_task above), and we should use the "whole" value.
    if (common_ancestor := _find_common_ancestor_mapped_group(task, relative)) is None:
        return None

    # At this point we know the two tasks share a mapped task group, and we
    # should use a "partial" value. Let's break down the mapped ti count
    # between the ancestor and further expansion happened inside it.

    ancestor_ti_count = get_mapped_ti_count(common_ancestor, run_id, session=session)
    ancestor_map_index = map_index * ancestor_ti_count // ti_count

    # If the task is NOT further expanded inside the common ancestor, we
    # only want to reference one single ti. We must walk the actual DAG,
    # and "ti_count == ancestor_ti_count" does not work, since the further
    # expansion may be of length 1.
    if not _is_further_mapped_inside(relative, common_ancestor):
        return ancestor_map_index

    # Otherwise we need a partial aggregation for values from selected task
    # instances in the ancestor's expansion context.
    further_count = ti_count // ancestor_ti_count
    map_index_start = ancestor_map_index * further_count
    return range(map_index_start, map_index_start + further_count)


def find_relevant_relatives(
    normal_tasks: Iterable[str],
    mapped_tasks: Iterable[tuple[str, int]],
    *,
    direction: Literal["upstream", "downstream"],
    dag: SerializedDAG,
    run_id: str,
    session: Session,
) -> Collection[str | tuple[str, int]]:
    from airflow.models.mappedoperator import get_mapped_ti_count

    visited: set[str | tuple[str, int]] = set()

    def _visit_relevant_relatives_for_normal(task_ids: Iterable[str]) -> None:
        partial_dag = dag.partial_subset(
            task_ids=task_ids,
            include_downstream=direction == "downstream",
            include_upstream=direction == "upstream",
            exclude_original=True,
        )
        visited.update(partial_dag.task_dict)

    def _visit_relevant_relatives_for_mapped(mapped_tasks: Iterable[tuple[str, int]]) -> None:
        from airflow.exceptions import NotMapped

        for task_id, map_index in mapped_tasks:
            task = dag.get_task(task_id)
            try:
                ti_count = get_mapped_ti_count(task, run_id, session=session)
            except NotMapped:
                # Task is not actually mapped (not a MappedOperator and not inside a mapped task group).
                # Treat it as a normal task instead.
                _visit_relevant_relatives_for_normal([task_id])
                continue
            # TODO (GH-52141): This should return scheduler operator types, but
            # currently get_flat_relatives is inherited from SDK DAGNode.
            relatives = cast("Iterable[Operator]", task.get_flat_relatives(upstream=direction == "upstream"))
            for relative in relatives:
                if relative.task_id in visited:
                    continue
                relative_map_indexes = _get_relevant_map_indexes(
                    task=task,
                    relative=relative,  # type: ignore[arg-type]
                    run_id=run_id,
                    map_index=map_index,
                    ti_count=ti_count,
                    session=session,
                )
                visiting_mapped: set[tuple[str, int]] = set()
                visiting_normal: set[str] = set()
                match relative_map_indexes:
                    case int():
                        if (item := (relative.task_id, relative_map_indexes)) not in visited:
                            visiting_mapped.add(item)
                    case range():
                        visiting_mapped.update((relative.task_id, i) for i in relative_map_indexes)
                    case None:
                        if (task_id := relative.task_id) not in visited:
                            visiting_normal.add(task_id)
                _visit_relevant_relatives_for_normal(visiting_normal)
                _visit_relevant_relatives_for_mapped(visiting_mapped)
                visited.update(visiting_mapped, visiting_normal)

    _visit_relevant_relatives_for_normal(normal_tasks)
    _visit_relevant_relatives_for_mapped(mapped_tasks)
    return visited


class TaskInstanceNote(Base):
    """For storage of arbitrary notes concerning the task instance."""

    __tablename__ = "task_instance_note"
    ti_id: Mapped[str] = mapped_column(
        String(36).with_variant(postgresql.UUID(as_uuid=False), "postgresql"),
        primary_key=True,
        nullable=False,
    )
    user_id: Mapped[str | None] = mapped_column(String(128), nullable=True)
    content: Mapped[str | None] = mapped_column(String(1000).with_variant(Text(1000), "mysql"))
    created_at: Mapped[datetime] = mapped_column(UtcDateTime, default=timezone.utcnow, nullable=False)
    updated_at: Mapped[datetime] = mapped_column(
        UtcDateTime, default=timezone.utcnow, onupdate=timezone.utcnow, nullable=False
    )

    task_instance = relationship("TaskInstance", back_populates="task_instance_note", uselist=False)

    __table_args__ = (
        ForeignKeyConstraint(
            (ti_id,),
            [
                "task_instance.id",
            ],
            name="task_instance_note_ti_fkey",
            ondelete="CASCADE",
            onupdate="CASCADE",
        ),
    )

    def __init__(self, content, user_id=None):
        self.content = content
        self.user_id = user_id

    def __repr__(self):
        prefix = f"<{self.__class__.__name__}: {self.task_instance.dag_id}.{self.task_instance.task_id} {self.task_instance.run_id}"
        if self.task_instance.map_index != -1:
            prefix += f" map_index={self.task_instance.map_index}"
        return prefix + f" TI ID: {self.ti_id}>"


STATICA_HACK = True
globals()["kcah_acitats"[::-1].upper()] = False
if STATICA_HACK:  # pragma: no cover
    from airflow.jobs.job import Job

    TaskInstance.queued_by_job = relationship(Job)<|MERGE_RESOLUTION|>--- conflicted
+++ resolved
@@ -115,11 +115,6 @@
     from airflow.models.dag import DagModel
     from airflow.models.dagrun import DagRun
     from airflow.models.mappedoperator import MappedOperator
-<<<<<<< HEAD
-=======
-    from airflow.sdk import DAG
-    from airflow.sdk.types import RuntimeTaskInstanceProtocol
->>>>>>> d6095c5f
     from airflow.serialization.definitions.taskgroup import SerializedTaskGroup
     from airflow.serialization.serialized_objects import SerializedBaseOperator, SerializedDAG
     from airflow.utils.context import Context
