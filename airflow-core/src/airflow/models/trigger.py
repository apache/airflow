--- conflicted
+++ resolved
@@ -296,24 +296,21 @@
                     session=session,
                 )
 
-<<<<<<< HEAD
             # Send an event to assets
             trigger = session.scalars(
                 select(Trigger).options(selectinload(Trigger.assets)).where(Trigger.id == trigger_id)
             ).one_or_none()
-
             if not trigger:
-                # TODO: check why Trigger disappears after first handled event, we need to FIX this
-                log.warning("Trigger %s was not found.", trigger_id)
-            else:
-                for asset in trigger.assets:
-                    AssetManager.register_asset_change(
-                        asset=asset.to_public(),
-                        extra={"from_trigger": True, "payload": event.payload},
-                        session=session,
-                    )
-                if trigger.callback:
-                    trigger.callback.handle_callback_event(event, session)
+                # Already deleted for some reason
+                return False
+            for asset in trigger.assets:
+                AssetManager.register_asset_change(
+                    asset=asset.to_public(),
+                    extra={"from_trigger": True, "payload": event.payload},
+                    session=session,
+                )
+            if trigger.callback:
+                trigger.callback.handle_event(event, session)
             return True
 
         log.debug(
@@ -322,21 +319,6 @@
             trigger_id,
         )
         return False
-=======
-        # Send an event to assets
-        trigger = session.scalars(select(cls).where(cls.id == trigger_id)).one_or_none()
-        if trigger is None:
-            # Already deleted for some reason
-            return
-        for asset in trigger.assets:
-            AssetManager.register_asset_change(
-                asset=asset.to_serialized(),
-                extra={"from_trigger": True, "payload": event.payload},
-                session=session,
-            )
-        if trigger.callback:
-            trigger.callback.handle_event(event, session)
->>>>>>> aed9e04b
 
     @classmethod
     @provide_session
