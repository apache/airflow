--- conflicted
+++ resolved
@@ -385,12 +385,8 @@
                 select(literal(True))
                 .where(
                     cls.dag_id == dag.dag_id,
-<<<<<<< HEAD
                     and_((timezone.utcnow() - timedelta(seconds=min_update_interval)) < cls.created_at,
                          cls.created_at > dag_file_modified_time)
-=======
-                    (timezone.utcnow() - timedelta(seconds=min_update_interval)) < cls.last_updated,
->>>>>>> da78b396
                 )
                 .select_from(cls)
             ):
