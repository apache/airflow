#
# Licensed to the Apache Software Foundation (ASF) under one
# or more contributor license agreements.  See the NOTICE file
# distributed with this work for additional information
# regarding copyright ownership.  The ASF licenses this file
# to you under the Apache License, Version 2.0 (the
# "License"); you may not use this file except in compliance
# with the License.  You may obtain a copy of the License at
#
#   http://www.apache.org/licenses/LICENSE-2.0
#
# Unless required by applicable law or agreed to in writing,
# software distributed under the License is distributed on an
# "AS IS" BASIS, WITHOUT WARRANTIES OR CONDITIONS OF ANY
# KIND, either express or implied.  See the License for the
# specific language governing permissions and limitations
# under the License.
"""Serialized DAG table in database."""

from __future__ import annotations

import logging
import zlib
from collections.abc import Iterable, Iterator, Sequence
from datetime import timedelta
from typing import TYPE_CHECKING, Any, Callable, Literal

import sqlalchemy_jsonfield
import uuid6
from sqlalchemy import Column, ForeignKey, LargeBinary, String, exc, select, tuple_
from sqlalchemy.exc import OperationalError
from sqlalchemy.orm import backref, foreign, relationship
from sqlalchemy.sql.expression import func, literal
from sqlalchemy_utils import UUIDType

from airflow.exceptions import TaskNotFound
from airflow.models.asset import (
    AssetAliasModel,
    AssetModel,
)
from airflow.models.base import ID_LEN, Base
from airflow.models.dag import DagModel
from airflow.models.dag_version import DagVersion
from airflow.models.dagcode import DagCode
from airflow.models.dagrun import DagRun
from airflow.sdk.definitions.asset import AssetUniqueKey
from airflow.serialization.dag_dependency import DagDependency
from airflow.serialization.serialized_objects import SerializedDAG
from airflow.settings import COMPRESS_SERIALIZED_DAGS, json
from airflow.utils import timezone
from airflow.utils.hashlib_wrapper import md5
from airflow.utils.session import NEW_SESSION, provide_session
from airflow.utils.sqlalchemy import UtcDateTime

if TYPE_CHECKING:
    from datetime import datetime

    from sqlalchemy.orm import Session

    from airflow.models import Operator
    from airflow.sdk import DAG
    from airflow.serialization.serialized_objects import LazyDeserializedDAG

log = logging.getLogger(__name__)


class _DagDependenciesResolver:
    """Resolver that resolves dag dependencies to include asset id and assets link to asset aliases."""

    def __init__(self, dag_id_dependencies: Sequence[tuple[str, dict]], session: Session) -> None:
        self.dag_id_dependencies = dag_id_dependencies
        self.session = session

        self.asset_key_to_id: dict[AssetUniqueKey, int] = {}
        self.asset_ref_name_to_asset_id_name: dict[str, tuple[int, str]] = {}
        self.asset_ref_uri_to_asset_id_name: dict[str, tuple[int, str]] = {}
        self.alias_names_to_asset_ids_names: dict[str, list[tuple[int, str]]] = {}

    def resolve(self) -> dict[str, list[DagDependency]]:
        asset_names_uris, asset_ref_names, asset_ref_uris, asset_alias_names = self.collect_asset_info()

        self.asset_key_to_id = self.collect_asset_key_to_ids(asset_names_uris)
        self.asset_ref_name_to_asset_id_name = self.collect_asset_name_ref_to_ids_names(asset_ref_names)
        self.asset_ref_uri_to_asset_id_name = self.collect_asset_uri_ref_to_ids_names(asset_ref_uris)
        self.alias_names_to_asset_ids_names = self.collect_alias_to_assets(asset_alias_names)

        dag_depdendencies_by_dag: dict[str, list[DagDependency]] = {}
        for dag_id, deps_data in self.dag_id_dependencies:
            dag_deps: list[DagDependency] = []
            for dep_data in deps_data or {}:
                dep_type = dep_data["dependency_type"]
                if dep_type == "asset":
                    dag_deps.append(self.resolve_asset_dag_dep(dep_data))
                elif dep_type == "asset-name-ref":
                    dag_deps.extend(self.resolve_asset_name_ref_dag_dep(dep_data))
                elif dep_type == "asset-uri-ref":
                    dag_deps.extend(self.resolve_asset_uri_ref_dag_dep(dep_data))
                elif dep_type == "asset-alias":
                    dag_deps.extend(self.resolve_asset_alias_dag_dep(dep_data))
                else:
                    # Replace asset_key with asset id if it's in source or target
                    for node_key in ("source", "target"):
                        if dep_data[node_key].startswith("asset:"):
                            unique_key = AssetUniqueKey.from_str(dep_data[node_key].split(":")[1])
                            asset_id = self.asset_key_to_id[unique_key]
                            dep_data[node_key] = f"asset:{asset_id}"
                            break

                    dep_id = dep_data["dependency_id"]
                    dag_deps.append(
                        DagDependency(
                            source=dep_data["source"],
                            target=dep_data["target"],
                            # handle the case that serialized_dag does not have label column (e.g., from 2.x)
                            label=dep_data.get("label", dep_id),
                            dependency_type=dep_data["dependency_type"],
                            dependency_id=dep_id,
                        )
                    )

            dag_depdendencies_by_dag[dag_id] = dag_deps
        return dag_depdendencies_by_dag

    def collect_asset_info(self) -> tuple[set, set, set, set]:
        asset_names_uris: set[tuple[str, str]] = set()
        asset_ref_names: set[str] = set()
        asset_ref_uris: set[str] = set()
        asset_alias_names: set[str] = set()
        for _, deps_data in self.dag_id_dependencies:
            for dep_data in deps_data or {}:
                dep_type = dep_data["dependency_type"]
                dep_id = dep_data["dependency_id"]
                if dep_type == "asset":
                    unique_key = AssetUniqueKey.from_str(dep_id)
                    asset_names_uris.add((unique_key.name, unique_key.uri))
                elif dep_type == "asset-name-ref":
                    asset_ref_names.add(dep_id)
                elif dep_type == "asset-uri-ref":
                    asset_ref_uris.add(dep_id)
                elif dep_type == "asset-alias":
                    asset_alias_names.add(dep_id)
        return asset_names_uris, asset_ref_names, asset_ref_uris, asset_alias_names

    def collect_asset_key_to_ids(self, asset_name_uris: set[tuple[str, str]]) -> dict[AssetUniqueKey, int]:
        return {
            AssetUniqueKey(name=name, uri=uri): asset_id
            for name, uri, asset_id in self.session.execute(
                select(AssetModel.name, AssetModel.uri, AssetModel.id).where(
                    tuple_(AssetModel.name, AssetModel.uri).in_(asset_name_uris)
                )
            )
        }

    def collect_asset_name_ref_to_ids_names(self, asset_ref_names) -> dict[str, tuple[int, str]]:
        return {
            name: (asset_id, name)
            for name, asset_id in self.session.execute(
                select(AssetModel.name, AssetModel.id).where(
                    AssetModel.name.in_(asset_ref_names), AssetModel.active.has()
                )
            )
        }

    def collect_asset_uri_ref_to_ids_names(self, asset_ref_uris) -> dict[str, tuple[int, str]]:
        return {
            uri: (asset_id, name)
            for uri, name, asset_id in self.session.execute(
                select(AssetModel.uri, AssetModel.name, AssetModel.id).where(
                    AssetModel.uri.in_(asset_ref_uris), AssetModel.active.has()
                )
            )
        }

    def collect_alias_to_assets(self, asset_alias_names) -> dict[str, list[tuple[int, str]]]:
        return {
            aam.name: [(am.id, am.name) for am in aam.assets]
            for aam in self.session.scalars(
                select(AssetAliasModel).where(AssetAliasModel.name.in_(asset_alias_names))
            )
        }

    def resolve_asset_dag_dep(self, dep_data: dict) -> DagDependency:
        dep_id = dep_data["dependency_id"]
        unique_key = AssetUniqueKey.from_str(dep_id)
        return DagDependency(
            source=dep_data["source"],
            target=dep_data["target"],
            # handle the case that serialized_dag does not have label column (e.g., from 2.x)
            label=dep_data.get("label", unique_key.name),
            dependency_type=dep_data["dependency_type"],
            dependency_id=str(self.asset_key_to_id[unique_key]),
        )

    def resolve_asset_ref_dag_dep(
        self, dep_data: dict, ref_type: Literal["asset-name-ref", "asset-uri-ref"]
    ) -> Iterator[DagDependency]:
        if ref_type == "asset-name-ref":
            ref_to_asset_id_name = self.asset_ref_name_to_asset_id_name
        elif ref_type == "asset-uri-ref":
            ref_to_asset_id_name = self.asset_ref_uri_to_asset_id_name
        else:
            raise ValueError(
                f"ref_type {ref_type} is invalid. It should be either asset-name-ref or asset-uri-ref"
            )

        dep_id = dep_data["dependency_id"]
        is_source_ref = dep_data["source"] == ref_type
        if dep_id in ref_to_asset_id_name:
            # The asset ref can be resolved into a valid asset
            asset_id, asset_name = ref_to_asset_id_name[dep_id]
            yield DagDependency(
                source="asset" if is_source_ref else dep_data["source"],
                target=dep_data["target"] if is_source_ref else "asset",
                label=asset_name,
                dependency_type="asset",
                dependency_id=str(asset_id),
            )
        else:
            yield DagDependency(
                source=dep_data["source"],
                target=dep_data["target"],
                # handle the case that serialized_dag does not have label column (e.g., from 2.x)
                label=dep_data.get("label", dep_id),
                dependency_type=dep_data["dependency_type"],
                dependency_id=dep_id,
            )

    def resolve_asset_name_ref_dag_dep(self, dep_data) -> Iterator[DagDependency]:
        return self.resolve_asset_ref_dag_dep(dep_data=dep_data, ref_type="asset-name-ref")

    def resolve_asset_uri_ref_dag_dep(self, dep_data: dict) -> Iterator[DagDependency]:
        return self.resolve_asset_ref_dag_dep(dep_data=dep_data, ref_type="asset-uri-ref")

    def resolve_asset_alias_dag_dep(self, dep_data: dict) -> Iterator[DagDependency]:
        dep_id = dep_data["dependency_id"]
        assets = self.alias_names_to_asset_ids_names[dep_id]
        if assets:
            for asset_id, asset_name in assets:
                is_source_alias = dep_data["source"] == "asset-alias"
                # asset
                yield DagDependency(
                    source="asset" if is_source_alias else f"asset-alias:{dep_id}",
                    target=f"asset-alias:{dep_id}" if is_source_alias else "asset",
                    label=asset_name,
                    dependency_type="asset",
                    dependency_id=str(asset_id),
                )
                # asset alias
                yield DagDependency(
                    source=f"asset:{asset_id}" if is_source_alias else dep_data["source"],
                    target=dep_data["target"] if is_source_alias else f"asset:{asset_id}",
                    label=dep_id,
                    dependency_type="asset-alias",
                    dependency_id=dep_id,
                )
        else:
            yield DagDependency(
                source=dep_data["source"],
                target=dep_data["target"],
                # handle the case that serialized_dag does not have label column (e.g., from 2.x)
                label=dep_data.get("label", dep_id),
                dependency_type=dep_data["dependency_type"],
                dependency_id=dep_id,
            )


class SerializedDagModel(Base):
    """
    A table for serialized DAGs.

    serialized_dag table is a snapshot of DAG files synchronized by scheduler.
    This feature is controlled by:

    * ``[core] min_serialized_dag_update_interval = 30`` (s):
      serialized DAGs are updated in DB when a file gets processed by scheduler,
      to reduce DB write rate, there is a minimal interval of updating serialized DAGs.
    * ``[dag_processor] refresh_interval = 300`` (s):
      interval of deleting serialized DAGs in DB when the files are deleted, suggest
      to use a smaller interval such as 60
    * ``[core] compress_serialized_dags``:
      whether compressing the dag data to the Database.

    It is used by webserver to load dags
    because reading from database is lightweight compared to importing from files,
    it solves the webserver scalability issue.
    """

    __tablename__ = "serialized_dag"
    id = Column(UUIDType(binary=False), primary_key=True, default=uuid6.uuid7)
    dag_id = Column(String(ID_LEN), nullable=False)
    _data = Column("data", sqlalchemy_jsonfield.JSONField(json=json), nullable=True)
    _data_compressed = Column("data_compressed", LargeBinary, nullable=True)
    created_at = Column(UtcDateTime, nullable=False, default=timezone.utcnow)
    last_updated = Column(UtcDateTime, nullable=False, default=timezone.utcnow, onupdate=timezone.utcnow)
    dag_hash = Column(String(32), nullable=False)

    dag_runs = relationship(
        DagRun,
        primaryjoin=dag_id == foreign(DagRun.dag_id),  # type: ignore
        backref=backref("serialized_dag", uselist=False, innerjoin=True),
    )

    dag_model = relationship(
        DagModel,
        primaryjoin=dag_id == DagModel.dag_id,  # type: ignore
        foreign_keys=dag_id,
        uselist=False,
        innerjoin=True,
        backref=backref("serialized_dag", uselist=False, innerjoin=True),
    )
    dag_version_id = Column(
        UUIDType(binary=False),
        ForeignKey("dag_version.id", ondelete="CASCADE"),
        nullable=False,
        unique=True,
    )
    dag_version = relationship("DagVersion", back_populates="serialized_dag")

    load_op_links = True

    def __init__(self, dag: DAG | LazyDeserializedDAG) -> None:
        from airflow.sdk import DAG

        self.dag_id = dag.dag_id
        dag_data = {}
        if isinstance(dag, DAG):
            dag_data = SerializedDAG.to_dict(dag)
        else:
            dag_data = dag.data

        self.dag_hash = SerializedDagModel.hash(dag_data)

        # partially ordered json data
        dag_data_json = json.dumps(dag_data, sort_keys=True).encode("utf-8")

        if COMPRESS_SERIALIZED_DAGS:
            self._data = None
            self._data_compressed = zlib.compress(dag_data_json)
        else:
            self._data = dag_data
            self._data_compressed = None

        # serve as cache so no need to decompress and load, when accessing data field
        # when COMPRESS_SERIALIZED_DAGS is True
        self.__data_cache = dag_data

    def __repr__(self) -> str:
        return f"<SerializedDag: {self.dag_id}>"

    @classmethod
    def hash(cls, dag_data):
        """Hash the data to get the dag_hash."""
        dag_data = cls._sort_serialized_dag_dict(dag_data)
        data_json = json.dumps(dag_data, sort_keys=True).encode("utf-8")
        return md5(data_json).hexdigest()

    @classmethod
    def _sort_serialized_dag_dict(cls, serialized_dag: Any):
        """Recursively sort json_dict and its nested dictionaries and lists."""
        if isinstance(serialized_dag, dict):
            return {k: cls._sort_serialized_dag_dict(v) for k, v in sorted(serialized_dag.items())}
        if isinstance(serialized_dag, list):
            if all(isinstance(i, dict) for i in serialized_dag):
                if all(
                    isinstance(i.get("__var", {}), Iterable) and "task_id" in i.get("__var", {})
                    for i in serialized_dag
                ):
                    return sorted(
                        [cls._sort_serialized_dag_dict(i) for i in serialized_dag],
                        key=lambda x: x["__var"]["task_id"],
                    )
            elif all(isinstance(item, str) for item in serialized_dag):
                return sorted(serialized_dag)
            return [cls._sort_serialized_dag_dict(i) for i in serialized_dag]
        return serialized_dag

    @classmethod
    @provide_session
    def write_dag(
        cls,
        dag: DAG | LazyDeserializedDAG,
        bundle_name: str,
        bundle_version: str | None = None,
        min_update_interval: int | None = None,
        session: Session = NEW_SESSION,
    ) -> bool:
        """
        Serialize a DAG and writes it into database.

        If the record already exists, it checks if the Serialized DAG changed or not. If it is
        changed, it updates the record, ignores otherwise.

        :param dag: a DAG to be written into database
        :param bundle_name: bundle name of the DAG
        :param bundle_version: bundle version of the DAG
        :param min_update_interval: minimal interval in seconds to update serialized DAG
        :param session: ORM Session

        :returns: Boolean indicating if the DAG was written to the DB
        """
        # Checks if (Current Time - Time when the DAG was written to DB) < min_update_interval
        # If Yes, does nothing
        # If No or the DAG does not exists, updates / writes Serialized DAG to DB
        if min_update_interval is not None:
<<<<<<< HEAD
            try:
                do_nothing = session.scalar(
                    select(literal(True))
                    .where(
                        cls.dag_id == dag.dag_id,
                        (timezone.utcnow() - timedelta(seconds=min_update_interval)) < cls.created_at,
                    )
                    .with_for_update(nowait=True)
                )
                if do_nothing:
                    return False
            except OperationalError:
                log.warning(
                    "Another Scheduler is already reparsing dag %s. Skipping reparse request.", dag.dag_id
                )
=======
            if session.scalar(
                select(literal(True))
                .where(
                    cls.dag_id == dag.dag_id,
                    (timezone.utcnow() - timedelta(seconds=min_update_interval)) < cls.last_updated,
                )
                .select_from(cls)
            ):
>>>>>>> 7ab853aa
                return False

        log.debug("Checking if DAG (%s) changed", dag.dag_id)
        new_serialized_dag = cls(dag)
        serialized_dag_hash = session.scalars(
            select(cls.dag_hash).where(cls.dag_id == dag.dag_id).order_by(cls.created_at.desc())
        ).first()

        if serialized_dag_hash is not None and serialized_dag_hash == new_serialized_dag.dag_hash:
            log.debug("Serialized DAG (%s) is unchanged. Skipping writing to DB", dag.dag_id)
            return False
        dag_version = DagVersion.get_latest_version(dag.dag_id, session=session)
        if dag_version and not dag_version.task_instances:
            # This is for dynamic DAGs that the hashes changes often. We should update
            # the serialized dag, the dag_version and the dag_code instead of a new version
            # if the dag_version is not associated with any task instances
            latest_ser_dag = cls.get(dag.dag_id, session=session)
            if TYPE_CHECKING:
                assert latest_ser_dag is not None
            # Update the serialized DAG with the new_serialized_dag
            latest_ser_dag._data = new_serialized_dag._data
            latest_ser_dag._data_compressed = new_serialized_dag._data_compressed
            latest_ser_dag.dag_hash = new_serialized_dag.dag_hash
            session.merge(latest_ser_dag)
            # The dag_version and dag_code may not have changed, still we should
            # do the below actions:
            # Update the latest dag version
            dag_version.bundle_name = bundle_name
            dag_version.bundle_version = bundle_version
            session.merge(dag_version)
            # Update the latest DagCode
            DagCode.update_source_code(dag_id=dag.dag_id, fileloc=dag.fileloc, session=session)
            return True

        dagv = DagVersion.write_dag(
            dag_id=dag.dag_id,
            bundle_name=bundle_name,
            bundle_version=bundle_version,
            session=session,
        )
        log.debug("Writing Serialized DAG: %s to the DB", dag.dag_id)
        new_serialized_dag.dag_version = dagv
        session.add(new_serialized_dag)
        log.debug("DAG: %s written to the DB", dag.dag_id)
        DagCode.write_code(dagv, dag.fileloc, session=session)
        return True

    @classmethod
    def latest_item_select_object(cls, dag_id):
        return select(cls).where(cls.dag_id == dag_id).order_by(cls.created_at.desc()).limit(1)

    @classmethod
    @provide_session
    def get_latest_serialized_dags(
        cls, *, dag_ids: list[str], session: Session = NEW_SESSION
    ) -> list[SerializedDagModel]:
        """
        Get the latest serialized dags of given DAGs.

        :param dag_ids: The list of DAG IDs.
        :param session: The database session.
        :return: The latest serialized dag of the DAGs.
        """
        # Subquery to get the latest serdag per dag_id
        latest_serdag_subquery = (
            session.query(cls.dag_id, func.max(cls.created_at).label("created_at"))
            .filter(cls.dag_id.in_(dag_ids))
            .group_by(cls.dag_id)
            .subquery()
        )
        latest_serdags = session.scalars(
            select(cls)
            .join(
                latest_serdag_subquery,
                cls.created_at == latest_serdag_subquery.c.created_at,
            )
            .where(cls.dag_id.in_(dag_ids))
        ).all()
        return latest_serdags or []

    @classmethod
    @provide_session
    def read_all_dags(cls, session: Session = NEW_SESSION) -> dict[str, SerializedDAG]:
        """
        Read all DAGs in serialized_dag table.

        :param session: ORM Session
        :returns: a dict of DAGs read from database
        """
        latest_serialized_dag_subquery = (
            session.query(cls.dag_id, func.max(cls.created_at).label("max_created"))
            .group_by(cls.dag_id)
            .subquery()
        )
        serialized_dags = session.scalars(
            select(cls).join(
                latest_serialized_dag_subquery,
                (cls.dag_id == latest_serialized_dag_subquery.c.dag_id)
                and (cls.created_at == latest_serialized_dag_subquery.c.max_created),
            )
        )

        dags = {}
        for row in serialized_dags:
            log.debug("Deserializing DAG: %s", row.dag_id)
            dag = row.dag

            # Coherence check
            if dag.dag_id == row.dag_id:
                dags[row.dag_id] = dag
            else:
                log.warning(
                    "dag_id Mismatch in DB: Row with dag_id '%s' has Serialised DAG with '%s' dag_id",
                    row.dag_id,
                    dag.dag_id,
                )
        return dags

    @property
    def data(self) -> dict | None:
        # use __data_cache to avoid decompress and loads
        if not hasattr(self, "_SerializedDagModel__data_cache") or self.__data_cache is None:
            if self._data_compressed:
                self.__data_cache = json.loads(zlib.decompress(self._data_compressed))
            else:
                self.__data_cache = self._data

        return self.__data_cache

    @property
    def dag(self) -> SerializedDAG:
        """The DAG deserialized from the ``data`` column."""
        SerializedDAG._load_operator_extra_links = self.load_op_links
        if isinstance(self.data, dict):
            data = self.data
        elif isinstance(self.data, str):
            data = json.loads(self.data)
        else:
            raise ValueError("invalid or missing serialized DAG data")
        return SerializedDAG.from_dict(data)

    @classmethod
    @provide_session
    def has_dag(cls, dag_id: str, session: Session = NEW_SESSION) -> bool:
        """
        Check a DAG exist in serialized_dag table.

        :param dag_id: the DAG to check
        :param session: ORM Session
        """
        return session.scalar(select(literal(True)).where(cls.dag_id == dag_id).limit(1)) is not None

    @classmethod
    @provide_session
    def get_dag(cls, dag_id: str, session: Session = NEW_SESSION) -> SerializedDAG | None:
        row = cls.get(dag_id, session=session)
        if row:
            return row.dag
        return None

    @classmethod
    @provide_session
    def get(cls, dag_id: str, session: Session = NEW_SESSION) -> SerializedDagModel | None:
        """
        Get the SerializedDAG for the given dag ID.

        :param dag_id: the DAG to fetch
        :param session: ORM Session
        """
        return session.scalar(cls.latest_item_select_object(dag_id))

    @classmethod
    @provide_session
    def get_last_updated_datetime(cls, dag_id: str, session: Session = NEW_SESSION) -> datetime | None:
        """
        Get the date when the Serialized DAG associated to DAG was last updated in serialized_dag table.

        :param dag_id: DAG ID
        :param session: ORM Session
        """
        return session.scalar(
            select(cls.created_at).where(cls.dag_id == dag_id).order_by(cls.created_at.desc()).limit(1)
        )

    @classmethod
    @provide_session
    def get_max_last_updated_datetime(cls, session: Session = NEW_SESSION) -> datetime | None:
        """
        Get the maximum date when any DAG was last updated in serialized_dag table.

        :param session: ORM Session
        """
        return session.scalar(select(func.max(cls.created_at)))

    @classmethod
    @provide_session
    def get_latest_version_hash(cls, dag_id: str, session: Session = NEW_SESSION) -> str | None:
        """
        Get the latest DAG version for a given DAG ID.

        :param dag_id: DAG ID
        :param session: ORM Session
        :return: DAG Hash, or None if the DAG is not found
        """
        return session.scalar(
            select(cls.dag_hash).where(cls.dag_id == dag_id).order_by(cls.created_at.desc()).limit(1)
        )

    @classmethod
    def get_latest_version_hash_and_updated_datetime(
        cls,
        dag_id: str,
        *,
        session: Session,
    ) -> tuple[str, datetime] | None:
        """
        Get the latest version for a DAG ID and the date it was last updated in serialized_dag table.

        :meta private:
        :param dag_id: DAG ID
        :param session: ORM Session
        :return: A tuple of DAG Hash and last updated datetime, or None if the DAG is not found
        """
        return session.execute(
            select(cls.dag_hash, cls.created_at)
            .where(cls.dag_id == dag_id)
            .order_by(cls.created_at.desc())
            .limit(1)
        ).one_or_none()

    @classmethod
    @provide_session
    def get_dag_dependencies(cls, session: Session = NEW_SESSION) -> dict[str, list[DagDependency]]:
        """
        Get the dependencies between DAGs.

        :param session: ORM Session
        """
        load_json: Callable | None
        if COMPRESS_SERIALIZED_DAGS is False:
            if session.bind.dialect.name in ["sqlite", "mysql"]:
                data_col_to_select = func.json_extract(cls._data, "$.dag.dag_dependencies")

                def load_json(deps_data):
                    return json.loads(deps_data) if deps_data else []
            else:
                data_col_to_select = func.json_extract_path(cls._data, "dag", "dag_dependencies")
                load_json = None
        else:
            data_col_to_select = cls._data_compressed

            def load_json(deps_data):
                return json.loads(zlib.decompress(deps_data))["dag"]["dag_dependencies"] if deps_data else []

        latest_sdag_subquery = (
            select(cls.dag_id, func.max(cls.created_at).label("max_created")).group_by(cls.dag_id).subquery()
        )
        query = session.execute(
            select(cls.dag_id, data_col_to_select)
            .join(
                latest_sdag_subquery,
                (cls.dag_id == latest_sdag_subquery.c.dag_id)
                & (cls.created_at == latest_sdag_subquery.c.max_created),
            )
            .join(cls.dag_model)
            .where(~DagModel.is_stale)
        )
        iterator = (
            [(dag_id, load_json(deps_data)) for dag_id, deps_data in query]
            if load_json is not None
            else query.all()
        )
        resolver = _DagDependenciesResolver(dag_id_dependencies=iterator, session=session)
        dag_depdendencies_by_dag = resolver.resolve()
        return dag_depdendencies_by_dag

    @staticmethod
    @provide_session
    def get_serialized_dag(dag_id: str, task_id: str, session: Session = NEW_SESSION) -> Operator | None:
        try:
            # get the latest version of the DAG
            model = session.scalar(SerializedDagModel.latest_item_select_object(dag_id))
            if model:
                return model.dag.get_task(task_id)
        except (exc.NoResultFound, TaskNotFound):
            return None

        return None<|MERGE_RESOLUTION|>--- conflicted
+++ resolved
@@ -402,7 +402,6 @@
         # If Yes, does nothing
         # If No or the DAG does not exists, updates / writes Serialized DAG to DB
         if min_update_interval is not None:
-<<<<<<< HEAD
             try:
                 do_nothing = session.scalar(
                     select(literal(True))
@@ -410,6 +409,7 @@
                         cls.dag_id == dag.dag_id,
                         (timezone.utcnow() - timedelta(seconds=min_update_interval)) < cls.created_at,
                     )
+                    .select_from(cls)
                     .with_for_update(nowait=True)
                 )
                 if do_nothing:
@@ -418,16 +418,6 @@
                 log.warning(
                     "Another Scheduler is already reparsing dag %s. Skipping reparse request.", dag.dag_id
                 )
-=======
-            if session.scalar(
-                select(literal(True))
-                .where(
-                    cls.dag_id == dag.dag_id,
-                    (timezone.utcnow() - timedelta(seconds=min_update_interval)) < cls.last_updated,
-                )
-                .select_from(cls)
-            ):
->>>>>>> 7ab853aa
                 return False
 
         log.debug("Checking if DAG (%s) changed", dag.dag_id)
