#
# Licensed to the Apache Software Foundation (ASF) under one
# or more contributor license agreements.  See the NOTICE file
# distributed with this work for additional information
# regarding copyright ownership.  The ASF licenses this file
# to you under the Apache License, Version 2.0 (the
# "License"); you may not use this file except in compliance
# with the License.  You may obtain a copy of the License at
#
#   http://www.apache.org/licenses/LICENSE-2.0
#
# Unless required by applicable law or agreed to in writing,
# software distributed under the License is distributed on an
# "AS IS" BASIS, WITHOUT WARRANTIES OR CONDITIONS OF ANY
# KIND, either express or implied.  See the License for the
# specific language governing permissions and limitations
# under the License.
"""Table to store information about mapped task instances (AIP-42)."""

from __future__ import annotations

import collections.abc
import enum
from collections.abc import Collection, Iterable, Sequence
from typing import TYPE_CHECKING, Any

from sqlalchemy import CheckConstraint, Column, ForeignKeyConstraint, Integer, String, func, or_, select

from airflow.models.base import COLLATION_ARGS, ID_LEN, TaskInstanceDependencies
from airflow.models.dag_version import DagVersion
from airflow.utils.db import exists_query
from airflow.utils.sqlalchemy import ExtendedJSON, with_row_locks
from airflow.utils.state import State, TaskInstanceState

if TYPE_CHECKING:
    from sqlalchemy.orm import Session

    from airflow.models.dag import DAG as SchedulerDAG
    from airflow.models.mappedoperator import MappedOperator
    from airflow.models.taskinstance import TaskInstance
    from airflow.serialization.serialized_objects import SerializedBaseOperator


class TaskMapVariant(enum.Enum):
    """
    Task map variant.

    Possible values are **dict** (for a key-value mapping) and **list** (for an
    ordered value sequence).
    """

    DICT = "dict"
    LIST = "list"


class TaskMap(TaskInstanceDependencies):
    """
    Model to track dynamic task-mapping information.

    This is currently only populated by an upstream TaskInstance pushing an
    XCom that's pulled by a downstream for mapping purposes.
    """

    __tablename__ = "task_map"

    # Link to upstream TaskInstance creating this dynamic mapping information.
    dag_id = Column(String(ID_LEN, **COLLATION_ARGS), primary_key=True)
    task_id = Column(String(ID_LEN, **COLLATION_ARGS), primary_key=True)
    run_id = Column(String(ID_LEN, **COLLATION_ARGS), primary_key=True)
    map_index = Column(Integer, primary_key=True)

    length = Column(Integer, nullable=False)
    keys = Column(ExtendedJSON, nullable=True)

    __table_args__ = (
        CheckConstraint(length >= 0, name="task_map_length_not_negative"),
        ForeignKeyConstraint(
            [dag_id, task_id, run_id, map_index],
            [
                "task_instance.dag_id",
                "task_instance.task_id",
                "task_instance.run_id",
                "task_instance.map_index",
            ],
            name="task_map_task_instance_fkey",
            ondelete="CASCADE",
            onupdate="CASCADE",
        ),
    )

    def __init__(
        self,
        dag_id: str,
        task_id: str,
        run_id: str,
        map_index: int,
        length: int,
        keys: list[Any] | None,
    ) -> None:
        self.dag_id = dag_id
        self.task_id = task_id
        self.run_id = run_id
        self.map_index = map_index
        self.length = length
        self.keys = keys

    @classmethod
    def from_task_instance_xcom(cls, ti: TaskInstance, value: Collection) -> TaskMap:
        if ti.run_id is None:
            raise ValueError("cannot record task map for unrun task instance")
        return cls(
            dag_id=ti.dag_id,
            task_id=ti.task_id,
            run_id=ti.run_id,
            map_index=ti.map_index,
            length=len(value),
            keys=(list(value) if isinstance(value, collections.abc.Mapping) else None),
        )

    @property
    def variant(self) -> TaskMapVariant:
        if self.keys is None:
            return TaskMapVariant.LIST
        return TaskMapVariant.DICT

    @classmethod
    def expand_mapped_task(
        cls,
        task: SerializedBaseOperator | MappedOperator,
        run_id: str,
        *,
        session: Session,
    ) -> tuple[Sequence[TaskInstance], int]:
        """
        Create the mapped task instances for mapped task.

        :raise NotMapped: If this task does not need expansion.
        :return: The newly created mapped task instances (if any) in ascending
            order by map index, and the maximum map index value.
        """
        from airflow.models.expandinput import NotFullyPopulated
        from airflow.models.mappedoperator import MappedOperator, get_mapped_ti_count
        from airflow.models.taskinstance import TaskInstance
<<<<<<< HEAD
        from airflow.sdk.bases.operator import BaseOperator
        from airflow.sdk.definitions import enable_lazy_task_expansion
        from airflow.sdk.definitions._internal.abstractoperator import NotMapped
        from airflow.sdk.definitions.mappedoperator import MappedOperator
        from airflow.serialization.serialized_objects import SerializedBaseOperator
        from airflow.settings import task_instance_mutation_hook

        if not enable_lazy_task_expansion:
            if not isinstance(task, (BaseOperator, MappedOperator, SerializedBaseOperator)):
                raise RuntimeError(
                    f"cannot expand unrecognized operator type {type(task).__module__}.{type(task).__name__}"
=======
        from airflow.serialization.serialized_objects import SerializedBaseOperator
        from airflow.settings import task_instance_mutation_hook

        if not isinstance(task, (MappedOperator, SerializedBaseOperator)):
            raise RuntimeError(
                f"cannot expand unrecognized operator type {type(task).__module__}.{type(task).__name__}"
            )

        try:
            total_length: int | None = get_mapped_ti_count(task, run_id, session=session)
        except NotFullyPopulated as e:
            if not task.dag or not task.dag.partial:
                task.log.error(
                    "Cannot expand %r for run %s; missing upstream values: %s",
                    task,
                    run_id,
                    sorted(e.missing),
>>>>>>> a51ef237
                )

            try:
                total_length: int | None = get_mapped_ti_count(task, run_id, session=session)
            except NotFullyPopulated as e:
                if not task.dag or not task.dag.partial:
                    task.log.error(
                        "Cannot expand %r for run %s; missing upstream values: %s",
                        task,
                        run_id,
                        sorted(e.missing),
                    )
                total_length = None

            state: TaskInstanceState | None = None
            unmapped_ti: TaskInstance | None = session.scalars(
                select(TaskInstance).where(
                    TaskInstance.dag_id == task.dag_id,
                    TaskInstance.task_id == task.task_id,
                    TaskInstance.run_id == run_id,
                    TaskInstance.map_index == -1,
                    or_(TaskInstance.state.in_(State.unfinished), TaskInstance.state.is_(None)),
                )
            ).one_or_none()

            all_expanded_tis: list[TaskInstance] = []

            if unmapped_ti:
                if TYPE_CHECKING:
                    assert task.dag is None or isinstance(task.dag, SchedulerDAG)

                # The unmapped task instance still exists and is unfinished, i.e. we
                # haven't tried to run it before.
                if total_length is None:
                    # If the DAG is partial, it's likely that the upstream tasks
                    # are not done yet, so the task can't fail yet.
                    if not task.dag or not task.dag.partial:
                        unmapped_ti.state = TaskInstanceState.UPSTREAM_FAILED
                elif total_length < 1:
                    # If the upstream maps this to a zero-length value, simply mark
                    # the unmapped task instance as SKIPPED (if needed).
                    task.log.info(
                        "Marking %s as SKIPPED since the map has %d values to expand",
                        unmapped_ti,
                        total_length,
                    )
                    unmapped_ti.state = TaskInstanceState.SKIPPED
                else:
                    zero_index_ti_exists = exists_query(
                        TaskInstance.dag_id == task.dag_id,
                        TaskInstance.task_id == task.task_id,
                        TaskInstance.run_id == run_id,
                        TaskInstance.map_index == 0,
                        session=session,
                    )
                    if not zero_index_ti_exists:
                        # Otherwise convert this into the first mapped index, and create
                        # TaskInstance for other indexes.
                        unmapped_ti.map_index = 0
                        task.log.debug("Updated in place to become %s", unmapped_ti)
                        all_expanded_tis.append(unmapped_ti)
                        # execute hook for task instance map index 0
                        task_instance_mutation_hook(unmapped_ti)
                        session.flush()
                    else:
                        task.log.debug("Deleting the original task instance: %s", unmapped_ti)
                        session.delete(unmapped_ti)
                    state = unmapped_ti.state

            if total_length is None or total_length < 1:
                # Nothing to fixup.
                indexes_to_map: Iterable[int] = ()
            else:
                # Only create "missing" ones.
                current_max_mapping = session.scalar(
                    select(func.max(TaskInstance.map_index)).where(
                        TaskInstance.dag_id == task.dag_id,
                        TaskInstance.task_id == task.task_id,
                        TaskInstance.run_id == run_id,
                    )
                )
                indexes_to_map = range(current_max_mapping + 1, total_length)

            if unmapped_ti:
                dag_version_id = unmapped_ti.dag_version_id
            elif dag_version := DagVersion.get_latest_version(task.dag_id, session=session):
                dag_version_id = dag_version.id
            else:
                dag_version_id = None

            for index in indexes_to_map:
                # TODO: Make more efficient with bulk_insert_mappings/bulk_save_mappings.
                ti = TaskInstance(
                    task,
                    run_id=run_id,
                    map_index=index,
                    state=state,
                    dag_version_id=dag_version_id,
                )
                task.log.debug("Expanding TIs upserted %s", ti)
                task_instance_mutation_hook(ti)
                ti = session.merge(ti)
                ti.refresh_from_task(task)  # session.merge() loses task information.
                all_expanded_tis.append(ti)

            # Coerce the None case to 0 -- these two are almost treated identically,
            # except the unmapped ti (if exists) is marked to different states.
            total_expanded_ti_count = total_length or 0

            # Any (old) task instances with inapplicable indexes (>= the total
            # number we need) are set to "REMOVED".
            query = select(TaskInstance).where(
                TaskInstance.dag_id == task.dag_id,
                TaskInstance.task_id == task.task_id,
                TaskInstance.run_id == run_id,
                TaskInstance.map_index >= total_expanded_ti_count,
            )
            query = with_row_locks(query, of=TaskInstance, session=session, skip_locked=True)
            to_update = session.scalars(query)
            for ti in to_update:
                ti.state = TaskInstanceState.REMOVED
            session.flush()
            return all_expanded_tis, total_expanded_ti_count - 1

        raise NotMapped<|MERGE_RESOLUTION|>--- conflicted
+++ resolved
@@ -141,8 +141,6 @@
         from airflow.models.expandinput import NotFullyPopulated
         from airflow.models.mappedoperator import MappedOperator, get_mapped_ti_count
         from airflow.models.taskinstance import TaskInstance
-<<<<<<< HEAD
-        from airflow.sdk.bases.operator import BaseOperator
         from airflow.sdk.definitions import enable_lazy_task_expansion
         from airflow.sdk.definitions._internal.abstractoperator import NotMapped
         from airflow.sdk.definitions.mappedoperator import MappedOperator
@@ -150,28 +148,9 @@
         from airflow.settings import task_instance_mutation_hook
 
         if not enable_lazy_task_expansion:
-            if not isinstance(task, (BaseOperator, MappedOperator, SerializedBaseOperator)):
+            if not isinstance(task, (MappedOperator, SerializedBaseOperator)):
                 raise RuntimeError(
                     f"cannot expand unrecognized operator type {type(task).__module__}.{type(task).__name__}"
-=======
-        from airflow.serialization.serialized_objects import SerializedBaseOperator
-        from airflow.settings import task_instance_mutation_hook
-
-        if not isinstance(task, (MappedOperator, SerializedBaseOperator)):
-            raise RuntimeError(
-                f"cannot expand unrecognized operator type {type(task).__module__}.{type(task).__name__}"
-            )
-
-        try:
-            total_length: int | None = get_mapped_ti_count(task, run_id, session=session)
-        except NotFullyPopulated as e:
-            if not task.dag or not task.dag.partial:
-                task.log.error(
-                    "Cannot expand %r for run %s; missing upstream values: %s",
-                    task,
-                    run_id,
-                    sorted(e.missing),
->>>>>>> a51ef237
                 )
 
             try:
