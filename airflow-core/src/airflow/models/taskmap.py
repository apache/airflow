#
# Licensed to the Apache Software Foundation (ASF) under one
# or more contributor license agreements.  See the NOTICE file
# distributed with this work for additional information
# regarding copyright ownership.  The ASF licenses this file
# to you under the Apache License, Version 2.0 (the
# "License"); you may not use this file except in compliance
# with the License.  You may obtain a copy of the License at
#
#   http://www.apache.org/licenses/LICENSE-2.0
#
# Unless required by applicable law or agreed to in writing,
# software distributed under the License is distributed on an
# "AS IS" BASIS, WITHOUT WARRANTIES OR CONDITIONS OF ANY
# KIND, either express or implied.  See the License for the
# specific language governing permissions and limitations
# under the License.
"""Table to store information about mapped task instances (AIP-42)."""

from __future__ import annotations

import collections.abc
import enum
from collections.abc import Collection, Iterable, Sequence
from typing import TYPE_CHECKING, Any

from sqlalchemy import CheckConstraint, ForeignKeyConstraint, Integer, String, or_, select
from sqlalchemy.orm import Mapped

from airflow.models.base import COLLATION_ARGS, ID_LEN, TaskInstanceDependencies
from airflow.models.dag_version import DagVersion
from airflow.utils.db import exists_query
from airflow.utils.sqlalchemy import ExtendedJSON, mapped_column, with_row_locks
from airflow.utils.state import State, TaskInstanceState

if TYPE_CHECKING:
    from sqlalchemy.orm import Session

    from airflow.models.mappedoperator import MappedOperator
    from airflow.models.taskinstance import TaskInstance
    from airflow.serialization.serialized_objects import SerializedBaseOperator


class TaskMapVariant(enum.Enum):
    """
    Task map variant.

    Possible values are **dict** (for a key-value mapping) and **list** (for an
    ordered value sequence).
    """

    DICT = "dict"
    LIST = "list"


class TaskMap(TaskInstanceDependencies):
    """
    Model to track dynamic task-mapping information.

    This is currently only populated by an upstream TaskInstance pushing an
    XCom that's pulled by a downstream for mapping purposes.
    """

    __tablename__ = "task_map"

    # Link to upstream TaskInstance creating this dynamic mapping information.
    dag_id: Mapped[str] = mapped_column(String(ID_LEN, **COLLATION_ARGS), primary_key=True)
    task_id: Mapped[str] = mapped_column(String(ID_LEN, **COLLATION_ARGS), primary_key=True)
    run_id: Mapped[str] = mapped_column(String(ID_LEN, **COLLATION_ARGS), primary_key=True)
    map_index: Mapped[int] = mapped_column(Integer, primary_key=True)

    length: Mapped[int] = mapped_column(Integer, nullable=False)
    keys: Mapped[list | None] = mapped_column(ExtendedJSON, nullable=True)

    __table_args__ = (
        CheckConstraint(length >= 0, name="task_map_length_not_negative"),
        ForeignKeyConstraint(
            [dag_id, task_id, run_id, map_index],
            [
                "task_instance.dag_id",
                "task_instance.task_id",
                "task_instance.run_id",
                "task_instance.map_index",
            ],
            name="task_map_task_instance_fkey",
            ondelete="CASCADE",
            onupdate="CASCADE",
        ),
    )

    def __init__(
        self,
        dag_id: str,
        task_id: str,
        run_id: str,
        map_index: int,
        length: int,
        keys: list[Any] | None,
    ) -> None:
        self.dag_id = dag_id
        self.task_id = task_id
        self.run_id = run_id
        self.map_index = map_index
        self.length = length
        self.keys = keys

    @classmethod
    def from_task_instance_xcom(cls, ti: TaskInstance, value: Collection) -> TaskMap:
        if ti.run_id is None:
            raise ValueError("cannot record task map for unrun task instance")
        return cls(
            dag_id=ti.dag_id,
            task_id=ti.task_id,
            run_id=ti.run_id,
            map_index=ti.map_index,
            length=len(value),
            keys=(list(value) if isinstance(value, collections.abc.Mapping) else None),
        )

    @property
    def variant(self) -> TaskMapVariant:
        if self.keys is None:
            return TaskMapVariant.LIST
        return TaskMapVariant.DICT

    @classmethod
    def get_task_map_length(cls, dag_id: str, task_id: str, run_id: str, session: Session) -> int | None:
        return session.scalar(
            select(TaskMap.length).where(
                TaskMap.dag_id == dag_id,
                TaskMap.task_id == task_id,
                TaskMap.run_id == run_id,
            )
        )

    @classmethod
    def expand_mapped_task(
        cls,
        task: SerializedBaseOperator | MappedOperator,
        run_id: str,
        *,
        session: Session,
    ) -> tuple[Sequence[TaskInstance], int]:
        """
        Create the mapped task instances for mapped task.

        :raise NotMapped: If this task does not need expansion.
        :return: The newly created mapped task instances (if any) in ascending
            order by map index, and the maximum map index value.
        """
        from airflow.models.expandinput import NotFullyPopulated
        from airflow.models.mappedoperator import MappedOperator, get_mapped_ti_count
        from airflow.models.taskinstance import TaskInstance
        from airflow.serialization.serialized_objects import SerializedBaseOperator
        from airflow.settings import task_instance_mutation_hook

        if not isinstance(task, (MappedOperator, SerializedBaseOperator)):
            raise RuntimeError(
                f"cannot expand unrecognized operator type {type(task).__module__}.{type(task).__name__}"
            )

        try:
            total_length: int | None = TaskMap.get_task_map_length(
                dag_id=task.dag_id, task_id=task.task_id, run_id=run_id, session=session
            )
            if not total_length:
                total_length = get_mapped_ti_count(task, run_id, session=session)
            else:
                task = next((op for op in task.get_direct_relatives(upstream=False) if op.is_mapped), None)
        except NotFullyPopulated as e:
            if not task.dag or not task.dag.partial:
                task.log.error(
                    "Cannot expand %r for run %s; missing upstream values: %s",
                    task,
                    run_id,
                    sorted(e.missing),
                )
            total_length = None

<<<<<<< HEAD
        state: TaskInstanceState | None = None
        unmapped_ti: TaskInstance | None = (
            session.scalars(
                select(TaskInstance).where(
                    TaskInstance.dag_id == task.dag_id,
                    TaskInstance.task_id == task.task_id,
                    TaskInstance.run_id == run_id,
                    TaskInstance.map_index == -1,
                    or_(TaskInstance.state.in_(State.unfinished), TaskInstance.state.is_(None)),
                )
            ).one_or_none()
            if task and task.is_mapped
            else None
        )
=======
        state: str | None = None
        unmapped_ti: TaskInstance | None = session.scalars(
            select(TaskInstance).where(
                TaskInstance.dag_id == task.dag_id,
                TaskInstance.task_id == task.task_id,
                TaskInstance.run_id == run_id,
                TaskInstance.map_index == -1,
                or_(TaskInstance.state.in_(State.unfinished), TaskInstance.state.is_(None)),
            )
        ).one_or_none()
>>>>>>> b7b4385c

        all_expanded_tis: list[TaskInstance] = []

        if unmapped_ti:
            if TYPE_CHECKING:
                assert task.dag is None

            # The unmapped task instance still exists and is unfinished, i.e. we
            # haven't tried to run it before.
            if total_length is None:
                # If the DAG is partial, it's likely that the upstream tasks
                # are not done yet, so the task can't fail yet.
                if not task.dag or not task.dag.partial:
                    unmapped_ti.state = TaskInstanceState.UPSTREAM_FAILED
            elif total_length < 1:
                # If the upstream maps this to a zero-length value, simply mark
                # the unmapped task instance as SKIPPED (if needed).
                task.log.info(
                    "Marking %s as SKIPPED since the map has %d values to expand",
                    unmapped_ti,
                    total_length,
                )
                unmapped_ti.state = TaskInstanceState.SKIPPED
            else:
                zero_index_ti_exists = exists_query(
                    TaskInstance.dag_id == task.dag_id,
                    TaskInstance.task_id == task.task_id,
                    TaskInstance.run_id == run_id,
                    TaskInstance.map_index == 0,
                    session=session,
                )
                if not zero_index_ti_exists:
                    # Otherwise convert this into the first mapped index, and create
                    # TaskInstance for other indexes.
                    unmapped_ti.map_index = 0
                    task.log.debug("Updated in place to become %s", unmapped_ti)
                    all_expanded_tis.append(unmapped_ti)
                    # execute hook for task instance map index 0
                    task_instance_mutation_hook(unmapped_ti)
                    session.flush()
                else:
                    task.log.debug("Deleting the original task instance: %s", unmapped_ti)
                    session.delete(unmapped_ti)
                state = unmapped_ti.state
            dag_version_id = unmapped_ti.dag_version_id

        if total_length is None or total_length < 1:
            # Nothing to fixup.
            indexes_to_map: Iterable[int] = ()
        else:
            # Only create "missing" ones.
<<<<<<< HEAD
            current_max_mapping = TaskInstance.get_current_max_mapping(
                dag_id=task.dag_id, task_id=task.task_id, run_id=run_id, session=session
=======
            current_max_mapping = (
                session.scalar(
                    select(func.max(TaskInstance.map_index)).where(
                        TaskInstance.dag_id == task.dag_id,
                        TaskInstance.task_id == task.task_id,
                        TaskInstance.run_id == run_id,
                    )
                )
                or 0
>>>>>>> b7b4385c
            )
            indexes_to_map = range(current_max_mapping + 1, total_length)

        if unmapped_ti:
            dag_version_id = unmapped_ti.dag_version_id
        elif dag_version := DagVersion.get_latest_version(task.dag_id, session=session):
            dag_version_id = dag_version.id
        else:
            dag_version_id = None

        for index in indexes_to_map:
            # TODO: Make more efficient with bulk_insert_mappings/bulk_save_mappings.
            ti = TaskInstance(
                task,
                run_id=run_id,
                map_index=index,
                state=state,
                dag_version_id=dag_version_id,
            )
            task.log.debug("Expanding TIs upserted %s", ti)
            task_instance_mutation_hook(ti)
            ti = session.merge(ti)
            ti.refresh_from_task(task)  # session.merge() loses task information.
            all_expanded_tis.append(ti)

        # Coerce the None case to 0 -- these two are almost treated identically,
        # except the unmapped ti (if exists) is marked to different states.
        total_expanded_ti_count = total_length or 0

        # Any (old) task instances with inapplicable indexes (>= the total
        # number we need) are set to "REMOVED".
        query = select(TaskInstance).where(
            TaskInstance.dag_id == task.dag_id,
            TaskInstance.task_id == task.task_id,
            TaskInstance.run_id == run_id,
            TaskInstance.map_index >= total_expanded_ti_count,
        )
        to_update = session.scalars(with_row_locks(query, of=TaskInstance, session=session, skip_locked=True))
        for ti in to_update:
            ti.state = TaskInstanceState.REMOVED
        session.flush()
        return all_expanded_tis, total_expanded_ti_count - 1<|MERGE_RESOLUTION|>--- conflicted
+++ resolved
@@ -177,7 +177,6 @@
                 )
             total_length = None
 
-<<<<<<< HEAD
         state: TaskInstanceState | None = None
         unmapped_ti: TaskInstance | None = (
             session.scalars(
@@ -192,19 +191,6 @@
             if task and task.is_mapped
             else None
         )
-=======
-        state: str | None = None
-        unmapped_ti: TaskInstance | None = session.scalars(
-            select(TaskInstance).where(
-                TaskInstance.dag_id == task.dag_id,
-                TaskInstance.task_id == task.task_id,
-                TaskInstance.run_id == run_id,
-                TaskInstance.map_index == -1,
-                or_(TaskInstance.state.in_(State.unfinished), TaskInstance.state.is_(None)),
-            )
-        ).one_or_none()
->>>>>>> b7b4385c
-
         all_expanded_tis: list[TaskInstance] = []
 
         if unmapped_ti:
@@ -255,20 +241,8 @@
             indexes_to_map: Iterable[int] = ()
         else:
             # Only create "missing" ones.
-<<<<<<< HEAD
             current_max_mapping = TaskInstance.get_current_max_mapping(
                 dag_id=task.dag_id, task_id=task.task_id, run_id=run_id, session=session
-=======
-            current_max_mapping = (
-                session.scalar(
-                    select(func.max(TaskInstance.map_index)).where(
-                        TaskInstance.dag_id == task.dag_id,
-                        TaskInstance.task_id == task.task_id,
-                        TaskInstance.run_id == run_id,
-                    )
-                )
-                or 0
->>>>>>> b7b4385c
             )
             indexes_to_map = range(current_max_mapping + 1, total_length)
 
