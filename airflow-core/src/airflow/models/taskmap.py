--- conflicted
+++ resolved
@@ -138,28 +138,10 @@
         from airflow.sdk.definitions._internal.abstractoperator import NotMapped
         from airflow.settings import task_instance_mutation_hook
 
-<<<<<<< HEAD
         if not enable_lazy_task_expansion:
             if not isinstance(task, (BaseOperator, MappedOperator)):
                 raise RuntimeError(
                     f"cannot expand unrecognized operator type {type(task).__module__}.{type(task).__name__}"
-=======
-        if not isinstance(task, (BaseOperator, MappedOperator)):
-            raise RuntimeError(
-                f"cannot expand unrecognized operator type {type(task).__module__}.{type(task).__name__}"
-            )
-
-        try:
-            total_length: int | None = DBBaseOperator.get_mapped_ti_count(task, run_id, session=session)
-        except NotFullyPopulated as e:
-            if not task.dag or not task.dag.partial:
-                task.log.error(
-                    "Cannot expand %r for run %s; missing upstream values: %s",
-                    task,
-                    run_id,
-                    sorted(e.missing),
->>>>>>> ceccf599
-                )
 
             try:
                 total_length: int | None = DBBaseOperator.get_mapped_ti_count(task, run_id, session=session)
