--- conflicted
+++ resolved
@@ -134,24 +134,15 @@
         from airflow.models.mappedoperator import get_mapped_ti_count
         from airflow.models.taskinstance import TaskInstance
         from airflow.sdk.bases.operator import BaseOperator
-<<<<<<< HEAD
         from airflow.sdk.definitions.mappedoperator import MappedOperator, enable_lazy_task_expansion
+        from airflow.serialization.serialized_objects import SerializedBaseOperator
         from airflow.sdk.definitions._internal.abstractoperator import NotMapped
         from airflow.settings import task_instance_mutation_hook
 
         if not enable_lazy_task_expansion:
-            if not isinstance(task, (BaseOperator, MappedOperator)):
+            if not isinstance(task, (BaseOperator, MappedOperator, SerializedBaseOperator)):
                 raise RuntimeError(
                     f"cannot expand unrecognized operator type {type(task).__module__}.{type(task).__name__}"
-=======
-        from airflow.sdk.definitions.mappedoperator import MappedOperator
-        from airflow.serialization.serialized_objects import SerializedBaseOperator
-        from airflow.settings import task_instance_mutation_hook
-
-        if not isinstance(task, (BaseOperator, MappedOperator, SerializedBaseOperator)):
-            raise RuntimeError(
-                f"cannot expand unrecognized operator type {type(task).__module__}.{type(task).__name__}"
-            )
 
         try:
             total_length: int | None = get_mapped_ti_count(task, run_id, session=session)
@@ -181,7 +172,6 @@
         if unmapped_ti:
             if TYPE_CHECKING:
                 assert task.dag is None or isinstance(task.dag, SchedulerDAG)
->>>>>>> 18d75db3
 
             try:
                 total_length: int | None = DBBaseOperator.get_mapped_ti_count(task, run_id, session=session)
