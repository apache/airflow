#
# Licensed to the Apache Software Foundation (ASF) under one
# or more contributor license agreements.  See the NOTICE file
# distributed with this work for additional information
# regarding copyright ownership.  The ASF licenses this file
# to you under the Apache License, Version 2.0 (the
# "License"); you may not use this file except in compliance
# with the License.  You may obtain a copy of the License at
#
#   http://www.apache.org/licenses/LICENSE-2.0
#
# Unless required by applicable law or agreed to in writing,
# software distributed under the License is distributed on an
# "AS IS" BASIS, WITHOUT WARRANTIES OR CONDITIONS OF ANY
# KIND, either express or implied.  See the License for the
# specific language governing permissions and limitations
# under the License.
from __future__ import annotations

import asyncio
import copy
import functools
import logging
import re
import sys
import time
from collections import defaultdict
from collections.abc import Collection, Generator, Iterable, Sequence
from contextlib import ExitStack
from datetime import datetime, timedelta
from functools import cache
from pathlib import Path
from re import Pattern
from typing import (
    TYPE_CHECKING,
    Any,
    Callable,
    TypeVar,
    Union,
    cast,
    overload,
)

import attrs
import methodtools
import pendulum
import sqlalchemy_jsonfield
from dateutil.relativedelta import relativedelta
from packaging import version as packaging_version
from sqlalchemy import (
    Boolean,
    Column,
    ForeignKey,
    Index,
    Integer,
    String,
    Text,
    and_,
    case,
    func,
    or_,
    select,
    tuple_,
    update,
)
from sqlalchemy.ext.associationproxy import association_proxy
from sqlalchemy.ext.hybrid import hybrid_property
from sqlalchemy.orm import backref, load_only, relationship
from sqlalchemy.sql import Select, expression

from airflow import settings, utils
from airflow.assets.evaluation import AssetEvaluator
from airflow.configuration import conf as airflow_conf, secrets_backend_list
from airflow.exceptions import (
    AirflowException,
    TaskDeferred,
    UnknownExecutorException,
)
from airflow.executors.executor_loader import ExecutorLoader
from airflow.executors.workloads import BundleInfo
from airflow.models.asset import (
    AssetDagRunQueue,
    AssetModel,
)
from airflow.models.base import Base, StringID
from airflow.models.baseoperator import BaseOperator
from airflow.models.dag_version import DagVersion
from airflow.models.dagrun import RUN_ID_REGEX, DagRun
from airflow.models.taskinstance import (
    TaskInstance,
    TaskInstanceKey,
    clear_task_instances,
)
from airflow.models.tasklog import LogTemplate
from airflow.sdk import TaskGroup
from airflow.sdk.definitions.asset import Asset, AssetAlias, AssetUniqueKey, BaseAsset
from airflow.sdk.definitions.dag import DAG as TaskSDKDag, dag as task_sdk_dag_decorator
from airflow.secrets.local_filesystem import LocalFilesystemBackend
from airflow.security import permissions
from airflow.settings import json
from airflow.stats import Stats
from airflow.timetables.base import DagRunInfo, DataInterval, TimeRestriction, Timetable
from airflow.timetables.interval import CronDataIntervalTimetable, DeltaDataIntervalTimetable
from airflow.timetables.simple import (
    AssetTriggeredTimetable,
    NullTimetable,
    OnceTimetable,
)
from airflow.utils import timezone
from airflow.utils.context import Context
from airflow.utils.dag_cycle_tester import check_cycle
from airflow.utils.log.logging_mixin import LoggingMixin
from airflow.utils.session import NEW_SESSION, provide_session
from airflow.utils.sqlalchemy import UtcDateTime, lock_rows, with_row_locks
from airflow.utils.state import DagRunState, State, TaskInstanceState
from airflow.utils.types import DagRunTriggeredByType, DagRunType

if TYPE_CHECKING:
    from pydantic import NonNegativeInt
    from sqlalchemy.orm.query import Query
    from sqlalchemy.orm.session import Session

    from airflow.models.dagbag import DagBag
    from airflow.models.operator import Operator
    from airflow.sdk.definitions._internal.abstractoperator import TaskStateChangeCallback
    from airflow.serialization.serialized_objects import MaybeSerializedDAG
    from airflow.typing_compat import Literal

log = logging.getLogger(__name__)

AssetT = TypeVar("AssetT", bound=BaseAsset)

TAG_MAX_LEN = 100

DagStateChangeCallback = Callable[[Context], None]
ScheduleInterval = Union[None, str, timedelta, relativedelta]

ScheduleArg = Union[
    ScheduleInterval,
    Timetable,
    BaseAsset,
    Collection[Union["Asset", "AssetAlias"]],
]


class InconsistentDataInterval(AirflowException):
    """
    Exception raised when a model populates data interval fields incorrectly.

    The data interval fields should either both be None (for runs scheduled
    prior to AIP-39), or both be datetime (for runs scheduled after AIP-39 is
    implemented). This is raised if exactly one of the fields is None.
    """

    _template = (
        "Inconsistent {cls}: {start[0]}={start[1]!r}, {end[0]}={end[1]!r}, "
        "they must be either both None or both datetime"
    )

    def __init__(self, instance: Any, start_field_name: str, end_field_name: str) -> None:
        self._class_name = type(instance).__name__
        self._start_field = (start_field_name, getattr(instance, start_field_name))
        self._end_field = (end_field_name, getattr(instance, end_field_name))

    def __str__(self) -> str:
        return self._template.format(cls=self._class_name, start=self._start_field, end=self._end_field)


def _get_model_data_interval(
    instance: Any,
    start_field_name: str,
    end_field_name: str,
) -> DataInterval | None:
    start = timezone.coerce_datetime(getattr(instance, start_field_name))
    end = timezone.coerce_datetime(getattr(instance, end_field_name))
    if start is None:
        if end is not None:
            raise InconsistentDataInterval(instance, start_field_name, end_field_name)
        return None
    if end is None:
        raise InconsistentDataInterval(instance, start_field_name, end_field_name)
    return DataInterval(start, end)


def get_last_dagrun(dag_id, session, include_manually_triggered=False):
    """
    Return the last dag run for a dag, None if there was none.

    Last dag run can be any type of run e.g. scheduled or backfilled.
    Overridden DagRuns are ignored.
    """
    DR = DagRun
    query = select(DR).where(DR.dag_id == dag_id, DR.logical_date.is_not(None))
    if not include_manually_triggered:
        query = query.where(DR.run_type != DagRunType.MANUAL)
    query = query.order_by(DR.logical_date.desc())
    return session.scalar(query.limit(1))


def get_asset_triggered_next_run_info(
    dag_ids: list[str], *, session: Session
) -> dict[str, dict[str, int | str]]:
    """
    Get next run info for a list of dag_ids.

    Given a list of dag_ids, get string representing how close any that are asset triggered are
    their next run, e.g. "1 of 2 assets updated".
    """
    from airflow.models.asset import AssetDagRunQueue as ADRQ, DagScheduleAssetReference

    return {
        x.dag_id: {
            "uri": x.uri,
            "ready": x.ready,
            "total": x.total,
        }
        for x in session.execute(
            select(
                DagScheduleAssetReference.dag_id,
                # This is a dirty hack to workaround group by requiring an aggregate,
                # since grouping by asset is not what we want to do here...but it works
                case((func.count() == 1, func.max(AssetModel.uri)), else_="").label("uri"),
                func.count().label("total"),
                func.sum(case((ADRQ.target_dag_id.is_not(None), 1), else_=0)).label("ready"),
            )
            .join(
                ADRQ,
                and_(
                    ADRQ.asset_id == DagScheduleAssetReference.asset_id,
                    ADRQ.target_dag_id == DagScheduleAssetReference.dag_id,
                ),
                isouter=True,
            )
            .join(AssetModel, AssetModel.id == DagScheduleAssetReference.asset_id)
            .group_by(DagScheduleAssetReference.dag_id)
            .where(DagScheduleAssetReference.dag_id.in_(dag_ids))
        ).all()
    }


def _triggerer_is_healthy(session: Session):
    from airflow.jobs.triggerer_job_runner import TriggererJobRunner

    job = TriggererJobRunner.most_recent_job(session=session)
    return job and job.is_alive()


@provide_session
def _create_orm_dagrun(
    *,
    dag: DAG,
    run_id: str,
    logical_date: datetime | None,
    data_interval: DataInterval | None,
    run_after: datetime,
    start_date: datetime | None,
    conf: Any,
    state: DagRunState | None,
    run_type: DagRunType,
    creating_job_id: int | None,
    backfill_id: NonNegativeInt | None,
    triggered_by: DagRunTriggeredByType,
    session: Session = NEW_SESSION,
) -> DagRun:
    bundle_version = None
    if not dag.disable_bundle_versioning:
        bundle_version = session.scalar(
            select(DagModel.bundle_version).where(DagModel.dag_id == dag.dag_id),
        )
    dag_version = DagVersion.get_latest_version(dag.dag_id, session=session)
    run = DagRun(
        dag_id=dag.dag_id,
        run_id=run_id,
        logical_date=logical_date,
        start_date=start_date,
        run_after=run_after,
        conf=conf,
        state=state,
        run_type=run_type,
        creating_job_id=creating_job_id,
        data_interval=data_interval,
        triggered_by=triggered_by,
        backfill_id=backfill_id,
        bundle_version=bundle_version,
    )
    # Load defaults into the following two fields to ensure result can be serialized detached
    run.log_template_id = int(session.scalar(select(func.max(LogTemplate.__table__.c.id))))
    run.created_dag_version = dag_version
    run.consumed_asset_events = []
    session.add(run)
    session.flush()
    run.dag = dag
    # create the associated task instances
    # state is None at the moment of creation
    run.verify_integrity(session=session, dag_version_id=dag_version.id if dag_version else None)
    return run


if TYPE_CHECKING:
    dag = task_sdk_dag_decorator
else:

    def dag(dag_id: str = "", **kwargs):
        return task_sdk_dag_decorator(dag_id, __DAG_class=DAG, __warnings_stacklevel_delta=3, **kwargs)


def _convert_max_consecutive_failed_dag_runs(val: int) -> int:
    if val == 0:
        val = airflow_conf.getint("core", "max_consecutive_failed_dag_runs_per_dag")
    if val < 0:
        raise ValueError(
            f"Invalid max_consecutive_failed_dag_runs: {val}. Requires max_consecutive_failed_dag_runs >= 0"
        )
    return val


@functools.total_ordering
@attrs.define(hash=False, repr=False, eq=False, slots=False)
class DAG(TaskSDKDag, LoggingMixin):
    """
    A dag (directed acyclic graph) is a collection of tasks with directional dependencies.

    A dag also has a schedule, a start date and an end date (optional).  For each schedule,
    (say daily or hourly), the DAG needs to run each individual tasks as their dependencies
    are met. Certain tasks have the property of depending on their own past, meaning that
    they can't run until their previous schedule (and upstream tasks) are completed.

    DAGs essentially act as namespaces for tasks. A task_id can only be
    added once to a DAG.

    Note that if you plan to use time zones all the dates provided should be pendulum
    dates. See :ref:`timezone_aware_dags`.

    .. versionadded:: 2.4
        The *schedule* argument to specify either time-based scheduling logic
        (timetable), or asset-driven triggers.

    .. versionchanged:: 3.0
        The default value of *schedule* has been changed to *None* (no schedule).
        The previous default was ``timedelta(days=1)``.

    :param dag_id: The id of the DAG; must consist exclusively of alphanumeric
        characters, dashes, dots and underscores (all ASCII)
    :param description: The description for the DAG to e.g. be shown on the webserver
    :param schedule: If provided, this defines the rules according to which DAG
        runs are scheduled. Possible values include a cron expression string,
        timedelta object, Timetable, or list of Asset objects.
        See also :doc:`/howto/timetable`.
    :param start_date: The timestamp from which the scheduler will
        attempt to backfill. If this is not provided, backfilling must be done
        manually with an explicit time range.
    :param end_date: A date beyond which your DAG won't run, leave to None
        for open-ended scheduling.
    :param template_searchpath: This list of folders (non-relative)
        defines where jinja will look for your templates. Order matters.
        Note that jinja/airflow includes the path of your DAG file by
        default
    :param template_undefined: Template undefined type.
    :param user_defined_macros: a dictionary of macros that will be exposed
        in your jinja templates. For example, passing ``dict(foo='bar')``
        to this argument allows you to ``{{ foo }}`` in all jinja
        templates related to this DAG. Note that you can pass any
        type of object here.
    :param user_defined_filters: a dictionary of filters that will be exposed
        in your jinja templates. For example, passing
        ``dict(hello=lambda name: 'Hello %s' % name)`` to this argument allows
        you to ``{{ 'world' | hello }}`` in all jinja templates related to
        this DAG.
    :param default_args: A dictionary of default parameters to be used
        as constructor keyword parameters when initialising operators.
        Note that operators have the same hook, and precede those defined
        here, meaning that if your dict contains `'depends_on_past': True`
        here and `'depends_on_past': False` in the operator's call
        `default_args`, the actual value will be `False`.
    :param params: a dictionary of DAG level parameters that are made
        accessible in templates, namespaced under `params`. These
        params can be overridden at the task level.
    :param max_active_tasks: the number of task instances allowed to run
        concurrently
    :param max_active_runs: maximum number of active DAG runs, beyond this
        number of DAG runs in a running state, the scheduler won't create
        new active DAG runs
    :param max_consecutive_failed_dag_runs: (experimental) maximum number of consecutive failed DAG runs,
        beyond this the scheduler will disable the DAG
    :param dagrun_timeout: Specify the duration a DagRun should be allowed to run before it times out or
        fails. Task instances that are running when a DagRun is timed out will be marked as skipped.
    :param sla_miss_callback: DEPRECATED - The SLA feature is removed in Airflow 3.0, to be replaced with a new implementation in 3.1
    :param catchup: Perform scheduler catchup (or only run latest)? Defaults to False
    :param on_failure_callback: A function or list of functions to be called when a DagRun of this dag fails.
        A context dictionary is passed as a single parameter to this function.
    :param on_success_callback: Much like the ``on_failure_callback`` except
        that it is executed when the dag succeeds.
    :param access_control: Specify optional DAG-level actions, e.g.,
        "{'role1': {'can_read'}, 'role2': {'can_read', 'can_edit', 'can_delete'}}"
        or it can specify the resource name if there is a DAGs Run resource, e.g.,
        "{'role1': {'DAG Runs': {'can_create'}}, 'role2': {'DAGs': {'can_read', 'can_edit', 'can_delete'}}"
    :param is_paused_upon_creation: Specifies if the dag is paused when created for the first time.
        If the dag exists already, this flag will be ignored. If this optional parameter
        is not specified, the global config setting will be used.
    :param jinja_environment_kwargs: additional configuration options to be passed to Jinja
        ``Environment`` for template rendering

        **Example**: to avoid Jinja from removing a trailing newline from template strings ::

            DAG(
                dag_id="my-dag",
                jinja_environment_kwargs={
                    "keep_trailing_newline": True,
                    # some other jinja2 Environment options here
                },
            )

        **See**: `Jinja Environment documentation
        <https://jinja.palletsprojects.com/en/2.11.x/api/#jinja2.Environment>`_

    :param render_template_as_native_obj: If True, uses a Jinja ``NativeEnvironment``
        to render templates as native Python types. If False, a Jinja
        ``Environment`` is used to render templates as string values.
    :param tags: List of tags to help filtering DAGs in the UI.
    :param owner_links: Dict of owners and their links, that will be clickable on the DAGs view UI.
        Can be used as an HTTP link (for example the link to your Slack channel), or a mailto link.
        e.g: {"dag_owner": "https://airflow.apache.org/"}
    :param auto_register: Automatically register this DAG when it is used in a ``with`` block
    :param fail_fast: Fails currently running tasks when task in DAG fails.
        **Warning**: A fail fast dag can only have tasks with the default trigger rule ("all_success").
        An exception will be thrown if any task in a fail fast dag has a non default trigger rule.
    :param dag_display_name: The display name of the DAG which appears on the UI.
    """

    partial: bool = False
    last_loaded: datetime | None = attrs.field(factory=timezone.utcnow)

    # this will only be set at serialization time
    # it's only use is for determining the relative fileloc based only on the serialize dag
    _processor_dags_folder: str | None = attrs.field(init=False, default=None)

    # Override the default from parent class to use config
    max_consecutive_failed_dag_runs: int = attrs.field(
        default=0,
        converter=_convert_max_consecutive_failed_dag_runs,
        validator=attrs.validators.instance_of(int),
    )

    @property
    def safe_dag_id(self):
        return self.dag_id.replace(".", "__dot__")

    def validate(self):
        super().validate()
        self.validate_executor_field()

    def validate_executor_field(self):
        for task in self.tasks:
            if task.executor:
                try:
                    ExecutorLoader.lookup_executor_name_by_str(task.executor)
                except UnknownExecutorException:
                    raise UnknownExecutorException(
                        f"The specified executor {task.executor} for task {task.task_id} is not "
                        "configured. Review the core.executors Airflow configuration to add it or "
                        "update the executor configuration for this task."
                    )

    @staticmethod
    def _upgrade_outdated_dag_access_control(access_control=None):
        """Look for outdated dag level actions in DAG access_controls and replace them with updated actions."""
        if access_control is None:
            return None

        from airflow.providers.fab import __version__ as FAB_VERSION

        updated_access_control = {}
        for role, perms in access_control.items():
            if packaging_version.parse(FAB_VERSION) >= packaging_version.parse("1.3.0"):
                updated_access_control[role] = updated_access_control.get(role, {})
                if isinstance(perms, (set, list)):
                    # Support for old-style access_control where only the actions are specified
                    updated_access_control[role][permissions.RESOURCE_DAG] = set(perms)
                else:
                    updated_access_control[role] = perms
            elif isinstance(perms, dict):
                # Not allow new access control format with old FAB versions
                raise AirflowException(
                    "Please upgrade the FAB provider to a version >= 1.3.0 to allow "
                    "use the Dag Level Access Control new format."
                )
            else:
                updated_access_control[role] = set(perms)

        return updated_access_control

    def get_next_data_interval(self, dag_model: DagModel) -> DataInterval | None:
        """
        Get the data interval of the next scheduled run.

        For compatibility, this method infers the data interval from the DAG's
        schedule if the run does not have an explicit one set, which is possible
        for runs created prior to AIP-39.

        This function is private to Airflow core and should not be depended on as a
        part of the Python API.

        :meta private:
        """
        if self.dag_id != dag_model.dag_id:
            raise ValueError(f"Arguments refer to different DAGs: {self.dag_id} != {dag_model.dag_id}")
        if dag_model.next_dagrun is None:  # Next run not scheduled.
            return None
        data_interval = dag_model.next_dagrun_data_interval
        if data_interval is not None:
            return data_interval

        # Compatibility: A run was scheduled without an explicit data interval.
        # This means the run was scheduled before AIP-39 implementation. Try to
        # infer from the logical date.
        return self.infer_automated_data_interval(dag_model.next_dagrun)

    def get_run_data_interval(self, run: DagRun) -> DataInterval:
        """
        Get the data interval of this run.

        For compatibility, this method infers the data interval from the DAG's
        schedule if the run does not have an explicit one set, which is possible for
        runs created prior to AIP-39.

        This function is private to Airflow core and should not be depended on as a
        part of the Python API.

        :meta private:
        """
        if run.dag_id is not None and run.dag_id != self.dag_id:
            raise ValueError(f"Arguments refer to different DAGs: {self.dag_id} != {run.dag_id}")
        data_interval = _get_model_data_interval(run, "data_interval_start", "data_interval_end")
        if data_interval is not None:
            return data_interval
        # Compatibility: runs created before AIP-39 implementation don't have an
        # explicit data interval. Try to infer from the logical date.
        return self.infer_automated_data_interval(run.logical_date)

    def infer_automated_data_interval(self, logical_date: datetime) -> DataInterval:
        """
        Infer a data interval for a run against this DAG.

        This method is used to bridge runs created prior to AIP-39
        implementation, which do not have an explicit data interval. Therefore,
        this method only considers ``schedule_interval`` values valid prior to
        Airflow 2.2.

        DO NOT call this method if there is a known data interval.

        :meta private:
        """
        timetable_type = type(self.timetable)
        if issubclass(timetable_type, (NullTimetable, OnceTimetable, AssetTriggeredTimetable)):
            return DataInterval.exact(timezone.coerce_datetime(logical_date))
        start = timezone.coerce_datetime(logical_date)
        if issubclass(timetable_type, CronDataIntervalTimetable):
            end = cast("CronDataIntervalTimetable", self.timetable)._get_next(start)
        elif issubclass(timetable_type, DeltaDataIntervalTimetable):
            end = cast("DeltaDataIntervalTimetable", self.timetable)._get_next(start)
        # Contributors: When the exception below is raised, you might want to
        # add an 'elif' block here to handle custom timetables. Stop! The bug
        # you're looking for is instead at when the DAG run (represented by
        # logical_date) was created. See GH-31969 for an example:
        # * Wrong fix: GH-32074 (modifies this function).
        # * Correct fix: GH-32118 (modifies the DAG run creation code).
        else:
            raise ValueError(f"Not a valid timetable: {self.timetable!r}")
        return DataInterval(start, end)

    def next_dagrun_info(
        self,
        last_automated_dagrun: None | DataInterval,
        *,
        restricted: bool = True,
    ) -> DagRunInfo | None:
        """
        Get information about the next DagRun of this dag after ``date_last_automated_dagrun``.

        This calculates what time interval the next DagRun should operate on
        (its logical date) and when it can be scheduled, according to the
        dag's timetable, start_date, end_date, etc. This doesn't check max
        active run or any other "max_active_tasks" type limits, but only
        performs calculations based on the various date and interval fields of
        this dag and its tasks.

        :param last_automated_dagrun: The ``max(logical_date)`` of
            existing "automated" DagRuns for this dag (scheduled or backfill,
            but not manual).
        :param restricted: If set to *False* (default is *True*), ignore
            ``start_date``, ``end_date``, and ``catchup`` specified on the DAG
            or tasks.
        :return: DagRunInfo of the next dagrun, or None if a dagrun is not
            going to be scheduled.
        """
        data_interval = None
        if isinstance(last_automated_dagrun, datetime):
            raise ValueError(
                "Passing a datetime to DAG.next_dagrun_info is not supported anymore. Use a DataInterval instead."
            )
        data_interval = last_automated_dagrun
        if restricted:
            restriction = self._time_restriction
        else:
            restriction = TimeRestriction(earliest=None, latest=None, catchup=True)
        try:
            info = self.timetable.next_dagrun_info(
                last_automated_data_interval=data_interval,
                restriction=restriction,
            )
        except Exception:
            self.log.exception(
                "Failed to fetch run info after data interval %s for DAG %r",
                data_interval,
                self.dag_id,
            )
            info = None
        return info

    @functools.cached_property
    def _time_restriction(self) -> TimeRestriction:
        start_dates = [t.start_date for t in self.tasks if t.start_date]
        if self.start_date is not None:
            start_dates.append(self.start_date)
        earliest = None
        if start_dates:
            earliest = timezone.coerce_datetime(min(start_dates))
        latest = timezone.coerce_datetime(self.end_date)
        end_dates = [t.end_date for t in self.tasks if t.end_date]
        if len(end_dates) == len(self.tasks):  # not exists null end_date
            if self.end_date is not None:
                end_dates.append(self.end_date)
            if end_dates:
                latest = timezone.coerce_datetime(max(end_dates))
        return TimeRestriction(earliest, latest, self.catchup)

    def iter_dagrun_infos_between(
        self,
        earliest: pendulum.DateTime | datetime | None,
        latest: pendulum.DateTime | datetime,
        *,
        align: bool = True,
    ) -> Iterable[DagRunInfo]:
        """
        Yield DagRunInfo using this DAG's timetable between given interval.

        DagRunInfo instances yielded if their ``logical_date`` is not earlier
        than ``earliest``, nor later than ``latest``. The instances are ordered
        by their ``logical_date`` from earliest to latest.

        If ``align`` is ``False``, the first run will happen immediately on
        ``earliest``, even if it does not fall on the logical timetable schedule.
        The default is ``True``.

        Example: A DAG is scheduled to run every midnight (``0 0 * * *``). If
        ``earliest`` is ``2021-06-03 23:00:00``, the first DagRunInfo would be
        ``2021-06-03 23:00:00`` if ``align=False``, and ``2021-06-04 00:00:00``
        if ``align=True``.
        """
        if earliest is None:
            earliest = self._time_restriction.earliest
        if earliest is None:
            raise ValueError("earliest was None and we had no value in time_restriction to fallback on")
        earliest = timezone.coerce_datetime(earliest)
        latest = timezone.coerce_datetime(latest)

        restriction = TimeRestriction(earliest, latest, catchup=True)

        try:
            info = self.timetable.next_dagrun_info(
                last_automated_data_interval=None,
                restriction=restriction,
            )
        except Exception:
            self.log.exception(
                "Failed to fetch run info after data interval %s for DAG %r",
                None,
                self.dag_id,
            )
            info = None

        if info is None:
            # No runs to be scheduled between the user-supplied timeframe. But
            # if align=False, "invent" a data interval for the timeframe itself.
            if not align:
                yield DagRunInfo.interval(earliest, latest)
            return

        # If align=False and earliest does not fall on the timetable's logical
        # schedule, "invent" a data interval for it.
        if not align and info.logical_date != earliest:
            yield DagRunInfo.interval(earliest, info.data_interval.start)

        # Generate naturally according to schedule.
        while info is not None:
            yield info
            try:
                info = self.timetable.next_dagrun_info(
                    last_automated_data_interval=info.data_interval,
                    restriction=restriction,
                )
            except Exception:
                self.log.exception(
                    "Failed to fetch run info after data interval %s for DAG %r",
                    info.data_interval if info else "<NONE>",
                    self.dag_id,
                )
                break

    @provide_session
    def get_last_dagrun(self, session=NEW_SESSION, include_manually_triggered=False):
        return get_last_dagrun(
            self.dag_id, session=session, include_manually_triggered=include_manually_triggered
        )

    @provide_session
    def has_dag_runs(self, session=NEW_SESSION, include_manually_triggered=True) -> bool:
        return (
            get_last_dagrun(
                self.dag_id, session=session, include_manually_triggered=include_manually_triggered
            )
            is not None
        )

    @property
    def dag_id(self) -> str:
        return self._dag_id

    @dag_id.setter
    def dag_id(self, value: str) -> None:
        self._dag_id = value

    @property
    def timetable_summary(self) -> str:
        return self.timetable.summary

    @provide_session
    def get_concurrency_reached(self, session=NEW_SESSION) -> bool:
        """Return a boolean indicating whether the max_active_tasks limit for this DAG has been reached."""
        TI = TaskInstance
        total_tasks = session.scalar(
            select(func.count(TI.task_id)).where(
                TI.dag_id == self.dag_id,
                TI.state == TaskInstanceState.RUNNING,
            )
        )
        return total_tasks >= self.max_active_tasks

    @provide_session
    def get_is_active(self, session=NEW_SESSION) -> None:
        """Return a boolean indicating whether this DAG is active."""
        return session.scalar(select(~DagModel.is_stale).where(DagModel.dag_id == self.dag_id))

    @provide_session
    def get_is_stale(self, session=NEW_SESSION) -> None:
        """Return a boolean indicating whether this DAG is stale."""
        return session.scalar(select(DagModel.is_stale).where(DagModel.dag_id == self.dag_id))

    @provide_session
    def get_is_paused(self, session=NEW_SESSION) -> None:
        """Return a boolean indicating whether this DAG is paused."""
        return session.scalar(select(DagModel.is_paused).where(DagModel.dag_id == self.dag_id))

    @provide_session
    def get_bundle_name(self, session=NEW_SESSION) -> str | None:
        """Return the bundle name this DAG is in."""
        return session.scalar(select(DagModel.bundle_name).where(DagModel.dag_id == self.dag_id))

    @provide_session
    def get_bundle_version(self, session=NEW_SESSION) -> str | None:
        """Return the bundle version that was seen when this dag was processed."""
        return session.scalar(select(DagModel.bundle_version).where(DagModel.dag_id == self.dag_id))

    @methodtools.lru_cache(maxsize=None)
    @classmethod
    def get_serialized_fields(cls):
        """Stringified DAGs and operators contain exactly these fields."""
        return TaskSDKDag.get_serialized_fields() | {"_processor_dags_folder"}

    @staticmethod
    @provide_session
    def fetch_callback(
        dag: DAG,
        run_id: str,
        success: bool = True,
        reason: str | None = None,
        *,
        session: Session = NEW_SESSION,
    ) -> tuple[list[TaskStateChangeCallback], Context] | None:
        """
        Fetch the appropriate callbacks depending on the value of success.

        This method gets the context of a single TaskInstance part of this DagRun and returns it along
        the list of callbacks.

        :param dag: DAG object
        :param run_id: The DAG run ID
        :param success: Flag to specify if failure or success callback should be called
        :param reason: Completion reason
        :param session: Database session
        """
        callbacks = dag.on_success_callback if success else dag.on_failure_callback
        if callbacks:
            dagrun = DAG.fetch_dagrun(dag_id=dag.dag_id, run_id=run_id, session=session)
            callbacks = callbacks if isinstance(callbacks, list) else [callbacks]
            tis = dagrun.get_task_instances(session=session)
            # tis from a dagrun may not be a part of dag.partial_subset,
            # since dag.partial_subset is a subset of the dag.
            # This ensures that we will only use the accessible TI
            # context for the callback.
            if dag.partial:
                tis = [ti for ti in tis if not ti.state == State.NONE]
            # filter out removed tasks
            tis = [ti for ti in tis if ti.state != TaskInstanceState.REMOVED]
            ti = tis[-1]  # get first TaskInstance of DagRun
            ti.task = dag.get_task(ti.task_id)
            context = ti.get_template_context(session=session)
            context["reason"] = reason
            return callbacks, context
        return None

    @provide_session
    def handle_callback(self, dagrun: DagRun, success=True, reason=None, session=NEW_SESSION):
        """
        Triggers on_failure_callback or on_success_callback as appropriate.

        This method gets the context of a single TaskInstance part of this DagRun
        and passes that to the callable along with a 'reason', primarily to
        differentiate DagRun failures.

        .. note: The logs end up in
            ``$AIRFLOW_HOME/logs/scheduler/latest/PROJECT/DAG_FILE.py.log``

        :param dagrun: DagRun object
        :param success: Flag to specify if failure or success callback should be called
        :param reason: Completion reason
        :param session: Database session
        """
        callbacks, context = DAG.fetch_callback(
            dag=self, run_id=dagrun.run_id, success=success, reason=reason, session=session
        ) or (None, None)

        DAG.execute_callback(callbacks, context, self.dag_id)

    @classmethod
    def execute_callback(cls, callbacks: list[Callable] | None, context: Context | None, dag_id: str):
        """
        Triggers the callbacks with the given context.

        :param callbacks: List of callbacks to call
        :param context: Context to pass to all callbacks
        :param dag_id: The dag_id of the DAG to find.
        """
        if callbacks and context:
            for callback in callbacks:
                cls.logger().info("Executing dag callback function: %s", callback)
                try:
                    callback(context)
                except Exception:
                    cls.logger().exception("failed to invoke dag state update callback")
                    Stats.incr("dag.callback_exceptions", tags={"dag_id": dag_id})

    def get_active_runs(self):
        """
        Return a list of dag run logical dates currently running.

        :return: List of logical dates
        """
        runs = DagRun.find(dag_id=self.dag_id, state=DagRunState.RUNNING)

        active_dates = []
        for run in runs:
            active_dates.append(run.logical_date)

        return active_dates

    @staticmethod
    @provide_session
    def fetch_dagrun(dag_id: str, run_id: str, session: Session = NEW_SESSION) -> DagRun:
        """
        Return the dag run for a given run_id if it exists, otherwise none.

        :param dag_id: The dag_id of the DAG to find.
        :param run_id: The run_id of the DagRun to find.
        :param session:
        :return: The DagRun if found, otherwise None.
        """
        return session.scalar(select(DagRun).where(DagRun.dag_id == dag_id, DagRun.run_id == run_id))

    @provide_session
    def get_dagrun(self, run_id: str, session: Session = NEW_SESSION) -> DagRun:
        return DAG.fetch_dagrun(dag_id=self.dag_id, run_id=run_id, session=session)

    @provide_session
    def get_dagruns_between(self, start_date, end_date, session=NEW_SESSION):
        """
        Return the list of dag runs between start_date (inclusive) and end_date (inclusive).

        :param start_date: The starting logical date of the DagRun to find.
        :param end_date: The ending logical date of the DagRun to find.
        :param session:
        :return: The list of DagRuns found.
        """
        dagruns = session.scalars(
            select(DagRun).where(
                DagRun.dag_id == self.dag_id,
                DagRun.logical_date >= start_date,
                DagRun.logical_date <= end_date,
            )
        ).all()

        return dagruns

    @provide_session
    def get_latest_logical_date(self, session: Session = NEW_SESSION) -> pendulum.DateTime | None:
        """Return the latest date for which at least one dag run exists."""
        return session.scalar(select(func.max(DagRun.logical_date)).where(DagRun.dag_id == self.dag_id))

    @provide_session
    def get_task_instances_before(
        self,
        base_date: datetime,
        num: int,
        *,
        session: Session = NEW_SESSION,
    ) -> list[TaskInstance]:
        """
        Get ``num`` task instances before (including) ``base_date``.

        The returned list may contain exactly ``num`` task instances
        corresponding to any DagRunType. It can have less if there are
        less than ``num`` scheduled DAG runs before ``base_date``.
        """
        logical_dates: list[Any] = session.execute(
            select(DagRun.logical_date)
            .where(
                DagRun.dag_id == self.dag_id,
                DagRun.logical_date <= base_date,
            )
            .order_by(DagRun.logical_date.desc())
            .limit(num)
        ).all()

        if not logical_dates:
            return self.get_task_instances(start_date=base_date, end_date=base_date, session=session)

        min_date: datetime | None = logical_dates[-1]._mapping.get(
            "logical_date"
        )  # getting the last value from the list

        return self.get_task_instances(start_date=min_date, end_date=base_date, session=session)

    @provide_session
    def get_task_instances(
        self,
        start_date: datetime | None = None,
        end_date: datetime | None = None,
        state: list[TaskInstanceState] | None = None,
        session: Session = NEW_SESSION,
    ) -> list[TaskInstance]:
        if not start_date:
            start_date = (timezone.utcnow() - timedelta(30)).replace(
                hour=0, minute=0, second=0, microsecond=0
            )

        query = self._get_task_instances(
            task_ids=None,
            start_date=start_date,
            end_date=end_date,
            run_id=None,
            state=state or (),
            include_dependent_dags=False,
            exclude_task_ids=(),
            exclude_run_ids=None,
            session=session,
        )
        return session.scalars(cast("Select", query).order_by(DagRun.logical_date)).all()

    @overload
    def _get_task_instances(
        self,
        *,
        task_ids: Collection[str | tuple[str, int]] | None,
        start_date: datetime | None,
        end_date: datetime | None,
        run_id: str | None,
        state: TaskInstanceState | Sequence[TaskInstanceState],
        include_dependent_dags: bool,
        exclude_task_ids: Collection[str | tuple[str, int]] | None,
        exclude_run_ids: frozenset[str] | None,
        session: Session,
        dag_bag: DagBag | None = ...,
    ) -> Iterable[TaskInstance]: ...  # pragma: no cover

    @overload
    def _get_task_instances(
        self,
        *,
        task_ids: Collection[str | tuple[str, int]] | None,
        as_pk_tuple: Literal[True],
        start_date: datetime | None,
        end_date: datetime | None,
        run_id: str | None,
        state: TaskInstanceState | Sequence[TaskInstanceState],
        include_dependent_dags: bool,
        exclude_task_ids: Collection[str | tuple[str, int]] | None,
        exclude_run_ids: frozenset[str] | None,
        session: Session,
        dag_bag: DagBag | None = ...,
        recursion_depth: int = ...,
        max_recursion_depth: int = ...,
        visited_external_tis: set[TaskInstanceKey] = ...,
    ) -> set[TaskInstanceKey]: ...  # pragma: no cover

    def _get_task_instances(
        self,
        *,
        task_ids: Collection[str | tuple[str, int]] | None,
        as_pk_tuple: Literal[True, None] = None,
        start_date: datetime | None,
        end_date: datetime | None,
        run_id: str | None,
        state: TaskInstanceState | Sequence[TaskInstanceState],
        include_dependent_dags: bool,
        exclude_task_ids: Collection[str | tuple[str, int]] | None,
        exclude_run_ids: frozenset[str] | None,
        session: Session,
        dag_bag: DagBag | None = None,
        recursion_depth: int = 0,
        max_recursion_depth: int | None = None,
        visited_external_tis: set[TaskInstanceKey] | None = None,
    ) -> Iterable[TaskInstance] | set[TaskInstanceKey]:
        TI = TaskInstance

        # If we are looking at dependent dags we want to avoid UNION calls
        # in SQL (it doesn't play nice with fields that have no equality operator,
        # like JSON types), we instead build our result set separately.
        #
        # This will be empty if we are only looking at one dag, in which case
        # we can return the filtered TI query object directly.
        result: set[TaskInstanceKey] = set()

        # Do we want full objects, or just the primary columns?
        if as_pk_tuple:
            tis = select(TI.dag_id, TI.task_id, TI.run_id, TI.map_index)
        else:
            tis = select(TaskInstance)
        tis = tis.join(TaskInstance.dag_run)

        if self.partial:
            tis = tis.where(TaskInstance.dag_id == self.dag_id, TaskInstance.task_id.in_(self.task_ids))
        else:
            tis = tis.where(TaskInstance.dag_id == self.dag_id)
        if run_id:
            tis = tis.where(TaskInstance.run_id == run_id)
        if start_date:
            tis = tis.where(DagRun.logical_date >= start_date)
        if task_ids is not None:
            tis = tis.where(TaskInstance.ti_selector_condition(task_ids))
        if end_date:
            tis = tis.where(DagRun.logical_date <= end_date)

        if state:
            if isinstance(state, (str, TaskInstanceState)):
                tis = tis.where(TaskInstance.state == state)
            elif len(state) == 1:
                tis = tis.where(TaskInstance.state == state[0])
            else:
                # this is required to deal with NULL values
                if None in state:
                    if all(x is None for x in state):
                        tis = tis.where(TaskInstance.state.is_(None))
                    else:
                        not_none_state = [s for s in state if s]
                        tis = tis.where(
                            or_(TaskInstance.state.in_(not_none_state), TaskInstance.state.is_(None))
                        )
                else:
                    tis = tis.where(TaskInstance.state.in_(state))

        if exclude_run_ids:
            tis = tis.where(TaskInstance.run_id.not_in(exclude_run_ids))

        if include_dependent_dags:
            # Recursively find external tasks indicated by ExternalTaskMarker
            from airflow.providers.standard.sensors.external_task import ExternalTaskMarker

            query = tis
            if as_pk_tuple:
                all_tis = session.execute(query).all()
                condition = TI.filter_for_tis(TaskInstanceKey(*cols) for cols in all_tis)
                if condition is not None:
                    query = select(TI).where(condition)

            if visited_external_tis is None:
                visited_external_tis = set()

            external_tasks = session.scalars(query.where(TI.operator == ExternalTaskMarker.__name__))

            for ti in external_tasks:
                ti_key = ti.key.primary
                if ti_key in visited_external_tis:
                    continue

                visited_external_tis.add(ti_key)

                task: ExternalTaskMarker = cast("ExternalTaskMarker", copy.copy(self.get_task(ti.task_id)))
                ti.task = task

                if max_recursion_depth is None:
                    # Maximum recursion depth allowed is the recursion_depth of the first
                    # ExternalTaskMarker in the tasks to be visited.
                    max_recursion_depth = task.recursion_depth

                if recursion_depth + 1 > max_recursion_depth:
                    # Prevent cycles or accidents.
                    raise AirflowException(
                        f"Maximum recursion depth {max_recursion_depth} reached for "
                        f"{ExternalTaskMarker.__name__} {ti.task_id}. "
                        f"Attempted to clear too many tasks or there may be a cyclic dependency."
                    )
                ti.render_templates()
                external_tis = session.scalars(
                    select(TI)
                    .join(TI.dag_run)
                    .where(
                        TI.dag_id == task.external_dag_id,
                        TI.task_id == task.external_task_id,
                        DagRun.logical_date == pendulum.parse(task.logical_date),
                    )
                )

                for tii in external_tis:
                    if not dag_bag:
                        from airflow.models.dagbag import DagBag

                        dag_bag = DagBag(read_dags_from_db=True)
                    external_dag = dag_bag.get_dag(tii.dag_id, session=session)
                    if not external_dag:
                        raise AirflowException(f"Could not find dag {tii.dag_id}")
                    downstream = external_dag.partial_subset(
                        task_ids=[tii.task_id],
                        include_upstream=False,
                        include_downstream=True,
                    )
                    result.update(
                        downstream._get_task_instances(
                            task_ids=None,
                            run_id=tii.run_id,
                            start_date=None,
                            end_date=None,
                            state=state,
                            include_dependent_dags=include_dependent_dags,
                            as_pk_tuple=True,
                            exclude_task_ids=exclude_task_ids,
                            exclude_run_ids=exclude_run_ids,
                            dag_bag=dag_bag,
                            session=session,
                            recursion_depth=recursion_depth + 1,
                            max_recursion_depth=max_recursion_depth,
                            visited_external_tis=visited_external_tis,
                        )
                    )

        if result or as_pk_tuple:
            # Only execute the `ti` query if we have also collected some other results
            if as_pk_tuple:
                tis_query = session.execute(tis).all()
                result.update(TaskInstanceKey(**cols._mapping) for cols in tis_query)
            else:
                result.update(ti.key for ti in session.scalars(tis))

            if exclude_task_ids is not None:
                result = {
                    task
                    for task in result
                    if task.task_id not in exclude_task_ids
                    and (task.task_id, task.map_index) not in exclude_task_ids
                }

        if as_pk_tuple:
            return result
        if result:
            # We've been asked for objects, lets combine it all back in to a result set
            ti_filters = TI.filter_for_tis(result)
            if ti_filters is not None:
                tis = select(TI).where(ti_filters)
        elif exclude_task_ids is None:
            pass  # Disable filter if not set.
        elif isinstance(next(iter(exclude_task_ids), None), str):
            tis = tis.where(TI.task_id.notin_(exclude_task_ids))
        else:
            tis = tis.where(tuple_(TI.task_id, TI.map_index).not_in(exclude_task_ids))

        return tis

    @provide_session
    def set_task_instance_state(
        self,
        *,
        task_id: str,
        map_indexes: Collection[int] | None = None,
        run_id: str | None = None,
        state: TaskInstanceState,
        upstream: bool = False,
        downstream: bool = False,
        future: bool = False,
        past: bool = False,
        commit: bool = True,
        session=NEW_SESSION,
    ) -> list[TaskInstance]:
        """
        Set the state of a TaskInstance and clear downstream tasks in failed or upstream_failed state.

        :param task_id: Task ID of the TaskInstance
        :param map_indexes: Only set TaskInstance if its map_index matches.
            If None (default), all mapped TaskInstances of the task are set.
        :param run_id: The run_id of the TaskInstance
        :param state: State to set the TaskInstance to
        :param upstream: Include all upstream tasks of the given task_id
        :param downstream: Include all downstream tasks of the given task_id
        :param future: Include all future TaskInstances of the given task_id
        :param commit: Commit changes
        :param past: Include all past TaskInstances of the given task_id
        """
        from airflow.api.common.mark_tasks import set_state

        task = self.get_task(task_id)
        task.dag = self

        tasks_to_set_state: list[Operator | tuple[Operator, int]]
        if map_indexes is None:
            tasks_to_set_state = [task]
        else:
            tasks_to_set_state = [(task, map_index) for map_index in map_indexes]

        altered = set_state(
            tasks=tasks_to_set_state,
            run_id=run_id,
            upstream=upstream,
            downstream=downstream,
            future=future,
            past=past,
            state=state,
            commit=commit,
            session=session,
        )

        if not commit:
            return altered

        # Clear downstream tasks that are in failed/upstream_failed state to resume them.
        # Flush the session so that the tasks marked success are reflected in the db.
        session.flush()
        subset = self.partial_subset(
            task_ids={task_id},
            include_downstream=True,
            include_upstream=False,
        )

        # Raises an error if not found
        dr_id, logical_date = session.execute(
            select(DagRun.id, DagRun.logical_date).where(
                DagRun.run_id == run_id, DagRun.dag_id == self.dag_id
            )
        ).one()

        # Now we want to clear downstreams of tasks that had their state set...
        clear_kwargs = {
            "only_failed": True,
            "session": session,
            # Exclude the task itself from being cleared.
            "exclude_task_ids": frozenset((task_id,)),
        }
        if not future and not past:  # Simple case 1: we're only dealing with exactly one run.
            clear_kwargs["run_id"] = run_id
            subset.clear(**clear_kwargs)
        elif future and past:  # Simple case 2: we're clearing ALL runs.
            subset.clear(**clear_kwargs)
        else:  # Complex cases: we may have more than one run, based on a date range.
            # Make 'future' and 'past' make some sense when multiple runs exist
            # for the same logical date. We order runs by their id and only
            # clear runs have larger/smaller ids.
            exclude_run_id_stmt = select(DagRun.run_id).where(DagRun.logical_date == logical_date)
            if future:
                clear_kwargs["start_date"] = logical_date
                exclude_run_id_stmt = exclude_run_id_stmt.where(DagRun.id > dr_id)
            else:
                clear_kwargs["end_date"] = logical_date
                exclude_run_id_stmt = exclude_run_id_stmt.where(DagRun.id < dr_id)
            subset.clear(exclude_run_ids=frozenset(session.scalars(exclude_run_id_stmt)), **clear_kwargs)
        return altered

    @provide_session
    def set_task_group_state(
        self,
        *,
        group_id: str,
        run_id: str | None = None,
        state: TaskInstanceState,
        upstream: bool = False,
        downstream: bool = False,
        future: bool = False,
        past: bool = False,
        commit: bool = True,
        session: Session = NEW_SESSION,
    ) -> list[TaskInstance]:
        """
        Set TaskGroup to the given state and clear downstream tasks in failed or upstream_failed state.

        :param group_id: The group_id of the TaskGroup
        :param run_id: The run_id of the TaskInstance
        :param state: State to set the TaskInstance to
        :param upstream: Include all upstream tasks of the given task_id
        :param downstream: Include all downstream tasks of the given task_id
        :param future: Include all future TaskInstances of the given task_id
        :param commit: Commit changes
        :param past: Include all past TaskInstances of the given task_id
        :param session: new session
        """
        from airflow.api.common.mark_tasks import set_state

        tasks_to_set_state: list[BaseOperator | tuple[BaseOperator, int]] = []
        task_ids: list[str] = []

        task_group_dict = self.task_group.get_task_group_dict()
        task_group = task_group_dict.get(group_id)
        if task_group is None:
            raise ValueError("TaskGroup {group_id} could not be found")
        tasks_to_set_state = [task for task in task_group.iter_tasks() if isinstance(task, BaseOperator)]
        task_ids = [task.task_id for task in task_group.iter_tasks()]
        dag_runs_query = select(DagRun.id).where(DagRun.dag_id == self.dag_id)

        @cache
        def get_logical_date() -> datetime:
            stmt = select(DagRun.logical_date).where(DagRun.run_id == run_id, DagRun.dag_id == self.dag_id)
            return session.scalars(stmt).one()  # Raises an error if not found

        end_date = None if future else get_logical_date()
        start_date = None if past else get_logical_date()

        if future:
            dag_runs_query = dag_runs_query.where(DagRun.logical_date <= start_date)
        if past:
            dag_runs_query = dag_runs_query.where(DagRun.logical_date >= end_date)
        if not future and not past:
            dag_runs_query = dag_runs_query.where(DagRun.run_id == run_id)

        with lock_rows(dag_runs_query, session):
            altered = set_state(
                tasks=tasks_to_set_state,
                run_id=run_id,
                upstream=upstream,
                downstream=downstream,
                future=future,
                past=past,
                state=state,
                commit=commit,
                session=session,
            )
            if not commit:
                return altered

            # Clear downstream tasks that are in failed/upstream_failed state to resume them.
            # Flush the session so that the tasks marked success are reflected in the db.
            session.flush()
            subset = self.partial_subset(
                task_ids=task_ids,
                include_downstream=True,
                include_upstream=False,
            )

            subset.clear(
                start_date=start_date,
                end_date=end_date,
                only_failed=True,
                session=session,
                # Exclude the task from the current group from being cleared
                exclude_task_ids=frozenset(task_ids),
            )

        return altered

    @overload
    def clear(
        self,
        *,
        dry_run: Literal[True],
        task_ids: Collection[str | tuple[str, int]] | None = None,
        run_id: str,
        only_failed: bool = False,
        only_running: bool = False,
        confirm_prompt: bool = False,
        dag_run_state: DagRunState = DagRunState.QUEUED,
        session: Session = NEW_SESSION,
        dag_bag: DagBag | None = None,
        exclude_task_ids: frozenset[str] | frozenset[tuple[str, int]] | None = frozenset(),
        exclude_run_ids: frozenset[str] | None = frozenset(),
    ) -> list[TaskInstance]: ...  # pragma: no cover

    @overload
    def clear(
        self,
        *,
        task_ids: Collection[str | tuple[str, int]] | None = None,
        run_id: str,
        only_failed: bool = False,
        only_running: bool = False,
        confirm_prompt: bool = False,
        dag_run_state: DagRunState = DagRunState.QUEUED,
        dry_run: Literal[False] = False,
        session: Session = NEW_SESSION,
        dag_bag: DagBag | None = None,
        exclude_task_ids: frozenset[str] | frozenset[tuple[str, int]] | None = frozenset(),
        exclude_run_ids: frozenset[str] | None = frozenset(),
    ) -> int: ...  # pragma: no cover

    @overload
    def clear(
        self,
        *,
        dry_run: Literal[True],
        task_ids: Collection[str | tuple[str, int]] | None = None,
        start_date: datetime | None = None,
        end_date: datetime | None = None,
        only_failed: bool = False,
        only_running: bool = False,
        confirm_prompt: bool = False,
        dag_run_state: DagRunState = DagRunState.QUEUED,
        session: Session = NEW_SESSION,
        dag_bag: DagBag | None = None,
        exclude_task_ids: frozenset[str] | frozenset[tuple[str, int]] | None = frozenset(),
        exclude_run_ids: frozenset[str] | None = frozenset(),
    ) -> list[TaskInstance]: ...  # pragma: no cover

    @overload
    def clear(
        self,
        *,
        task_ids: Collection[str | tuple[str, int]] | None = None,
        start_date: datetime | None = None,
        end_date: datetime | None = None,
        only_failed: bool = False,
        only_running: bool = False,
        confirm_prompt: bool = False,
        dag_run_state: DagRunState = DagRunState.QUEUED,
        dry_run: Literal[False] = False,
        session: Session = NEW_SESSION,
        dag_bag: DagBag | None = None,
        exclude_task_ids: frozenset[str] | frozenset[tuple[str, int]] | None = frozenset(),
        exclude_run_ids: frozenset[str] | None = frozenset(),
    ) -> int: ...  # pragma: no cover

    @provide_session
    def clear(
        self,
        task_ids: Collection[str | tuple[str, int]] | None = None,
        *,
        run_id: str | None = None,
        start_date: datetime | None = None,
        end_date: datetime | None = None,
        only_failed: bool = False,
        only_running: bool = False,
        confirm_prompt: bool = False,
        dag_run_state: DagRunState = DagRunState.QUEUED,
        dry_run: bool = False,
        session: Session = NEW_SESSION,
        dag_bag: DagBag | None = None,
        exclude_task_ids: frozenset[str] | frozenset[tuple[str, int]] | None = frozenset(),
        exclude_run_ids: frozenset[str] | None = frozenset(),
    ) -> int | Iterable[TaskInstance]:
        """
        Clear a set of task instances associated with the current dag for a specified date range.

        :param task_ids: List of task ids or (``task_id``, ``map_index``) tuples to clear
        :param run_id: The run_id for which the tasks should be cleared
        :param start_date: The minimum logical_date to clear
        :param end_date: The maximum logical_date to clear
        :param only_failed: Only clear failed tasks
        :param only_running: Only clear running tasks.
        :param confirm_prompt: Ask for confirmation
        :param dag_run_state: state to set DagRun to. If set to False, dagrun state will not
            be changed.
        :param dry_run: Find the tasks to clear but don't clear them.
        :param session: The sqlalchemy session to use
        :param dag_bag: The DagBag used to find the dags (Optional)
        :param exclude_task_ids: A set of ``task_id`` or (``task_id``, ``map_index``)
            tuples that should not be cleared
        :param exclude_run_ids: A set of ``run_id`` or (``run_id``)
        """
        state: list[TaskInstanceState] = []
        if only_failed:
            state += [TaskInstanceState.FAILED, TaskInstanceState.UPSTREAM_FAILED]
        if only_running:
            # Yes, having `+=` doesn't make sense, but this was the existing behaviour
            state += [TaskInstanceState.RUNNING]

        tis = self._get_task_instances(
            task_ids=task_ids,
            start_date=start_date,
            end_date=end_date,
            run_id=run_id,
            state=state,
            include_dependent_dags=True,
            session=session,
            dag_bag=dag_bag,
            exclude_task_ids=exclude_task_ids,
            exclude_run_ids=exclude_run_ids,
        )

        if dry_run:
            return session.scalars(tis).all()

        tis = session.scalars(tis).all()

        count = len(list(tis))
        do_it = True
        if count == 0:
            return 0
        if confirm_prompt:
            ti_list = "\n".join(str(t) for t in tis)
            question = f"You are about to delete these {count} tasks:\n{ti_list}\n\nAre you sure? [y/n]"
            do_it = utils.helpers.ask_yesno(question)

        if do_it:
            clear_task_instances(
                list(tis),
                session,
                dag=self,
                dag_run_state=dag_run_state,
            )
        else:
            count = 0
            print("Cancelled, nothing was cleared.")

        session.flush()
        return count

    @classmethod
    def clear_dags(
        cls,
        dags,
        start_date=None,
        end_date=None,
        only_failed=False,
        only_running=False,
        confirm_prompt=False,
        dag_run_state=DagRunState.QUEUED,
        dry_run=False,
    ):
        all_tis = []
        for dag in dags:
            if not isinstance(dag, DAG):
                dag = DAG.from_sdk_dag(dag)
            tis = dag.clear(
                start_date=start_date,
                end_date=end_date,
                only_failed=only_failed,
                only_running=only_running,
                confirm_prompt=False,
                dag_run_state=dag_run_state,
                dry_run=True,
            )
            all_tis.extend(tis)

        if dry_run:
            return all_tis

        count = len(all_tis)
        do_it = True
        if count == 0:
            print("Nothing to clear.")
            return 0
        if confirm_prompt:
            ti_list = "\n".join(str(t) for t in all_tis)
            question = f"You are about to delete these {count} tasks:\n{ti_list}\n\nAre you sure? [y/n]"
            do_it = utils.helpers.ask_yesno(question)

        if do_it:
            for dag in dags:
                if not isinstance(dag, DAG):
                    dag = DAG.from_sdk_dag(dag)
                dag.clear(
                    start_date=start_date,
                    end_date=end_date,
                    only_failed=only_failed,
                    only_running=only_running,
                    confirm_prompt=False,
                    dag_run_state=dag_run_state,
                    dry_run=False,
                )
        else:
            count = 0
            print("Cancelled, nothing was cleared.")
        return count

    def cli(self):
        """Exposes a CLI specific to this DAG."""
        check_cycle(self)

        from airflow.cli import cli_parser

        parser = cli_parser.get_parser(dag_parser=True)
        args = parser.parse_args()
        args.func(args, self)

    @provide_session
    def test(
        self,
        run_after: datetime | None = None,
        logical_date: datetime | None = None,
        run_conf: dict[str, Any] | None = None,
        conn_file_path: str | None = None,
        variable_file_path: str | None = None,
        use_executor: bool = False,
        mark_success_pattern: Pattern | str | None = None,
        session: Session = NEW_SESSION,
    ) -> DagRun:
        """
        Execute one single DagRun for a given DAG and logical date.

        :param run_after: the datetime before which to Dag cannot run.
        :param logical_date: logical date for the DAG run
        :param run_conf: configuration to pass to newly created dagrun
        :param conn_file_path: file path to a connection file in either yaml or json
        :param variable_file_path: file path to a variable file in either yaml or json
        :param use_executor: if set, uses an executor to test the DAG
        :param mark_success_pattern: regex of task_ids to mark as success instead of running
        :param session: database connection (optional)
        """
        from airflow.serialization.serialized_objects import SerializedDAG

        def add_logger_if_needed(ti: TaskInstance):
            """
            Add a formatted logger to the task instance.

            This allows all logs to surface to the command line, instead of into
            a task file. Since this is a local test run, it is much better for
            the user to see logs in the command line, rather than needing to
            search for a log file.

            :param ti: The task instance that will receive a logger.
            """
            format = logging.Formatter("[%(asctime)s] {%(filename)s:%(lineno)d} %(levelname)s - %(message)s")
            handler = logging.StreamHandler(sys.stdout)
            handler.level = logging.INFO
            handler.setFormatter(format)
            # only add log handler once
            if not any(isinstance(h, logging.StreamHandler) for h in ti.log.handlers):
                self.log.debug("Adding Streamhandler to taskinstance %s", ti.task_id)
                ti.log.addHandler(handler)

        exit_stack = ExitStack()
        if conn_file_path or variable_file_path:
            local_secrets = LocalFilesystemBackend(
                variables_file_path=variable_file_path, connections_file_path=conn_file_path
            )
            secrets_backend_list.insert(0, local_secrets)
            exit_stack.callback(lambda: secrets_backend_list.pop(0))

        with exit_stack:
            self.validate()
            self.log.debug("Clearing existing task instances for logical date %s", logical_date)
            self.clear(
                start_date=logical_date,
                end_date=logical_date,
                dag_run_state=False,  # type: ignore
                session=session,
            )
            self.log.debug("Getting dagrun for dag %s", self.dag_id)
            logical_date = timezone.coerce_datetime(logical_date)
            run_after = timezone.coerce_datetime(run_after) or timezone.coerce_datetime(timezone.utcnow())
            data_interval = (
                self.timetable.infer_manual_data_interval(run_after=logical_date) if logical_date else None
            )
            scheduler_dag = SerializedDAG.deserialize_dag(SerializedDAG.serialize_dag(self))

            dr: DagRun = _get_or_create_dagrun(
                dag=scheduler_dag,
                start_date=logical_date or run_after,
                logical_date=logical_date,
                data_interval=data_interval,
                run_after=run_after,
                run_id=DagRun.generate_run_id(
                    run_type=DagRunType.MANUAL,
                    logical_date=logical_date,
                    run_after=run_after,
                ),
                session=session,
                conf=run_conf,
                triggered_by=DagRunTriggeredByType.TEST,
            )
            # Start a mock span so that one is present and not started downstream. We
            # don't care about otel in dag.test and starting the span during dagrun update
            # is not functioning properly in this context anyway.
            dr.start_dr_spans_if_needed(tis=[])

            tasks = self.task_dict
            self.log.debug("starting dagrun")
            # Instead of starting a scheduler, we run the minimal loop possible to check
            # for task readiness and dependency management.

            # ``Dag.test()`` works in two different modes depending on ``use_executor``:
            # - if ``use_executor`` is False, runs the task locally with no executor using ``_run_task``
            # - if ``use_executor`` is True, sends the task instances to the executor with
            #   ``BaseExecutor.queue_task_instance``
            if use_executor:
                from airflow.models.dagbag import DagBag

                dag_bag = DagBag()
                dag_bag.bag_dag(self)

                executor = ExecutorLoader.get_default_executor()
                executor.start()

            while dr.state == DagRunState.RUNNING:
                session.expire_all()
                schedulable_tis, _ = dr.update_state(session=session)
                for s in schedulable_tis:
                    if s.state != TaskInstanceState.UP_FOR_RESCHEDULE:
                        s.try_number += 1
                    s.state = TaskInstanceState.SCHEDULED
                    s.scheduled_dttm = timezone.utcnow()
                session.commit()
                # triggerer may mark tasks scheduled so we read from DB
                all_tis = set(dr.get_task_instances(session=session))
                scheduled_tis = {x for x in all_tis if x.state == TaskInstanceState.SCHEDULED}
                ids_unrunnable = {x for x in all_tis if x.state not in State.finished} - scheduled_tis
                if not scheduled_tis and ids_unrunnable:
                    self.log.warning("No tasks to run. unrunnable tasks: %s", ids_unrunnable)
                    time.sleep(1)

                triggerer_running = _triggerer_is_healthy(session)
                for ti in scheduled_tis:
                    ti.task = tasks[ti.task_id]

                    mark_success = (
                        re.compile(mark_success_pattern).fullmatch(ti.task_id) is not None
                        if mark_success_pattern is not None
                        else False
                    )

                    if use_executor:
                        if executor.has_task(ti):
                            continue
                        # TODO: Task-SDK: This check is transitionary. Remove once all executors are ported over.
                        from airflow.executors import workloads
                        from airflow.executors.base_executor import BaseExecutor

                        if executor.queue_workload.__func__ is not BaseExecutor.queue_workload:  # type: ignore[attr-defined]
                            workload = workloads.ExecuteTask.make(
                                ti,
                                dag_rel_path=Path(self.fileloc),
                                generator=executor.jwt_generator,
                                # For the system test/debug purpose, we use the default bundle which uses
                                # local file system. If it turns out to be a feature people want, we could
                                # plumb the Bundle to use as a parameter to dag.test
                                bundle_info=BundleInfo(name="dags-folder"),
                            )
                            executor.queue_workload(workload, session=session)
                            ti.state = TaskInstanceState.QUEUED
                            session.commit()
                        else:
                            # Send the task to the executor
                            executor.queue_task_instance(ti, ignore_ti_state=True)
                    else:
                        # Run the task locally
                        try:
                            add_logger_if_needed(ti)
                            _run_task(
                                ti=ti,
                                inline_trigger=not triggerer_running,
                                session=session,
                                mark_success=mark_success,
                            )
                        except Exception:
                            self.log.exception("Task failed; ti=%s", ti)
                if use_executor:
                    executor.heartbeat()
                    from airflow.jobs.scheduler_job_runner import SchedulerDagBag, SchedulerJobRunner

                    SchedulerJobRunner.process_executor_events(
                        executor=executor, job_id=None, scheduler_dag_bag=SchedulerDagBag(), session=session
                    )
            if use_executor:
                executor.end()
        return dr

    @provide_session
    def create_dagrun(
        self,
        *,
        run_id: str,
        logical_date: datetime | None = None,
        data_interval: tuple[datetime, datetime] | None = None,
        run_after: datetime,
        conf: dict | None = None,
        run_type: DagRunType,
        triggered_by: DagRunTriggeredByType,
        state: DagRunState,
        start_date: datetime | None = None,
        creating_job_id: int | None = None,
        backfill_id: NonNegativeInt | None = None,
        session: Session = NEW_SESSION,
    ) -> DagRun:
        """
        Create a run for this DAG to run its tasks.

        :param start_date: the date this dag run should be evaluated
        :param conf: Dict containing configuration/parameters to pass to the DAG
        :param creating_job_id: ID of the job creating this DagRun
        :param backfill_id: ID of the backfill run if one exists
        :return: The created DAG run.

        :meta private:
        """
        logical_date = timezone.coerce_datetime(logical_date)
        # For manual runs where logical_date is None, ensure no data_interval is set.
        if logical_date is None and data_interval is not None:
            raise ValueError("data_interval must be None when logical_date is None")

        if data_interval and not isinstance(data_interval, DataInterval):
            data_interval = DataInterval(*map(timezone.coerce_datetime, data_interval))

        if isinstance(run_type, DagRunType):
            pass
        elif isinstance(run_type, str):  # Ensure the input value is valid.
            run_type = DagRunType(run_type)
        else:
            raise ValueError(f"run_type should be a DagRunType, not {type(run_type)}")

        if not isinstance(run_id, str):
            raise ValueError(f"`run_id` should be a str, not {type(run_id)}")

        # This is also done on the DagRun model class, but SQLAlchemy column
        # validator does not work well for some reason.
        if not re.match(RUN_ID_REGEX, run_id):
            regex = airflow_conf.get("scheduler", "allowed_run_id_pattern").strip()
            if not regex or not re.match(regex, run_id):
                raise ValueError(
                    f"The run_id provided '{run_id}' does not match regex pattern "
                    f"'{regex}' or '{RUN_ID_REGEX}'"
                )

        # Prevent a manual run from using an ID that looks like a scheduled run.
        if run_type == DagRunType.MANUAL:
            if (inferred_run_type := DagRunType.from_run_id(run_id)) != DagRunType.MANUAL:
                raise ValueError(
                    f"A {run_type.value} DAG run cannot use ID {run_id!r} since it "
                    f"is reserved for {inferred_run_type.value} runs"
                )

        # todo: AIP-78 add verification that if run type is backfill then we have a backfill id

        if TYPE_CHECKING:
            # TODO: Task-SDK: remove this assert
            assert self.params
        # create a copy of params before validating
        copied_params = copy.deepcopy(self.params)
        if conf:
            copied_params.update(conf)
        copied_params.validate()
        return _create_orm_dagrun(
            dag=self,
            run_id=run_id,
            logical_date=logical_date,
            data_interval=data_interval,
            run_after=timezone.coerce_datetime(run_after),
            start_date=timezone.coerce_datetime(start_date),
            conf=conf,
            state=state,
            run_type=run_type,
            creating_job_id=creating_job_id,
            backfill_id=backfill_id,
            triggered_by=triggered_by,
            session=session,
        )

    @classmethod
    @provide_session
    def bulk_write_to_db(
        cls,
        bundle_name: str,
        bundle_version: str | None,
        dags: Collection[MaybeSerializedDAG],
        session: Session = NEW_SESSION,
    ):
        """
        Ensure the DagModel rows for the given dags are up-to-date in the dag table in the DB.

        :param dags: the DAG objects to save to the DB
        :return: None
        """
        if not dags:
            return

        from airflow.dag_processing.collection import AssetModelOperation, DagModelOperation

        log.info("Sync %s DAGs", len(dags))
        dag_op = DagModelOperation(
            bundle_name=bundle_name, bundle_version=bundle_version, dags={d.dag_id: d for d in dags}
        )  # type: ignore[misc]

        orm_dags = dag_op.add_dags(session=session)
        dag_op.update_dags(orm_dags, session=session)

        asset_op = AssetModelOperation.collect(dag_op.dags)

        orm_assets = asset_op.sync_assets(session=session)
        orm_asset_aliases = asset_op.sync_asset_aliases(session=session)
        session.flush()  # This populates id so we can create fks in later calls.

        orm_dags = dag_op.find_orm_dags(session=session)  # Refetch so relationship is up to date.
        asset_op.add_dag_asset_references(orm_dags, orm_assets, session=session)
        asset_op.add_dag_asset_alias_references(orm_dags, orm_asset_aliases, session=session)
        asset_op.add_dag_asset_name_uri_references(session=session)
        asset_op.add_task_asset_references(orm_dags, orm_assets, session=session)
        asset_op.add_asset_trigger_references(orm_assets, session=session)
        asset_op.activate_assets_if_possible(orm_assets.values(), session=session)

        dag_op.update_dag_asset_expression(orm_dags=orm_dags, orm_assets=orm_assets)

        session.flush()

    @provide_session
    def sync_to_db(self, session=NEW_SESSION):
        """
        Save attributes about this DAG to the DB.

        :return: None
        """
        # TODO: AIP-66 should this be in the model?
        bundle_name = self.get_bundle_name(session=session)
        bundle_version = self.get_bundle_version(session=session)
        self.bulk_write_to_db(bundle_name, bundle_version, [self], session=session)

    @staticmethod
    @provide_session
    def deactivate_unknown_dags(active_dag_ids, session=NEW_SESSION):
        """
        Given a list of known DAGs, deactivate any other DAGs that are marked as active in the ORM.

        :param active_dag_ids: list of DAG IDs that are active
        :return: None
        """
        if not active_dag_ids:
            return
        for dag in session.scalars(select(DagModel).where(~DagModel.dag_id.in_(active_dag_ids))).all():
            dag.is_stale = True
            session.merge(dag)
        session.commit()

    @staticmethod
    @provide_session
    def deactivate_stale_dags(expiration_date, session=NEW_SESSION):
        """
        Deactivate any DAGs that were last touched by the scheduler before the expiration date.

        These DAGs were likely deleted.

        :param expiration_date: set inactive DAGs that were touched before this time
        :return: None
        """
        for dag in session.scalars(
            select(DagModel).where(DagModel.last_parsed_time < expiration_date, ~DagModel.is_stale)
        ):
            log.info(
                "Deactivating DAG ID %s since it was last touched by the scheduler at %s",
                dag.dag_id,
                dag.last_parsed_time.isoformat(),
            )
            dag.is_stale = True
            session.merge(dag)
            session.commit()

    @staticmethod
    @provide_session
    def get_num_task_instances(dag_id, run_id=None, task_ids=None, states=None, session=NEW_SESSION) -> int:
        """
        Return the number of task instances in the given DAG.

        :param session: ORM session
        :param dag_id: ID of the DAG to get the task concurrency of
        :param run_id: ID of the DAG run to get the task concurrency of
        :param task_ids: A list of valid task IDs for the given DAG
        :param states: A list of states to filter by if supplied
        :return: The number of running tasks
        """
        qry = select(func.count(TaskInstance.task_id)).where(
            TaskInstance.dag_id == dag_id,
        )
        if run_id:
            qry = qry.where(
                TaskInstance.run_id == run_id,
            )
        if task_ids:
            qry = qry.where(
                TaskInstance.task_id.in_(task_ids),
            )

        if states:
            if None in states:
                if all(x is None for x in states):
                    qry = qry.where(TaskInstance.state.is_(None))
                else:
                    not_none_states = [state for state in states if state]
                    qry = qry.where(
                        or_(TaskInstance.state.in_(not_none_states), TaskInstance.state.is_(None))
                    )
            else:
                qry = qry.where(TaskInstance.state.in_(states))
        return session.scalar(qry)

    # "default has type "type[Asset]", argument has type "type[AssetT]")  [assignment]" :shrug:
    def get_task_assets(
        self,
        inlets: bool = True,
        outlets: bool = True,
        of_type: type[AssetT] = Asset,  # type: ignore[assignment]
    ) -> Generator[tuple[str, AssetT], None, None]:
        for task in self.task_dict.values():
            directions = ("inlets",) if inlets else ()
            if outlets:
                directions += ("outlets",)
            for direction in directions:
                if not (ports := getattr(task, direction, None)):
                    continue

                for port in ports:
                    if isinstance(port, of_type):
                        yield task.task_id, port

    @classmethod
    def from_sdk_dag(cls, dag: TaskSDKDag) -> DAG:
        """Create a new (Scheduler) DAG object from a TaskSDKDag."""
        if not isinstance(dag, TaskSDKDag):
            return dag

        fields = attrs.fields(dag.__class__)

        kwargs = {}
        for field in fields:
            # Skip fields that are:
            # 1. Initialized after creation (init=False)
            # 2. Internal state fields that shouldn't be copied
            if not field.init or field.name in ["edge_info"]:
                continue

            kwargs[field.name] = getattr(dag, field.name)

        new_dag = cls(**kwargs)

        task_group_map = {}

        def create_task_groups(task_group, parent_group=None):
            new_task_group = copy.deepcopy(task_group)

            new_task_group.dag = new_dag
            new_task_group.parent_group = parent_group
            new_task_group.children = {}

            task_group_map[task_group.group_id] = new_task_group

            for child in task_group.children.values():
                if isinstance(child, TaskGroup):
                    create_task_groups(child, new_task_group)

        create_task_groups(dag.task_group)

        def create_tasks(task):
            if isinstance(task, TaskGroup):
                return task_group_map[task.group_id]

            new_task = copy.deepcopy(task)

            # Only overwrite the specific attributes we want to change
            new_task.task_id = task.task_id
            new_task.dag = None  # Don't set dag yet
            new_task.task_group = task_group_map.get(task.task_group.group_id) if task.task_group else None

            return new_task

        # Process all tasks in the original DAG
        for task in dag.tasks:
            new_task = create_tasks(task)
            if not isinstance(new_task, TaskGroup):
                # Add the task to the DAG
                new_dag.task_dict[new_task.task_id] = new_task
                if new_task.task_group:
                    new_task.task_group.children[new_task.task_id] = new_task
                new_task.dag = new_dag

        new_dag.edge_info = dag.edge_info.copy()

        return new_dag


class DagTag(Base):
    """A tag name per dag, to allow quick filtering in the DAG view."""

    __tablename__ = "dag_tag"
    name = Column(String(TAG_MAX_LEN), primary_key=True)
    dag_id = Column(
        StringID(),
        ForeignKey("dag.dag_id", name="dag_tag_dag_id_fkey", ondelete="CASCADE"),
        primary_key=True,
    )

    __table_args__ = (Index("idx_dag_tag_dag_id", dag_id),)

    def __repr__(self):
        return self.name


class DagOwnerAttributes(Base):
    """
    Table defining different owner attributes.

    For example, a link for an owner that will be passed as a hyperlink to the "DAGs" view.
    """

    __tablename__ = "dag_owner_attributes"
    dag_id = Column(
        StringID(),
        ForeignKey("dag.dag_id", name="dag.dag_id", ondelete="CASCADE"),
        nullable=False,
        primary_key=True,
    )
    owner = Column(String(500), primary_key=True, nullable=False)
    link = Column(String(500), nullable=False)

    def __repr__(self):
        return f"<DagOwnerAttributes: dag_id={self.dag_id}, owner={self.owner}, link={self.link}>"

    @classmethod
    def get_all(cls, session) -> dict[str, dict[str, str]]:
        dag_links: dict = defaultdict(dict)
        for obj in session.scalars(select(cls)):
            dag_links[obj.dag_id].update({obj.owner: obj.link})
        return dag_links


class DagModel(Base):
    """Table containing DAG properties."""

    __tablename__ = "dag"
    """
    These items are stored in the database for state related information
    """
    dag_id = Column(StringID(), primary_key=True)
    # A DAG can be paused from the UI / DB
    # Set this default value of is_paused based on a configuration value!
    is_paused_at_creation = airflow_conf.getboolean("core", "dags_are_paused_at_creation")
    is_paused = Column(Boolean, default=is_paused_at_creation)
    # Whether that DAG was seen on the last DagBag load
    is_stale = Column(Boolean, default=True)
    # Last time the scheduler started
    last_parsed_time = Column(UtcDateTime)
    # Time when the DAG last received a refresh signal
    # (e.g. the DAG's "refresh" button was clicked in the web UI)
    last_expired = Column(UtcDateTime)
    # The location of the file containing the DAG object
    # Note: Do not depend on fileloc pointing to a file; in the case of a
    # packaged DAG, it will point to the subpath of the DAG within the
    # associated zip.
    fileloc = Column(String(2000))
    relative_fileloc = Column(String(2000))
    bundle_name = Column(StringID(), ForeignKey("dag_bundle.name"), nullable=True)
    # The version of the bundle the last time the DAG was processed
    bundle_version = Column(String(200), nullable=True)
    # String representing the owners
    owners = Column(String(2000))
    # Display name of the dag
    _dag_display_property_value = Column("dag_display_name", String(2000), nullable=True)
    # Description of the dag
    description = Column(Text)
    # Timetable summary
    timetable_summary = Column(Text, nullable=True)
    # Timetable description
    timetable_description = Column(String(1000), nullable=True)
    # Asset expression based on asset triggers
    asset_expression = Column(sqlalchemy_jsonfield.JSONField(json=json), nullable=True)
    # Tags for view filter
    tags = relationship("DagTag", cascade="all, delete, delete-orphan", backref=backref("dag"))
    # Dag owner links for DAGs view
    dag_owner_links = relationship(
        "DagOwnerAttributes", cascade="all, delete, delete-orphan", backref=backref("dag")
    )

    max_active_tasks = Column(Integer, nullable=False)
    max_active_runs = Column(Integer, nullable=True)  # todo: should not be nullable if we have a default
    max_consecutive_failed_dag_runs = Column(Integer, nullable=False)

    has_task_concurrency_limits = Column(Boolean, nullable=False)
    has_import_errors = Column(Boolean(), default=False, server_default="0")

    # The logical date of the next dag run.
    next_dagrun = Column(UtcDateTime)

    # Must be either both NULL or both datetime.
    next_dagrun_data_interval_start = Column(UtcDateTime)
    next_dagrun_data_interval_end = Column(UtcDateTime)

    # Earliest time at which this ``next_dagrun`` can be created.
    next_dagrun_create_after = Column(UtcDateTime)

    __table_args__ = (Index("idx_next_dagrun_create_after", next_dagrun_create_after, unique=False),)

    schedule_asset_references = relationship(
        "DagScheduleAssetReference",
        back_populates="dag",
        cascade="all, delete, delete-orphan",
    )
    schedule_asset_alias_references = relationship(
        "DagScheduleAssetAliasReference",
        back_populates="dag",
        cascade="all, delete, delete-orphan",
    )
    schedule_asset_name_references = relationship(
        "DagScheduleAssetNameReference",
        back_populates="dag",
        cascade="all, delete, delete-orphan",
    )
    schedule_asset_uri_references = relationship(
        "DagScheduleAssetUriReference",
        back_populates="dag",
        cascade="all, delete, delete-orphan",
    )
    schedule_assets = association_proxy("schedule_asset_references", "asset")
    task_outlet_asset_references = relationship(
        "TaskOutletAssetReference",
        cascade="all, delete, delete-orphan",
    )
    NUM_DAGS_PER_DAGRUN_QUERY = airflow_conf.getint(
        "scheduler", "max_dagruns_to_create_per_loop", fallback=10
    )
    dag_versions = relationship(
        "DagVersion", back_populates="dag_model", cascade="all, delete, delete-orphan"
    )

    def __init__(self, **kwargs):
        super().__init__(**kwargs)
        if self.max_active_tasks is None:
            self.max_active_tasks = airflow_conf.getint("core", "max_active_tasks_per_dag")

        if self.max_active_runs is None:
            self.max_active_runs = airflow_conf.getint("core", "max_active_runs_per_dag")

        if self.max_consecutive_failed_dag_runs is None:
            self.max_consecutive_failed_dag_runs = airflow_conf.getint(
                "core", "max_consecutive_failed_dag_runs_per_dag"
            )

        if self.has_task_concurrency_limits is None:
            # Be safe -- this will be updated later once the DAG is parsed
            self.has_task_concurrency_limits = True

    def __repr__(self):
        return f"<DAG: {self.dag_id}>"

    @property
    def next_dagrun_data_interval(self) -> DataInterval | None:
        return _get_model_data_interval(
            self,
            "next_dagrun_data_interval_start",
            "next_dagrun_data_interval_end",
        )

    @next_dagrun_data_interval.setter
    def next_dagrun_data_interval(self, value: tuple[datetime, datetime] | None) -> None:
        if value is None:
            self.next_dagrun_data_interval_start = self.next_dagrun_data_interval_end = None
        else:
            self.next_dagrun_data_interval_start, self.next_dagrun_data_interval_end = value

    @property
    def timezone(self):
        return settings.TIMEZONE

    @staticmethod
    @provide_session
    def get_dagmodel(dag_id: str, session: Session = NEW_SESSION) -> DagModel | None:
        return session.get(
            DagModel,
            dag_id,
        )

    @classmethod
    @provide_session
    def get_current(cls, dag_id: str, session=NEW_SESSION) -> DagModel:
        return session.scalar(select(cls).where(cls.dag_id == dag_id))

    @provide_session
    def get_last_dagrun(self, session=NEW_SESSION, include_manually_triggered=False):
        return get_last_dagrun(
            self.dag_id, session=session, include_manually_triggered=include_manually_triggered
        )

    def get_is_paused(self, *, session: Session | None = None) -> bool:
        """Provide interface compatibility to 'DAG'."""
        return self.is_paused

    def get_is_active(self, *, session: Session | None = None) -> bool:
        """Provide interface compatibility to 'DAG'."""
        return not self.is_stale

    @staticmethod
    @provide_session
    def get_paused_dag_ids(dag_ids: list[str], session: Session = NEW_SESSION) -> set[str]:
        """
        Given a list of dag_ids, get a set of Paused Dag Ids.

        :param dag_ids: List of Dag ids
        :param session: ORM Session
        :return: Paused Dag_ids
        """
        paused_dag_ids = session.execute(
            select(DagModel.dag_id)
            .where(DagModel.is_paused == expression.true())
            .where(DagModel.dag_id.in_(dag_ids))
        )

        paused_dag_ids = {paused_dag_id for (paused_dag_id,) in paused_dag_ids}
        return paused_dag_ids

    @property
    def safe_dag_id(self):
        return self.dag_id.replace(".", "__dot__")

    @provide_session
    def set_is_paused(self, is_paused: bool, session=NEW_SESSION) -> None:
        """
        Pause/Un-pause a DAG.

        :param is_paused: Is the DAG paused
        :param session: session
        """
        filter_query = [
            DagModel.dag_id == self.dag_id,
        ]

        session.execute(
            update(DagModel)
            .where(or_(*filter_query))
            .values(is_paused=is_paused)
            .execution_options(synchronize_session="fetch")
        )
        session.commit()

    @hybrid_property
    def dag_display_name(self) -> str:
        return self._dag_display_property_value or self.dag_id

    @dag_display_name.expression  # type: ignore[no-redef]
    def dag_display_name(self) -> str:
        """
        Expression part of the ``dag_display`` name hybrid property.

        :meta private:
        """
        return case(
            (self._dag_display_property_value.is_not(None), self._dag_display_property_value),
            else_=self.dag_id,
        )

    @classmethod
    @provide_session
    def deactivate_deleted_dags(
        cls,
        bundle_name: str,
        rel_filelocs: list[str],
        session: Session = NEW_SESSION,
    ) -> None:
        """
        Set ``is_active=False`` on the DAGs for which the DAG files have been removed.

        :param bundle_name: bundle for filelocs
        :param rel_filelocs: relative filelocs for bundle
        :param session: ORM Session
        """
        log.debug("Deactivating DAGs (for which DAG files are deleted) from %s table ", cls.__tablename__)
        dag_models = session.scalars(
            select(cls)
            .where(
                cls.bundle_name == bundle_name,
            )
            .options(
                load_only(
                    cls.relative_fileloc,
                    cls.is_stale,
                ),
            )
        )

        for dm in dag_models:
            if dm.relative_fileloc not in rel_filelocs:
                dm.is_stale = True

    @classmethod
    def dags_needing_dagruns(cls, session: Session) -> tuple[Query, dict[str, datetime]]:
        """
        Return (and lock) a list of Dag objects that are due to create a new DagRun.

        This will return a resultset of rows that is row-level-locked with a "SELECT ... FOR UPDATE" query,
        you should ensure that any scheduling decisions are made in a single transaction -- as soon as the
        transaction is committed it will be unlocked.
        """
        from airflow.models.serialized_dag import SerializedDagModel

        evaluator = AssetEvaluator(session)

        def dag_ready(dag_id: str, cond: BaseAsset, statuses: dict[AssetUniqueKey, bool]) -> bool | None:
            # if dag was serialized before 2.9 and we *just* upgraded,
            # we may be dealing with old version.  In that case,
            # just wait for the dag to be reserialized.
            try:
                return evaluator.run(cond, statuses)
            except AttributeError:
                log.warning("dag '%s' has old serialization; skipping DAG run creation.", dag_id)
                return None

        # this loads all the ADRQ records.... may need to limit num dags
        adrq_by_dag: dict[str, list[AssetDagRunQueue]] = defaultdict(list)
        for r in session.scalars(select(AssetDagRunQueue)):
            adrq_by_dag[r.target_dag_id].append(r)

        dag_statuses: dict[str, dict[AssetUniqueKey, bool]] = {
            dag_id: {AssetUniqueKey.from_asset(adrq.asset): True for adrq in adrqs}
            for dag_id, adrqs in adrq_by_dag.items()
        }
        ser_dags = SerializedDagModel.get_latest_serialized_dags(dag_ids=list(dag_statuses), session=session)
        for ser_dag in ser_dags:
            dag_id = ser_dag.dag_id
            statuses = dag_statuses[dag_id]
            if not dag_ready(dag_id, cond=ser_dag.dag.timetable.asset_condition, statuses=statuses):
                del adrq_by_dag[dag_id]
                del dag_statuses[dag_id]
        del dag_statuses

        # triggered dates for asset triggered dags
        triggered_date_by_dag: dict[str, datetime] = {
            dag_id: max(adrq.created_at for adrq in adrqs) for dag_id, adrqs in adrq_by_dag.items()
        }
        del adrq_by_dag

        asset_triggered_dag_ids = set(triggered_date_by_dag.keys())
        if asset_triggered_dag_ids:
            # exclude as max active runs has been reached
            exclusion_list = set(
                session.scalars(
                    select(DagModel.dag_id)
                    .join(DagRun.dag_model)
                    .where(DagRun.state.in_((DagRunState.QUEUED, DagRunState.RUNNING)))
                    .where(DagModel.dag_id.in_(asset_triggered_dag_ids))
                    .group_by(DagModel.dag_id)
                    .having(func.count() >= func.max(DagModel.max_active_runs))
                )
            )
            if exclusion_list:
                asset_triggered_dag_ids -= exclusion_list
                triggered_date_by_dag = {
                    k: v for k, v in triggered_date_by_dag.items() if k not in exclusion_list
                }

        # We limit so that _one_ scheduler doesn't try to do all the creation of dag runs
        query = (
            select(cls)
            .where(
                cls.is_paused == expression.false(),
                cls.is_stale == expression.false(),
                cls.has_import_errors == expression.false(),
                or_(
                    cls.next_dagrun_create_after <= func.now(),
                    cls.dag_id.in_(asset_triggered_dag_ids),
                ),
            )
            .order_by(cls.next_dagrun_create_after)
            .limit(cls.NUM_DAGS_PER_DAGRUN_QUERY)
        )

        return (
            session.scalars(with_row_locks(query, of=cls, session=session, skip_locked=True)),
            triggered_date_by_dag,
        )

    def calculate_dagrun_date_fields(
        self,
        dag: DAG,
        last_automated_dag_run: None | DataInterval,
    ) -> None:
        """
        Calculate ``next_dagrun`` and `next_dagrun_create_after``.

        :param dag: The DAG object
        :param last_automated_dag_run: DataInterval (or datetime) of most recent run of this dag, or none
            if not yet scheduled.
        """
        last_automated_data_interval: DataInterval | None
        if isinstance(last_automated_dag_run, datetime):
            raise ValueError(
                "Passing a datetime to `DagModel.calculate_dagrun_date_fields` is not supported. "
                "Provide a data interval instead."
            )
        last_automated_data_interval = last_automated_dag_run
        next_dagrun_info = dag.next_dagrun_info(last_automated_data_interval)
        if next_dagrun_info is None:
            self.next_dagrun_data_interval = self.next_dagrun = self.next_dagrun_create_after = None
        else:
            self.next_dagrun_data_interval = next_dagrun_info.data_interval
            self.next_dagrun = next_dagrun_info.logical_date
            self.next_dagrun_create_after = next_dagrun_info.run_after

        log.info(
            "Setting next_dagrun for %s to %s, run_after=%s",
            dag.dag_id,
            self.next_dagrun,
            self.next_dagrun_create_after,
        )

    @provide_session
    def get_asset_triggered_next_run_info(self, *, session=NEW_SESSION) -> dict[str, int | str] | None:
        if self.asset_expression is None:
            return None

        # When an asset alias does not resolve into assets, get_asset_triggered_next_run_info returns
        # an empty dict as there's no asset info to get. This method should thus return None.
        return get_asset_triggered_next_run_info([self.dag_id], session=session).get(self.dag_id, None)


STATICA_HACK = True
globals()["kcah_acitats"[::-1].upper()] = False
if STATICA_HACK:  # pragma: no cover
    from airflow.models.serialized_dag import SerializedDagModel

    DagModel.serialized_dag = relationship(SerializedDagModel)
    """:sphinx-autoapi-skip:"""


def _run_inline_trigger(trigger):
<<<<<<< HEAD
    from airflow.triggers.base import run_trigger
=======
    async def _run_inline_trigger_main():
        # We can replace it with `return await anext(trigger.run(), default=None)`
        # when we drop support for Python 3.9
        try:
            return await trigger.run().__anext__()
        except StopAsyncIteration:
            return None
>>>>>>> d1ef9b94

    return asyncio.run(run_trigger(trigger))


def _run_task(
    *, ti: TaskInstance, inline_trigger: bool = False, mark_success: bool = False, session: Session
):
    """
    Run a single task instance, and push result to Xcom for downstream tasks.

    Bypasses a lot of extra steps used in `task.run` to keep our local running as fast as
    possible.  This function is only meant for the `dag.test` function as a helper function.

    Args:
        ti: TaskInstance to run
    """
    log.info("[DAG TEST] starting task_id=%s map_index=%s", ti.task_id, ti.map_index)
    while True:
        try:
            log.info("[DAG TEST] running task %s", ti)
            ti._run_raw_task(session=session, raise_on_defer=inline_trigger, mark_success=mark_success)
            break
        except TaskDeferred as e:
            log.info("[DAG TEST] running trigger in line")
            event = _run_inline_trigger(e.trigger)
            ti.next_method = e.method_name
            ti.next_kwargs = {"event": event.payload} if event else e.kwargs
            log.info("[DAG TEST] Trigger completed")
        session.merge(ti)
        session.commit()
    log.info("[DAG TEST] end task task_id=%s map_index=%s", ti.task_id, ti.map_index)


def _get_or_create_dagrun(
    *,
    dag: DAG,
    run_id: str,
    logical_date: datetime | None,
    data_interval: tuple[datetime, datetime] | None,
    run_after: datetime,
    conf: dict | None,
    triggered_by: DagRunTriggeredByType,
    start_date: datetime,
    session: Session,
) -> DagRun:
    """
    Create a DAG run, replacing an existing instance if needed to prevent collisions.

    This function is only meant to be used by :meth:`DAG.test` as a helper function.

    :param dag: DAG to be used to find run.
    :param conf: Configuration to pass to newly created run.
    :param start_date: Start date of new run.
    :param logical_date: Logical date for finding an existing run.
    :param run_id: Run ID for the new DAG run.
    :param triggered_by: the entity which triggers the dag_run

    :return: The newly created DAG run.
    """
    dr: DagRun = session.scalar(
        select(DagRun).where(DagRun.dag_id == dag.dag_id, DagRun.logical_date == logical_date)
    )
    if dr:
        session.delete(dr)
        session.commit()
    dr = dag.create_dagrun(
        run_id=run_id,
        logical_date=logical_date,
        data_interval=data_interval,
        run_after=run_after,
        conf=conf,
        run_type=DagRunType.MANUAL,
        state=DagRunState.RUNNING,
        triggered_by=triggered_by,
        start_date=start_date or logical_date,
        session=session,
    )
    log.info("created dagrun %s", dr)
    return dr<|MERGE_RESOLUTION|>--- conflicted
+++ resolved
@@ -2537,9 +2537,6 @@
 
 
 def _run_inline_trigger(trigger):
-<<<<<<< HEAD
-    from airflow.triggers.base import run_trigger
-=======
     async def _run_inline_trigger_main():
         # We can replace it with `return await anext(trigger.run(), default=None)`
         # when we drop support for Python 3.9
@@ -2547,9 +2544,8 @@
             return await trigger.run().__anext__()
         except StopAsyncIteration:
             return None
->>>>>>> d1ef9b94
-
-    return asyncio.run(run_trigger(trigger))
+
+    return asyncio.run(_run_inline_trigger_main())
 
 
 def _run_task(
