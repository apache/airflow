openapi: 3.1.0
info:
  title: Airflow API
  description: Airflow API. All endpoints located under ``/api/v2`` can be used safely,
    are stable and backward compatible. Endpoints located under ``/ui`` are dedicated
    to the UI and are subject to breaking change depending on the need of the frontend.
    Users should not rely on those but use the public ones instead.
  version: '2'
paths:
  /ui/auth/menus:
    get:
      tags:
      - Auth Links
      summary: Get Auth Menus
      operationId: get_auth_menus
      responses:
        '200':
          description: Successful Response
          content:
            application/json:
              schema:
                $ref: '#/components/schemas/MenuItemCollectionResponse'
      security:
      - OAuth2PasswordBearer: []
  /ui/next_run_assets/{dag_id}:
    get:
      tags:
      - Asset
      summary: Next Run Assets
      operationId: next_run_assets
      security:
      - OAuth2PasswordBearer: []
      parameters:
      - name: dag_id
        in: path
        required: true
        schema:
          type: string
          title: Dag Id
      responses:
        '200':
          description: Successful Response
          content:
            application/json:
              schema:
                type: object
                additionalProperties: true
                title: Response Next Run Assets
        '422':
          description: Validation Error
          content:
            application/json:
              schema:
                $ref: '#/components/schemas/HTTPValidationError'
  /ui/config:
    get:
      tags:
      - Config
      summary: Get Configs
      description: Get configs for UI.
      operationId: get_configs
      responses:
        '200':
          description: Successful Response
          content:
            application/json:
              schema:
                $ref: '#/components/schemas/ConfigResponse'
        '404':
          description: Not Found
          content:
            application/json:
              schema:
                $ref: '#/components/schemas/HTTPExceptionResponse'
      security:
      - OAuth2PasswordBearer: []
  /ui/connections/hook_meta:
    get:
      tags:
      - Connection
      summary: Hook Meta Data
      description: Retrieve information about available connection types (hook classes)
        and their parameters.
      operationId: hook_meta_data
      responses:
        '200':
          description: Successful Response
          content:
            application/json:
              schema:
                items:
                  $ref: '#/components/schemas/ConnectionHookMetaData'
                type: array
                title: Response Hook Meta Data
      security:
      - OAuth2PasswordBearer: []
  /ui/dags:
    get:
      tags:
      - DAG
      summary: Get Dags
      description: Get DAGs with recent DagRun.
      operationId: get_dags_ui
      security:
      - OAuth2PasswordBearer: []
      parameters:
      - name: dag_runs_limit
        in: query
        required: false
        schema:
          type: integer
          default: 10
          title: Dag Runs Limit
      - name: limit
        in: query
        required: false
        schema:
          type: integer
          minimum: 0
          default: 50
          title: Limit
      - name: offset
        in: query
        required: false
        schema:
          type: integer
          minimum: 0
          default: 0
          title: Offset
      - name: tags
        in: query
        required: false
        schema:
          type: array
          items:
            type: string
          title: Tags
      - name: tags_match_mode
        in: query
        required: false
        schema:
          anyOf:
          - enum:
            - any
            - all
            type: string
          - type: 'null'
          title: Tags Match Mode
      - name: owners
        in: query
        required: false
        schema:
          type: array
          items:
            type: string
          title: Owners
      - name: dag_ids
        in: query
        required: false
        schema:
          anyOf:
          - type: array
            items:
              type: string
          - type: 'null'
          title: Dag Ids
      - name: dag_id_pattern
        in: query
        required: false
        schema:
          anyOf:
          - type: string
          - type: 'null'
          description: "SQL LIKE expression \u2014 use `%` / `_` wildcards (e.g. `%customer_%`).\
            \ Regular expressions are **not** supported."
          title: Dag Id Pattern
        description: "SQL LIKE expression \u2014 use `%` / `_` wildcards (e.g. `%customer_%`).\
          \ Regular expressions are **not** supported."
      - name: dag_display_name_pattern
        in: query
        required: false
        schema:
          anyOf:
          - type: string
          - type: 'null'
          description: "SQL LIKE expression \u2014 use `%` / `_` wildcards (e.g. `%customer_%`).\
            \ Regular expressions are **not** supported."
          title: Dag Display Name Pattern
        description: "SQL LIKE expression \u2014 use `%` / `_` wildcards (e.g. `%customer_%`).\
          \ Regular expressions are **not** supported."
      - name: exclude_stale
        in: query
        required: false
        schema:
          type: boolean
          default: true
          title: Exclude Stale
      - name: paused
        in: query
        required: false
        schema:
          anyOf:
          - type: boolean
          - type: 'null'
          title: Paused
      - name: last_dag_run_state
        in: query
        required: false
        schema:
          anyOf:
          - $ref: '#/components/schemas/DagRunState'
          - type: 'null'
          title: Last Dag Run State
      - name: order_by
        in: query
        required: false
        schema:
          type: string
          default: dag_id
          title: Order By
      responses:
        '200':
          description: Successful Response
          content:
            application/json:
              schema:
                $ref: '#/components/schemas/DAGWithLatestDagRunsCollectionResponse'
        '422':
          description: Validation Error
          content:
            application/json:
              schema:
                $ref: '#/components/schemas/HTTPValidationError'
  /ui/dependencies:
    get:
      tags:
      - Dependencies
      summary: Get Dependencies
      description: Dependencies graph.
      operationId: get_dependencies
      security:
      - OAuth2PasswordBearer: []
      parameters:
      - name: node_id
        in: query
        required: false
        schema:
          anyOf:
          - type: string
          - type: 'null'
          title: Node Id
      responses:
        '200':
          description: Successful Response
          content:
            application/json:
              schema:
                $ref: '#/components/schemas/BaseGraphResponse'
        '404':
          content:
            application/json:
              schema:
                $ref: '#/components/schemas/HTTPExceptionResponse'
          description: Not Found
        '422':
          description: Validation Error
          content:
            application/json:
              schema:
                $ref: '#/components/schemas/HTTPValidationError'
  /ui/dashboard/historical_metrics_data:
    get:
      tags:
      - Dashboard
      summary: Historical Metrics
      description: Return cluster activity historical metrics.
      operationId: historical_metrics
      security:
      - OAuth2PasswordBearer: []
      parameters:
      - name: start_date
        in: query
        required: true
        schema:
          type: string
          title: Start Date
      - name: end_date
        in: query
        required: false
        schema:
          anyOf:
          - type: string
          - type: 'null'
          title: End Date
      responses:
        '200':
          description: Successful Response
          content:
            application/json:
              schema:
                $ref: '#/components/schemas/HistoricalMetricDataResponse'
        '400':
          content:
            application/json:
              schema:
                $ref: '#/components/schemas/HTTPExceptionResponse'
          description: Bad Request
        '422':
          description: Validation Error
          content:
            application/json:
              schema:
                $ref: '#/components/schemas/HTTPValidationError'
  /ui/dashboard/dag_stats:
    get:
      tags:
      - Dashboard
      summary: Dag Stats
      description: Return basic DAG stats with counts of DAGs in various states.
      operationId: dag_stats
      responses:
        '200':
          description: Successful Response
          content:
            application/json:
              schema:
                $ref: '#/components/schemas/DashboardDagStatsResponse'
      security:
      - OAuth2PasswordBearer: []
  /ui/structure/structure_data:
    get:
      tags:
      - Structure
      summary: Structure Data
      description: Get Structure Data.
      operationId: structure_data
      security:
      - OAuth2PasswordBearer: []
      parameters:
      - name: dag_id
        in: query
        required: true
        schema:
          type: string
          title: Dag Id
      - name: include_upstream
        in: query
        required: false
        schema:
          type: boolean
          default: false
          title: Include Upstream
      - name: include_downstream
        in: query
        required: false
        schema:
          type: boolean
          default: false
          title: Include Downstream
      - name: root
        in: query
        required: false
        schema:
          anyOf:
          - type: string
          - type: 'null'
          title: Root
      - name: external_dependencies
        in: query
        required: false
        schema:
          type: boolean
          default: false
          title: External Dependencies
      - name: version_number
        in: query
        required: false
        schema:
          anyOf:
          - type: integer
          - type: 'null'
          title: Version Number
      responses:
        '200':
          description: Successful Response
          content:
            application/json:
              schema:
                $ref: '#/components/schemas/StructureDataResponse'
        '404':
          content:
            application/json:
              schema:
                $ref: '#/components/schemas/HTTPExceptionResponse'
          description: Not Found
        '422':
          description: Validation Error
          content:
            application/json:
              schema:
                $ref: '#/components/schemas/HTTPValidationError'
  /ui/backfills:
    get:
      tags:
      - Backfill
      summary: List Backfills Ui
      operationId: list_backfills_ui
      security:
      - OAuth2PasswordBearer: []
      parameters:
      - name: limit
        in: query
        required: false
        schema:
          type: integer
          minimum: 0
          default: 50
          title: Limit
      - name: offset
        in: query
        required: false
        schema:
          type: integer
          minimum: 0
          default: 0
          title: Offset
      - name: order_by
        in: query
        required: false
        schema:
          type: string
          default: id
          title: Order By
      - name: dag_id
        in: query
        required: false
        schema:
          anyOf:
          - type: string
          - type: 'null'
          title: Dag Id
      - name: active
        in: query
        required: false
        schema:
          anyOf:
          - type: boolean
          - type: 'null'
          title: Active
      responses:
        '200':
          description: Successful Response
          content:
            application/json:
              schema:
                $ref: '#/components/schemas/BackfillCollectionResponse'
        '404':
          content:
            application/json:
              schema:
                $ref: '#/components/schemas/HTTPExceptionResponse'
          description: Not Found
        '422':
          description: Validation Error
          content:
            application/json:
              schema:
                $ref: '#/components/schemas/HTTPValidationError'
  /ui/grid/{dag_id}:
    get:
      tags:
      - Grid
      summary: Grid Data
      description: Return grid data.
      operationId: grid_data
      security:
      - OAuth2PasswordBearer: []
      parameters:
      - name: dag_id
        in: path
        required: true
        schema:
          type: string
          title: Dag Id
      - name: include_upstream
        in: query
        required: false
        schema:
          type: boolean
          default: false
          title: Include Upstream
      - name: include_downstream
        in: query
        required: false
        schema:
          type: boolean
          default: false
          title: Include Downstream
      - name: root
        in: query
        required: false
        schema:
          anyOf:
          - type: string
          - type: 'null'
          title: Root
      - name: offset
        in: query
        required: false
        schema:
          type: integer
          minimum: 0
          default: 0
          title: Offset
      - name: run_type
        in: query
        required: false
        schema:
          type: array
          items:
            type: string
          title: Run Type
      - name: state
        in: query
        required: false
        schema:
          type: array
          items:
            type: string
          title: State
      - name: limit
        in: query
        required: false
        schema:
          type: integer
          minimum: 0
          default: 50
          title: Limit
      - name: order_by
        in: query
        required: false
        schema:
          type: string
          default: id
          title: Order By
      - name: run_after_gte
        in: query
        required: false
        schema:
          anyOf:
          - type: string
            format: date-time
          - type: 'null'
          title: Run After Gte
      - name: run_after_lte
        in: query
        required: false
        schema:
          anyOf:
          - type: string
            format: date-time
          - type: 'null'
          title: Run After Lte
      - name: logical_date_gte
        in: query
        required: false
        schema:
          anyOf:
          - type: string
            format: date-time
          - type: 'null'
          title: Logical Date Gte
      - name: logical_date_lte
        in: query
        required: false
        schema:
          anyOf:
          - type: string
            format: date-time
          - type: 'null'
          title: Logical Date Lte
      responses:
        '200':
          description: Successful Response
          content:
            application/json:
              schema:
                $ref: '#/components/schemas/GridResponse'
        '400':
          content:
            application/json:
              schema:
                $ref: '#/components/schemas/HTTPExceptionResponse'
          description: Bad Request
        '404':
          content:
            application/json:
              schema:
                $ref: '#/components/schemas/HTTPExceptionResponse'
          description: Not Found
        '422':
          description: Validation Error
          content:
            application/json:
              schema:
                $ref: '#/components/schemas/HTTPValidationError'
components:
  schemas:
    BackfillCollectionResponse:
      properties:
        backfills:
          items:
            $ref: '#/components/schemas/BackfillResponse'
          type: array
          title: Backfills
        total_entries:
          type: integer
          title: Total Entries
      type: object
      required:
      - backfills
      - total_entries
      title: BackfillCollectionResponse
      description: Backfill Collection serializer for responses.
    BackfillResponse:
      properties:
        id:
          type: integer
          minimum: 0.0
          title: Id
        dag_id:
          type: string
          title: Dag Id
        from_date:
          type: string
          format: date-time
          title: From Date
        to_date:
          type: string
          format: date-time
          title: To Date
        dag_run_conf:
          additionalProperties: true
          type: object
          title: Dag Run Conf
        is_paused:
          type: boolean
          title: Is Paused
        reprocess_behavior:
          $ref: '#/components/schemas/ReprocessBehavior'
        max_active_runs:
          type: integer
          title: Max Active Runs
        created_at:
          type: string
          format: date-time
          title: Created At
        completed_at:
          anyOf:
          - type: string
            format: date-time
          - type: 'null'
          title: Completed At
        updated_at:
          type: string
          format: date-time
          title: Updated At
        dag_display_name:
          type: string
          title: Dag Display Name
      type: object
      required:
      - id
      - dag_id
      - from_date
      - to_date
      - dag_run_conf
      - is_paused
      - reprocess_behavior
      - max_active_runs
      - created_at
      - completed_at
      - updated_at
      - dag_display_name
      title: BackfillResponse
      description: Base serializer for Backfill.
    BaseEdgeResponse:
      properties:
        source_id:
          type: string
          title: Source Id
        target_id:
          type: string
          title: Target Id
      type: object
      required:
      - source_id
      - target_id
      title: BaseEdgeResponse
      description: Base Edge serializer for responses.
    BaseGraphResponse:
      properties:
        edges:
          items:
            $ref: '#/components/schemas/BaseEdgeResponse'
          type: array
          title: Edges
        nodes:
          items:
            $ref: '#/components/schemas/BaseNodeResponse'
          type: array
          title: Nodes
      type: object
      required:
      - edges
      - nodes
      title: BaseGraphResponse
      description: Base Graph serializer for responses.
    BaseNodeResponse:
      properties:
        id:
          type: string
          title: Id
        label:
          type: string
          title: Label
        type:
          type: string
          enum:
          - join
          - task
          - asset-condition
          - asset
          - asset-alias
          - asset-name-ref
          - asset-uri-ref
          - dag
          - sensor
          - trigger
          title: Type
      type: object
      required:
      - id
      - label
      - type
      title: BaseNodeResponse
      description: Base Node serializer for responses.
    ConfigResponse:
      properties:
        page_size:
          type: integer
          title: Page Size
        auto_refresh_interval:
          type: integer
          title: Auto Refresh Interval
        hide_paused_dags_by_default:
          type: boolean
          title: Hide Paused Dags By Default
        instance_name:
          type: string
          title: Instance Name
        enable_swagger_ui:
          type: boolean
          title: Enable Swagger Ui
        require_confirmation_dag_change:
          type: boolean
          title: Require Confirmation Dag Change
        default_wrap:
          type: boolean
          title: Default Wrap
        test_connection:
          type: string
          title: Test Connection
        dashboard_alert:
          items:
            $ref: '#/components/schemas/UIAlert'
          type: array
          title: Dashboard Alert
        show_external_log_redirect:
          type: boolean
          title: Show External Log Redirect
        external_log_name:
          anyOf:
          - type: string
          - type: 'null'
          title: External Log Name
      type: object
      required:
      - page_size
      - auto_refresh_interval
      - hide_paused_dags_by_default
      - instance_name
      - enable_swagger_ui
      - require_confirmation_dag_change
      - default_wrap
      - test_connection
      - dashboard_alert
      - show_external_log_redirect
      title: ConfigResponse
      description: configuration serializer.
    ConnectionHookFieldBehavior:
      properties:
        hidden:
          type: boolean
          title: Hidden
          description: Flag if the form field should be hidden.
          default: false
        title:
          anyOf:
          - type: string
          - type: 'null'
          title: Title
          description: Label / title for the field that should be displayed, if re-labelling
            is needed. Use `None` to display standard title.
        placeholder:
          anyOf:
          - type: string
          - type: 'null'
          title: Placeholder
          description: Placeholder text that should be populated to the form.
      type: object
      title: ConnectionHookFieldBehavior
      description: A class to store the behavior of each standard field of a Hook.
    ConnectionHookMetaData:
      properties:
        connection_type:
          anyOf:
          - type: string
          - type: 'null'
          title: Connection Type
        hook_class_name:
          anyOf:
          - type: string
          - type: 'null'
          title: Hook Class Name
        default_conn_name:
          anyOf:
          - type: string
          - type: 'null'
          title: Default Conn Name
        hook_name:
          type: string
          title: Hook Name
        standard_fields:
          anyOf:
          - $ref: '#/components/schemas/StandardHookFields'
          - type: 'null'
        extra_fields:
          anyOf:
          - additionalProperties: true
            type: object
          - type: 'null'
          title: Extra Fields
      type: object
      required:
      - connection_type
      - hook_class_name
      - default_conn_name
      - hook_name
      - standard_fields
      - extra_fields
      title: ConnectionHookMetaData
      description: 'Response model for Hook information == Connection type meta data.


        It is used to transfer providers information loaded by providers_manager such
        that

        the API server/Web UI can use this data to render connection form UI.'
    DAGRunResponse:
      properties:
        dag_run_id:
          type: string
          title: Dag Run Id
        dag_id:
          type: string
          title: Dag Id
        logical_date:
          anyOf:
          - type: string
            format: date-time
          - type: 'null'
          title: Logical Date
        queued_at:
          anyOf:
          - type: string
            format: date-time
          - type: 'null'
          title: Queued At
        start_date:
          anyOf:
          - type: string
            format: date-time
          - type: 'null'
          title: Start Date
        end_date:
          anyOf:
          - type: string
            format: date-time
          - type: 'null'
          title: End Date
        duration:
          anyOf:
          - type: number
          - type: 'null'
          title: Duration
        data_interval_start:
          anyOf:
          - type: string
            format: date-time
          - type: 'null'
          title: Data Interval Start
        data_interval_end:
          anyOf:
          - type: string
            format: date-time
          - type: 'null'
          title: Data Interval End
        deadlines:
          anyOf:
          - items:
              $ref: '#/components/schemas/DeadlineResponse'
            type: array
          - type: 'null'
          title: Deadlines
        run_after:
          type: string
          format: date-time
          title: Run After
        last_scheduling_decision:
          anyOf:
          - type: string
            format: date-time
          - type: 'null'
          title: Last Scheduling Decision
        run_type:
          $ref: '#/components/schemas/DagRunType'
        state:
          $ref: '#/components/schemas/DagRunState'
        triggered_by:
          anyOf:
          - $ref: '#/components/schemas/DagRunTriggeredByType'
          - type: 'null'
        conf:
          anyOf:
          - additionalProperties: true
            type: object
          - type: 'null'
          title: Conf
        note:
          anyOf:
          - type: string
          - type: 'null'
          title: Note
        dag_versions:
          items:
            $ref: '#/components/schemas/DagVersionResponse'
          type: array
          title: Dag Versions
        bundle_version:
          anyOf:
          - type: string
          - type: 'null'
          title: Bundle Version
        dag_display_name:
          type: string
          title: Dag Display Name
      type: object
      required:
      - dag_run_id
      - dag_id
      - logical_date
      - queued_at
      - start_date
      - end_date
      - duration
      - data_interval_start
      - data_interval_end
      - deadlines
      - run_after
      - last_scheduling_decision
      - run_type
      - state
      - triggered_by
      - conf
      - note
      - dag_versions
      - bundle_version
      - dag_display_name
      title: DAGRunResponse
      description: DAG Run serializer for responses.
    DAGRunStates:
      properties:
        queued:
          type: integer
          title: Queued
        running:
          type: integer
          title: Running
        success:
          type: integer
          title: Success
        failed:
          type: integer
          title: Failed
      type: object
      required:
      - queued
      - running
      - success
      - failed
      title: DAGRunStates
      description: DAG Run States for responses.
    DAGRunTypes:
      properties:
        backfill:
          type: integer
          title: Backfill
        scheduled:
          type: integer
          title: Scheduled
        manual:
          type: integer
          title: Manual
        asset_triggered:
          type: integer
          title: Asset Triggered
      type: object
      required:
      - backfill
      - scheduled
      - manual
      - asset_triggered
      title: DAGRunTypes
      description: DAG Run Types for responses.
    DAGWithLatestDagRunsCollectionResponse:
      properties:
        total_entries:
          type: integer
          title: Total Entries
        dags:
          items:
            $ref: '#/components/schemas/DAGWithLatestDagRunsResponse'
          type: array
          title: Dags
      type: object
      required:
      - total_entries
      - dags
      title: DAGWithLatestDagRunsCollectionResponse
      description: DAG with latest dag runs collection response serializer.
    DAGWithLatestDagRunsResponse:
      properties:
        dag_id:
          type: string
          title: Dag Id
        dag_display_name:
          type: string
          title: Dag Display Name
        is_paused:
          type: boolean
          title: Is Paused
        is_stale:
          type: boolean
          title: Is Stale
        last_parsed_time:
          anyOf:
          - type: string
            format: date-time
          - type: 'null'
          title: Last Parsed Time
        last_expired:
          anyOf:
          - type: string
            format: date-time
          - type: 'null'
          title: Last Expired
        bundle_name:
          anyOf:
          - type: string
          - type: 'null'
          title: Bundle Name
        bundle_version:
          anyOf:
          - type: string
          - type: 'null'
          title: Bundle Version
        relative_fileloc:
          anyOf:
          - type: string
          - type: 'null'
          title: Relative Fileloc
        fileloc:
          type: string
          title: Fileloc
        description:
          anyOf:
          - type: string
          - type: 'null'
          title: Description
        deadline:
          anyOf:
          - items:
              $ref: '#/components/schemas/DeadlineAlertResponse'
            type: array
          - type: 'null'
          title: Deadline
        timetable_summary:
          anyOf:
          - type: string
          - type: 'null'
          title: Timetable Summary
        timetable_description:
          anyOf:
          - type: string
          - type: 'null'
          title: Timetable Description
        tags:
          items:
            $ref: '#/components/schemas/DagTagResponse'
          type: array
          title: Tags
        max_active_tasks:
          type: integer
          title: Max Active Tasks
        max_active_runs:
          anyOf:
          - type: integer
          - type: 'null'
          title: Max Active Runs
        max_consecutive_failed_dag_runs:
          type: integer
          title: Max Consecutive Failed Dag Runs
        has_task_concurrency_limits:
          type: boolean
          title: Has Task Concurrency Limits
        has_import_errors:
          type: boolean
          title: Has Import Errors
        next_dagrun_logical_date:
          anyOf:
          - type: string
            format: date-time
          - type: 'null'
          title: Next Dagrun Logical Date
        next_dagrun_data_interval_start:
          anyOf:
          - type: string
            format: date-time
          - type: 'null'
          title: Next Dagrun Data Interval Start
        next_dagrun_data_interval_end:
          anyOf:
          - type: string
            format: date-time
          - type: 'null'
          title: Next Dagrun Data Interval End
        next_dagrun_run_after:
          anyOf:
          - type: string
            format: date-time
          - type: 'null'
          title: Next Dagrun Run After
        owners:
          items:
            type: string
          type: array
          title: Owners
        asset_expression:
          anyOf:
          - additionalProperties: true
            type: object
          - type: 'null'
          title: Asset Expression
        latest_dag_runs:
          items:
            $ref: '#/components/schemas/DAGRunResponse'
          type: array
          title: Latest Dag Runs
        file_token:
          type: string
          title: File Token
          description: Return file token.
          readOnly: true
      type: object
      required:
      - dag_id
      - dag_display_name
      - is_paused
      - is_stale
      - last_parsed_time
      - last_expired
      - bundle_name
      - bundle_version
      - relative_fileloc
      - fileloc
      - description
      - deadline
      - timetable_summary
      - timetable_description
      - tags
      - max_active_tasks
      - max_active_runs
      - max_consecutive_failed_dag_runs
      - has_task_concurrency_limits
      - has_import_errors
      - next_dagrun_logical_date
      - next_dagrun_data_interval_start
      - next_dagrun_data_interval_end
      - next_dagrun_run_after
      - owners
      - asset_expression
      - latest_dag_runs
      - file_token
      title: DAGWithLatestDagRunsResponse
      description: DAG with latest dag runs response serializer.
    DagRunState:
      type: string
      enum:
      - queued
      - running
      - success
      - failed
      title: DagRunState
      description: 'All possible states that a DagRun can be in.


        These are "shared" with TaskInstanceState in some parts of the code,

        so please ensure that their values always match the ones with the

        same name in TaskInstanceState.'
    DagRunTriggeredByType:
      type: string
      enum:
      - cli
      - operator
      - rest_api
      - ui
      - test
      - timetable
      - asset
      - backfill
      title: DagRunTriggeredByType
      description: Class with TriggeredBy types for DagRun.
    DagRunType:
      type: string
      enum:
      - backfill
      - scheduled
      - manual
      - asset_triggered
      title: DagRunType
      description: Class with DagRun types.
    DagTagResponse:
      properties:
        name:
          type: string
          title: Name
        dag_id:
          type: string
          title: Dag Id
      type: object
      required:
      - name
      - dag_id
      title: DagTagResponse
      description: DAG Tag serializer for responses.
    DagVersionResponse:
      properties:
        id:
          type: string
          format: uuid
          title: Id
        version_number:
          type: integer
          title: Version Number
        dag_id:
          type: string
          title: Dag Id
        bundle_name:
          anyOf:
          - type: string
          - type: 'null'
          title: Bundle Name
        bundle_version:
          anyOf:
          - type: string
          - type: 'null'
          title: Bundle Version
        created_at:
          type: string
          format: date-time
          title: Created At
        dag_display_name:
          type: string
          title: Dag Display Name
        bundle_url:
          anyOf:
          - type: string
          - type: 'null'
          title: Bundle Url
          readOnly: true
      type: object
      required:
      - id
      - version_number
      - dag_id
      - bundle_name
      - bundle_version
      - created_at
      - dag_display_name
      - bundle_url
      title: DagVersionResponse
      description: Dag Version serializer for responses.
    DashboardDagStatsResponse:
      properties:
        active_dag_count:
          type: integer
          title: Active Dag Count
        failed_dag_count:
          type: integer
          title: Failed Dag Count
        running_dag_count:
          type: integer
          title: Running Dag Count
        queued_dag_count:
          type: integer
          title: Queued Dag Count
      type: object
      required:
      - active_dag_count
      - failed_dag_count
      - running_dag_count
      - queued_dag_count
      title: DashboardDagStatsResponse
      description: Dashboard DAG Stats serializer for responses.
<<<<<<< HEAD
    DeadlineResponse:
      properties:
        id:
          type: string
          format: uuid
          title: Id
        deadline:
          type: string
          format: date-time
          title: Deadline
        callback:
          anyOf:
          - type: string
          - type: 'null'
=======
    DeadlineAlertResponse:
      properties:
        reference:
          type: string
          title: Reference
        interval:
          type: string
          format: duration
          title: Interval
        callback:
          type: string
>>>>>>> 3222862a
          title: Callback
        callback_kwargs:
          anyOf:
          - additionalProperties: true
            type: object
          - type: 'null'
          title: Callback Kwargs
      type: object
      required:
<<<<<<< HEAD
      - id
      - deadline
      title: DeadlineResponse
      description: Deadline serializer for responses.
=======
      - reference
      - interval
      - callback
      title: DeadlineAlertResponse
      description: Deadline alert serializer for responses.
>>>>>>> 3222862a
    EdgeResponse:
      properties:
        source_id:
          type: string
          title: Source Id
        target_id:
          type: string
          title: Target Id
        is_setup_teardown:
          anyOf:
          - type: boolean
          - type: 'null'
          title: Is Setup Teardown
        label:
          anyOf:
          - type: string
          - type: 'null'
          title: Label
        is_source_asset:
          anyOf:
          - type: boolean
          - type: 'null'
          title: Is Source Asset
      type: object
      required:
      - source_id
      - target_id
      title: EdgeResponse
      description: Edge serializer for responses.
    ExtraMenuItem:
      properties:
        text:
          type: string
          title: Text
        href:
          type: string
          title: Href
      type: object
      required:
      - text
      - href
      title: ExtraMenuItem
    GridDAGRunwithTIs:
      properties:
        dag_run_id:
          type: string
          title: Dag Run Id
        queued_at:
          anyOf:
          - type: string
            format: date-time
          - type: 'null'
          title: Queued At
        start_date:
          anyOf:
          - type: string
            format: date-time
          - type: 'null'
          title: Start Date
        end_date:
          anyOf:
          - type: string
            format: date-time
          - type: 'null'
          title: End Date
        run_after:
          type: string
          format: date-time
          title: Run After
        state:
          $ref: '#/components/schemas/DagRunState'
        run_type:
          $ref: '#/components/schemas/DagRunType'
        logical_date:
          anyOf:
          - type: string
            format: date-time
          - type: 'null'
          title: Logical Date
        data_interval_start:
          anyOf:
          - type: string
            format: date-time
          - type: 'null'
          title: Data Interval Start
        data_interval_end:
          anyOf:
          - type: string
            format: date-time
          - type: 'null'
          title: Data Interval End
        note:
          anyOf:
          - type: string
          - type: 'null'
          title: Note
        task_instances:
          items:
            $ref: '#/components/schemas/GridTaskInstanceSummary'
          type: array
          title: Task Instances
      type: object
      required:
      - dag_run_id
      - queued_at
      - start_date
      - end_date
      - run_after
      - state
      - run_type
      - logical_date
      - data_interval_start
      - data_interval_end
      - note
      - task_instances
      title: GridDAGRunwithTIs
      description: DAG Run model for the Grid UI.
    GridResponse:
      properties:
        dag_runs:
          items:
            $ref: '#/components/schemas/GridDAGRunwithTIs'
          type: array
          title: Dag Runs
        structure:
          $ref: '#/components/schemas/StructureDataResponse'
      type: object
      required:
      - dag_runs
      - structure
      title: GridResponse
      description: Response model for the Grid UI.
    GridTaskInstanceSummary:
      properties:
        task_id:
          type: string
          title: Task Id
        try_number:
          type: integer
          title: Try Number
        start_date:
          anyOf:
          - type: string
            format: date-time
          - type: 'null'
          title: Start Date
        end_date:
          anyOf:
          - type: string
            format: date-time
          - type: 'null'
          title: End Date
        queued_dttm:
          anyOf:
          - type: string
            format: date-time
          - type: 'null'
          title: Queued Dttm
        child_states:
          anyOf:
          - additionalProperties:
              type: integer
            type: object
          - type: 'null'
          title: Child States
        task_count:
          type: integer
          title: Task Count
        state:
          anyOf:
          - $ref: '#/components/schemas/TaskInstanceState'
          - type: 'null'
        note:
          anyOf:
          - type: string
          - type: 'null'
          title: Note
      type: object
      required:
      - task_id
      - try_number
      - start_date
      - end_date
      - queued_dttm
      - child_states
      - task_count
      - state
      - note
      title: GridTaskInstanceSummary
      description: Task Instance Summary model for the Grid UI.
    HTTPExceptionResponse:
      properties:
        detail:
          anyOf:
          - type: string
          - additionalProperties: true
            type: object
          title: Detail
      type: object
      required:
      - detail
      title: HTTPExceptionResponse
      description: HTTPException Model used for error response.
    HTTPValidationError:
      properties:
        detail:
          items:
            $ref: '#/components/schemas/ValidationError'
          type: array
          title: Detail
      type: object
      title: HTTPValidationError
    HistoricalMetricDataResponse:
      properties:
        dag_run_types:
          $ref: '#/components/schemas/DAGRunTypes'
        dag_run_states:
          $ref: '#/components/schemas/DAGRunStates'
        task_instance_states:
          $ref: '#/components/schemas/TaskInstanceStateCount'
      type: object
      required:
      - dag_run_types
      - dag_run_states
      - task_instance_states
      title: HistoricalMetricDataResponse
      description: Historical Metric Data serializer for responses.
    MenuItem:
      type: string
      enum:
      - Assets
      - Audit Log
      - Config
      - Connections
      - Dags
      - Docs
      - Plugins
      - Pools
      - Providers
      - Variables
      - XComs
      title: MenuItem
      description: Define all menu items defined in the menu.
    MenuItemCollectionResponse:
      properties:
        authorized_menu_items:
          items:
            $ref: '#/components/schemas/MenuItem'
          type: array
          title: Authorized Menu Items
        extra_menu_items:
          items:
            $ref: '#/components/schemas/ExtraMenuItem'
          type: array
          title: Extra Menu Items
      type: object
      required:
      - authorized_menu_items
      - extra_menu_items
      title: MenuItemCollectionResponse
      description: Menu Item Collection serializer for responses.
    NodeResponse:
      properties:
        id:
          type: string
          title: Id
        label:
          type: string
          title: Label
        type:
          type: string
          enum:
          - join
          - task
          - asset-condition
          - asset
          - asset-alias
          - asset-name-ref
          - asset-uri-ref
          - dag
          - sensor
          - trigger
          title: Type
        children:
          anyOf:
          - items:
              $ref: '#/components/schemas/NodeResponse'
            type: array
          - type: 'null'
          title: Children
        is_mapped:
          anyOf:
          - type: boolean
          - type: 'null'
          title: Is Mapped
        tooltip:
          anyOf:
          - type: string
          - type: 'null'
          title: Tooltip
        setup_teardown_type:
          anyOf:
          - type: string
            enum:
            - setup
            - teardown
          - type: 'null'
          title: Setup Teardown Type
        operator:
          anyOf:
          - type: string
          - type: 'null'
          title: Operator
        asset_condition_type:
          anyOf:
          - type: string
            enum:
            - or-gate
            - and-gate
          - type: 'null'
          title: Asset Condition Type
      type: object
      required:
      - id
      - label
      - type
      title: NodeResponse
      description: Node serializer for responses.
    ReprocessBehavior:
      type: string
      enum:
      - failed
      - completed
      - none
      title: ReprocessBehavior
      description: 'Internal enum for setting reprocess behavior in a backfill.


        :meta private:'
    StandardHookFields:
      properties:
        description:
          anyOf:
          - $ref: '#/components/schemas/ConnectionHookFieldBehavior'
          - type: 'null'
        url_schema:
          anyOf:
          - $ref: '#/components/schemas/ConnectionHookFieldBehavior'
          - type: 'null'
        host:
          anyOf:
          - $ref: '#/components/schemas/ConnectionHookFieldBehavior'
          - type: 'null'
        port:
          anyOf:
          - $ref: '#/components/schemas/ConnectionHookFieldBehavior'
          - type: 'null'
        login:
          anyOf:
          - $ref: '#/components/schemas/ConnectionHookFieldBehavior'
          - type: 'null'
        password:
          anyOf:
          - $ref: '#/components/schemas/ConnectionHookFieldBehavior'
          - type: 'null'
      type: object
      required:
      - description
      - url_schema
      - host
      - port
      - login
      - password
      title: StandardHookFields
      description: Standard fields of a Hook that a form will render.
    StructureDataResponse:
      properties:
        edges:
          items:
            $ref: '#/components/schemas/EdgeResponse'
          type: array
          title: Edges
        nodes:
          items:
            $ref: '#/components/schemas/NodeResponse'
          type: array
          title: Nodes
      type: object
      required:
      - edges
      - nodes
      title: StructureDataResponse
      description: Structure Data serializer for responses.
    TaskInstanceState:
      type: string
      enum:
      - removed
      - scheduled
      - queued
      - running
      - success
      - restarting
      - failed
      - up_for_retry
      - up_for_reschedule
      - upstream_failed
      - skipped
      - deferred
      title: TaskInstanceState
      description: 'All possible states that a Task Instance can be in.


        Note that None is also allowed, so always use this in a type hint with Optional.'
    TaskInstanceStateCount:
      properties:
        no_status:
          type: integer
          title: No Status
        removed:
          type: integer
          title: Removed
        scheduled:
          type: integer
          title: Scheduled
        queued:
          type: integer
          title: Queued
        running:
          type: integer
          title: Running
        success:
          type: integer
          title: Success
        restarting:
          type: integer
          title: Restarting
        failed:
          type: integer
          title: Failed
        up_for_retry:
          type: integer
          title: Up For Retry
        up_for_reschedule:
          type: integer
          title: Up For Reschedule
        upstream_failed:
          type: integer
          title: Upstream Failed
        skipped:
          type: integer
          title: Skipped
        deferred:
          type: integer
          title: Deferred
      type: object
      required:
      - no_status
      - removed
      - scheduled
      - queued
      - running
      - success
      - restarting
      - failed
      - up_for_retry
      - up_for_reschedule
      - upstream_failed
      - skipped
      - deferred
      title: TaskInstanceStateCount
      description: TaskInstance serializer for responses.
    UIAlert:
      properties:
        text:
          type: string
          title: Text
        category:
          type: string
          enum:
          - info
          - warning
          - error
          title: Category
      type: object
      required:
      - text
      - category
      title: UIAlert
      description: Optional alert to be shown at the top of the page.
    ValidationError:
      properties:
        loc:
          items:
            anyOf:
            - type: string
            - type: integer
          type: array
          title: Location
        msg:
          type: string
          title: Message
        type:
          type: string
          title: Error Type
      type: object
      required:
      - loc
      - msg
      - type
      title: ValidationError
  securitySchemes:
    OAuth2PasswordBearer:
      type: oauth2
      description: To authenticate Airflow API requests, clients must include a JWT
        (JSON Web Token) in the Authorization header of each request. This token is
        used to verify the identity of the client and ensure that they have the appropriate
        permissions to access the requested resources. You can use the endpoint ``POST
        /auth/token`` in order to generate a JWT token. Upon successful authentication,
        the server will issue a JWT token that contains the necessary information
        (such as user identity and scope) to authenticate subsequent requests. To
        learn more about Airflow public API authentication, please read https://airflow.apache.org/docs/apache-airflow/stable/security/api.html.
      flows:
        password:
          scopes: {}
          tokenUrl: /auth/token<|MERGE_RESOLUTION|>--- conflicted
+++ resolved
@@ -1335,22 +1335,6 @@
       - queued_dag_count
       title: DashboardDagStatsResponse
       description: Dashboard DAG Stats serializer for responses.
-<<<<<<< HEAD
-    DeadlineResponse:
-      properties:
-        id:
-          type: string
-          format: uuid
-          title: Id
-        deadline:
-          type: string
-          format: date-time
-          title: Deadline
-        callback:
-          anyOf:
-          - type: string
-          - type: 'null'
-=======
     DeadlineAlertResponse:
       properties:
         reference:
@@ -1362,7 +1346,6 @@
           title: Interval
         callback:
           type: string
->>>>>>> 3222862a
           title: Callback
         callback_kwargs:
           anyOf:
@@ -1372,18 +1355,38 @@
           title: Callback Kwargs
       type: object
       required:
-<<<<<<< HEAD
-      - id
-      - deadline
-      title: DeadlineResponse
-      description: Deadline serializer for responses.
-=======
       - reference
       - interval
       - callback
       title: DeadlineAlertResponse
       description: Deadline alert serializer for responses.
->>>>>>> 3222862a
+    DeadlineResponse:
+      properties:
+        id:
+          type: string
+          format: uuid
+          title: Id
+        deadline:
+          type: string
+          format: date-time
+          title: Deadline
+        callback:
+          anyOf:
+          - type: string
+          - type: 'null'
+          title: Callback
+        callback_kwargs:
+          anyOf:
+          - additionalProperties: true
+            type: object
+          - type: 'null'
+          title: Callback Kwargs
+      type: object
+      required:
+      - id
+      - deadline
+      title: DeadlineResponse
+      description: Deadline serializer for responses.
     EdgeResponse:
       properties:
         source_id:
