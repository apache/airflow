openapi: 3.1.0
info:
  title: Airflow API
  description: Airflow API. All endpoints located under ``/api/v2`` can be used safely,
    are stable and backward compatible. Endpoints located under ``/ui`` are dedicated
    to the UI and are subject to breaking change depending on the need of the frontend.
    Users should not rely on those but use the public ones instead.
  version: '2'
paths:
  /api/v2/assets:
    get:
      tags:
      - Asset
      summary: Get Assets
      description: Get assets.
      operationId: get_assets
      security:
      - OAuth2PasswordBearer: []
      parameters:
      - name: limit
        in: query
        required: false
        schema:
          type: integer
          minimum: 0
          default: 50
          title: Limit
      - name: offset
        in: query
        required: false
        schema:
          type: integer
          minimum: 0
          default: 0
          title: Offset
      - name: name_pattern
        in: query
        required: false
        schema:
          anyOf:
          - type: string
          - type: 'null'
          description: "SQL LIKE expression \u2014 use `%` / `_` wildcards (e.g. `%customer_%`).\
            \ Regular expressions are **not** supported."
          title: Name Pattern
        description: "SQL LIKE expression \u2014 use `%` / `_` wildcards (e.g. `%customer_%`).\
          \ Regular expressions are **not** supported."
      - name: uri_pattern
        in: query
        required: false
        schema:
          anyOf:
          - type: string
          - type: 'null'
          description: "SQL LIKE expression \u2014 use `%` / `_` wildcards (e.g. `%customer_%`).\
            \ Regular expressions are **not** supported."
          title: Uri Pattern
        description: "SQL LIKE expression \u2014 use `%` / `_` wildcards (e.g. `%customer_%`).\
          \ Regular expressions are **not** supported."
      - name: dag_ids
        in: query
        required: false
        schema:
          type: array
          items:
            type: string
          title: Dag Ids
      - name: only_active
        in: query
        required: false
        schema:
          type: boolean
          default: true
          title: Only Active
      - name: order_by
        in: query
        required: false
        schema:
          type: string
          default: id
          title: Order By
      responses:
        '200':
          description: Successful Response
          content:
            application/json:
              schema:
                $ref: '#/components/schemas/AssetCollectionResponse'
        '401':
          content:
            application/json:
              schema:
                $ref: '#/components/schemas/HTTPExceptionResponse'
          description: Unauthorized
        '403':
          content:
            application/json:
              schema:
                $ref: '#/components/schemas/HTTPExceptionResponse'
          description: Forbidden
        '404':
          content:
            application/json:
              schema:
                $ref: '#/components/schemas/HTTPExceptionResponse'
          description: Not Found
        '422':
          description: Validation Error
          content:
            application/json:
              schema:
                $ref: '#/components/schemas/HTTPValidationError'
  /api/v2/assets/aliases:
    get:
      tags:
      - Asset
      summary: Get Asset Aliases
      description: Get asset aliases.
      operationId: get_asset_aliases
      security:
      - OAuth2PasswordBearer: []
      parameters:
      - name: limit
        in: query
        required: false
        schema:
          type: integer
          minimum: 0
          default: 50
          title: Limit
      - name: offset
        in: query
        required: false
        schema:
          type: integer
          minimum: 0
          default: 0
          title: Offset
      - name: name_pattern
        in: query
        required: false
        schema:
          anyOf:
          - type: string
          - type: 'null'
          description: "SQL LIKE expression \u2014 use `%` / `_` wildcards (e.g. `%customer_%`).\
            \ Regular expressions are **not** supported."
          title: Name Pattern
        description: "SQL LIKE expression \u2014 use `%` / `_` wildcards (e.g. `%customer_%`).\
          \ Regular expressions are **not** supported."
      - name: order_by
        in: query
        required: false
        schema:
          type: string
          default: id
          title: Order By
      responses:
        '200':
          description: Successful Response
          content:
            application/json:
              schema:
                $ref: '#/components/schemas/AssetAliasCollectionResponse'
        '401':
          content:
            application/json:
              schema:
                $ref: '#/components/schemas/HTTPExceptionResponse'
          description: Unauthorized
        '403':
          content:
            application/json:
              schema:
                $ref: '#/components/schemas/HTTPExceptionResponse'
          description: Forbidden
        '404':
          content:
            application/json:
              schema:
                $ref: '#/components/schemas/HTTPExceptionResponse'
          description: Not Found
        '422':
          description: Validation Error
          content:
            application/json:
              schema:
                $ref: '#/components/schemas/HTTPValidationError'
  /api/v2/assets/aliases/{asset_alias_id}:
    get:
      tags:
      - Asset
      summary: Get Asset Alias
      description: Get an asset alias.
      operationId: get_asset_alias
      security:
      - OAuth2PasswordBearer: []
      parameters:
      - name: asset_alias_id
        in: path
        required: true
        schema:
          type: integer
          title: Asset Alias Id
      responses:
        '200':
          description: Successful Response
          content:
            application/json:
              schema: {}
        '401':
          content:
            application/json:
              schema:
                $ref: '#/components/schemas/HTTPExceptionResponse'
          description: Unauthorized
        '403':
          content:
            application/json:
              schema:
                $ref: '#/components/schemas/HTTPExceptionResponse'
          description: Forbidden
        '404':
          content:
            application/json:
              schema:
                $ref: '#/components/schemas/HTTPExceptionResponse'
          description: Not Found
        '422':
          description: Validation Error
          content:
            application/json:
              schema:
                $ref: '#/components/schemas/HTTPValidationError'
  /api/v2/assets/events:
    get:
      tags:
      - Asset
      summary: Get Asset Events
      description: Get asset events.
      operationId: get_asset_events
      security:
      - OAuth2PasswordBearer: []
      parameters:
      - name: limit
        in: query
        required: false
        schema:
          type: integer
          minimum: 0
          default: 50
          title: Limit
      - name: offset
        in: query
        required: false
        schema:
          type: integer
          minimum: 0
          default: 0
          title: Offset
      - name: order_by
        in: query
        required: false
        schema:
          type: string
          default: timestamp
          title: Order By
      - name: asset_id
        in: query
        required: false
        schema:
          anyOf:
          - type: integer
          - type: 'null'
          title: Asset Id
      - name: source_dag_id
        in: query
        required: false
        schema:
          anyOf:
          - type: string
          - type: 'null'
          title: Source Dag Id
      - name: source_task_id
        in: query
        required: false
        schema:
          anyOf:
          - type: string
          - type: 'null'
          title: Source Task Id
      - name: source_run_id
        in: query
        required: false
        schema:
          anyOf:
          - type: string
          - type: 'null'
          title: Source Run Id
      - name: source_map_index
        in: query
        required: false
        schema:
          anyOf:
          - type: integer
          - type: 'null'
          title: Source Map Index
      - name: timestamp_gte
        in: query
        required: false
        schema:
          anyOf:
          - type: string
            format: date-time
          - type: 'null'
          title: Timestamp Gte
      - name: timestamp_lte
        in: query
        required: false
        schema:
          anyOf:
          - type: string
            format: date-time
          - type: 'null'
          title: Timestamp Lte
      responses:
        '200':
          description: Successful Response
          content:
            application/json:
              schema:
                $ref: '#/components/schemas/AssetEventCollectionResponse'
        '401':
          content:
            application/json:
              schema:
                $ref: '#/components/schemas/HTTPExceptionResponse'
          description: Unauthorized
        '403':
          content:
            application/json:
              schema:
                $ref: '#/components/schemas/HTTPExceptionResponse'
          description: Forbidden
        '404':
          content:
            application/json:
              schema:
                $ref: '#/components/schemas/HTTPExceptionResponse'
          description: Not Found
        '422':
          description: Validation Error
          content:
            application/json:
              schema:
                $ref: '#/components/schemas/HTTPValidationError'
    post:
      tags:
      - Asset
      summary: Create Asset Event
      description: Create asset events.
      operationId: create_asset_event
      security:
      - OAuth2PasswordBearer: []
      requestBody:
        required: true
        content:
          application/json:
            schema:
              $ref: '#/components/schemas/CreateAssetEventsBody'
      responses:
        '200':
          description: Successful Response
          content:
            application/json:
              schema:
                $ref: '#/components/schemas/AssetEventResponse'
        '401':
          content:
            application/json:
              schema:
                $ref: '#/components/schemas/HTTPExceptionResponse'
          description: Unauthorized
        '403':
          content:
            application/json:
              schema:
                $ref: '#/components/schemas/HTTPExceptionResponse'
          description: Forbidden
        '404':
          content:
            application/json:
              schema:
                $ref: '#/components/schemas/HTTPExceptionResponse'
          description: Not Found
        '422':
          description: Validation Error
          content:
            application/json:
              schema:
                $ref: '#/components/schemas/HTTPValidationError'
  /api/v2/assets/{asset_id}/materialize:
    post:
      tags:
      - Asset
      summary: Materialize Asset
      description: Materialize an asset by triggering a DAG run that produces it.
      operationId: materialize_asset
      security:
      - OAuth2PasswordBearer: []
      parameters:
      - name: asset_id
        in: path
        required: true
        schema:
          type: integer
          title: Asset Id
      responses:
        '200':
          description: Successful Response
          content:
            application/json:
              schema:
                $ref: '#/components/schemas/DAGRunResponse'
        '401':
          content:
            application/json:
              schema:
                $ref: '#/components/schemas/HTTPExceptionResponse'
          description: Unauthorized
        '403':
          content:
            application/json:
              schema:
                $ref: '#/components/schemas/HTTPExceptionResponse'
          description: Forbidden
        '404':
          content:
            application/json:
              schema:
                $ref: '#/components/schemas/HTTPExceptionResponse'
          description: Not Found
        '409':
          content:
            application/json:
              schema:
                $ref: '#/components/schemas/HTTPExceptionResponse'
          description: Conflict
        '422':
          description: Validation Error
          content:
            application/json:
              schema:
                $ref: '#/components/schemas/HTTPValidationError'
  /api/v2/assets/{asset_id}/queuedEvents:
    get:
      tags:
      - Asset
      summary: Get Asset Queued Events
      description: Get queued asset events for an asset.
      operationId: get_asset_queued_events
      security:
      - OAuth2PasswordBearer: []
      parameters:
      - name: asset_id
        in: path
        required: true
        schema:
          type: integer
          title: Asset Id
      - name: before
        in: query
        required: false
        schema:
          anyOf:
          - type: string
          - type: 'null'
          title: Before
      responses:
        '200':
          description: Successful Response
          content:
            application/json:
              schema:
                $ref: '#/components/schemas/QueuedEventCollectionResponse'
        '401':
          content:
            application/json:
              schema:
                $ref: '#/components/schemas/HTTPExceptionResponse'
          description: Unauthorized
        '403':
          content:
            application/json:
              schema:
                $ref: '#/components/schemas/HTTPExceptionResponse'
          description: Forbidden
        '404':
          content:
            application/json:
              schema:
                $ref: '#/components/schemas/HTTPExceptionResponse'
          description: Not Found
        '422':
          description: Validation Error
          content:
            application/json:
              schema:
                $ref: '#/components/schemas/HTTPValidationError'
    delete:
      tags:
      - Asset
      summary: Delete Asset Queued Events
      description: Delete queued asset events for an asset.
      operationId: delete_asset_queued_events
      security:
      - OAuth2PasswordBearer: []
      parameters:
      - name: asset_id
        in: path
        required: true
        schema:
          type: integer
          title: Asset Id
      - name: before
        in: query
        required: false
        schema:
          anyOf:
          - type: string
          - type: 'null'
          title: Before
      responses:
        '204':
          description: Successful Response
        '401':
          content:
            application/json:
              schema:
                $ref: '#/components/schemas/HTTPExceptionResponse'
          description: Unauthorized
        '403':
          content:
            application/json:
              schema:
                $ref: '#/components/schemas/HTTPExceptionResponse'
          description: Forbidden
        '404':
          content:
            application/json:
              schema:
                $ref: '#/components/schemas/HTTPExceptionResponse'
          description: Not Found
        '422':
          description: Validation Error
          content:
            application/json:
              schema:
                $ref: '#/components/schemas/HTTPValidationError'
  /api/v2/assets/{asset_id}:
    get:
      tags:
      - Asset
      summary: Get Asset
      description: Get an asset.
      operationId: get_asset
      security:
      - OAuth2PasswordBearer: []
      parameters:
      - name: asset_id
        in: path
        required: true
        schema:
          type: integer
          title: Asset Id
      responses:
        '200':
          description: Successful Response
          content:
            application/json:
              schema:
                $ref: '#/components/schemas/AssetResponse'
        '401':
          content:
            application/json:
              schema:
                $ref: '#/components/schemas/HTTPExceptionResponse'
          description: Unauthorized
        '403':
          content:
            application/json:
              schema:
                $ref: '#/components/schemas/HTTPExceptionResponse'
          description: Forbidden
        '404':
          content:
            application/json:
              schema:
                $ref: '#/components/schemas/HTTPExceptionResponse'
          description: Not Found
        '422':
          description: Validation Error
          content:
            application/json:
              schema:
                $ref: '#/components/schemas/HTTPValidationError'
  /api/v2/dags/{dag_id}/assets/queuedEvents:
    get:
      tags:
      - Asset
      summary: Get Dag Asset Queued Events
      description: Get queued asset events for a DAG.
      operationId: get_dag_asset_queued_events
      security:
      - OAuth2PasswordBearer: []
      parameters:
      - name: dag_id
        in: path
        required: true
        schema:
          type: string
          title: Dag Id
      - name: before
        in: query
        required: false
        schema:
          anyOf:
          - type: string
          - type: 'null'
          title: Before
      responses:
        '200':
          description: Successful Response
          content:
            application/json:
              schema:
                $ref: '#/components/schemas/QueuedEventCollectionResponse'
        '401':
          content:
            application/json:
              schema:
                $ref: '#/components/schemas/HTTPExceptionResponse'
          description: Unauthorized
        '403':
          content:
            application/json:
              schema:
                $ref: '#/components/schemas/HTTPExceptionResponse'
          description: Forbidden
        '404':
          content:
            application/json:
              schema:
                $ref: '#/components/schemas/HTTPExceptionResponse'
          description: Not Found
        '422':
          description: Validation Error
          content:
            application/json:
              schema:
                $ref: '#/components/schemas/HTTPValidationError'
    delete:
      tags:
      - Asset
      summary: Delete Dag Asset Queued Events
      operationId: delete_dag_asset_queued_events
      security:
      - OAuth2PasswordBearer: []
      parameters:
      - name: dag_id
        in: path
        required: true
        schema:
          type: string
          title: Dag Id
      - name: before
        in: query
        required: false
        schema:
          anyOf:
          - type: string
          - type: 'null'
          title: Before
      responses:
        '204':
          description: Successful Response
        '401':
          content:
            application/json:
              schema:
                $ref: '#/components/schemas/HTTPExceptionResponse'
          description: Unauthorized
        '403':
          content:
            application/json:
              schema:
                $ref: '#/components/schemas/HTTPExceptionResponse'
          description: Forbidden
        '400':
          content:
            application/json:
              schema:
                $ref: '#/components/schemas/HTTPExceptionResponse'
          description: Bad Request
        '404':
          content:
            application/json:
              schema:
                $ref: '#/components/schemas/HTTPExceptionResponse'
          description: Not Found
        '422':
          description: Validation Error
          content:
            application/json:
              schema:
                $ref: '#/components/schemas/HTTPValidationError'
  /api/v2/dags/{dag_id}/assets/{asset_id}/queuedEvents:
    get:
      tags:
      - Asset
      summary: Get Dag Asset Queued Event
      description: Get a queued asset event for a DAG.
      operationId: get_dag_asset_queued_event
      security:
      - OAuth2PasswordBearer: []
      parameters:
      - name: dag_id
        in: path
        required: true
        schema:
          type: string
          title: Dag Id
      - name: asset_id
        in: path
        required: true
        schema:
          type: integer
          title: Asset Id
      - name: before
        in: query
        required: false
        schema:
          anyOf:
          - type: string
          - type: 'null'
          title: Before
      responses:
        '200':
          description: Successful Response
          content:
            application/json:
              schema:
                $ref: '#/components/schemas/QueuedEventResponse'
        '401':
          content:
            application/json:
              schema:
                $ref: '#/components/schemas/HTTPExceptionResponse'
          description: Unauthorized
        '403':
          content:
            application/json:
              schema:
                $ref: '#/components/schemas/HTTPExceptionResponse'
          description: Forbidden
        '404':
          content:
            application/json:
              schema:
                $ref: '#/components/schemas/HTTPExceptionResponse'
          description: Not Found
        '422':
          description: Validation Error
          content:
            application/json:
              schema:
                $ref: '#/components/schemas/HTTPValidationError'
    delete:
      tags:
      - Asset
      summary: Delete Dag Asset Queued Event
      description: Delete a queued asset event for a DAG.
      operationId: delete_dag_asset_queued_event
      security:
      - OAuth2PasswordBearer: []
      parameters:
      - name: dag_id
        in: path
        required: true
        schema:
          type: string
          title: Dag Id
      - name: asset_id
        in: path
        required: true
        schema:
          type: integer
          title: Asset Id
      - name: before
        in: query
        required: false
        schema:
          anyOf:
          - type: string
          - type: 'null'
          title: Before
      responses:
        '204':
          description: Successful Response
        '401':
          content:
            application/json:
              schema:
                $ref: '#/components/schemas/HTTPExceptionResponse'
          description: Unauthorized
        '403':
          content:
            application/json:
              schema:
                $ref: '#/components/schemas/HTTPExceptionResponse'
          description: Forbidden
        '400':
          content:
            application/json:
              schema:
                $ref: '#/components/schemas/HTTPExceptionResponse'
          description: Bad Request
        '404':
          content:
            application/json:
              schema:
                $ref: '#/components/schemas/HTTPExceptionResponse'
          description: Not Found
        '422':
          description: Validation Error
          content:
            application/json:
              schema:
                $ref: '#/components/schemas/HTTPValidationError'
  /api/v2/backfills:
    get:
      tags:
      - Backfill
      summary: List Backfills
      operationId: list_backfills
      security:
      - OAuth2PasswordBearer: []
      parameters:
      - name: dag_id
        in: query
        required: true
        schema:
          type: string
          title: Dag Id
      - name: limit
        in: query
        required: false
        schema:
          type: integer
          minimum: 0
          default: 50
          title: Limit
      - name: offset
        in: query
        required: false
        schema:
          type: integer
          minimum: 0
          default: 0
          title: Offset
      - name: order_by
        in: query
        required: false
        schema:
          type: string
          default: id
          title: Order By
      responses:
        '200':
          description: Successful Response
          content:
            application/json:
              schema:
                $ref: '#/components/schemas/BackfillCollectionResponse'
        '401':
          content:
            application/json:
              schema:
                $ref: '#/components/schemas/HTTPExceptionResponse'
          description: Unauthorized
        '403':
          content:
            application/json:
              schema:
                $ref: '#/components/schemas/HTTPExceptionResponse'
          description: Forbidden
        '422':
          description: Validation Error
          content:
            application/json:
              schema:
                $ref: '#/components/schemas/HTTPValidationError'
    post:
      tags:
      - Backfill
      summary: Create Backfill
      operationId: create_backfill
      security:
      - OAuth2PasswordBearer: []
      requestBody:
        required: true
        content:
          application/json:
            schema:
              $ref: '#/components/schemas/BackfillPostBody'
      responses:
        '200':
          description: Successful Response
          content:
            application/json:
              schema:
                $ref: '#/components/schemas/BackfillResponse'
        '401':
          content:
            application/json:
              schema:
                $ref: '#/components/schemas/HTTPExceptionResponse'
          description: Unauthorized
        '403':
          content:
            application/json:
              schema:
                $ref: '#/components/schemas/HTTPExceptionResponse'
          description: Forbidden
        '404':
          content:
            application/json:
              schema:
                $ref: '#/components/schemas/HTTPExceptionResponse'
          description: Not Found
        '409':
          content:
            application/json:
              schema:
                $ref: '#/components/schemas/HTTPExceptionResponse'
          description: Conflict
        '422':
          description: Validation Error
          content:
            application/json:
              schema:
                $ref: '#/components/schemas/HTTPValidationError'
  /api/v2/backfills/{backfill_id}:
    get:
      tags:
      - Backfill
      summary: Get Backfill
      operationId: get_backfill
      security:
      - OAuth2PasswordBearer: []
      parameters:
      - name: backfill_id
        in: path
        required: true
        schema:
          type: integer
          minimum: 0
          title: Backfill Id
      responses:
        '200':
          description: Successful Response
          content:
            application/json:
              schema:
                $ref: '#/components/schemas/BackfillResponse'
        '401':
          content:
            application/json:
              schema:
                $ref: '#/components/schemas/HTTPExceptionResponse'
          description: Unauthorized
        '403':
          content:
            application/json:
              schema:
                $ref: '#/components/schemas/HTTPExceptionResponse'
          description: Forbidden
        '404':
          content:
            application/json:
              schema:
                $ref: '#/components/schemas/HTTPExceptionResponse'
          description: Not Found
        '422':
          description: Validation Error
          content:
            application/json:
              schema:
                $ref: '#/components/schemas/HTTPValidationError'
  /api/v2/backfills/{backfill_id}/pause:
    put:
      tags:
      - Backfill
      summary: Pause Backfill
      operationId: pause_backfill
      security:
      - OAuth2PasswordBearer: []
      parameters:
      - name: backfill_id
        in: path
        required: true
        schema:
          type: integer
          minimum: 0
          title: Backfill Id
      responses:
        '200':
          description: Successful Response
          content:
            application/json:
              schema:
                $ref: '#/components/schemas/BackfillResponse'
        '401':
          content:
            application/json:
              schema:
                $ref: '#/components/schemas/HTTPExceptionResponse'
          description: Unauthorized
        '403':
          content:
            application/json:
              schema:
                $ref: '#/components/schemas/HTTPExceptionResponse'
          description: Forbidden
        '404':
          content:
            application/json:
              schema:
                $ref: '#/components/schemas/HTTPExceptionResponse'
          description: Not Found
        '409':
          content:
            application/json:
              schema:
                $ref: '#/components/schemas/HTTPExceptionResponse'
          description: Conflict
        '422':
          description: Validation Error
          content:
            application/json:
              schema:
                $ref: '#/components/schemas/HTTPValidationError'
  /api/v2/backfills/{backfill_id}/unpause:
    put:
      tags:
      - Backfill
      summary: Unpause Backfill
      operationId: unpause_backfill
      security:
      - OAuth2PasswordBearer: []
      parameters:
      - name: backfill_id
        in: path
        required: true
        schema:
          type: integer
          minimum: 0
          title: Backfill Id
      responses:
        '200':
          description: Successful Response
          content:
            application/json:
              schema:
                $ref: '#/components/schemas/BackfillResponse'
        '401':
          content:
            application/json:
              schema:
                $ref: '#/components/schemas/HTTPExceptionResponse'
          description: Unauthorized
        '403':
          content:
            application/json:
              schema:
                $ref: '#/components/schemas/HTTPExceptionResponse'
          description: Forbidden
        '404':
          content:
            application/json:
              schema:
                $ref: '#/components/schemas/HTTPExceptionResponse'
          description: Not Found
        '409':
          content:
            application/json:
              schema:
                $ref: '#/components/schemas/HTTPExceptionResponse'
          description: Conflict
        '422':
          description: Validation Error
          content:
            application/json:
              schema:
                $ref: '#/components/schemas/HTTPValidationError'
  /api/v2/backfills/{backfill_id}/cancel:
    put:
      tags:
      - Backfill
      summary: Cancel Backfill
      operationId: cancel_backfill
      security:
      - OAuth2PasswordBearer: []
      parameters:
      - name: backfill_id
        in: path
        required: true
        schema:
          type: integer
          minimum: 0
          title: Backfill Id
      responses:
        '200':
          description: Successful Response
          content:
            application/json:
              schema:
                $ref: '#/components/schemas/BackfillResponse'
        '401':
          content:
            application/json:
              schema:
                $ref: '#/components/schemas/HTTPExceptionResponse'
          description: Unauthorized
        '403':
          content:
            application/json:
              schema:
                $ref: '#/components/schemas/HTTPExceptionResponse'
          description: Forbidden
        '404':
          content:
            application/json:
              schema:
                $ref: '#/components/schemas/HTTPExceptionResponse'
          description: Not Found
        '409':
          content:
            application/json:
              schema:
                $ref: '#/components/schemas/HTTPExceptionResponse'
          description: Conflict
        '422':
          description: Validation Error
          content:
            application/json:
              schema:
                $ref: '#/components/schemas/HTTPValidationError'
  /api/v2/backfills/dry_run:
    post:
      tags:
      - Backfill
      summary: Create Backfill Dry Run
      operationId: create_backfill_dry_run
      requestBody:
        content:
          application/json:
            schema:
              $ref: '#/components/schemas/BackfillPostBody'
        required: true
      responses:
        '200':
          description: Successful Response
          content:
            application/json:
              schema:
                $ref: '#/components/schemas/DryRunBackfillCollectionResponse'
        '401':
          description: Unauthorized
          content:
            application/json:
              schema:
                $ref: '#/components/schemas/HTTPExceptionResponse'
        '403':
          description: Forbidden
          content:
            application/json:
              schema:
                $ref: '#/components/schemas/HTTPExceptionResponse'
        '404':
          description: Not Found
          content:
            application/json:
              schema:
                $ref: '#/components/schemas/HTTPExceptionResponse'
        '409':
          description: Conflict
          content:
            application/json:
              schema:
                $ref: '#/components/schemas/HTTPExceptionResponse'
        '422':
          description: Validation Error
          content:
            application/json:
              schema:
                $ref: '#/components/schemas/HTTPValidationError'
      security:
      - OAuth2PasswordBearer: []
  /api/v2/connections/{connection_id}:
    delete:
      tags:
      - Connection
      summary: Delete Connection
      description: Delete a connection entry.
      operationId: delete_connection
      security:
      - OAuth2PasswordBearer: []
      parameters:
      - name: connection_id
        in: path
        required: true
        schema:
          type: string
          title: Connection Id
      responses:
        '204':
          description: Successful Response
        '401':
          content:
            application/json:
              schema:
                $ref: '#/components/schemas/HTTPExceptionResponse'
          description: Unauthorized
        '403':
          content:
            application/json:
              schema:
                $ref: '#/components/schemas/HTTPExceptionResponse'
          description: Forbidden
        '404':
          content:
            application/json:
              schema:
                $ref: '#/components/schemas/HTTPExceptionResponse'
          description: Not Found
        '422':
          description: Validation Error
          content:
            application/json:
              schema:
                $ref: '#/components/schemas/HTTPValidationError'
    get:
      tags:
      - Connection
      summary: Get Connection
      description: Get a connection entry.
      operationId: get_connection
      security:
      - OAuth2PasswordBearer: []
      parameters:
      - name: connection_id
        in: path
        required: true
        schema:
          type: string
          title: Connection Id
      responses:
        '200':
          description: Successful Response
          content:
            application/json:
              schema:
                $ref: '#/components/schemas/ConnectionResponse'
        '401':
          content:
            application/json:
              schema:
                $ref: '#/components/schemas/HTTPExceptionResponse'
          description: Unauthorized
        '403':
          content:
            application/json:
              schema:
                $ref: '#/components/schemas/HTTPExceptionResponse'
          description: Forbidden
        '404':
          content:
            application/json:
              schema:
                $ref: '#/components/schemas/HTTPExceptionResponse'
          description: Not Found
        '422':
          description: Validation Error
          content:
            application/json:
              schema:
                $ref: '#/components/schemas/HTTPValidationError'
    patch:
      tags:
      - Connection
      summary: Patch Connection
      description: Update a connection entry.
      operationId: patch_connection
      security:
      - OAuth2PasswordBearer: []
      parameters:
      - name: connection_id
        in: path
        required: true
        schema:
          type: string
          title: Connection Id
      - name: update_mask
        in: query
        required: false
        schema:
          anyOf:
          - type: array
            items:
              type: string
          - type: 'null'
          title: Update Mask
      requestBody:
        required: true
        content:
          application/json:
            schema:
              $ref: '#/components/schemas/ConnectionBody'
      responses:
        '200':
          description: Successful Response
          content:
            application/json:
              schema:
                $ref: '#/components/schemas/ConnectionResponse'
        '401':
          content:
            application/json:
              schema:
                $ref: '#/components/schemas/HTTPExceptionResponse'
          description: Unauthorized
        '403':
          content:
            application/json:
              schema:
                $ref: '#/components/schemas/HTTPExceptionResponse'
          description: Forbidden
        '400':
          content:
            application/json:
              schema:
                $ref: '#/components/schemas/HTTPExceptionResponse'
          description: Bad Request
        '404':
          content:
            application/json:
              schema:
                $ref: '#/components/schemas/HTTPExceptionResponse'
          description: Not Found
        '422':
          description: Validation Error
          content:
            application/json:
              schema:
                $ref: '#/components/schemas/HTTPValidationError'
  /api/v2/connections:
    get:
      tags:
      - Connection
      summary: Get Connections
      description: Get all connection entries.
      operationId: get_connections
      security:
      - OAuth2PasswordBearer: []
      parameters:
      - name: limit
        in: query
        required: false
        schema:
          type: integer
          minimum: 0
          default: 50
          title: Limit
      - name: offset
        in: query
        required: false
        schema:
          type: integer
          minimum: 0
          default: 0
          title: Offset
      - name: order_by
        in: query
        required: false
        schema:
          type: string
          default: id
          title: Order By
      - name: connection_id_pattern
        in: query
        required: false
        schema:
          anyOf:
          - type: string
          - type: 'null'
          description: "SQL LIKE expression \u2014 use `%` / `_` wildcards (e.g. `%customer_%`).\
            \ Regular expressions are **not** supported."
          title: Connection Id Pattern
        description: "SQL LIKE expression \u2014 use `%` / `_` wildcards (e.g. `%customer_%`).\
          \ Regular expressions are **not** supported."
      responses:
        '200':
          description: Successful Response
          content:
            application/json:
              schema:
                $ref: '#/components/schemas/ConnectionCollectionResponse'
        '401':
          content:
            application/json:
              schema:
                $ref: '#/components/schemas/HTTPExceptionResponse'
          description: Unauthorized
        '403':
          content:
            application/json:
              schema:
                $ref: '#/components/schemas/HTTPExceptionResponse'
          description: Forbidden
        '404':
          content:
            application/json:
              schema:
                $ref: '#/components/schemas/HTTPExceptionResponse'
          description: Not Found
        '422':
          description: Validation Error
          content:
            application/json:
              schema:
                $ref: '#/components/schemas/HTTPValidationError'
    post:
      tags:
      - Connection
      summary: Post Connection
      description: Create connection entry.
      operationId: post_connection
      security:
      - OAuth2PasswordBearer: []
      requestBody:
        required: true
        content:
          application/json:
            schema:
              $ref: '#/components/schemas/ConnectionBody'
      responses:
        '201':
          description: Successful Response
          content:
            application/json:
              schema:
                $ref: '#/components/schemas/ConnectionResponse'
        '401':
          content:
            application/json:
              schema:
                $ref: '#/components/schemas/HTTPExceptionResponse'
          description: Unauthorized
        '403':
          content:
            application/json:
              schema:
                $ref: '#/components/schemas/HTTPExceptionResponse'
          description: Forbidden
        '409':
          content:
            application/json:
              schema:
                $ref: '#/components/schemas/HTTPExceptionResponse'
          description: Conflict
        '422':
          description: Validation Error
          content:
            application/json:
              schema:
                $ref: '#/components/schemas/HTTPValidationError'
    patch:
      tags:
      - Connection
      summary: Bulk Connections
      description: Bulk create, update, and delete connections.
      operationId: bulk_connections
      security:
      - OAuth2PasswordBearer: []
      requestBody:
        required: true
        content:
          application/json:
            schema:
              $ref: '#/components/schemas/BulkBody_ConnectionBody_'
      responses:
        '200':
          description: Successful Response
          content:
            application/json:
              schema:
                $ref: '#/components/schemas/BulkResponse'
        '401':
          content:
            application/json:
              schema:
                $ref: '#/components/schemas/HTTPExceptionResponse'
          description: Unauthorized
        '403':
          content:
            application/json:
              schema:
                $ref: '#/components/schemas/HTTPExceptionResponse'
          description: Forbidden
        '422':
          description: Validation Error
          content:
            application/json:
              schema:
                $ref: '#/components/schemas/HTTPValidationError'
  /api/v2/connections/test:
    post:
      tags:
      - Connection
      summary: Test Connection
      description: 'Test an API connection.


        This method first creates an in-memory transient conn_id & exports that to
        an env var,

        as some hook classes tries to find out the `conn` from their __init__ method
        & errors out if not found.

        It also deletes the conn id env connection after the test.'
      operationId: test_connection
      requestBody:
        content:
          application/json:
            schema:
              $ref: '#/components/schemas/ConnectionBody'
        required: true
      responses:
        '200':
          description: Successful Response
          content:
            application/json:
              schema:
                $ref: '#/components/schemas/ConnectionTestResponse'
        '401':
          description: Unauthorized
          content:
            application/json:
              schema:
                $ref: '#/components/schemas/HTTPExceptionResponse'
        '403':
          description: Forbidden
          content:
            application/json:
              schema:
                $ref: '#/components/schemas/HTTPExceptionResponse'
        '422':
          description: Validation Error
          content:
            application/json:
              schema:
                $ref: '#/components/schemas/HTTPValidationError'
      security:
      - OAuth2PasswordBearer: []
  /api/v2/connections/defaults:
    post:
      tags:
      - Connection
      summary: Create Default Connections
      description: Create default connections.
      operationId: create_default_connections
      responses:
        '204':
          description: Successful Response
        '401':
          description: Unauthorized
          content:
            application/json:
              schema:
                $ref: '#/components/schemas/HTTPExceptionResponse'
        '403':
          description: Forbidden
          content:
            application/json:
              schema:
                $ref: '#/components/schemas/HTTPExceptionResponse'
      security:
      - OAuth2PasswordBearer: []
  /api/v2/dags/{dag_id}/dagRuns/{dag_run_id}:
    get:
      tags:
      - DagRun
      summary: Get Dag Run
      operationId: get_dag_run
      security:
      - OAuth2PasswordBearer: []
      parameters:
      - name: dag_id
        in: path
        required: true
        schema:
          type: string
          title: Dag Id
      - name: dag_run_id
        in: path
        required: true
        schema:
          type: string
          title: Dag Run Id
      responses:
        '200':
          description: Successful Response
          content:
            application/json:
              schema:
                $ref: '#/components/schemas/DAGRunResponse'
        '401':
          content:
            application/json:
              schema:
                $ref: '#/components/schemas/HTTPExceptionResponse'
          description: Unauthorized
        '403':
          content:
            application/json:
              schema:
                $ref: '#/components/schemas/HTTPExceptionResponse'
          description: Forbidden
        '404':
          content:
            application/json:
              schema:
                $ref: '#/components/schemas/HTTPExceptionResponse'
          description: Not Found
        '422':
          description: Validation Error
          content:
            application/json:
              schema:
                $ref: '#/components/schemas/HTTPValidationError'
    delete:
      tags:
      - DagRun
      summary: Delete Dag Run
      description: Delete a DAG Run entry.
      operationId: delete_dag_run
      security:
      - OAuth2PasswordBearer: []
      parameters:
      - name: dag_id
        in: path
        required: true
        schema:
          type: string
          title: Dag Id
      - name: dag_run_id
        in: path
        required: true
        schema:
          type: string
          title: Dag Run Id
      responses:
        '204':
          description: Successful Response
        '401':
          content:
            application/json:
              schema:
                $ref: '#/components/schemas/HTTPExceptionResponse'
          description: Unauthorized
        '403':
          content:
            application/json:
              schema:
                $ref: '#/components/schemas/HTTPExceptionResponse'
          description: Forbidden
        '400':
          content:
            application/json:
              schema:
                $ref: '#/components/schemas/HTTPExceptionResponse'
          description: Bad Request
        '404':
          content:
            application/json:
              schema:
                $ref: '#/components/schemas/HTTPExceptionResponse'
          description: Not Found
        '422':
          description: Validation Error
          content:
            application/json:
              schema:
                $ref: '#/components/schemas/HTTPValidationError'
    patch:
      tags:
      - DagRun
      summary: Patch Dag Run
      description: Modify a DAG Run.
      operationId: patch_dag_run
      security:
      - OAuth2PasswordBearer: []
      parameters:
      - name: dag_id
        in: path
        required: true
        schema:
          type: string
          title: Dag Id
      - name: dag_run_id
        in: path
        required: true
        schema:
          type: string
          title: Dag Run Id
      - name: update_mask
        in: query
        required: false
        schema:
          anyOf:
          - type: array
            items:
              type: string
          - type: 'null'
          title: Update Mask
      requestBody:
        required: true
        content:
          application/json:
            schema:
              $ref: '#/components/schemas/DAGRunPatchBody'
      responses:
        '200':
          description: Successful Response
          content:
            application/json:
              schema:
                $ref: '#/components/schemas/DAGRunResponse'
        '401':
          content:
            application/json:
              schema:
                $ref: '#/components/schemas/HTTPExceptionResponse'
          description: Unauthorized
        '403':
          content:
            application/json:
              schema:
                $ref: '#/components/schemas/HTTPExceptionResponse'
          description: Forbidden
        '400':
          content:
            application/json:
              schema:
                $ref: '#/components/schemas/HTTPExceptionResponse'
          description: Bad Request
        '404':
          content:
            application/json:
              schema:
                $ref: '#/components/schemas/HTTPExceptionResponse'
          description: Not Found
        '422':
          description: Validation Error
          content:
            application/json:
              schema:
                $ref: '#/components/schemas/HTTPValidationError'
  /api/v2/dags/{dag_id}/dagRuns/{dag_run_id}/upstreamAssetEvents:
    get:
      tags:
      - DagRun
      summary: Get Upstream Asset Events
      description: If dag run is asset-triggered, return the asset events that triggered
        it.
      operationId: get_upstream_asset_events
      security:
      - OAuth2PasswordBearer: []
      parameters:
      - name: dag_id
        in: path
        required: true
        schema:
          type: string
          title: Dag Id
      - name: dag_run_id
        in: path
        required: true
        schema:
          type: string
          title: Dag Run Id
      responses:
        '200':
          description: Successful Response
          content:
            application/json:
              schema:
                $ref: '#/components/schemas/AssetEventCollectionResponse'
        '401':
          content:
            application/json:
              schema:
                $ref: '#/components/schemas/HTTPExceptionResponse'
          description: Unauthorized
        '403':
          content:
            application/json:
              schema:
                $ref: '#/components/schemas/HTTPExceptionResponse'
          description: Forbidden
        '404':
          content:
            application/json:
              schema:
                $ref: '#/components/schemas/HTTPExceptionResponse'
          description: Not Found
        '422':
          description: Validation Error
          content:
            application/json:
              schema:
                $ref: '#/components/schemas/HTTPValidationError'
  /api/v2/dags/{dag_id}/dagRuns/{dag_run_id}/clear:
    post:
      tags:
      - DagRun
      summary: Clear Dag Run
      operationId: clear_dag_run
      security:
      - OAuth2PasswordBearer: []
      parameters:
      - name: dag_id
        in: path
        required: true
        schema:
          type: string
          title: Dag Id
      - name: dag_run_id
        in: path
        required: true
        schema:
          type: string
          title: Dag Run Id
      requestBody:
        required: true
        content:
          application/json:
            schema:
              $ref: '#/components/schemas/DAGRunClearBody'
      responses:
        '200':
          description: Successful Response
          content:
            application/json:
              schema:
                anyOf:
                - $ref: '#/components/schemas/TaskInstanceCollectionResponse'
                - $ref: '#/components/schemas/DAGRunResponse'
                title: Response Clear Dag Run
        '401':
          content:
            application/json:
              schema:
                $ref: '#/components/schemas/HTTPExceptionResponse'
          description: Unauthorized
        '403':
          content:
            application/json:
              schema:
                $ref: '#/components/schemas/HTTPExceptionResponse'
          description: Forbidden
        '404':
          content:
            application/json:
              schema:
                $ref: '#/components/schemas/HTTPExceptionResponse'
          description: Not Found
        '422':
          description: Validation Error
          content:
            application/json:
              schema:
                $ref: '#/components/schemas/HTTPValidationError'
  /api/v2/dags/{dag_id}/dagRuns:
    get:
      tags:
      - DagRun
      summary: Get Dag Runs
      description: 'Get all DAG Runs.


        This endpoint allows specifying `~` as the dag_id to retrieve Dag Runs for
        all DAGs.'
      operationId: get_dag_runs
      security:
      - OAuth2PasswordBearer: []
      parameters:
      - name: dag_id
        in: path
        required: true
        schema:
          type: string
          title: Dag Id
      - name: limit
        in: query
        required: false
        schema:
          type: integer
          minimum: 0
          default: 50
          title: Limit
      - name: offset
        in: query
        required: false
        schema:
          type: integer
          minimum: 0
          default: 0
          title: Offset
      - name: run_after_gte
        in: query
        required: false
        schema:
          anyOf:
          - type: string
            format: date-time
          - type: 'null'
          title: Run After Gte
      - name: run_after_lte
        in: query
        required: false
        schema:
          anyOf:
          - type: string
            format: date-time
          - type: 'null'
          title: Run After Lte
      - name: logical_date_gte
        in: query
        required: false
        schema:
          anyOf:
          - type: string
            format: date-time
          - type: 'null'
          title: Logical Date Gte
      - name: logical_date_lte
        in: query
        required: false
        schema:
          anyOf:
          - type: string
            format: date-time
          - type: 'null'
          title: Logical Date Lte
      - name: start_date_gte
        in: query
        required: false
        schema:
          anyOf:
          - type: string
            format: date-time
          - type: 'null'
          title: Start Date Gte
      - name: start_date_lte
        in: query
        required: false
        schema:
          anyOf:
          - type: string
            format: date-time
          - type: 'null'
          title: Start Date Lte
      - name: end_date_gte
        in: query
        required: false
        schema:
          anyOf:
          - type: string
            format: date-time
          - type: 'null'
          title: End Date Gte
      - name: end_date_lte
        in: query
        required: false
        schema:
          anyOf:
          - type: string
            format: date-time
          - type: 'null'
          title: End Date Lte
      - name: updated_at_gte
        in: query
        required: false
        schema:
          anyOf:
          - type: string
            format: date-time
          - type: 'null'
          title: Updated At Gte
      - name: updated_at_lte
        in: query
        required: false
        schema:
          anyOf:
          - type: string
            format: date-time
          - type: 'null'
          title: Updated At Lte
      - name: run_type
        in: query
        required: false
        schema:
          type: array
          items:
            type: string
          title: Run Type
      - name: state
        in: query
        required: false
        schema:
          type: array
          items:
            type: string
          title: State
      - name: order_by
        in: query
        required: false
        schema:
          type: string
          default: id
          title: Order By
      responses:
        '200':
          description: Successful Response
          content:
            application/json:
              schema:
                $ref: '#/components/schemas/DAGRunCollectionResponse'
        '401':
          content:
            application/json:
              schema:
                $ref: '#/components/schemas/HTTPExceptionResponse'
          description: Unauthorized
        '403':
          content:
            application/json:
              schema:
                $ref: '#/components/schemas/HTTPExceptionResponse'
          description: Forbidden
        '404':
          content:
            application/json:
              schema:
                $ref: '#/components/schemas/HTTPExceptionResponse'
          description: Not Found
        '422':
          description: Validation Error
          content:
            application/json:
              schema:
                $ref: '#/components/schemas/HTTPValidationError'
    post:
      tags:
      - DagRun
      summary: Trigger Dag Run
      description: Trigger a DAG.
      operationId: trigger_dag_run
      security:
      - OAuth2PasswordBearer: []
      parameters:
      - name: dag_id
        in: path
        required: true
        schema:
          title: Dag Id
      requestBody:
        required: true
        content:
          application/json:
            schema:
              $ref: '#/components/schemas/TriggerDAGRunPostBody'
      responses:
        '200':
          description: Successful Response
          content:
            application/json:
              schema:
                $ref: '#/components/schemas/DAGRunResponse'
        '401':
          content:
            application/json:
              schema:
                $ref: '#/components/schemas/HTTPExceptionResponse'
          description: Unauthorized
        '403':
          content:
            application/json:
              schema:
                $ref: '#/components/schemas/HTTPExceptionResponse'
          description: Forbidden
        '400':
          content:
            application/json:
              schema:
                $ref: '#/components/schemas/HTTPExceptionResponse'
          description: Bad Request
        '404':
          content:
            application/json:
              schema:
                $ref: '#/components/schemas/HTTPExceptionResponse'
          description: Not Found
        '409':
          content:
            application/json:
              schema:
                $ref: '#/components/schemas/HTTPExceptionResponse'
          description: Conflict
        '422':
          description: Validation Error
          content:
            application/json:
              schema:
                $ref: '#/components/schemas/HTTPValidationError'
  /api/v2/dags/{dag_id}/dagRuns/list:
    post:
      tags:
      - DagRun
      summary: Get List Dag Runs Batch
      description: Get a list of DAG Runs.
      operationId: get_list_dag_runs_batch
      security:
      - OAuth2PasswordBearer: []
      parameters:
      - name: dag_id
        in: path
        required: true
        schema:
          const: '~'
          type: string
          title: Dag Id
      requestBody:
        required: true
        content:
          application/json:
            schema:
              $ref: '#/components/schemas/DAGRunsBatchBody'
      responses:
        '200':
          description: Successful Response
          content:
            application/json:
              schema:
                $ref: '#/components/schemas/DAGRunCollectionResponse'
        '401':
          content:
            application/json:
              schema:
                $ref: '#/components/schemas/HTTPExceptionResponse'
          description: Unauthorized
        '403':
          content:
            application/json:
              schema:
                $ref: '#/components/schemas/HTTPExceptionResponse'
          description: Forbidden
        '404':
          content:
            application/json:
              schema:
                $ref: '#/components/schemas/HTTPExceptionResponse'
          description: Not Found
        '422':
          description: Validation Error
          content:
            application/json:
              schema:
                $ref: '#/components/schemas/HTTPValidationError'
  /api/v2/dagSources/{dag_id}:
    get:
      tags:
      - DagSource
      summary: Get Dag Source
      description: Get source code using file token.
      operationId: get_dag_source
      security:
      - OAuth2PasswordBearer: []
      parameters:
      - name: dag_id
        in: path
        required: true
        schema:
          type: string
          title: Dag Id
      - name: version_number
        in: query
        required: false
        schema:
          anyOf:
          - type: integer
          - type: 'null'
          title: Version Number
      - name: accept
        in: header
        required: false
        schema:
          type: string
          enum:
          - application/json
          - text/plain
          - '*/*'
          default: '*/*'
          title: Accept
      responses:
        '200':
          description: Successful Response
          content:
            application/json:
              schema:
                $ref: '#/components/schemas/DAGSourceResponse'
            text/plain:
              schema:
                type: string
                example: dag code
        '401':
          content:
            application/json:
              schema:
                $ref: '#/components/schemas/HTTPExceptionResponse'
          description: Unauthorized
        '403':
          content:
            application/json:
              schema:
                $ref: '#/components/schemas/HTTPExceptionResponse'
          description: Forbidden
        '400':
          content:
            application/json:
              schema:
                $ref: '#/components/schemas/HTTPExceptionResponse'
          description: Bad Request
        '404':
          content:
            application/json:
              schema:
                $ref: '#/components/schemas/HTTPExceptionResponse'
          description: Not Found
        '406':
          content:
            application/json:
              schema:
                $ref: '#/components/schemas/HTTPExceptionResponse'
          description: Not Acceptable
        '422':
          description: Validation Error
          content:
            application/json:
              schema:
                $ref: '#/components/schemas/HTTPValidationError'
  /api/v2/dagStats:
    get:
      tags:
      - DagStats
      summary: Get Dag Stats
      description: Get Dag statistics.
      operationId: get_dag_stats
      security:
      - OAuth2PasswordBearer: []
      parameters:
      - name: dag_ids
        in: query
        required: false
        schema:
          type: array
          items:
            type: string
          title: Dag Ids
      responses:
        '200':
          description: Successful Response
          content:
            application/json:
              schema:
                $ref: '#/components/schemas/DagStatsCollectionResponse'
        '401':
          content:
            application/json:
              schema:
                $ref: '#/components/schemas/HTTPExceptionResponse'
          description: Unauthorized
        '403':
          content:
            application/json:
              schema:
                $ref: '#/components/schemas/HTTPExceptionResponse'
          description: Forbidden
        '400':
          content:
            application/json:
              schema:
                $ref: '#/components/schemas/HTTPExceptionResponse'
          description: Bad Request
        '404':
          content:
            application/json:
              schema:
                $ref: '#/components/schemas/HTTPExceptionResponse'
          description: Not Found
        '422':
          description: Validation Error
          content:
            application/json:
              schema:
                $ref: '#/components/schemas/HTTPValidationError'
  /api/v2/dagReports:
    get:
      tags:
      - DagReport
      summary: Get Dag Reports
      description: Get DAG report.
      operationId: get_dag_reports
      security:
      - OAuth2PasswordBearer: []
      parameters:
      - name: subdir
        in: query
        required: true
        schema:
          type: string
          title: Subdir
      responses:
        '200':
          description: Successful Response
          content:
            application/json:
              schema: {}
        '401':
          content:
            application/json:
              schema:
                $ref: '#/components/schemas/HTTPExceptionResponse'
          description: Unauthorized
        '403':
          content:
            application/json:
              schema:
                $ref: '#/components/schemas/HTTPExceptionResponse'
          description: Forbidden
        '400':
          content:
            application/json:
              schema:
                $ref: '#/components/schemas/HTTPExceptionResponse'
          description: Bad Request
        '422':
          description: Validation Error
          content:
            application/json:
              schema:
                $ref: '#/components/schemas/HTTPValidationError'
  /api/v2/config:
    get:
      tags:
      - Config
      summary: Get Config
      operationId: get_config
      security:
      - OAuth2PasswordBearer: []
      parameters:
      - name: section
        in: query
        required: false
        schema:
          anyOf:
          - type: string
          - type: 'null'
          title: Section
      - name: accept
        in: header
        required: false
        schema:
          type: string
          enum:
          - application/json
          - text/plain
          - '*/*'
          default: '*/*'
          title: Accept
      responses:
        '200':
          description: Successful Response
          content:
            application/json:
              schema:
                $ref: '#/components/schemas/Config'
            text/plain:
              schema:
                type: string
                example: '[core]

                  dags_folder = /opt/airflow/dags

                  base_log_folder = /opt/airflow/logs


                  [smtp]

                  smtp_host = localhost

                  smtp_mail_from = airflow@example.com

                  '
        '401':
          content:
            application/json:
              schema:
                $ref: '#/components/schemas/HTTPExceptionResponse'
          description: Unauthorized
        '403':
          content:
            application/json:
              schema:
                $ref: '#/components/schemas/HTTPExceptionResponse'
          description: Forbidden
        '404':
          content:
            application/json:
              schema:
                $ref: '#/components/schemas/HTTPExceptionResponse'
          description: Not Found
        '406':
          content:
            application/json:
              schema:
                $ref: '#/components/schemas/HTTPExceptionResponse'
          description: Not Acceptable
        '422':
          description: Validation Error
          content:
            application/json:
              schema:
                $ref: '#/components/schemas/HTTPValidationError'
  /api/v2/config/section/{section}/option/{option}:
    get:
      tags:
      - Config
      summary: Get Config Value
      operationId: get_config_value
      security:
      - OAuth2PasswordBearer: []
      parameters:
      - name: section
        in: path
        required: true
        schema:
          type: string
          title: Section
      - name: option
        in: path
        required: true
        schema:
          type: string
          title: Option
      - name: accept
        in: header
        required: false
        schema:
          type: string
          enum:
          - application/json
          - text/plain
          - '*/*'
          default: '*/*'
          title: Accept
      responses:
        '200':
          description: Successful Response
          content:
            application/json:
              schema:
                $ref: '#/components/schemas/Config'
            text/plain:
              schema:
                type: string
                example: '[core]

                  dags_folder = /opt/airflow/dags

                  base_log_folder = /opt/airflow/logs

                  '
        '401':
          content:
            application/json:
              schema:
                $ref: '#/components/schemas/HTTPExceptionResponse'
          description: Unauthorized
        '403':
          content:
            application/json:
              schema:
                $ref: '#/components/schemas/HTTPExceptionResponse'
          description: Forbidden
        '404':
          content:
            application/json:
              schema:
                $ref: '#/components/schemas/HTTPExceptionResponse'
          description: Not Found
        '406':
          content:
            application/json:
              schema:
                $ref: '#/components/schemas/HTTPExceptionResponse'
          description: Not Acceptable
        '422':
          description: Validation Error
          content:
            application/json:
              schema:
                $ref: '#/components/schemas/HTTPValidationError'
  /api/v2/dagWarnings:
    get:
      tags:
      - DagWarning
      summary: List Dag Warnings
      description: Get a list of DAG warnings.
      operationId: list_dag_warnings
      security:
      - OAuth2PasswordBearer: []
      parameters:
      - name: dag_id
        in: query
        required: false
        schema:
          anyOf:
          - type: string
          - type: 'null'
          title: Dag Id
      - name: warning_type
        in: query
        required: false
        schema:
          anyOf:
          - $ref: '#/components/schemas/DagWarningType'
          - type: 'null'
          title: Warning Type
      - name: limit
        in: query
        required: false
        schema:
          type: integer
          minimum: 0
          default: 50
          title: Limit
      - name: offset
        in: query
        required: false
        schema:
          type: integer
          minimum: 0
          default: 0
          title: Offset
      - name: order_by
        in: query
        required: false
        schema:
          type: string
          default: dag_id
          title: Order By
      responses:
        '200':
          description: Successful Response
          content:
            application/json:
              schema:
                $ref: '#/components/schemas/DAGWarningCollectionResponse'
        '401':
          content:
            application/json:
              schema:
                $ref: '#/components/schemas/HTTPExceptionResponse'
          description: Unauthorized
        '403':
          content:
            application/json:
              schema:
                $ref: '#/components/schemas/HTTPExceptionResponse'
          description: Forbidden
        '422':
          description: Validation Error
          content:
            application/json:
              schema:
                $ref: '#/components/schemas/HTTPValidationError'
  /api/v2/dags:
    get:
      tags:
      - DAG
      summary: Get Dags
      description: Get all DAGs.
      operationId: get_dags
      security:
      - OAuth2PasswordBearer: []
      parameters:
      - name: limit
        in: query
        required: false
        schema:
          type: integer
          minimum: 0
          default: 50
          title: Limit
      - name: offset
        in: query
        required: false
        schema:
          type: integer
          minimum: 0
          default: 0
          title: Offset
      - name: tags
        in: query
        required: false
        schema:
          type: array
          items:
            type: string
          title: Tags
      - name: tags_match_mode
        in: query
        required: false
        schema:
          anyOf:
          - enum:
            - any
            - all
            type: string
          - type: 'null'
          title: Tags Match Mode
      - name: owners
        in: query
        required: false
        schema:
          type: array
          items:
            type: string
          title: Owners
      - name: dag_id_pattern
        in: query
        required: false
        schema:
          anyOf:
          - type: string
          - type: 'null'
          description: "SQL LIKE expression \u2014 use `%` / `_` wildcards (e.g. `%customer_%`).\
            \ Regular expressions are **not** supported."
          title: Dag Id Pattern
        description: "SQL LIKE expression \u2014 use `%` / `_` wildcards (e.g. `%customer_%`).\
          \ Regular expressions are **not** supported."
      - name: dag_display_name_pattern
        in: query
        required: false
        schema:
          anyOf:
          - type: string
          - type: 'null'
          description: "SQL LIKE expression \u2014 use `%` / `_` wildcards (e.g. `%customer_%`).\
            \ Regular expressions are **not** supported."
          title: Dag Display Name Pattern
        description: "SQL LIKE expression \u2014 use `%` / `_` wildcards (e.g. `%customer_%`).\
          \ Regular expressions are **not** supported."
      - name: exclude_stale
        in: query
        required: false
        schema:
          type: boolean
          default: true
          title: Exclude Stale
      - name: paused
        in: query
        required: false
        schema:
          anyOf:
          - type: boolean
          - type: 'null'
          title: Paused
      - name: last_dag_run_state
        in: query
        required: false
        schema:
          anyOf:
          - $ref: '#/components/schemas/DagRunState'
          - type: 'null'
          title: Last Dag Run State
      - name: dag_run_start_date_gte
        in: query
        required: false
        schema:
          anyOf:
          - type: string
            format: date-time
          - type: 'null'
          title: Dag Run Start Date Gte
      - name: dag_run_start_date_lte
        in: query
        required: false
        schema:
          anyOf:
          - type: string
            format: date-time
          - type: 'null'
          title: Dag Run Start Date Lte
      - name: dag_run_end_date_gte
        in: query
        required: false
        schema:
          anyOf:
          - type: string
            format: date-time
          - type: 'null'
          title: Dag Run End Date Gte
      - name: dag_run_end_date_lte
        in: query
        required: false
        schema:
          anyOf:
          - type: string
            format: date-time
          - type: 'null'
          title: Dag Run End Date Lte
      - name: dag_run_state
        in: query
        required: false
        schema:
          type: array
          items:
            type: string
          title: Dag Run State
      - name: order_by
        in: query
        required: false
        schema:
          type: string
          default: dag_id
          title: Order By
      responses:
        '200':
          description: Successful Response
          content:
            application/json:
              schema:
                $ref: '#/components/schemas/DAGCollectionResponse'
        '401':
          content:
            application/json:
              schema:
                $ref: '#/components/schemas/HTTPExceptionResponse'
          description: Unauthorized
        '403':
          content:
            application/json:
              schema:
                $ref: '#/components/schemas/HTTPExceptionResponse'
          description: Forbidden
        '422':
          description: Validation Error
          content:
            application/json:
              schema:
                $ref: '#/components/schemas/HTTPValidationError'
    patch:
      tags:
      - DAG
      summary: Patch Dags
      description: Patch multiple DAGs.
      operationId: patch_dags
      security:
      - OAuth2PasswordBearer: []
      parameters:
      - name: update_mask
        in: query
        required: false
        schema:
          anyOf:
          - type: array
            items:
              type: string
          - type: 'null'
          title: Update Mask
      - name: limit
        in: query
        required: false
        schema:
          type: integer
          minimum: 0
          default: 50
          title: Limit
      - name: offset
        in: query
        required: false
        schema:
          type: integer
          minimum: 0
          default: 0
          title: Offset
      - name: tags
        in: query
        required: false
        schema:
          type: array
          items:
            type: string
          title: Tags
      - name: tags_match_mode
        in: query
        required: false
        schema:
          anyOf:
          - enum:
            - any
            - all
            type: string
          - type: 'null'
          title: Tags Match Mode
      - name: owners
        in: query
        required: false
        schema:
          type: array
          items:
            type: string
          title: Owners
      - name: dag_id_pattern
        in: query
        required: false
        schema:
          anyOf:
          - type: string
          - type: 'null'
          description: "SQL LIKE expression \u2014 use `%` / `_` wildcards (e.g. `%customer_%`).\
            \ Regular expressions are **not** supported."
          title: Dag Id Pattern
        description: "SQL LIKE expression \u2014 use `%` / `_` wildcards (e.g. `%customer_%`).\
          \ Regular expressions are **not** supported."
      - name: exclude_stale
        in: query
        required: false
        schema:
          type: boolean
          default: true
          title: Exclude Stale
      - name: paused
        in: query
        required: false
        schema:
          anyOf:
          - type: boolean
          - type: 'null'
          title: Paused
      requestBody:
        required: true
        content:
          application/json:
            schema:
              $ref: '#/components/schemas/DAGPatchBody'
      responses:
        '200':
          description: Successful Response
          content:
            application/json:
              schema:
                $ref: '#/components/schemas/DAGCollectionResponse'
        '401':
          content:
            application/json:
              schema:
                $ref: '#/components/schemas/HTTPExceptionResponse'
          description: Unauthorized
        '403':
          content:
            application/json:
              schema:
                $ref: '#/components/schemas/HTTPExceptionResponse'
          description: Forbidden
        '400':
          content:
            application/json:
              schema:
                $ref: '#/components/schemas/HTTPExceptionResponse'
          description: Bad Request
        '404':
          content:
            application/json:
              schema:
                $ref: '#/components/schemas/HTTPExceptionResponse'
          description: Not Found
        '422':
          description: Validation Error
          content:
            application/json:
              schema:
                $ref: '#/components/schemas/HTTPValidationError'
  /api/v2/dags/{dag_id}:
    get:
      tags:
      - DAG
      summary: Get Dag
      description: Get basic information about a DAG.
      operationId: get_dag
      security:
      - OAuth2PasswordBearer: []
      parameters:
      - name: dag_id
        in: path
        required: true
        schema:
          type: string
          title: Dag Id
      responses:
        '200':
          description: Successful Response
          content:
            application/json:
              schema:
                $ref: '#/components/schemas/DAGResponse'
        '401':
          content:
            application/json:
              schema:
                $ref: '#/components/schemas/HTTPExceptionResponse'
          description: Unauthorized
        '403':
          content:
            application/json:
              schema:
                $ref: '#/components/schemas/HTTPExceptionResponse'
          description: Forbidden
        '400':
          content:
            application/json:
              schema:
                $ref: '#/components/schemas/HTTPExceptionResponse'
          description: Bad Request
        '404':
          content:
            application/json:
              schema:
                $ref: '#/components/schemas/HTTPExceptionResponse'
          description: Not Found
        '422':
          content:
            application/json:
              schema:
                $ref: '#/components/schemas/HTTPExceptionResponse'
          description: Unprocessable Entity
    patch:
      tags:
      - DAG
      summary: Patch Dag
      description: Patch the specific DAG.
      operationId: patch_dag
      security:
      - OAuth2PasswordBearer: []
      parameters:
      - name: dag_id
        in: path
        required: true
        schema:
          type: string
          title: Dag Id
      - name: update_mask
        in: query
        required: false
        schema:
          anyOf:
          - type: array
            items:
              type: string
          - type: 'null'
          title: Update Mask
      requestBody:
        required: true
        content:
          application/json:
            schema:
              $ref: '#/components/schemas/DAGPatchBody'
      responses:
        '200':
          description: Successful Response
          content:
            application/json:
              schema:
                $ref: '#/components/schemas/DAGResponse'
        '401':
          content:
            application/json:
              schema:
                $ref: '#/components/schemas/HTTPExceptionResponse'
          description: Unauthorized
        '403':
          content:
            application/json:
              schema:
                $ref: '#/components/schemas/HTTPExceptionResponse'
          description: Forbidden
        '400':
          content:
            application/json:
              schema:
                $ref: '#/components/schemas/HTTPExceptionResponse'
          description: Bad Request
        '404':
          content:
            application/json:
              schema:
                $ref: '#/components/schemas/HTTPExceptionResponse'
          description: Not Found
        '422':
          description: Validation Error
          content:
            application/json:
              schema:
                $ref: '#/components/schemas/HTTPValidationError'
    delete:
      tags:
      - DAG
      summary: Delete Dag
      description: Delete the specific DAG.
      operationId: delete_dag
      security:
      - OAuth2PasswordBearer: []
      parameters:
      - name: dag_id
        in: path
        required: true
        schema:
          type: string
          title: Dag Id
      responses:
        '200':
          description: Successful Response
          content:
            application/json:
              schema: {}
        '401':
          content:
            application/json:
              schema:
                $ref: '#/components/schemas/HTTPExceptionResponse'
          description: Unauthorized
        '403':
          content:
            application/json:
              schema:
                $ref: '#/components/schemas/HTTPExceptionResponse'
          description: Forbidden
        '400':
          content:
            application/json:
              schema:
                $ref: '#/components/schemas/HTTPExceptionResponse'
          description: Bad Request
        '404':
          content:
            application/json:
              schema:
                $ref: '#/components/schemas/HTTPExceptionResponse'
          description: Not Found
        '422':
          content:
            application/json:
              schema:
                $ref: '#/components/schemas/HTTPExceptionResponse'
          description: Unprocessable Entity
  /api/v2/dags/{dag_id}/details:
    get:
      tags:
      - DAG
      summary: Get Dag Details
      description: Get details of DAG.
      operationId: get_dag_details
      security:
      - OAuth2PasswordBearer: []
      parameters:
      - name: dag_id
        in: path
        required: true
        schema:
          type: string
          title: Dag Id
      responses:
        '200':
          description: Successful Response
          content:
            application/json:
              schema:
                $ref: '#/components/schemas/DAGDetailsResponse'
        '401':
          content:
            application/json:
              schema:
                $ref: '#/components/schemas/HTTPExceptionResponse'
          description: Unauthorized
        '403':
          content:
            application/json:
              schema:
                $ref: '#/components/schemas/HTTPExceptionResponse'
          description: Forbidden
        '400':
          content:
            application/json:
              schema:
                $ref: '#/components/schemas/HTTPExceptionResponse'
          description: Bad Request
        '404':
          content:
            application/json:
              schema:
                $ref: '#/components/schemas/HTTPExceptionResponse'
          description: Not Found
        '422':
          description: Validation Error
          content:
            application/json:
              schema:
                $ref: '#/components/schemas/HTTPValidationError'
  /api/v2/eventLogs/{event_log_id}:
    get:
      tags:
      - Event Log
      summary: Get Event Log
      operationId: get_event_log
      security:
      - OAuth2PasswordBearer: []
      parameters:
      - name: event_log_id
        in: path
        required: true
        schema:
          type: integer
          title: Event Log Id
      responses:
        '200':
          description: Successful Response
          content:
            application/json:
              schema:
                $ref: '#/components/schemas/EventLogResponse'
        '401':
          content:
            application/json:
              schema:
                $ref: '#/components/schemas/HTTPExceptionResponse'
          description: Unauthorized
        '403':
          content:
            application/json:
              schema:
                $ref: '#/components/schemas/HTTPExceptionResponse'
          description: Forbidden
        '404':
          content:
            application/json:
              schema:
                $ref: '#/components/schemas/HTTPExceptionResponse'
          description: Not Found
        '422':
          description: Validation Error
          content:
            application/json:
              schema:
                $ref: '#/components/schemas/HTTPValidationError'
  /api/v2/eventLogs:
    get:
      tags:
      - Event Log
      summary: Get Event Logs
      description: Get all Event Logs.
      operationId: get_event_logs
      security:
      - OAuth2PasswordBearer: []
      parameters:
      - name: limit
        in: query
        required: false
        schema:
          type: integer
          minimum: 0
          default: 50
          title: Limit
      - name: offset
        in: query
        required: false
        schema:
          type: integer
          minimum: 0
          default: 0
          title: Offset
      - name: order_by
        in: query
        required: false
        schema:
          type: string
          default: id
          title: Order By
      - name: dag_id
        in: query
        required: false
        schema:
          anyOf:
          - type: string
          - type: 'null'
          title: Dag Id
      - name: task_id
        in: query
        required: false
        schema:
          anyOf:
          - type: string
          - type: 'null'
          title: Task Id
      - name: run_id
        in: query
        required: false
        schema:
          anyOf:
          - type: string
          - type: 'null'
          title: Run Id
      - name: map_index
        in: query
        required: false
        schema:
          anyOf:
          - type: integer
          - type: 'null'
          title: Map Index
      - name: try_number
        in: query
        required: false
        schema:
          anyOf:
          - type: integer
          - type: 'null'
          title: Try Number
      - name: owner
        in: query
        required: false
        schema:
          anyOf:
          - type: string
          - type: 'null'
          title: Owner
      - name: event
        in: query
        required: false
        schema:
          anyOf:
          - type: string
          - type: 'null'
          title: Event
      - name: excluded_events
        in: query
        required: false
        schema:
          anyOf:
          - type: array
            items:
              type: string
          - type: 'null'
          title: Excluded Events
      - name: included_events
        in: query
        required: false
        schema:
          anyOf:
          - type: array
            items:
              type: string
          - type: 'null'
          title: Included Events
      - name: before
        in: query
        required: false
        schema:
          anyOf:
          - type: string
            format: date-time
          - type: 'null'
          title: Before
      - name: after
        in: query
        required: false
        schema:
          anyOf:
          - type: string
            format: date-time
          - type: 'null'
          title: After
      responses:
        '200':
          description: Successful Response
          content:
            application/json:
              schema:
                $ref: '#/components/schemas/EventLogCollectionResponse'
        '401':
          content:
            application/json:
              schema:
                $ref: '#/components/schemas/HTTPExceptionResponse'
          description: Unauthorized
        '403':
          content:
            application/json:
              schema:
                $ref: '#/components/schemas/HTTPExceptionResponse'
          description: Forbidden
        '422':
          description: Validation Error
          content:
            application/json:
              schema:
                $ref: '#/components/schemas/HTTPValidationError'
  /api/v2/dags/{dag_id}/dagRuns/{dag_run_id}/taskInstances/{task_id}/links:
    get:
      tags:
      - Extra Links
      - Task Instance
      summary: Get Extra Links
      description: Get extra links for task instance.
      operationId: get_extra_links
      security:
      - OAuth2PasswordBearer: []
      parameters:
      - name: dag_id
        in: path
        required: true
        schema:
          type: string
          title: Dag Id
      - name: dag_run_id
        in: path
        required: true
        schema:
          type: string
          title: Dag Run Id
      - name: task_id
        in: path
        required: true
        schema:
          type: string
          title: Task Id
      - name: map_index
        in: query
        required: false
        schema:
          type: integer
          default: -1
          title: Map Index
      responses:
        '200':
          description: Successful Response
          content:
            application/json:
              schema:
                $ref: '#/components/schemas/ExtraLinkCollectionResponse'
        '401':
          content:
            application/json:
              schema:
                $ref: '#/components/schemas/HTTPExceptionResponse'
          description: Unauthorized
        '403':
          content:
            application/json:
              schema:
                $ref: '#/components/schemas/HTTPExceptionResponse'
          description: Forbidden
        '404':
          content:
            application/json:
              schema:
                $ref: '#/components/schemas/HTTPExceptionResponse'
          description: Not Found
        '422':
          description: Validation Error
          content:
            application/json:
              schema:
                $ref: '#/components/schemas/HTTPValidationError'
  /api/v2/importErrors/{import_error_id}:
    get:
      tags:
      - Import Error
      summary: Get Import Error
      description: Get an import error.
      operationId: get_import_error
      security:
      - OAuth2PasswordBearer: []
      parameters:
      - name: import_error_id
        in: path
        required: true
        schema:
          type: integer
          title: Import Error Id
      responses:
        '200':
          description: Successful Response
          content:
            application/json:
              schema:
                $ref: '#/components/schemas/ImportErrorResponse'
        '401':
          content:
            application/json:
              schema:
                $ref: '#/components/schemas/HTTPExceptionResponse'
          description: Unauthorized
        '403':
          content:
            application/json:
              schema:
                $ref: '#/components/schemas/HTTPExceptionResponse'
          description: Forbidden
        '404':
          content:
            application/json:
              schema:
                $ref: '#/components/schemas/HTTPExceptionResponse'
          description: Not Found
        '422':
          description: Validation Error
          content:
            application/json:
              schema:
                $ref: '#/components/schemas/HTTPValidationError'
  /api/v2/importErrors:
    get:
      tags:
      - Import Error
      summary: Get Import Errors
      description: Get all import errors.
      operationId: get_import_errors
      security:
      - OAuth2PasswordBearer: []
      parameters:
      - name: limit
        in: query
        required: false
        schema:
          type: integer
          minimum: 0
          default: 50
          title: Limit
      - name: offset
        in: query
        required: false
        schema:
          type: integer
          minimum: 0
          default: 0
          title: Offset
      - name: order_by
        in: query
        required: false
        schema:
          type: string
          default: id
          title: Order By
      responses:
        '200':
          description: Successful Response
          content:
            application/json:
              schema:
                $ref: '#/components/schemas/ImportErrorCollectionResponse'
        '401':
          content:
            application/json:
              schema:
                $ref: '#/components/schemas/HTTPExceptionResponse'
          description: Unauthorized
        '403':
          content:
            application/json:
              schema:
                $ref: '#/components/schemas/HTTPExceptionResponse'
          description: Forbidden
        '422':
          description: Validation Error
          content:
            application/json:
              schema:
                $ref: '#/components/schemas/HTTPValidationError'
  /api/v2/jobs:
    get:
      tags:
      - Job
      summary: Get Jobs
      description: Get all jobs.
      operationId: get_jobs
      security:
      - OAuth2PasswordBearer: []
      parameters:
      - name: is_alive
        in: query
        required: false
        schema:
          anyOf:
          - type: boolean
          - type: 'null'
          title: Is Alive
      - name: start_date_gte
        in: query
        required: false
        schema:
          anyOf:
          - type: string
            format: date-time
          - type: 'null'
          title: Start Date Gte
      - name: start_date_lte
        in: query
        required: false
        schema:
          anyOf:
          - type: string
            format: date-time
          - type: 'null'
          title: Start Date Lte
      - name: end_date_gte
        in: query
        required: false
        schema:
          anyOf:
          - type: string
            format: date-time
          - type: 'null'
          title: End Date Gte
      - name: end_date_lte
        in: query
        required: false
        schema:
          anyOf:
          - type: string
            format: date-time
          - type: 'null'
          title: End Date Lte
      - name: limit
        in: query
        required: false
        schema:
          type: integer
          minimum: 0
          default: 50
          title: Limit
      - name: offset
        in: query
        required: false
        schema:
          type: integer
          minimum: 0
          default: 0
          title: Offset
      - name: order_by
        in: query
        required: false
        schema:
          type: string
          default: id
          title: Order By
      - name: job_state
        in: query
        required: false
        schema:
          anyOf:
          - type: string
          - type: 'null'
          title: Job State
      - name: job_type
        in: query
        required: false
        schema:
          anyOf:
          - type: string
          - type: 'null'
          title: Job Type
      - name: hostname
        in: query
        required: false
        schema:
          anyOf:
          - type: string
          - type: 'null'
          title: Hostname
      - name: executor_class
        in: query
        required: false
        schema:
          anyOf:
          - type: string
          - type: 'null'
          title: Executor Class
      responses:
        '200':
          description: Successful Response
          content:
            application/json:
              schema:
                $ref: '#/components/schemas/JobCollectionResponse'
        '401':
          content:
            application/json:
              schema:
                $ref: '#/components/schemas/HTTPExceptionResponse'
          description: Unauthorized
        '403':
          content:
            application/json:
              schema:
                $ref: '#/components/schemas/HTTPExceptionResponse'
          description: Forbidden
        '400':
          content:
            application/json:
              schema:
                $ref: '#/components/schemas/HTTPExceptionResponse'
          description: Bad Request
        '422':
          description: Validation Error
          content:
            application/json:
              schema:
                $ref: '#/components/schemas/HTTPValidationError'
  /api/v2/plugins:
    get:
      tags:
      - Plugin
      summary: Get Plugins
      operationId: get_plugins
      security:
      - OAuth2PasswordBearer: []
      parameters:
      - name: limit
        in: query
        required: false
        schema:
          type: integer
          minimum: 0
          default: 50
          title: Limit
      - name: offset
        in: query
        required: false
        schema:
          type: integer
          minimum: 0
          default: 0
          title: Offset
      responses:
        '200':
          description: Successful Response
          content:
            application/json:
              schema:
                $ref: '#/components/schemas/PluginCollectionResponse'
        '401':
          content:
            application/json:
              schema:
                $ref: '#/components/schemas/HTTPExceptionResponse'
          description: Unauthorized
        '403':
          content:
            application/json:
              schema:
                $ref: '#/components/schemas/HTTPExceptionResponse'
          description: Forbidden
        '422':
          description: Validation Error
          content:
            application/json:
              schema:
                $ref: '#/components/schemas/HTTPValidationError'
  /api/v2/plugins/importErrors:
    get:
      tags:
      - Plugin
      summary: Import Errors
      operationId: import_errors
      responses:
        '200':
          description: Successful Response
          content:
            application/json:
              schema:
                $ref: '#/components/schemas/PluginImportErrorCollectionResponse'
        '401':
          description: Unauthorized
          content:
            application/json:
              schema:
                $ref: '#/components/schemas/HTTPExceptionResponse'
        '403':
          description: Forbidden
          content:
            application/json:
              schema:
                $ref: '#/components/schemas/HTTPExceptionResponse'
      security:
      - OAuth2PasswordBearer: []
  /api/v2/pools/{pool_name}:
    delete:
      tags:
      - Pool
      summary: Delete Pool
      description: Delete a pool entry.
      operationId: delete_pool
      security:
      - OAuth2PasswordBearer: []
      parameters:
      - name: pool_name
        in: path
        required: true
        schema:
          type: string
          title: Pool Name
      responses:
        '204':
          description: Successful Response
        '401':
          content:
            application/json:
              schema:
                $ref: '#/components/schemas/HTTPExceptionResponse'
          description: Unauthorized
        '403':
          content:
            application/json:
              schema:
                $ref: '#/components/schemas/HTTPExceptionResponse'
          description: Forbidden
        '400':
          content:
            application/json:
              schema:
                $ref: '#/components/schemas/HTTPExceptionResponse'
          description: Bad Request
        '404':
          content:
            application/json:
              schema:
                $ref: '#/components/schemas/HTTPExceptionResponse'
          description: Not Found
        '422':
          description: Validation Error
          content:
            application/json:
              schema:
                $ref: '#/components/schemas/HTTPValidationError'
    get:
      tags:
      - Pool
      summary: Get Pool
      description: Get a pool.
      operationId: get_pool
      security:
      - OAuth2PasswordBearer: []
      parameters:
      - name: pool_name
        in: path
        required: true
        schema:
          type: string
          title: Pool Name
      responses:
        '200':
          description: Successful Response
          content:
            application/json:
              schema:
                $ref: '#/components/schemas/PoolResponse'
        '401':
          content:
            application/json:
              schema:
                $ref: '#/components/schemas/HTTPExceptionResponse'
          description: Unauthorized
        '403':
          content:
            application/json:
              schema:
                $ref: '#/components/schemas/HTTPExceptionResponse'
          description: Forbidden
        '404':
          content:
            application/json:
              schema:
                $ref: '#/components/schemas/HTTPExceptionResponse'
          description: Not Found
        '422':
          description: Validation Error
          content:
            application/json:
              schema:
                $ref: '#/components/schemas/HTTPValidationError'
    patch:
      tags:
      - Pool
      summary: Patch Pool
      description: Update a Pool.
      operationId: patch_pool
      security:
      - OAuth2PasswordBearer: []
      parameters:
      - name: pool_name
        in: path
        required: true
        schema:
          type: string
          title: Pool Name
      - name: update_mask
        in: query
        required: false
        schema:
          anyOf:
          - type: array
            items:
              type: string
          - type: 'null'
          title: Update Mask
      requestBody:
        required: true
        content:
          application/json:
            schema:
              $ref: '#/components/schemas/PoolPatchBody'
      responses:
        '200':
          description: Successful Response
          content:
            application/json:
              schema:
                $ref: '#/components/schemas/PoolResponse'
        '401':
          content:
            application/json:
              schema:
                $ref: '#/components/schemas/HTTPExceptionResponse'
          description: Unauthorized
        '403':
          content:
            application/json:
              schema:
                $ref: '#/components/schemas/HTTPExceptionResponse'
          description: Forbidden
        '400':
          content:
            application/json:
              schema:
                $ref: '#/components/schemas/HTTPExceptionResponse'
          description: Bad Request
        '404':
          content:
            application/json:
              schema:
                $ref: '#/components/schemas/HTTPExceptionResponse'
          description: Not Found
        '422':
          description: Validation Error
          content:
            application/json:
              schema:
                $ref: '#/components/schemas/HTTPValidationError'
  /api/v2/pools:
    get:
      tags:
      - Pool
      summary: Get Pools
      description: Get all pools entries.
      operationId: get_pools
      security:
      - OAuth2PasswordBearer: []
      parameters:
      - name: limit
        in: query
        required: false
        schema:
          type: integer
          minimum: 0
          default: 50
          title: Limit
      - name: offset
        in: query
        required: false
        schema:
          type: integer
          minimum: 0
          default: 0
          title: Offset
      - name: order_by
        in: query
        required: false
        schema:
          type: string
          default: id
          title: Order By
      - name: pool_name_pattern
        in: query
        required: false
        schema:
          anyOf:
          - type: string
          - type: 'null'
          description: "SQL LIKE expression \u2014 use `%` / `_` wildcards (e.g. `%customer_%`).\
            \ Regular expressions are **not** supported."
          title: Pool Name Pattern
        description: "SQL LIKE expression \u2014 use `%` / `_` wildcards (e.g. `%customer_%`).\
          \ Regular expressions are **not** supported."
      responses:
        '200':
          description: Successful Response
          content:
            application/json:
              schema:
                $ref: '#/components/schemas/PoolCollectionResponse'
        '401':
          content:
            application/json:
              schema:
                $ref: '#/components/schemas/HTTPExceptionResponse'
          description: Unauthorized
        '403':
          content:
            application/json:
              schema:
                $ref: '#/components/schemas/HTTPExceptionResponse'
          description: Forbidden
        '404':
          content:
            application/json:
              schema:
                $ref: '#/components/schemas/HTTPExceptionResponse'
          description: Not Found
        '422':
          description: Validation Error
          content:
            application/json:
              schema:
                $ref: '#/components/schemas/HTTPValidationError'
    post:
      tags:
      - Pool
      summary: Post Pool
      description: Create a Pool.
      operationId: post_pool
      security:
      - OAuth2PasswordBearer: []
      requestBody:
        required: true
        content:
          application/json:
            schema:
              $ref: '#/components/schemas/PoolBody'
      responses:
        '201':
          description: Successful Response
          content:
            application/json:
              schema:
                $ref: '#/components/schemas/PoolResponse'
        '401':
          content:
            application/json:
              schema:
                $ref: '#/components/schemas/HTTPExceptionResponse'
          description: Unauthorized
        '403':
          content:
            application/json:
              schema:
                $ref: '#/components/schemas/HTTPExceptionResponse'
          description: Forbidden
        '409':
          content:
            application/json:
              schema:
                $ref: '#/components/schemas/HTTPExceptionResponse'
          description: Conflict
        '422':
          description: Validation Error
          content:
            application/json:
              schema:
                $ref: '#/components/schemas/HTTPValidationError'
    patch:
      tags:
      - Pool
      summary: Bulk Pools
      description: Bulk create, update, and delete pools.
      operationId: bulk_pools
      security:
      - OAuth2PasswordBearer: []
      requestBody:
        required: true
        content:
          application/json:
            schema:
              $ref: '#/components/schemas/BulkBody_PoolBody_'
      responses:
        '200':
          description: Successful Response
          content:
            application/json:
              schema:
                $ref: '#/components/schemas/BulkResponse'
        '401':
          content:
            application/json:
              schema:
                $ref: '#/components/schemas/HTTPExceptionResponse'
          description: Unauthorized
        '403':
          content:
            application/json:
              schema:
                $ref: '#/components/schemas/HTTPExceptionResponse'
          description: Forbidden
        '422':
          description: Validation Error
          content:
            application/json:
              schema:
                $ref: '#/components/schemas/HTTPValidationError'
  /api/v2/providers:
    get:
      tags:
      - Provider
      summary: Get Providers
      description: Get providers.
      operationId: get_providers
      security:
      - OAuth2PasswordBearer: []
      parameters:
      - name: limit
        in: query
        required: false
        schema:
          type: integer
          minimum: 0
          default: 50
          title: Limit
      - name: offset
        in: query
        required: false
        schema:
          type: integer
          minimum: 0
          default: 0
          title: Offset
      responses:
        '200':
          description: Successful Response
          content:
            application/json:
              schema:
                $ref: '#/components/schemas/ProviderCollectionResponse'
        '401':
          content:
            application/json:
              schema:
                $ref: '#/components/schemas/HTTPExceptionResponse'
          description: Unauthorized
        '403':
          content:
            application/json:
              schema:
                $ref: '#/components/schemas/HTTPExceptionResponse'
          description: Forbidden
        '422':
          description: Validation Error
          content:
            application/json:
              schema:
                $ref: '#/components/schemas/HTTPValidationError'
  /api/v2/dags/{dag_id}/dagRuns/{dag_run_id}/taskInstances/{task_id}/xcomEntries/{xcom_key}:
    get:
      tags:
      - XCom
      summary: Get Xcom Entry
      description: Get an XCom entry.
      operationId: get_xcom_entry
      security:
      - OAuth2PasswordBearer: []
      parameters:
      - name: dag_id
        in: path
        required: true
        schema:
          type: string
          title: Dag Id
      - name: task_id
        in: path
        required: true
        schema:
          type: string
          title: Task Id
      - name: dag_run_id
        in: path
        required: true
        schema:
          type: string
          title: Dag Run Id
      - name: xcom_key
        in: path
        required: true
        schema:
          type: string
          title: Xcom Key
      - name: map_index
        in: query
        required: false
        schema:
          type: integer
          minimum: -1
          default: -1
          title: Map Index
      - name: deserialize
        in: query
        required: false
        schema:
          type: boolean
          default: false
          title: Deserialize
      - name: stringify
        in: query
        required: false
        schema:
          type: boolean
          default: false
          title: Stringify
      responses:
        '200':
          description: Successful Response
          content:
            application/json:
              schema:
                anyOf:
                - $ref: '#/components/schemas/XComResponseNative'
                - $ref: '#/components/schemas/XComResponseString'
                title: Response Get Xcom Entry
        '401':
          content:
            application/json:
              schema:
                $ref: '#/components/schemas/HTTPExceptionResponse'
          description: Unauthorized
        '403':
          content:
            application/json:
              schema:
                $ref: '#/components/schemas/HTTPExceptionResponse'
          description: Forbidden
        '400':
          content:
            application/json:
              schema:
                $ref: '#/components/schemas/HTTPExceptionResponse'
          description: Bad Request
        '404':
          content:
            application/json:
              schema:
                $ref: '#/components/schemas/HTTPExceptionResponse'
          description: Not Found
        '422':
          description: Validation Error
          content:
            application/json:
              schema:
                $ref: '#/components/schemas/HTTPValidationError'
    patch:
      tags:
      - XCom
      summary: Update Xcom Entry
      description: Update an existing XCom entry.
      operationId: update_xcom_entry
      security:
      - OAuth2PasswordBearer: []
      parameters:
      - name: dag_id
        in: path
        required: true
        schema:
          type: string
          title: Dag Id
      - name: task_id
        in: path
        required: true
        schema:
          type: string
          title: Task Id
      - name: dag_run_id
        in: path
        required: true
        schema:
          type: string
          title: Dag Run Id
      - name: xcom_key
        in: path
        required: true
        schema:
          type: string
          title: Xcom Key
      requestBody:
        required: true
        content:
          application/json:
            schema:
              $ref: '#/components/schemas/XComUpdateBody'
      responses:
        '200':
          description: Successful Response
          content:
            application/json:
              schema:
                $ref: '#/components/schemas/XComResponseNative'
        '401':
          content:
            application/json:
              schema:
                $ref: '#/components/schemas/HTTPExceptionResponse'
          description: Unauthorized
        '403':
          content:
            application/json:
              schema:
                $ref: '#/components/schemas/HTTPExceptionResponse'
          description: Forbidden
        '400':
          content:
            application/json:
              schema:
                $ref: '#/components/schemas/HTTPExceptionResponse'
          description: Bad Request
        '404':
          content:
            application/json:
              schema:
                $ref: '#/components/schemas/HTTPExceptionResponse'
          description: Not Found
        '422':
          description: Validation Error
          content:
            application/json:
              schema:
                $ref: '#/components/schemas/HTTPValidationError'
  /api/v2/dags/{dag_id}/dagRuns/{dag_run_id}/taskInstances/{task_id}/xcomEntries:
    get:
      tags:
      - XCom
      summary: Get Xcom Entries
      description: 'Get all XCom entries.


        This endpoint allows specifying `~` as the dag_id, dag_run_id, task_id to
        retrieve XCom entries for all DAGs.'
      operationId: get_xcom_entries
      security:
      - OAuth2PasswordBearer: []
      parameters:
      - name: dag_id
        in: path
        required: true
        schema:
          type: string
          title: Dag Id
      - name: dag_run_id
        in: path
        required: true
        schema:
          type: string
          title: Dag Run Id
      - name: task_id
        in: path
        required: true
        schema:
          type: string
          title: Task Id
      - name: xcom_key
        in: query
        required: false
        schema:
          anyOf:
          - type: string
          - type: 'null'
          title: Xcom Key
      - name: map_index
        in: query
        required: false
        schema:
          anyOf:
          - type: integer
            minimum: -1
          - type: 'null'
          title: Map Index
      - name: limit
        in: query
        required: false
        schema:
          type: integer
          minimum: 0
          default: 50
          title: Limit
      - name: offset
        in: query
        required: false
        schema:
          type: integer
          minimum: 0
          default: 0
          title: Offset
      responses:
        '200':
          description: Successful Response
          content:
            application/json:
              schema:
                $ref: '#/components/schemas/XComCollectionResponse'
        '401':
          content:
            application/json:
              schema:
                $ref: '#/components/schemas/HTTPExceptionResponse'
          description: Unauthorized
        '403':
          content:
            application/json:
              schema:
                $ref: '#/components/schemas/HTTPExceptionResponse'
          description: Forbidden
        '400':
          content:
            application/json:
              schema:
                $ref: '#/components/schemas/HTTPExceptionResponse'
          description: Bad Request
        '404':
          content:
            application/json:
              schema:
                $ref: '#/components/schemas/HTTPExceptionResponse'
          description: Not Found
        '422':
          description: Validation Error
          content:
            application/json:
              schema:
                $ref: '#/components/schemas/HTTPValidationError'
    post:
      tags:
      - XCom
      summary: Create Xcom Entry
      description: Create an XCom entry.
      operationId: create_xcom_entry
      security:
      - OAuth2PasswordBearer: []
      parameters:
      - name: dag_id
        in: path
        required: true
        schema:
          type: string
          title: Dag Id
      - name: task_id
        in: path
        required: true
        schema:
          type: string
          title: Task Id
      - name: dag_run_id
        in: path
        required: true
        schema:
          type: string
          title: Dag Run Id
      requestBody:
        required: true
        content:
          application/json:
            schema:
              $ref: '#/components/schemas/XComCreateBody'
      responses:
        '201':
          description: Successful Response
          content:
            application/json:
              schema:
                $ref: '#/components/schemas/XComResponseNative'
        '401':
          content:
            application/json:
              schema:
                $ref: '#/components/schemas/HTTPExceptionResponse'
          description: Unauthorized
        '403':
          content:
            application/json:
              schema:
                $ref: '#/components/schemas/HTTPExceptionResponse'
          description: Forbidden
        '400':
          content:
            application/json:
              schema:
                $ref: '#/components/schemas/HTTPExceptionResponse'
          description: Bad Request
        '404':
          content:
            application/json:
              schema:
                $ref: '#/components/schemas/HTTPExceptionResponse'
          description: Not Found
        '422':
          description: Validation Error
          content:
            application/json:
              schema:
                $ref: '#/components/schemas/HTTPValidationError'
  /api/v2/dags/{dag_id}/dagRuns/{dag_run_id}/taskInstances/{task_id}:
    get:
      tags:
      - Task Instance
      summary: Get Task Instance
      description: Get task instance.
      operationId: get_task_instance
      security:
      - OAuth2PasswordBearer: []
      parameters:
      - name: dag_id
        in: path
        required: true
        schema:
          type: string
          title: Dag Id
      - name: dag_run_id
        in: path
        required: true
        schema:
          type: string
          title: Dag Run Id
      - name: task_id
        in: path
        required: true
        schema:
          type: string
          title: Task Id
      responses:
        '200':
          description: Successful Response
          content:
            application/json:
              schema:
                $ref: '#/components/schemas/TaskInstanceResponse'
        '401':
          content:
            application/json:
              schema:
                $ref: '#/components/schemas/HTTPExceptionResponse'
          description: Unauthorized
        '403':
          content:
            application/json:
              schema:
                $ref: '#/components/schemas/HTTPExceptionResponse'
          description: Forbidden
        '404':
          content:
            application/json:
              schema:
                $ref: '#/components/schemas/HTTPExceptionResponse'
          description: Not Found
        '422':
          description: Validation Error
          content:
            application/json:
              schema:
                $ref: '#/components/schemas/HTTPValidationError'
    patch:
      tags:
      - Task Instance
      summary: Patch Task Instance
      description: Update a task instance.
      operationId: patch_task_instance
      security:
      - OAuth2PasswordBearer: []
      parameters:
      - name: dag_id
        in: path
        required: true
        schema:
          type: string
          title: Dag Id
      - name: dag_run_id
        in: path
        required: true
        schema:
          type: string
          title: Dag Run Id
      - name: task_id
        in: path
        required: true
        schema:
          type: string
          title: Task Id
      - name: map_index
        in: query
        required: false
        schema:
          anyOf:
          - type: integer
          - type: 'null'
          title: Map Index
      - name: update_mask
        in: query
        required: false
        schema:
          anyOf:
          - type: array
            items:
              type: string
          - type: 'null'
          title: Update Mask
      requestBody:
        required: true
        content:
          application/json:
            schema:
              $ref: '#/components/schemas/PatchTaskInstanceBody'
      responses:
        '200':
          description: Successful Response
          content:
            application/json:
              schema:
                $ref: '#/components/schemas/TaskInstanceCollectionResponse'
        '401':
          content:
            application/json:
              schema:
                $ref: '#/components/schemas/HTTPExceptionResponse'
          description: Unauthorized
        '403':
          content:
            application/json:
              schema:
                $ref: '#/components/schemas/HTTPExceptionResponse'
          description: Forbidden
        '400':
          content:
            application/json:
              schema:
                $ref: '#/components/schemas/HTTPExceptionResponse'
          description: Bad Request
        '404':
          content:
            application/json:
              schema:
                $ref: '#/components/schemas/HTTPExceptionResponse'
          description: Not Found
        '409':
          content:
            application/json:
              schema:
                $ref: '#/components/schemas/HTTPExceptionResponse'
          description: Conflict
        '422':
          description: Validation Error
          content:
            application/json:
              schema:
                $ref: '#/components/schemas/HTTPValidationError'
    delete:
      tags:
      - Task Instance
      summary: Delete Task Instance
      description: Delete a task instance.
      operationId: delete_task_instance
      security:
      - OAuth2PasswordBearer: []
      parameters:
      - name: dag_id
        in: path
        required: true
        schema:
          type: string
          title: Dag Id
      - name: dag_run_id
        in: path
        required: true
        schema:
          type: string
          title: Dag Run Id
      - name: task_id
        in: path
        required: true
        schema:
          type: string
          title: Task Id
      - name: map_index
        in: query
        required: false
        schema:
          type: integer
          default: -1
          title: Map Index
      responses:
        '200':
          description: Successful Response
          content:
            application/json:
              schema:
                type: 'null'
                title: Response Delete Task Instance
        '401':
          content:
            application/json:
              schema:
                $ref: '#/components/schemas/HTTPExceptionResponse'
          description: Unauthorized
        '403':
          content:
            application/json:
              schema:
                $ref: '#/components/schemas/HTTPExceptionResponse'
          description: Forbidden
        '404':
          content:
            application/json:
              schema:
                $ref: '#/components/schemas/HTTPExceptionResponse'
          description: Not Found
        '422':
          description: Validation Error
          content:
            application/json:
              schema:
                $ref: '#/components/schemas/HTTPValidationError'
  /api/v2/dags/{dag_id}/dagRuns/{dag_run_id}/taskInstances/{task_id}/listMapped:
    get:
      tags:
      - Task Instance
      summary: Get Mapped Task Instances
      description: Get list of mapped task instances.
      operationId: get_mapped_task_instances
      security:
      - OAuth2PasswordBearer: []
      parameters:
      - name: dag_id
        in: path
        required: true
        schema:
          type: string
          title: Dag Id
      - name: dag_run_id
        in: path
        required: true
        schema:
          type: string
          title: Dag Run Id
      - name: task_id
        in: path
        required: true
        schema:
          type: string
          title: Task Id
      - name: run_after_gte
        in: query
        required: false
        schema:
          anyOf:
          - type: string
            format: date-time
          - type: 'null'
          title: Run After Gte
      - name: run_after_lte
        in: query
        required: false
        schema:
          anyOf:
          - type: string
            format: date-time
          - type: 'null'
          title: Run After Lte
      - name: logical_date_gte
        in: query
        required: false
        schema:
          anyOf:
          - type: string
            format: date-time
          - type: 'null'
          title: Logical Date Gte
      - name: logical_date_lte
        in: query
        required: false
        schema:
          anyOf:
          - type: string
            format: date-time
          - type: 'null'
          title: Logical Date Lte
      - name: start_date_gte
        in: query
        required: false
        schema:
          anyOf:
          - type: string
            format: date-time
          - type: 'null'
          title: Start Date Gte
      - name: start_date_lte
        in: query
        required: false
        schema:
          anyOf:
          - type: string
            format: date-time
          - type: 'null'
          title: Start Date Lte
      - name: end_date_gte
        in: query
        required: false
        schema:
          anyOf:
          - type: string
            format: date-time
          - type: 'null'
          title: End Date Gte
      - name: end_date_lte
        in: query
        required: false
        schema:
          anyOf:
          - type: string
            format: date-time
          - type: 'null'
          title: End Date Lte
      - name: updated_at_gte
        in: query
        required: false
        schema:
          anyOf:
          - type: string
            format: date-time
          - type: 'null'
          title: Updated At Gte
      - name: updated_at_lte
        in: query
        required: false
        schema:
          anyOf:
          - type: string
            format: date-time
          - type: 'null'
          title: Updated At Lte
      - name: duration_gte
        in: query
        required: false
        schema:
          anyOf:
          - type: number
          - type: 'null'
          title: Duration Gte
      - name: duration_lte
        in: query
        required: false
        schema:
          anyOf:
          - type: number
          - type: 'null'
          title: Duration Lte
      - name: state
        in: query
        required: false
        schema:
          type: array
          items:
            type: string
          title: State
      - name: pool
        in: query
        required: false
        schema:
          type: array
          items:
            type: string
          title: Pool
      - name: queue
        in: query
        required: false
        schema:
          type: array
          items:
            type: string
          title: Queue
      - name: executor
        in: query
        required: false
        schema:
          type: array
          items:
            type: string
          title: Executor
      - name: version_number
        in: query
        required: false
        schema:
          type: array
          items:
            type: integer
          title: Version Number
      - name: limit
        in: query
        required: false
        schema:
          type: integer
          minimum: 0
          default: 50
          title: Limit
      - name: offset
        in: query
        required: false
        schema:
          type: integer
          minimum: 0
          default: 0
          title: Offset
      - name: order_by
        in: query
        required: false
        schema:
          type: string
          default: map_index
          title: Order By
      responses:
        '200':
          description: Successful Response
          content:
            application/json:
              schema:
                $ref: '#/components/schemas/TaskInstanceCollectionResponse'
        '401':
          content:
            application/json:
              schema:
                $ref: '#/components/schemas/HTTPExceptionResponse'
          description: Unauthorized
        '403':
          content:
            application/json:
              schema:
                $ref: '#/components/schemas/HTTPExceptionResponse'
          description: Forbidden
        '404':
          content:
            application/json:
              schema:
                $ref: '#/components/schemas/HTTPExceptionResponse'
          description: Not Found
        '422':
          description: Validation Error
          content:
            application/json:
              schema:
                $ref: '#/components/schemas/HTTPValidationError'
  /api/v2/dags/{dag_id}/dagRuns/{dag_run_id}/taskInstances/{task_id}/{map_index}/dependencies:
    get:
      tags:
      - Task Instance
      summary: Get Task Instance Dependencies
      description: Get dependencies blocking task from getting scheduled.
      operationId: get_task_instance_dependencies_by_map_index
      security:
      - OAuth2PasswordBearer: []
      parameters:
      - name: dag_id
        in: path
        required: true
        schema:
          type: string
          title: Dag Id
      - name: dag_run_id
        in: path
        required: true
        schema:
          type: string
          title: Dag Run Id
      - name: task_id
        in: path
        required: true
        schema:
          type: string
          title: Task Id
      - name: map_index
        in: path
        required: true
        schema:
          type: integer
          title: Map Index
      responses:
        '200':
          description: Successful Response
          content:
            application/json:
              schema:
                $ref: '#/components/schemas/TaskDependencyCollectionResponse'
        '401':
          content:
            application/json:
              schema:
                $ref: '#/components/schemas/HTTPExceptionResponse'
          description: Unauthorized
        '403':
          content:
            application/json:
              schema:
                $ref: '#/components/schemas/HTTPExceptionResponse'
          description: Forbidden
        '404':
          content:
            application/json:
              schema:
                $ref: '#/components/schemas/HTTPExceptionResponse'
          description: Not Found
        '422':
          description: Validation Error
          content:
            application/json:
              schema:
                $ref: '#/components/schemas/HTTPValidationError'
  /api/v2/dags/{dag_id}/dagRuns/{dag_run_id}/taskInstances/{task_id}/dependencies:
    get:
      tags:
      - Task Instance
      summary: Get Task Instance Dependencies
      description: Get dependencies blocking task from getting scheduled.
      operationId: get_task_instance_dependencies
      security:
      - OAuth2PasswordBearer: []
      parameters:
      - name: dag_id
        in: path
        required: true
        schema:
          type: string
          title: Dag Id
      - name: dag_run_id
        in: path
        required: true
        schema:
          type: string
          title: Dag Run Id
      - name: task_id
        in: path
        required: true
        schema:
          type: string
          title: Task Id
      - name: map_index
        in: query
        required: false
        schema:
          type: integer
          default: -1
          title: Map Index
      responses:
        '200':
          description: Successful Response
          content:
            application/json:
              schema:
                $ref: '#/components/schemas/TaskDependencyCollectionResponse'
        '401':
          content:
            application/json:
              schema:
                $ref: '#/components/schemas/HTTPExceptionResponse'
          description: Unauthorized
        '403':
          content:
            application/json:
              schema:
                $ref: '#/components/schemas/HTTPExceptionResponse'
          description: Forbidden
        '404':
          content:
            application/json:
              schema:
                $ref: '#/components/schemas/HTTPExceptionResponse'
          description: Not Found
        '422':
          description: Validation Error
          content:
            application/json:
              schema:
                $ref: '#/components/schemas/HTTPValidationError'
  /api/v2/dags/{dag_id}/dagRuns/{dag_run_id}/taskInstances/{task_id}/tries:
    get:
      tags:
      - Task Instance
      summary: Get Task Instance Tries
      description: Get list of task instances history.
      operationId: get_task_instance_tries
      security:
      - OAuth2PasswordBearer: []
      parameters:
      - name: dag_id
        in: path
        required: true
        schema:
          type: string
          title: Dag Id
      - name: dag_run_id
        in: path
        required: true
        schema:
          type: string
          title: Dag Run Id
      - name: task_id
        in: path
        required: true
        schema:
          type: string
          title: Task Id
      - name: map_index
        in: query
        required: false
        schema:
          type: integer
          default: -1
          title: Map Index
      responses:
        '200':
          description: Successful Response
          content:
            application/json:
              schema:
                $ref: '#/components/schemas/TaskInstanceHistoryCollectionResponse'
        '401':
          content:
            application/json:
              schema:
                $ref: '#/components/schemas/HTTPExceptionResponse'
          description: Unauthorized
        '403':
          content:
            application/json:
              schema:
                $ref: '#/components/schemas/HTTPExceptionResponse'
          description: Forbidden
        '404':
          content:
            application/json:
              schema:
                $ref: '#/components/schemas/HTTPExceptionResponse'
          description: Not Found
        '422':
          description: Validation Error
          content:
            application/json:
              schema:
                $ref: '#/components/schemas/HTTPValidationError'
  /api/v2/dags/{dag_id}/dagRuns/{dag_run_id}/taskInstances/{task_id}/{map_index}/tries:
    get:
      tags:
      - Task Instance
      summary: Get Mapped Task Instance Tries
      operationId: get_mapped_task_instance_tries
      security:
      - OAuth2PasswordBearer: []
      parameters:
      - name: dag_id
        in: path
        required: true
        schema:
          type: string
          title: Dag Id
      - name: dag_run_id
        in: path
        required: true
        schema:
          type: string
          title: Dag Run Id
      - name: task_id
        in: path
        required: true
        schema:
          type: string
          title: Task Id
      - name: map_index
        in: path
        required: true
        schema:
          type: integer
          title: Map Index
      responses:
        '200':
          description: Successful Response
          content:
            application/json:
              schema:
                $ref: '#/components/schemas/TaskInstanceHistoryCollectionResponse'
        '401':
          content:
            application/json:
              schema:
                $ref: '#/components/schemas/HTTPExceptionResponse'
          description: Unauthorized
        '403':
          content:
            application/json:
              schema:
                $ref: '#/components/schemas/HTTPExceptionResponse'
          description: Forbidden
        '404':
          content:
            application/json:
              schema:
                $ref: '#/components/schemas/HTTPExceptionResponse'
          description: Not Found
        '422':
          description: Validation Error
          content:
            application/json:
              schema:
                $ref: '#/components/schemas/HTTPValidationError'
  /api/v2/dags/{dag_id}/dagRuns/{dag_run_id}/taskInstances/{task_id}/{map_index}:
    get:
      tags:
      - Task Instance
      summary: Get Mapped Task Instance
      description: Get task instance.
      operationId: get_mapped_task_instance
      security:
      - OAuth2PasswordBearer: []
      parameters:
      - name: dag_id
        in: path
        required: true
        schema:
          type: string
          title: Dag Id
      - name: dag_run_id
        in: path
        required: true
        schema:
          type: string
          title: Dag Run Id
      - name: task_id
        in: path
        required: true
        schema:
          type: string
          title: Task Id
      - name: map_index
        in: path
        required: true
        schema:
          type: integer
          title: Map Index
      responses:
        '200':
          description: Successful Response
          content:
            application/json:
              schema:
                $ref: '#/components/schemas/TaskInstanceResponse'
        '401':
          content:
            application/json:
              schema:
                $ref: '#/components/schemas/HTTPExceptionResponse'
          description: Unauthorized
        '403':
          content:
            application/json:
              schema:
                $ref: '#/components/schemas/HTTPExceptionResponse'
          description: Forbidden
        '404':
          content:
            application/json:
              schema:
                $ref: '#/components/schemas/HTTPExceptionResponse'
          description: Not Found
        '422':
          description: Validation Error
          content:
            application/json:
              schema:
                $ref: '#/components/schemas/HTTPValidationError'
    patch:
      tags:
      - Task Instance
      summary: Patch Task Instance
      description: Update a task instance.
      operationId: patch_task_instance_by_map_index
      security:
      - OAuth2PasswordBearer: []
      parameters:
      - name: dag_id
        in: path
        required: true
        schema:
          type: string
          title: Dag Id
      - name: dag_run_id
        in: path
        required: true
        schema:
          type: string
          title: Dag Run Id
      - name: task_id
        in: path
        required: true
        schema:
          type: string
          title: Task Id
      - name: map_index
        in: path
        required: true
        schema:
          anyOf:
          - type: integer
          - type: 'null'
          title: Map Index
      - name: update_mask
        in: query
        required: false
        schema:
          anyOf:
          - type: array
            items:
              type: string
          - type: 'null'
          title: Update Mask
      requestBody:
        required: true
        content:
          application/json:
            schema:
              $ref: '#/components/schemas/PatchTaskInstanceBody'
      responses:
        '200':
          description: Successful Response
          content:
            application/json:
              schema:
                $ref: '#/components/schemas/TaskInstanceCollectionResponse'
        '401':
          content:
            application/json:
              schema:
                $ref: '#/components/schemas/HTTPExceptionResponse'
          description: Unauthorized
        '403':
          content:
            application/json:
              schema:
                $ref: '#/components/schemas/HTTPExceptionResponse'
          description: Forbidden
        '400':
          content:
            application/json:
              schema:
                $ref: '#/components/schemas/HTTPExceptionResponse'
          description: Bad Request
        '404':
          content:
            application/json:
              schema:
                $ref: '#/components/schemas/HTTPExceptionResponse'
          description: Not Found
        '409':
          content:
            application/json:
              schema:
                $ref: '#/components/schemas/HTTPExceptionResponse'
          description: Conflict
        '422':
          description: Validation Error
          content:
            application/json:
              schema:
                $ref: '#/components/schemas/HTTPValidationError'
  /api/v2/dags/{dag_id}/dagRuns/{dag_run_id}/taskInstances:
    get:
      tags:
      - Task Instance
      summary: Get Task Instances
      description: 'Get list of task instances.


        This endpoint allows specifying `~` as the dag_id, dag_run_id to retrieve
        Task Instances for all DAGs

        and DAG runs.'
      operationId: get_task_instances
      security:
      - OAuth2PasswordBearer: []
      parameters:
      - name: dag_id
        in: path
        required: true
        schema:
          type: string
          title: Dag Id
      - name: dag_run_id
        in: path
        required: true
        schema:
          type: string
          title: Dag Run Id
      - name: task_id
        in: query
        required: false
        schema:
          anyOf:
          - type: string
          - type: 'null'
          title: Task Id
      - name: run_after_gte
        in: query
        required: false
        schema:
          anyOf:
          - type: string
            format: date-time
          - type: 'null'
          title: Run After Gte
      - name: run_after_lte
        in: query
        required: false
        schema:
          anyOf:
          - type: string
            format: date-time
          - type: 'null'
          title: Run After Lte
      - name: logical_date_gte
        in: query
        required: false
        schema:
          anyOf:
          - type: string
            format: date-time
          - type: 'null'
          title: Logical Date Gte
      - name: logical_date_lte
        in: query
        required: false
        schema:
          anyOf:
          - type: string
            format: date-time
          - type: 'null'
          title: Logical Date Lte
      - name: start_date_gte
        in: query
        required: false
        schema:
          anyOf:
          - type: string
            format: date-time
          - type: 'null'
          title: Start Date Gte
      - name: start_date_lte
        in: query
        required: false
        schema:
          anyOf:
          - type: string
            format: date-time
          - type: 'null'
          title: Start Date Lte
      - name: end_date_gte
        in: query
        required: false
        schema:
          anyOf:
          - type: string
            format: date-time
          - type: 'null'
          title: End Date Gte
      - name: end_date_lte
        in: query
        required: false
        schema:
          anyOf:
          - type: string
            format: date-time
          - type: 'null'
          title: End Date Lte
      - name: updated_at_gte
        in: query
        required: false
        schema:
          anyOf:
          - type: string
            format: date-time
          - type: 'null'
          title: Updated At Gte
      - name: updated_at_lte
        in: query
        required: false
        schema:
          anyOf:
          - type: string
            format: date-time
          - type: 'null'
          title: Updated At Lte
      - name: duration_gte
        in: query
        required: false
        schema:
          anyOf:
          - type: number
          - type: 'null'
          title: Duration Gte
      - name: duration_lte
        in: query
        required: false
        schema:
          anyOf:
          - type: number
          - type: 'null'
          title: Duration Lte
      - name: task_display_name_pattern
        in: query
        required: false
        schema:
          anyOf:
          - type: string
          - type: 'null'
          description: "SQL LIKE expression \u2014 use `%` / `_` wildcards (e.g. `%customer_%`).\
            \ Regular expressions are **not** supported."
          title: Task Display Name Pattern
        description: "SQL LIKE expression \u2014 use `%` / `_` wildcards (e.g. `%customer_%`).\
          \ Regular expressions are **not** supported."
      - name: state
        in: query
        required: false
        schema:
          type: array
          items:
            type: string
          title: State
      - name: pool
        in: query
        required: false
        schema:
          type: array
          items:
            type: string
          title: Pool
      - name: queue
        in: query
        required: false
        schema:
          type: array
          items:
            type: string
          title: Queue
      - name: executor
        in: query
        required: false
        schema:
          type: array
          items:
            type: string
          title: Executor
      - name: version_number
        in: query
        required: false
        schema:
          type: array
          items:
            type: integer
          title: Version Number
      - name: limit
        in: query
        required: false
        schema:
          type: integer
          minimum: 0
          default: 50
          title: Limit
      - name: offset
        in: query
        required: false
        schema:
          type: integer
          minimum: 0
          default: 0
          title: Offset
      - name: order_by
        in: query
        required: false
        schema:
          type: string
          default: map_index
          title: Order By
      responses:
        '200':
          description: Successful Response
          content:
            application/json:
              schema:
                $ref: '#/components/schemas/TaskInstanceCollectionResponse'
        '401':
          content:
            application/json:
              schema:
                $ref: '#/components/schemas/HTTPExceptionResponse'
          description: Unauthorized
        '403':
          content:
            application/json:
              schema:
                $ref: '#/components/schemas/HTTPExceptionResponse'
          description: Forbidden
        '404':
          content:
            application/json:
              schema:
                $ref: '#/components/schemas/HTTPExceptionResponse'
          description: Not Found
        '422':
          description: Validation Error
          content:
            application/json:
              schema:
                $ref: '#/components/schemas/HTTPValidationError'
    patch:
      tags:
      - Task Instance
      summary: Bulk Task Instances
      description: Bulk update, and delete task instances.
      operationId: bulk_task_instances
      security:
      - OAuth2PasswordBearer: []
      parameters:
      - name: dag_id
        in: path
        required: true
        schema:
          type: string
          title: Dag Id
      - name: dag_run_id
        in: path
        required: true
        schema:
          type: string
          title: Dag Run Id
      requestBody:
        required: true
        content:
          application/json:
            schema:
              $ref: '#/components/schemas/BulkBody_BulkTaskInstanceBody_'
      responses:
        '200':
          description: Successful Response
          content:
            application/json:
              schema:
                $ref: '#/components/schemas/BulkResponse'
        '401':
          content:
            application/json:
              schema:
                $ref: '#/components/schemas/HTTPExceptionResponse'
          description: Unauthorized
        '403':
          content:
            application/json:
              schema:
                $ref: '#/components/schemas/HTTPExceptionResponse'
          description: Forbidden
        '422':
          description: Validation Error
          content:
            application/json:
              schema:
                $ref: '#/components/schemas/HTTPValidationError'
  /api/v2/dags/{dag_id}/dagRuns/{dag_run_id}/taskInstances/list:
    post:
      tags:
      - Task Instance
      summary: Get Task Instances Batch
      description: Get list of task instances.
      operationId: get_task_instances_batch
      security:
      - OAuth2PasswordBearer: []
      parameters:
      - name: dag_id
        in: path
        required: true
        schema:
          const: '~'
          type: string
          title: Dag Id
      - name: dag_run_id
        in: path
        required: true
        schema:
          const: '~'
          type: string
          title: Dag Run Id
      requestBody:
        required: true
        content:
          application/json:
            schema:
              $ref: '#/components/schemas/TaskInstancesBatchBody'
      responses:
        '200':
          description: Successful Response
          content:
            application/json:
              schema:
                $ref: '#/components/schemas/TaskInstanceCollectionResponse'
        '401':
          content:
            application/json:
              schema:
                $ref: '#/components/schemas/HTTPExceptionResponse'
          description: Unauthorized
        '403':
          content:
            application/json:
              schema:
                $ref: '#/components/schemas/HTTPExceptionResponse'
          description: Forbidden
        '404':
          content:
            application/json:
              schema:
                $ref: '#/components/schemas/HTTPExceptionResponse'
          description: Not Found
        '422':
          description: Validation Error
          content:
            application/json:
              schema:
                $ref: '#/components/schemas/HTTPValidationError'
  /api/v2/dags/{dag_id}/dagRuns/{dag_run_id}/taskInstances/{task_id}/tries/{task_try_number}:
    get:
      tags:
      - Task Instance
      summary: Get Task Instance Try Details
      description: Get task instance details by try number.
      operationId: get_task_instance_try_details
      security:
      - OAuth2PasswordBearer: []
      parameters:
      - name: dag_id
        in: path
        required: true
        schema:
          type: string
          title: Dag Id
      - name: dag_run_id
        in: path
        required: true
        schema:
          type: string
          title: Dag Run Id
      - name: task_id
        in: path
        required: true
        schema:
          type: string
          title: Task Id
      - name: task_try_number
        in: path
        required: true
        schema:
          type: integer
          title: Task Try Number
      - name: map_index
        in: query
        required: false
        schema:
          type: integer
          default: -1
          title: Map Index
      responses:
        '200':
          description: Successful Response
          content:
            application/json:
              schema:
                $ref: '#/components/schemas/TaskInstanceHistoryResponse'
        '401':
          content:
            application/json:
              schema:
                $ref: '#/components/schemas/HTTPExceptionResponse'
          description: Unauthorized
        '403':
          content:
            application/json:
              schema:
                $ref: '#/components/schemas/HTTPExceptionResponse'
          description: Forbidden
        '404':
          content:
            application/json:
              schema:
                $ref: '#/components/schemas/HTTPExceptionResponse'
          description: Not Found
        '422':
          description: Validation Error
          content:
            application/json:
              schema:
                $ref: '#/components/schemas/HTTPValidationError'
  /api/v2/dags/{dag_id}/dagRuns/{dag_run_id}/taskInstances/{task_id}/{map_index}/tries/{task_try_number}:
    get:
      tags:
      - Task Instance
      summary: Get Mapped Task Instance Try Details
      operationId: get_mapped_task_instance_try_details
      security:
      - OAuth2PasswordBearer: []
      parameters:
      - name: dag_id
        in: path
        required: true
        schema:
          type: string
          title: Dag Id
      - name: dag_run_id
        in: path
        required: true
        schema:
          type: string
          title: Dag Run Id
      - name: task_id
        in: path
        required: true
        schema:
          type: string
          title: Task Id
      - name: task_try_number
        in: path
        required: true
        schema:
          type: integer
          title: Task Try Number
      - name: map_index
        in: path
        required: true
        schema:
          type: integer
          title: Map Index
      responses:
        '200':
          description: Successful Response
          content:
            application/json:
              schema:
                $ref: '#/components/schemas/TaskInstanceHistoryResponse'
        '401':
          content:
            application/json:
              schema:
                $ref: '#/components/schemas/HTTPExceptionResponse'
          description: Unauthorized
        '403':
          content:
            application/json:
              schema:
                $ref: '#/components/schemas/HTTPExceptionResponse'
          description: Forbidden
        '404':
          content:
            application/json:
              schema:
                $ref: '#/components/schemas/HTTPExceptionResponse'
          description: Not Found
        '422':
          description: Validation Error
          content:
            application/json:
              schema:
                $ref: '#/components/schemas/HTTPValidationError'
  /api/v2/dags/{dag_id}/clearTaskInstances:
    post:
      tags:
      - Task Instance
      summary: Post Clear Task Instances
      description: Clear task instances.
      operationId: post_clear_task_instances
      security:
      - OAuth2PasswordBearer: []
      parameters:
      - name: dag_id
        in: path
        required: true
        schema:
          type: string
          title: Dag Id
      requestBody:
        required: true
        content:
          application/json:
            schema:
              $ref: '#/components/schemas/ClearTaskInstancesBody'
      responses:
        '200':
          description: Successful Response
          content:
            application/json:
              schema:
                $ref: '#/components/schemas/TaskInstanceCollectionResponse'
        '401':
          content:
            application/json:
              schema:
                $ref: '#/components/schemas/HTTPExceptionResponse'
          description: Unauthorized
        '403':
          content:
            application/json:
              schema:
                $ref: '#/components/schemas/HTTPExceptionResponse'
          description: Forbidden
        '404':
          content:
            application/json:
              schema:
                $ref: '#/components/schemas/HTTPExceptionResponse'
          description: Not Found
        '422':
          description: Validation Error
          content:
            application/json:
              schema:
                $ref: '#/components/schemas/HTTPValidationError'
  /api/v2/dags/{dag_id}/dagRuns/{dag_run_id}/taskInstances/{task_id}/{map_index}/dry_run:
    patch:
      tags:
      - Task Instance
      summary: Patch Task Instance Dry Run
      description: Update a task instance dry_run mode.
      operationId: patch_task_instance_dry_run_by_map_index
      security:
      - OAuth2PasswordBearer: []
      parameters:
      - name: dag_id
        in: path
        required: true
        schema:
          type: string
          title: Dag Id
      - name: dag_run_id
        in: path
        required: true
        schema:
          type: string
          title: Dag Run Id
      - name: task_id
        in: path
        required: true
        schema:
          type: string
          title: Task Id
      - name: map_index
        in: path
        required: true
        schema:
          anyOf:
          - type: integer
          - type: 'null'
          title: Map Index
      - name: update_mask
        in: query
        required: false
        schema:
          anyOf:
          - type: array
            items:
              type: string
          - type: 'null'
          title: Update Mask
      requestBody:
        required: true
        content:
          application/json:
            schema:
              $ref: '#/components/schemas/PatchTaskInstanceBody'
      responses:
        '200':
          description: Successful Response
          content:
            application/json:
              schema:
                $ref: '#/components/schemas/TaskInstanceCollectionResponse'
        '401':
          content:
            application/json:
              schema:
                $ref: '#/components/schemas/HTTPExceptionResponse'
          description: Unauthorized
        '403':
          content:
            application/json:
              schema:
                $ref: '#/components/schemas/HTTPExceptionResponse'
          description: Forbidden
        '400':
          content:
            application/json:
              schema:
                $ref: '#/components/schemas/HTTPExceptionResponse'
          description: Bad Request
        '404':
          content:
            application/json:
              schema:
                $ref: '#/components/schemas/HTTPExceptionResponse'
          description: Not Found
        '422':
          description: Validation Error
          content:
            application/json:
              schema:
                $ref: '#/components/schemas/HTTPValidationError'
  /api/v2/dags/{dag_id}/dagRuns/{dag_run_id}/taskInstances/{task_id}/dry_run:
    patch:
      tags:
      - Task Instance
      summary: Patch Task Instance Dry Run
      description: Update a task instance dry_run mode.
      operationId: patch_task_instance_dry_run
      security:
      - OAuth2PasswordBearer: []
      parameters:
      - name: dag_id
        in: path
        required: true
        schema:
          type: string
          title: Dag Id
      - name: dag_run_id
        in: path
        required: true
        schema:
          type: string
          title: Dag Run Id
      - name: task_id
        in: path
        required: true
        schema:
          type: string
          title: Task Id
      - name: map_index
        in: query
        required: false
        schema:
          anyOf:
          - type: integer
          - type: 'null'
          title: Map Index
      - name: update_mask
        in: query
        required: false
        schema:
          anyOf:
          - type: array
            items:
              type: string
          - type: 'null'
          title: Update Mask
      requestBody:
        required: true
        content:
          application/json:
            schema:
              $ref: '#/components/schemas/PatchTaskInstanceBody'
      responses:
        '200':
          description: Successful Response
          content:
            application/json:
              schema:
                $ref: '#/components/schemas/TaskInstanceCollectionResponse'
        '401':
          content:
            application/json:
              schema:
                $ref: '#/components/schemas/HTTPExceptionResponse'
          description: Unauthorized
        '403':
          content:
            application/json:
              schema:
                $ref: '#/components/schemas/HTTPExceptionResponse'
          description: Forbidden
        '400':
          content:
            application/json:
              schema:
                $ref: '#/components/schemas/HTTPExceptionResponse'
          description: Bad Request
        '404':
          content:
            application/json:
              schema:
                $ref: '#/components/schemas/HTTPExceptionResponse'
          description: Not Found
        '422':
          description: Validation Error
          content:
            application/json:
              schema:
                $ref: '#/components/schemas/HTTPValidationError'
  /api/v2/dags/{dag_id}/tasks:
    get:
      tags:
      - Task
      summary: Get Tasks
      description: Get tasks for DAG.
      operationId: get_tasks
      security:
      - OAuth2PasswordBearer: []
      parameters:
      - name: dag_id
        in: path
        required: true
        schema:
          type: string
          title: Dag Id
      - name: order_by
        in: query
        required: false
        schema:
          type: string
          default: task_id
          title: Order By
      responses:
        '200':
          description: Successful Response
          content:
            application/json:
              schema:
                $ref: '#/components/schemas/TaskCollectionResponse'
        '401':
          content:
            application/json:
              schema:
                $ref: '#/components/schemas/HTTPExceptionResponse'
          description: Unauthorized
        '403':
          content:
            application/json:
              schema:
                $ref: '#/components/schemas/HTTPExceptionResponse'
          description: Forbidden
        '400':
          content:
            application/json:
              schema:
                $ref: '#/components/schemas/HTTPExceptionResponse'
          description: Bad Request
        '404':
          content:
            application/json:
              schema:
                $ref: '#/components/schemas/HTTPExceptionResponse'
          description: Not Found
        '422':
          description: Validation Error
          content:
            application/json:
              schema:
                $ref: '#/components/schemas/HTTPValidationError'
  /api/v2/dags/{dag_id}/tasks/{task_id}:
    get:
      tags:
      - Task
      summary: Get Task
      description: Get simplified representation of a task.
      operationId: get_task
      security:
      - OAuth2PasswordBearer: []
      parameters:
      - name: dag_id
        in: path
        required: true
        schema:
          type: string
          title: Dag Id
      - name: task_id
        in: path
        required: true
        schema:
          title: Task Id
      responses:
        '200':
          description: Successful Response
          content:
            application/json:
              schema:
                $ref: '#/components/schemas/TaskResponse'
        '401':
          content:
            application/json:
              schema:
                $ref: '#/components/schemas/HTTPExceptionResponse'
          description: Unauthorized
        '403':
          content:
            application/json:
              schema:
                $ref: '#/components/schemas/HTTPExceptionResponse'
          description: Forbidden
        '400':
          content:
            application/json:
              schema:
                $ref: '#/components/schemas/HTTPExceptionResponse'
          description: Bad Request
        '404':
          content:
            application/json:
              schema:
                $ref: '#/components/schemas/HTTPExceptionResponse'
          description: Not Found
        '422':
          description: Validation Error
          content:
            application/json:
              schema:
                $ref: '#/components/schemas/HTTPValidationError'
  /api/v2/variables/{variable_key}:
    delete:
      tags:
      - Variable
      summary: Delete Variable
      description: Delete a variable entry.
      operationId: delete_variable
      security:
      - OAuth2PasswordBearer: []
      parameters:
      - name: variable_key
        in: path
        required: true
        schema:
          type: string
          title: Variable Key
      responses:
        '204':
          description: Successful Response
        '401':
          content:
            application/json:
              schema:
                $ref: '#/components/schemas/HTTPExceptionResponse'
          description: Unauthorized
        '403':
          content:
            application/json:
              schema:
                $ref: '#/components/schemas/HTTPExceptionResponse'
          description: Forbidden
        '404':
          content:
            application/json:
              schema:
                $ref: '#/components/schemas/HTTPExceptionResponse'
          description: Not Found
        '422':
          description: Validation Error
          content:
            application/json:
              schema:
                $ref: '#/components/schemas/HTTPValidationError'
    get:
      tags:
      - Variable
      summary: Get Variable
      description: Get a variable entry.
      operationId: get_variable
      security:
      - OAuth2PasswordBearer: []
      parameters:
      - name: variable_key
        in: path
        required: true
        schema:
          type: string
          title: Variable Key
      responses:
        '200':
          description: Successful Response
          content:
            application/json:
              schema:
                $ref: '#/components/schemas/VariableResponse'
        '401':
          content:
            application/json:
              schema:
                $ref: '#/components/schemas/HTTPExceptionResponse'
          description: Unauthorized
        '403':
          content:
            application/json:
              schema:
                $ref: '#/components/schemas/HTTPExceptionResponse'
          description: Forbidden
        '404':
          content:
            application/json:
              schema:
                $ref: '#/components/schemas/HTTPExceptionResponse'
          description: Not Found
        '422':
          description: Validation Error
          content:
            application/json:
              schema:
                $ref: '#/components/schemas/HTTPValidationError'
    patch:
      tags:
      - Variable
      summary: Patch Variable
      description: Update a variable by key.
      operationId: patch_variable
      security:
      - OAuth2PasswordBearer: []
      parameters:
      - name: variable_key
        in: path
        required: true
        schema:
          type: string
          title: Variable Key
      - name: update_mask
        in: query
        required: false
        schema:
          anyOf:
          - type: array
            items:
              type: string
          - type: 'null'
          title: Update Mask
      requestBody:
        required: true
        content:
          application/json:
            schema:
              $ref: '#/components/schemas/VariableBody'
      responses:
        '200':
          description: Successful Response
          content:
            application/json:
              schema:
                $ref: '#/components/schemas/VariableResponse'
        '401':
          content:
            application/json:
              schema:
                $ref: '#/components/schemas/HTTPExceptionResponse'
          description: Unauthorized
        '403':
          content:
            application/json:
              schema:
                $ref: '#/components/schemas/HTTPExceptionResponse'
          description: Forbidden
        '400':
          content:
            application/json:
              schema:
                $ref: '#/components/schemas/HTTPExceptionResponse'
          description: Bad Request
        '404':
          content:
            application/json:
              schema:
                $ref: '#/components/schemas/HTTPExceptionResponse'
          description: Not Found
        '422':
          description: Validation Error
          content:
            application/json:
              schema:
                $ref: '#/components/schemas/HTTPValidationError'
  /api/v2/variables:
    get:
      tags:
      - Variable
      summary: Get Variables
      description: Get all Variables entries.
      operationId: get_variables
      security:
      - OAuth2PasswordBearer: []
      parameters:
      - name: limit
        in: query
        required: false
        schema:
          type: integer
          minimum: 0
          default: 50
          title: Limit
      - name: offset
        in: query
        required: false
        schema:
          type: integer
          minimum: 0
          default: 0
          title: Offset
      - name: order_by
        in: query
        required: false
        schema:
          type: string
          default: id
          title: Order By
      - name: variable_key_pattern
        in: query
        required: false
        schema:
          anyOf:
          - type: string
          - type: 'null'
          description: "SQL LIKE expression \u2014 use `%` / `_` wildcards (e.g. `%customer_%`).\
            \ Regular expressions are **not** supported."
          title: Variable Key Pattern
        description: "SQL LIKE expression \u2014 use `%` / `_` wildcards (e.g. `%customer_%`).\
          \ Regular expressions are **not** supported."
      responses:
        '200':
          description: Successful Response
          content:
            application/json:
              schema:
                $ref: '#/components/schemas/VariableCollectionResponse'
        '401':
          content:
            application/json:
              schema:
                $ref: '#/components/schemas/HTTPExceptionResponse'
          description: Unauthorized
        '403':
          content:
            application/json:
              schema:
                $ref: '#/components/schemas/HTTPExceptionResponse'
          description: Forbidden
        '422':
          description: Validation Error
          content:
            application/json:
              schema:
                $ref: '#/components/schemas/HTTPValidationError'
    post:
      tags:
      - Variable
      summary: Post Variable
      description: Create a variable.
      operationId: post_variable
      security:
      - OAuth2PasswordBearer: []
      requestBody:
        required: true
        content:
          application/json:
            schema:
              $ref: '#/components/schemas/VariableBody'
      responses:
        '201':
          description: Successful Response
          content:
            application/json:
              schema:
                $ref: '#/components/schemas/VariableResponse'
        '401':
          content:
            application/json:
              schema:
                $ref: '#/components/schemas/HTTPExceptionResponse'
          description: Unauthorized
        '403':
          content:
            application/json:
              schema:
                $ref: '#/components/schemas/HTTPExceptionResponse'
          description: Forbidden
        '409':
          content:
            application/json:
              schema:
                $ref: '#/components/schemas/HTTPExceptionResponse'
          description: Conflict
        '422':
          description: Validation Error
          content:
            application/json:
              schema:
                $ref: '#/components/schemas/HTTPValidationError'
    patch:
      tags:
      - Variable
      summary: Bulk Variables
      description: Bulk create, update, and delete variables.
      operationId: bulk_variables
      security:
      - OAuth2PasswordBearer: []
      requestBody:
        required: true
        content:
          application/json:
            schema:
              $ref: '#/components/schemas/BulkBody_VariableBody_'
      responses:
        '200':
          description: Successful Response
          content:
            application/json:
              schema:
                $ref: '#/components/schemas/BulkResponse'
        '401':
          content:
            application/json:
              schema:
                $ref: '#/components/schemas/HTTPExceptionResponse'
          description: Unauthorized
        '403':
          content:
            application/json:
              schema:
                $ref: '#/components/schemas/HTTPExceptionResponse'
          description: Forbidden
        '422':
          description: Validation Error
          content:
            application/json:
              schema:
                $ref: '#/components/schemas/HTTPValidationError'
  /api/v2/dags/{dag_id}/dagRuns/{dag_run_id}/taskInstances/{task_id}/logs/{try_number}:
    get:
      tags:
      - Task Instance
      summary: Get Log
      description: Get logs for a specific task instance.
      operationId: get_log
      security:
      - OAuth2PasswordBearer: []
      parameters:
      - name: dag_id
        in: path
        required: true
        schema:
          type: string
          title: Dag Id
      - name: dag_run_id
        in: path
        required: true
        schema:
          type: string
          title: Dag Run Id
      - name: task_id
        in: path
        required: true
        schema:
          type: string
          title: Task Id
      - name: try_number
        in: path
        required: true
        schema:
          type: integer
          exclusiveMinimum: 0
          title: Try Number
      - name: full_content
        in: query
        required: false
        schema:
          type: boolean
          default: false
          title: Full Content
      - name: map_index
        in: query
        required: false
        schema:
          type: integer
          default: -1
          title: Map Index
      - name: token
        in: query
        required: false
        schema:
          anyOf:
          - type: string
          - type: 'null'
          title: Token
      - name: accept
        in: header
        required: false
        schema:
          type: string
          enum:
          - application/json
          - application/x-ndjson
          - '*/*'
          default: '*/*'
          title: Accept
      responses:
        '200':
          description: Successful Response
          content:
            application/json:
              schema:
                $ref: '#/components/schemas/TaskInstancesLogResponse'
            application/x-ndjson:
              schema:
                type: string
                example: '{"content": "content"}

                  {"content": "content"}

                  '
        '401':
          content:
            application/json:
              schema:
                $ref: '#/components/schemas/HTTPExceptionResponse'
          description: Unauthorized
        '403':
          content:
            application/json:
              schema:
                $ref: '#/components/schemas/HTTPExceptionResponse'
          description: Forbidden
        '404':
          content:
            application/json:
              schema:
                $ref: '#/components/schemas/HTTPExceptionResponse'
          description: Not Found
        '422':
          description: Validation Error
          content:
            application/json:
              schema:
                $ref: '#/components/schemas/HTTPValidationError'
  /api/v2/dags/{dag_id}/dagRuns/{dag_run_id}/taskInstances/{task_id}/externalLogUrl/{try_number}:
    get:
      tags:
      - Task Instance
      summary: Get External Log Url
      description: Get external log URL for a specific task instance.
      operationId: get_external_log_url
      security:
      - OAuth2PasswordBearer: []
      parameters:
      - name: dag_id
        in: path
        required: true
        schema:
          type: string
          title: Dag Id
      - name: dag_run_id
        in: path
        required: true
        schema:
          type: string
          title: Dag Run Id
      - name: task_id
        in: path
        required: true
        schema:
          type: string
          title: Task Id
      - name: try_number
        in: path
        required: true
        schema:
          type: integer
          exclusiveMinimum: 0
          title: Try Number
      - name: map_index
        in: query
        required: false
        schema:
          type: integer
          default: -1
          title: Map Index
      responses:
        '200':
          description: Successful Response
          content:
            application/json:
              schema:
                $ref: '#/components/schemas/ExternalLogUrlResponse'
        '401':
          content:
            application/json:
              schema:
                $ref: '#/components/schemas/HTTPExceptionResponse'
          description: Unauthorized
        '403':
          content:
            application/json:
              schema:
                $ref: '#/components/schemas/HTTPExceptionResponse'
          description: Forbidden
        '400':
          content:
            application/json:
              schema:
                $ref: '#/components/schemas/HTTPExceptionResponse'
          description: Bad Request
        '404':
          content:
            application/json:
              schema:
                $ref: '#/components/schemas/HTTPExceptionResponse'
          description: Not Found
        '422':
          description: Validation Error
          content:
            application/json:
              schema:
                $ref: '#/components/schemas/HTTPValidationError'
  /api/v2/parseDagFile/{file_token}:
    put:
      tags:
      - DAG Parsing
      summary: Reparse Dag File
      description: Request re-parsing a DAG file.
      operationId: reparse_dag_file
      security:
      - OAuth2PasswordBearer: []
      parameters:
      - name: file_token
        in: path
        required: true
        schema:
          type: string
          title: File Token
      responses:
        '201':
          description: Successful Response
          content:
            application/json:
              schema:
                type: 'null'
                title: Response Reparse Dag File
        '401':
          content:
            application/json:
              schema:
                $ref: '#/components/schemas/HTTPExceptionResponse'
          description: Unauthorized
        '403':
          content:
            application/json:
              schema:
                $ref: '#/components/schemas/HTTPExceptionResponse'
          description: Forbidden
        '404':
          content:
            application/json:
              schema:
                $ref: '#/components/schemas/HTTPExceptionResponse'
          description: Not Found
        '422':
          description: Validation Error
          content:
            application/json:
              schema:
                $ref: '#/components/schemas/HTTPValidationError'
  /api/v2/dagTags:
    get:
      tags:
      - DAG
      summary: Get Dag Tags
      description: Get all DAG tags.
      operationId: get_dag_tags
      security:
      - OAuth2PasswordBearer: []
      parameters:
      - name: limit
        in: query
        required: false
        schema:
          type: integer
          minimum: 0
          default: 50
          title: Limit
      - name: offset
        in: query
        required: false
        schema:
          type: integer
          minimum: 0
          default: 0
          title: Offset
      - name: order_by
        in: query
        required: false
        schema:
          type: string
          default: name
          title: Order By
      - name: tag_name_pattern
        in: query
        required: false
        schema:
          anyOf:
          - type: string
          - type: 'null'
          description: "SQL LIKE expression \u2014 use `%` / `_` wildcards (e.g. `%customer_%`).\
            \ Regular expressions are **not** supported."
          title: Tag Name Pattern
        description: "SQL LIKE expression \u2014 use `%` / `_` wildcards (e.g. `%customer_%`).\
          \ Regular expressions are **not** supported."
      responses:
        '200':
          description: Successful Response
          content:
            application/json:
              schema:
                $ref: '#/components/schemas/DAGTagCollectionResponse'
        '401':
          content:
            application/json:
              schema:
                $ref: '#/components/schemas/HTTPExceptionResponse'
          description: Unauthorized
        '403':
          content:
            application/json:
              schema:
                $ref: '#/components/schemas/HTTPExceptionResponse'
          description: Forbidden
        '422':
          description: Validation Error
          content:
            application/json:
              schema:
                $ref: '#/components/schemas/HTTPValidationError'
  /api/v2/dags/{dag_id}/dagVersions/{version_number}:
    get:
      tags:
      - DagVersion
      summary: Get Dag Version
      description: Get one Dag Version.
      operationId: get_dag_version
      security:
      - OAuth2PasswordBearer: []
      parameters:
      - name: dag_id
        in: path
        required: true
        schema:
          type: string
          title: Dag Id
      - name: version_number
        in: path
        required: true
        schema:
          type: integer
          title: Version Number
      responses:
        '200':
          description: Successful Response
          content:
            application/json:
              schema:
                $ref: '#/components/schemas/DagVersionResponse'
        '401':
          content:
            application/json:
              schema:
                $ref: '#/components/schemas/HTTPExceptionResponse'
          description: Unauthorized
        '403':
          content:
            application/json:
              schema:
                $ref: '#/components/schemas/HTTPExceptionResponse'
          description: Forbidden
        '404':
          content:
            application/json:
              schema:
                $ref: '#/components/schemas/HTTPExceptionResponse'
          description: Not Found
        '422':
          description: Validation Error
          content:
            application/json:
              schema:
                $ref: '#/components/schemas/HTTPValidationError'
  /api/v2/dags/{dag_id}/dagVersions:
    get:
      tags:
      - DagVersion
      summary: Get Dag Versions
      description: 'Get all DAG Versions.


        This endpoint allows specifying `~` as the dag_id to retrieve DAG Versions
        for all DAGs.'
      operationId: get_dag_versions
      security:
      - OAuth2PasswordBearer: []
      parameters:
      - name: dag_id
        in: path
        required: true
        schema:
          type: string
          title: Dag Id
      - name: limit
        in: query
        required: false
        schema:
          type: integer
          minimum: 0
          default: 50
          title: Limit
      - name: offset
        in: query
        required: false
        schema:
          type: integer
          minimum: 0
          default: 0
          title: Offset
      - name: version_number
        in: query
        required: false
        schema:
          type: integer
          title: Version Number
      - name: bundle_name
        in: query
        required: false
        schema:
          type: string
          title: Bundle Name
      - name: bundle_version
        in: query
        required: false
        schema:
          anyOf:
          - type: string
          - type: 'null'
          title: Bundle Version
      - name: order_by
        in: query
        required: false
        schema:
          type: string
          default: id
          title: Order By
      responses:
        '200':
          description: Successful Response
          content:
            application/json:
              schema:
                $ref: '#/components/schemas/DAGVersionCollectionResponse'
        '401':
          content:
            application/json:
              schema:
                $ref: '#/components/schemas/HTTPExceptionResponse'
          description: Unauthorized
        '403':
          content:
            application/json:
              schema:
                $ref: '#/components/schemas/HTTPExceptionResponse'
          description: Forbidden
        '404':
          content:
            application/json:
              schema:
                $ref: '#/components/schemas/HTTPExceptionResponse'
          description: Not Found
        '422':
          description: Validation Error
          content:
            application/json:
              schema:
                $ref: '#/components/schemas/HTTPValidationError'
  /api/v2/monitor/health:
    get:
      tags:
      - Monitor
      summary: Get Health
      operationId: get_health
      responses:
        '200':
          description: Successful Response
          content:
            application/json:
              schema:
                $ref: '#/components/schemas/HealthInfoResponse'
  /api/v2/version:
    get:
      tags:
      - Version
      summary: Get Version
      description: Get version information.
      operationId: get_version
      responses:
        '200':
          description: Successful Response
          content:
            application/json:
              schema:
                $ref: '#/components/schemas/VersionInfo'
  /api/v2/auth/login:
    get:
      tags:
      - Login
      summary: Login
      description: Redirect to the login URL depending on the AuthManager configured.
      operationId: login
      parameters:
      - name: next
        in: query
        required: false
        schema:
          anyOf:
          - type: string
          - type: 'null'
          title: Next
      responses:
        '200':
          description: Successful Response
          content:
            application/json:
              schema: {}
        '307':
          content:
            application/json:
              schema:
                $ref: '#/components/schemas/HTTPExceptionResponse'
          description: Temporary Redirect
        '422':
          description: Validation Error
          content:
            application/json:
              schema:
                $ref: '#/components/schemas/HTTPValidationError'
  /api/v2/auth/logout:
    get:
      tags:
      - Login
      summary: Logout
      description: Logout the user.
      operationId: logout
      parameters:
      - name: next
        in: query
        required: false
        schema:
          anyOf:
          - type: string
          - type: 'null'
          title: Next
      responses:
        '200':
          description: Successful Response
          content:
            application/json:
              schema: {}
        '307':
          content:
            application/json:
              schema:
                $ref: '#/components/schemas/HTTPExceptionResponse'
          description: Temporary Redirect
        '422':
          description: Validation Error
          content:
            application/json:
              schema:
                $ref: '#/components/schemas/HTTPValidationError'
components:
  schemas:
    AppBuilderMenuItemResponse:
      properties:
        name:
          type: string
          title: Name
        href:
          anyOf:
          - type: string
          - type: 'null'
          title: Href
        category:
          anyOf:
          - type: string
          - type: 'null'
          title: Category
      additionalProperties: true
      type: object
      required:
      - name
      title: AppBuilderMenuItemResponse
      description: Serializer for AppBuilder Menu Item responses.
    AppBuilderViewResponse:
      properties:
        name:
          anyOf:
          - type: string
          - type: 'null'
          title: Name
        category:
          anyOf:
          - type: string
          - type: 'null'
          title: Category
        view:
          anyOf:
          - type: string
          - type: 'null'
          title: View
        label:
          anyOf:
          - type: string
          - type: 'null'
          title: Label
      additionalProperties: true
      type: object
      title: AppBuilderViewResponse
      description: Serializer for AppBuilder View responses.
    AssetAliasCollectionResponse:
      properties:
        asset_aliases:
          items:
            $ref: '#/components/schemas/AssetAliasResponse'
          type: array
          title: Asset Aliases
        total_entries:
          type: integer
          title: Total Entries
      type: object
      required:
      - asset_aliases
      - total_entries
      title: AssetAliasCollectionResponse
      description: Asset alias collection response.
    AssetAliasResponse:
      properties:
        id:
          type: integer
          title: Id
        name:
          type: string
          title: Name
        group:
          type: string
          title: Group
      type: object
      required:
      - id
      - name
      - group
      title: AssetAliasResponse
      description: Asset alias serializer for responses.
    AssetCollectionResponse:
      properties:
        assets:
          items:
            $ref: '#/components/schemas/AssetResponse'
          type: array
          title: Assets
        total_entries:
          type: integer
          title: Total Entries
      type: object
      required:
      - assets
      - total_entries
      title: AssetCollectionResponse
      description: Asset collection response.
    AssetEventCollectionResponse:
      properties:
        asset_events:
          items:
            $ref: '#/components/schemas/AssetEventResponse'
          type: array
          title: Asset Events
        total_entries:
          type: integer
          title: Total Entries
      type: object
      required:
      - asset_events
      - total_entries
      title: AssetEventCollectionResponse
      description: Asset event collection response.
    AssetEventResponse:
      properties:
        id:
          type: integer
          title: Id
        asset_id:
          type: integer
          title: Asset Id
        uri:
          anyOf:
          - type: string
          - type: 'null'
          title: Uri
        name:
          anyOf:
          - type: string
          - type: 'null'
          title: Name
        group:
          anyOf:
          - type: string
          - type: 'null'
          title: Group
        extra:
          anyOf:
          - additionalProperties: true
            type: object
          - type: 'null'
          title: Extra
        source_task_id:
          anyOf:
          - type: string
          - type: 'null'
          title: Source Task Id
        source_dag_id:
          anyOf:
          - type: string
          - type: 'null'
          title: Source Dag Id
        source_run_id:
          anyOf:
          - type: string
          - type: 'null'
          title: Source Run Id
        source_map_index:
          type: integer
          title: Source Map Index
        created_dagruns:
          items:
            $ref: '#/components/schemas/DagRunAssetReference'
          type: array
          title: Created Dagruns
        timestamp:
          type: string
          format: date-time
          title: Timestamp
      type: object
      required:
      - id
      - asset_id
      - source_map_index
      - created_dagruns
      - timestamp
      title: AssetEventResponse
      description: Asset event serializer for responses.
    AssetResponse:
      properties:
        id:
          type: integer
          title: Id
        name:
          type: string
          title: Name
        uri:
          type: string
          title: Uri
        group:
          type: string
          title: Group
        extra:
          anyOf:
          - additionalProperties: true
            type: object
          - type: 'null'
          title: Extra
        created_at:
          type: string
          format: date-time
          title: Created At
        updated_at:
          type: string
          format: date-time
          title: Updated At
        consuming_dags:
          items:
            $ref: '#/components/schemas/DagScheduleAssetReference'
          type: array
          title: Consuming Dags
        producing_tasks:
          items:
            $ref: '#/components/schemas/TaskOutletAssetReference'
          type: array
          title: Producing Tasks
        aliases:
          items:
            $ref: '#/components/schemas/AssetAliasResponse'
          type: array
          title: Aliases
        last_asset_event:
          anyOf:
          - $ref: '#/components/schemas/LastAssetEventResponse'
          - type: 'null'
      type: object
      required:
      - id
      - name
      - uri
      - group
      - created_at
      - updated_at
      - consuming_dags
      - producing_tasks
      - aliases
      title: AssetResponse
      description: Asset serializer for responses.
    BackfillCollectionResponse:
      properties:
        backfills:
          items:
            $ref: '#/components/schemas/BackfillResponse'
          type: array
          title: Backfills
        total_entries:
          type: integer
          title: Total Entries
      type: object
      required:
      - backfills
      - total_entries
      title: BackfillCollectionResponse
      description: Backfill Collection serializer for responses.
    BackfillPostBody:
      properties:
        dag_id:
          type: string
          title: Dag Id
        from_date:
          type: string
          format: date-time
          title: From Date
        to_date:
          type: string
          format: date-time
          title: To Date
        run_backwards:
          type: boolean
          title: Run Backwards
          default: false
        dag_run_conf:
          additionalProperties: true
          type: object
          title: Dag Run Conf
          default: {}
        reprocess_behavior:
          $ref: '#/components/schemas/ReprocessBehavior'
          default: none
        max_active_runs:
          type: integer
          title: Max Active Runs
          default: 10
      additionalProperties: false
      type: object
      required:
      - dag_id
      - from_date
      - to_date
      title: BackfillPostBody
      description: Object used for create backfill request.
    BackfillResponse:
      properties:
        id:
          type: integer
          minimum: 0.0
          title: Id
        dag_id:
          type: string
          title: Dag Id
        from_date:
          type: string
          format: date-time
          title: From Date
        to_date:
          type: string
          format: date-time
          title: To Date
        dag_run_conf:
          additionalProperties: true
          type: object
          title: Dag Run Conf
        is_paused:
          type: boolean
          title: Is Paused
        reprocess_behavior:
          $ref: '#/components/schemas/ReprocessBehavior'
        max_active_runs:
          type: integer
          title: Max Active Runs
        created_at:
          type: string
          format: date-time
          title: Created At
        completed_at:
          anyOf:
          - type: string
            format: date-time
          - type: 'null'
          title: Completed At
        updated_at:
          type: string
          format: date-time
          title: Updated At
        dag_display_name:
          type: string
          title: Dag Display Name
      type: object
      required:
      - id
      - dag_id
      - from_date
      - to_date
      - dag_run_conf
      - is_paused
      - reprocess_behavior
      - max_active_runs
      - created_at
      - completed_at
      - updated_at
      - dag_display_name
      title: BackfillResponse
      description: Base serializer for Backfill.
    BaseInfoResponse:
      properties:
        status:
          anyOf:
          - type: string
          - type: 'null'
          title: Status
      type: object
      required:
      - status
      title: BaseInfoResponse
      description: Base info serializer for responses.
    BulkActionNotOnExistence:
      type: string
      enum:
      - fail
      - skip
      title: BulkActionNotOnExistence
      description: Bulk Action to be taken if the entity does not exist.
    BulkActionOnExistence:
      type: string
      enum:
      - fail
      - skip
      - overwrite
      title: BulkActionOnExistence
      description: Bulk Action to be taken if the entity already exists or not.
    BulkActionResponse:
      properties:
        success:
          items:
            type: string
          type: array
          title: Success
          description: A list of unique id/key representing successful operations.
          default: []
        errors:
          items:
            additionalProperties: true
            type: object
          type: array
          title: Errors
          description: A list of errors encountered during the operation, each containing
            details about the issue.
          default: []
      type: object
      title: BulkActionResponse
      description: 'Serializer for individual bulk action responses.


        Represents the outcome of a single bulk operation (create, update, or delete).

        The response includes a list of successful keys and any errors encountered
        during the operation.

        This structure helps users understand which key actions succeeded and which
        failed.'
    BulkBody_BulkTaskInstanceBody_:
      properties:
        actions:
          items:
            oneOf:
            - $ref: '#/components/schemas/BulkCreateAction_BulkTaskInstanceBody_'
            - $ref: '#/components/schemas/BulkUpdateAction_BulkTaskInstanceBody_'
            - $ref: '#/components/schemas/BulkDeleteAction_BulkTaskInstanceBody_'
          type: array
          title: Actions
      additionalProperties: false
      type: object
      required:
      - actions
      title: BulkBody[BulkTaskInstanceBody]
    BulkBody_ConnectionBody_:
      properties:
        actions:
          items:
            oneOf:
            - $ref: '#/components/schemas/BulkCreateAction_ConnectionBody_'
            - $ref: '#/components/schemas/BulkUpdateAction_ConnectionBody_'
            - $ref: '#/components/schemas/BulkDeleteAction_ConnectionBody_'
          type: array
          title: Actions
      additionalProperties: false
      type: object
      required:
      - actions
      title: BulkBody[ConnectionBody]
    BulkBody_PoolBody_:
      properties:
        actions:
          items:
            oneOf:
            - $ref: '#/components/schemas/BulkCreateAction_PoolBody_'
            - $ref: '#/components/schemas/BulkUpdateAction_PoolBody_'
            - $ref: '#/components/schemas/BulkDeleteAction_PoolBody_'
          type: array
          title: Actions
      additionalProperties: false
      type: object
      required:
      - actions
      title: BulkBody[PoolBody]
    BulkBody_VariableBody_:
      properties:
        actions:
          items:
            oneOf:
            - $ref: '#/components/schemas/BulkCreateAction_VariableBody_'
            - $ref: '#/components/schemas/BulkUpdateAction_VariableBody_'
            - $ref: '#/components/schemas/BulkDeleteAction_VariableBody_'
          type: array
          title: Actions
      additionalProperties: false
      type: object
      required:
      - actions
      title: BulkBody[VariableBody]
    BulkCreateAction_BulkTaskInstanceBody_:
      properties:
        action:
          type: string
          const: create
          title: Action
          description: The action to be performed on the entities.
        entities:
          items:
            $ref: '#/components/schemas/BulkTaskInstanceBody'
          type: array
          title: Entities
          description: A list of entities to be created.
        action_on_existence:
          $ref: '#/components/schemas/BulkActionOnExistence'
          default: fail
      additionalProperties: false
      type: object
      required:
      - action
      - entities
      title: BulkCreateAction[BulkTaskInstanceBody]
    BulkCreateAction_ConnectionBody_:
      properties:
        action:
          type: string
          const: create
          title: Action
          description: The action to be performed on the entities.
        entities:
          items:
            $ref: '#/components/schemas/ConnectionBody'
          type: array
          title: Entities
          description: A list of entities to be created.
        action_on_existence:
          $ref: '#/components/schemas/BulkActionOnExistence'
          default: fail
      additionalProperties: false
      type: object
      required:
      - action
      - entities
      title: BulkCreateAction[ConnectionBody]
    BulkCreateAction_PoolBody_:
      properties:
        action:
          type: string
          const: create
          title: Action
          description: The action to be performed on the entities.
        entities:
          items:
            $ref: '#/components/schemas/PoolBody'
          type: array
          title: Entities
          description: A list of entities to be created.
        action_on_existence:
          $ref: '#/components/schemas/BulkActionOnExistence'
          default: fail
      additionalProperties: false
      type: object
      required:
      - action
      - entities
      title: BulkCreateAction[PoolBody]
    BulkCreateAction_VariableBody_:
      properties:
        action:
          type: string
          const: create
          title: Action
          description: The action to be performed on the entities.
        entities:
          items:
            $ref: '#/components/schemas/VariableBody'
          type: array
          title: Entities
          description: A list of entities to be created.
        action_on_existence:
          $ref: '#/components/schemas/BulkActionOnExistence'
          default: fail
      additionalProperties: false
      type: object
      required:
      - action
      - entities
      title: BulkCreateAction[VariableBody]
    BulkDeleteAction_BulkTaskInstanceBody_:
      properties:
        action:
          type: string
          const: delete
          title: Action
          description: The action to be performed on the entities.
        entities:
          items:
            type: string
          type: array
          title: Entities
          description: A list of entity id/key to be deleted.
        action_on_non_existence:
          $ref: '#/components/schemas/BulkActionNotOnExistence'
          default: fail
      additionalProperties: false
      type: object
      required:
      - action
      - entities
      title: BulkDeleteAction[BulkTaskInstanceBody]
    BulkDeleteAction_ConnectionBody_:
      properties:
        action:
          type: string
          const: delete
          title: Action
          description: The action to be performed on the entities.
        entities:
          items:
            type: string
          type: array
          title: Entities
          description: A list of entity id/key to be deleted.
        action_on_non_existence:
          $ref: '#/components/schemas/BulkActionNotOnExistence'
          default: fail
      additionalProperties: false
      type: object
      required:
      - action
      - entities
      title: BulkDeleteAction[ConnectionBody]
    BulkDeleteAction_PoolBody_:
      properties:
        action:
          type: string
          const: delete
          title: Action
          description: The action to be performed on the entities.
        entities:
          items:
            type: string
          type: array
          title: Entities
          description: A list of entity id/key to be deleted.
        action_on_non_existence:
          $ref: '#/components/schemas/BulkActionNotOnExistence'
          default: fail
      additionalProperties: false
      type: object
      required:
      - action
      - entities
      title: BulkDeleteAction[PoolBody]
    BulkDeleteAction_VariableBody_:
      properties:
        action:
          type: string
          const: delete
          title: Action
          description: The action to be performed on the entities.
        entities:
          items:
            type: string
          type: array
          title: Entities
          description: A list of entity id/key to be deleted.
        action_on_non_existence:
          $ref: '#/components/schemas/BulkActionNotOnExistence'
          default: fail
      additionalProperties: false
      type: object
      required:
      - action
      - entities
      title: BulkDeleteAction[VariableBody]
    BulkResponse:
      properties:
        create:
          anyOf:
          - $ref: '#/components/schemas/BulkActionResponse'
          - type: 'null'
          description: Details of the bulk create operation, including successful
            keys and errors.
        update:
          anyOf:
          - $ref: '#/components/schemas/BulkActionResponse'
          - type: 'null'
          description: Details of the bulk update operation, including successful
            keys and errors.
        delete:
          anyOf:
          - $ref: '#/components/schemas/BulkActionResponse'
          - type: 'null'
          description: Details of the bulk delete operation, including successful
            keys and errors.
      type: object
      title: BulkResponse
      description: 'Serializer for responses to bulk entity operations.


        This represents the results of create, update, and delete actions performed
        on entity in bulk.

        Each action (if requested) is represented as a field containing details about
        successful keys and any encountered errors.

        Fields are populated in the response only if the respective action was part
        of the request, else are set None.'
    BulkTaskInstanceBody:
      properties:
        new_state:
          anyOf:
          - $ref: '#/components/schemas/TaskInstanceState'
          - type: 'null'
        note:
          anyOf:
          - type: string
            maxLength: 1000
          - type: 'null'
          title: Note
        include_upstream:
          type: boolean
          title: Include Upstream
          default: false
        include_downstream:
          type: boolean
          title: Include Downstream
          default: false
        include_future:
          type: boolean
          title: Include Future
          default: false
        include_past:
          type: boolean
          title: Include Past
          default: false
        task_id:
          type: string
          title: Task Id
        map_index:
          anyOf:
          - type: integer
          - type: 'null'
          title: Map Index
      additionalProperties: false
      type: object
      required:
      - task_id
      title: BulkTaskInstanceBody
      description: Request body for bulk update, and delete task instances.
    BulkUpdateAction_BulkTaskInstanceBody_:
      properties:
        action:
          type: string
          const: update
          title: Action
          description: The action to be performed on the entities.
        entities:
          items:
            $ref: '#/components/schemas/BulkTaskInstanceBody'
          type: array
          title: Entities
          description: A list of entities to be updated.
        action_on_non_existence:
          $ref: '#/components/schemas/BulkActionNotOnExistence'
          default: fail
      additionalProperties: false
      type: object
      required:
      - action
      - entities
      title: BulkUpdateAction[BulkTaskInstanceBody]
    BulkUpdateAction_ConnectionBody_:
      properties:
        action:
          type: string
          const: update
          title: Action
          description: The action to be performed on the entities.
        entities:
          items:
            $ref: '#/components/schemas/ConnectionBody'
          type: array
          title: Entities
          description: A list of entities to be updated.
        action_on_non_existence:
          $ref: '#/components/schemas/BulkActionNotOnExistence'
          default: fail
      additionalProperties: false
      type: object
      required:
      - action
      - entities
      title: BulkUpdateAction[ConnectionBody]
    BulkUpdateAction_PoolBody_:
      properties:
        action:
          type: string
          const: update
          title: Action
          description: The action to be performed on the entities.
        entities:
          items:
            $ref: '#/components/schemas/PoolBody'
          type: array
          title: Entities
          description: A list of entities to be updated.
        action_on_non_existence:
          $ref: '#/components/schemas/BulkActionNotOnExistence'
          default: fail
      additionalProperties: false
      type: object
      required:
      - action
      - entities
      title: BulkUpdateAction[PoolBody]
    BulkUpdateAction_VariableBody_:
      properties:
        action:
          type: string
          const: update
          title: Action
          description: The action to be performed on the entities.
        entities:
          items:
            $ref: '#/components/schemas/VariableBody'
          type: array
          title: Entities
          description: A list of entities to be updated.
        action_on_non_existence:
          $ref: '#/components/schemas/BulkActionNotOnExistence'
          default: fail
      additionalProperties: false
      type: object
      required:
      - action
      - entities
      title: BulkUpdateAction[VariableBody]
    ClearTaskInstancesBody:
      properties:
        dry_run:
          type: boolean
          title: Dry Run
          default: true
        start_date:
          anyOf:
          - type: string
            format: date-time
          - type: 'null'
          title: Start Date
        end_date:
          anyOf:
          - type: string
            format: date-time
          - type: 'null'
          title: End Date
        only_failed:
          type: boolean
          title: Only Failed
          default: true
        only_running:
          type: boolean
          title: Only Running
          default: false
        reset_dag_runs:
          type: boolean
          title: Reset Dag Runs
          default: true
        task_ids:
          anyOf:
          - items:
              anyOf:
              - type: string
              - prefixItems:
                - type: string
                - type: integer
                type: array
                maxItems: 2
                minItems: 2
            type: array
          - type: 'null'
          title: Task Ids
        dag_run_id:
          anyOf:
          - type: string
          - type: 'null'
          title: Dag Run Id
        include_upstream:
          type: boolean
          title: Include Upstream
          default: false
        include_downstream:
          type: boolean
          title: Include Downstream
          default: false
        include_future:
          type: boolean
          title: Include Future
          default: false
        include_past:
          type: boolean
          title: Include Past
          default: false
      additionalProperties: false
      type: object
      title: ClearTaskInstancesBody
      description: Request body for Clear Task Instances endpoint.
    Config:
      properties:
        sections:
          items:
            $ref: '#/components/schemas/ConfigSection'
          type: array
          title: Sections
      additionalProperties: false
      type: object
      required:
      - sections
      title: Config
      description: List of config sections with their options.
    ConfigOption:
      properties:
        key:
          type: string
          title: Key
        value:
          anyOf:
          - type: string
          - prefixItems:
            - type: string
            - type: string
            type: array
            maxItems: 2
            minItems: 2
          title: Value
      additionalProperties: false
      type: object
      required:
      - key
      - value
      title: ConfigOption
      description: Config option.
    ConfigSection:
      properties:
        name:
          type: string
          title: Name
        options:
          items:
            $ref: '#/components/schemas/ConfigOption'
          type: array
          title: Options
      additionalProperties: false
      type: object
      required:
      - name
      - options
      title: ConfigSection
      description: Config Section Schema.
    ConnectionBody:
      properties:
        connection_id:
          type: string
          maxLength: 200
          pattern: ^[\w.-]+$
          title: Connection Id
        conn_type:
          type: string
          title: Conn Type
        description:
          anyOf:
          - type: string
          - type: 'null'
          title: Description
        host:
          anyOf:
          - type: string
          - type: 'null'
          title: Host
        login:
          anyOf:
          - type: string
          - type: 'null'
          title: Login
        schema:
          anyOf:
          - type: string
          - type: 'null'
          title: Schema
        port:
          anyOf:
          - type: integer
          - type: 'null'
          title: Port
        password:
          anyOf:
          - type: string
          - type: 'null'
          title: Password
        extra:
          anyOf:
          - type: string
          - type: 'null'
          title: Extra
      additionalProperties: false
      type: object
      required:
      - connection_id
      - conn_type
      title: ConnectionBody
      description: Connection Serializer for requests body.
    ConnectionCollectionResponse:
      properties:
        connections:
          items:
            $ref: '#/components/schemas/ConnectionResponse'
          type: array
          title: Connections
        total_entries:
          type: integer
          title: Total Entries
      type: object
      required:
      - connections
      - total_entries
      title: ConnectionCollectionResponse
      description: Connection Collection serializer for responses.
    ConnectionResponse:
      properties:
        connection_id:
          type: string
          title: Connection Id
        conn_type:
          type: string
          title: Conn Type
        description:
          anyOf:
          - type: string
          - type: 'null'
          title: Description
        host:
          anyOf:
          - type: string
          - type: 'null'
          title: Host
        login:
          anyOf:
          - type: string
          - type: 'null'
          title: Login
        schema:
          anyOf:
          - type: string
          - type: 'null'
          title: Schema
        port:
          anyOf:
          - type: integer
          - type: 'null'
          title: Port
        password:
          anyOf:
          - type: string
          - type: 'null'
          title: Password
        extra:
          anyOf:
          - type: string
          - type: 'null'
          title: Extra
      type: object
      required:
      - connection_id
      - conn_type
      - description
      - host
      - login
      - schema
      - port
      - password
      - extra
      title: ConnectionResponse
      description: Connection serializer for responses.
    ConnectionTestResponse:
      properties:
        status:
          type: boolean
          title: Status
        message:
          type: string
          title: Message
      type: object
      required:
      - status
      - message
      title: ConnectionTestResponse
      description: Connection Test serializer for responses.
    CreateAssetEventsBody:
      properties:
        asset_id:
          type: integer
          title: Asset Id
        extra:
          additionalProperties: true
          type: object
          title: Extra
      additionalProperties: false
      type: object
      required:
      - asset_id
      title: CreateAssetEventsBody
      description: Create asset events request.
    DAGCollectionResponse:
      properties:
        dags:
          items:
            $ref: '#/components/schemas/DAGResponse'
          type: array
          title: Dags
        total_entries:
          type: integer
          title: Total Entries
      type: object
      required:
      - dags
      - total_entries
      title: DAGCollectionResponse
      description: DAG Collection serializer for responses.
    DAGDetailsResponse:
      properties:
        dag_id:
          type: string
          title: Dag Id
        dag_display_name:
          type: string
          title: Dag Display Name
        is_paused:
          type: boolean
          title: Is Paused
        is_stale:
          type: boolean
          title: Is Stale
        last_parsed_time:
          anyOf:
          - type: string
            format: date-time
          - type: 'null'
          title: Last Parsed Time
        last_expired:
          anyOf:
          - type: string
            format: date-time
          - type: 'null'
          title: Last Expired
        bundle_name:
          anyOf:
          - type: string
          - type: 'null'
          title: Bundle Name
        bundle_version:
          anyOf:
          - type: string
          - type: 'null'
          title: Bundle Version
        relative_fileloc:
          anyOf:
          - type: string
          - type: 'null'
          title: Relative Fileloc
        fileloc:
          type: string
          title: Fileloc
        description:
          anyOf:
          - type: string
          - type: 'null'
          title: Description
        deadline:
          anyOf:
          - items:
              $ref: '#/components/schemas/DeadlineAlertResponse'
            type: array
          - type: 'null'
          title: Deadline
        timetable_summary:
          anyOf:
          - type: string
          - type: 'null'
          title: Timetable Summary
        timetable_description:
          anyOf:
          - type: string
          - type: 'null'
          title: Timetable Description
        tags:
          items:
            $ref: '#/components/schemas/DagTagResponse'
          type: array
          title: Tags
        max_active_tasks:
          type: integer
          title: Max Active Tasks
        max_active_runs:
          anyOf:
          - type: integer
          - type: 'null'
          title: Max Active Runs
        max_consecutive_failed_dag_runs:
          type: integer
          title: Max Consecutive Failed Dag Runs
        has_task_concurrency_limits:
          type: boolean
          title: Has Task Concurrency Limits
        has_import_errors:
          type: boolean
          title: Has Import Errors
        next_dagrun_logical_date:
          anyOf:
          - type: string
            format: date-time
          - type: 'null'
          title: Next Dagrun Logical Date
        next_dagrun_data_interval_start:
          anyOf:
          - type: string
            format: date-time
          - type: 'null'
          title: Next Dagrun Data Interval Start
        next_dagrun_data_interval_end:
          anyOf:
          - type: string
            format: date-time
          - type: 'null'
          title: Next Dagrun Data Interval End
        next_dagrun_run_after:
          anyOf:
          - type: string
            format: date-time
          - type: 'null'
          title: Next Dagrun Run After
        owners:
          items:
            type: string
          type: array
          title: Owners
        catchup:
          type: boolean
          title: Catchup
        dag_run_timeout:
          anyOf:
          - type: string
            format: duration
          - type: 'null'
          title: Dag Run Timeout
        asset_expression:
          anyOf:
          - additionalProperties: true
            type: object
          - type: 'null'
          title: Asset Expression
        doc_md:
          anyOf:
          - type: string
          - type: 'null'
          title: Doc Md
        start_date:
          anyOf:
          - type: string
            format: date-time
          - type: 'null'
          title: Start Date
        end_date:
          anyOf:
          - type: string
            format: date-time
          - type: 'null'
          title: End Date
        is_paused_upon_creation:
          anyOf:
          - type: boolean
          - type: 'null'
          title: Is Paused Upon Creation
        params:
          anyOf:
          - additionalProperties: true
            type: object
          - type: 'null'
          title: Params
        render_template_as_native_obj:
          type: boolean
          title: Render Template As Native Obj
        template_search_path:
          anyOf:
          - items:
              type: string
            type: array
          - type: 'null'
          title: Template Search Path
        timezone:
          anyOf:
          - type: string
          - type: 'null'
          title: Timezone
        last_parsed:
          anyOf:
          - type: string
            format: date-time
          - type: 'null'
          title: Last Parsed
        default_args:
          anyOf:
          - additionalProperties: true
            type: object
          - type: 'null'
          title: Default Args
        owner_links:
          anyOf:
          - additionalProperties:
              type: string
            type: object
          - type: 'null'
          title: Owner Links
        file_token:
          type: string
          title: File Token
          description: Return file token.
          readOnly: true
        concurrency:
          type: integer
          title: Concurrency
          description: Return max_active_tasks as concurrency.
          readOnly: true
        latest_dag_version:
          anyOf:
          - $ref: '#/components/schemas/DagVersionResponse'
          - type: 'null'
          description: Return the latest DagVersion.
          readOnly: true
      type: object
      required:
      - dag_id
      - dag_display_name
      - is_paused
      - is_stale
      - last_parsed_time
      - last_expired
      - bundle_name
      - bundle_version
      - relative_fileloc
      - fileloc
      - description
      - deadline
      - timetable_summary
      - timetable_description
      - tags
      - max_active_tasks
      - max_active_runs
      - max_consecutive_failed_dag_runs
      - has_task_concurrency_limits
      - has_import_errors
      - next_dagrun_logical_date
      - next_dagrun_data_interval_start
      - next_dagrun_data_interval_end
      - next_dagrun_run_after
      - owners
      - catchup
      - dag_run_timeout
      - asset_expression
      - doc_md
      - start_date
      - end_date
      - is_paused_upon_creation
      - params
      - render_template_as_native_obj
      - template_search_path
      - timezone
      - last_parsed
      - default_args
      - file_token
      - concurrency
      - latest_dag_version
      title: DAGDetailsResponse
      description: Specific serializer for DAG Details responses.
    DAGPatchBody:
      properties:
        is_paused:
          type: boolean
          title: Is Paused
      additionalProperties: false
      type: object
      required:
      - is_paused
      title: DAGPatchBody
      description: Dag Serializer for updatable bodies.
    DAGResponse:
      properties:
        dag_id:
          type: string
          title: Dag Id
        dag_display_name:
          type: string
          title: Dag Display Name
        is_paused:
          type: boolean
          title: Is Paused
        is_stale:
          type: boolean
          title: Is Stale
        last_parsed_time:
          anyOf:
          - type: string
            format: date-time
          - type: 'null'
          title: Last Parsed Time
        last_expired:
          anyOf:
          - type: string
            format: date-time
          - type: 'null'
          title: Last Expired
        bundle_name:
          anyOf:
          - type: string
          - type: 'null'
          title: Bundle Name
        bundle_version:
          anyOf:
          - type: string
          - type: 'null'
          title: Bundle Version
        relative_fileloc:
          anyOf:
          - type: string
          - type: 'null'
          title: Relative Fileloc
        fileloc:
          type: string
          title: Fileloc
        description:
          anyOf:
          - type: string
          - type: 'null'
          title: Description
        deadline:
          anyOf:
          - items:
              $ref: '#/components/schemas/DeadlineAlertResponse'
            type: array
          - type: 'null'
          title: Deadline
        timetable_summary:
          anyOf:
          - type: string
          - type: 'null'
          title: Timetable Summary
        timetable_description:
          anyOf:
          - type: string
          - type: 'null'
          title: Timetable Description
        tags:
          items:
            $ref: '#/components/schemas/DagTagResponse'
          type: array
          title: Tags
        max_active_tasks:
          type: integer
          title: Max Active Tasks
        max_active_runs:
          anyOf:
          - type: integer
          - type: 'null'
          title: Max Active Runs
        max_consecutive_failed_dag_runs:
          type: integer
          title: Max Consecutive Failed Dag Runs
        has_task_concurrency_limits:
          type: boolean
          title: Has Task Concurrency Limits
        has_import_errors:
          type: boolean
          title: Has Import Errors
        next_dagrun_logical_date:
          anyOf:
          - type: string
            format: date-time
          - type: 'null'
          title: Next Dagrun Logical Date
        next_dagrun_data_interval_start:
          anyOf:
          - type: string
            format: date-time
          - type: 'null'
          title: Next Dagrun Data Interval Start
        next_dagrun_data_interval_end:
          anyOf:
          - type: string
            format: date-time
          - type: 'null'
          title: Next Dagrun Data Interval End
        next_dagrun_run_after:
          anyOf:
          - type: string
            format: date-time
          - type: 'null'
          title: Next Dagrun Run After
        owners:
          items:
            type: string
          type: array
          title: Owners
        file_token:
          type: string
          title: File Token
          description: Return file token.
          readOnly: true
      type: object
      required:
      - dag_id
      - dag_display_name
      - is_paused
      - is_stale
      - last_parsed_time
      - last_expired
      - bundle_name
      - bundle_version
      - relative_fileloc
      - fileloc
      - description
      - deadline
      - timetable_summary
      - timetable_description
      - tags
      - max_active_tasks
      - max_active_runs
      - max_consecutive_failed_dag_runs
      - has_task_concurrency_limits
      - has_import_errors
      - next_dagrun_logical_date
      - next_dagrun_data_interval_start
      - next_dagrun_data_interval_end
      - next_dagrun_run_after
      - owners
      - file_token
      title: DAGResponse
      description: DAG serializer for responses.
    DAGRunClearBody:
      properties:
        dry_run:
          type: boolean
          title: Dry Run
          default: true
        only_failed:
          type: boolean
          title: Only Failed
          default: false
      additionalProperties: false
      type: object
      title: DAGRunClearBody
      description: DAG Run serializer for clear endpoint body.
    DAGRunCollectionResponse:
      properties:
        dag_runs:
          items:
            $ref: '#/components/schemas/DAGRunResponse'
          type: array
          title: Dag Runs
        total_entries:
          type: integer
          title: Total Entries
      type: object
      required:
      - dag_runs
      - total_entries
      title: DAGRunCollectionResponse
      description: DAG Run Collection serializer for responses.
    DAGRunPatchBody:
      properties:
        state:
          anyOf:
          - $ref: '#/components/schemas/DAGRunPatchStates'
          - type: 'null'
        note:
          anyOf:
          - type: string
            maxLength: 1000
          - type: 'null'
          title: Note
      additionalProperties: false
      type: object
      title: DAGRunPatchBody
      description: DAG Run Serializer for PATCH requests.
    DAGRunPatchStates:
      type: string
      enum:
      - queued
      - success
      - failed
      title: DAGRunPatchStates
      description: Enum for DAG Run states when updating a DAG Run.
    DAGRunResponse:
      properties:
        dag_run_id:
          type: string
          title: Dag Run Id
        dag_id:
          type: string
          title: Dag Id
        logical_date:
          anyOf:
          - type: string
            format: date-time
          - type: 'null'
          title: Logical Date
        queued_at:
          anyOf:
          - type: string
            format: date-time
          - type: 'null'
          title: Queued At
        start_date:
          anyOf:
          - type: string
            format: date-time
          - type: 'null'
          title: Start Date
        end_date:
          anyOf:
          - type: string
            format: date-time
          - type: 'null'
          title: End Date
        duration:
          anyOf:
          - type: number
          - type: 'null'
          title: Duration
        data_interval_start:
          anyOf:
          - type: string
            format: date-time
          - type: 'null'
          title: Data Interval Start
        data_interval_end:
          anyOf:
          - type: string
            format: date-time
          - type: 'null'
          title: Data Interval End
        deadlines:
          anyOf:
          - items:
              $ref: '#/components/schemas/DeadlineResponse'
            type: array
          - type: 'null'
          title: Deadlines
        run_after:
          type: string
          format: date-time
          title: Run After
        last_scheduling_decision:
          anyOf:
          - type: string
            format: date-time
          - type: 'null'
          title: Last Scheduling Decision
        run_type:
          $ref: '#/components/schemas/DagRunType'
        state:
          $ref: '#/components/schemas/DagRunState'
        triggered_by:
          anyOf:
          - $ref: '#/components/schemas/DagRunTriggeredByType'
          - type: 'null'
        conf:
          anyOf:
          - additionalProperties: true
            type: object
          - type: 'null'
          title: Conf
        note:
          anyOf:
          - type: string
          - type: 'null'
          title: Note
        dag_versions:
          items:
            $ref: '#/components/schemas/DagVersionResponse'
          type: array
          title: Dag Versions
        bundle_version:
          anyOf:
          - type: string
          - type: 'null'
          title: Bundle Version
        dag_display_name:
          type: string
          title: Dag Display Name
      type: object
      required:
      - dag_run_id
      - dag_id
      - logical_date
      - queued_at
      - start_date
      - end_date
      - duration
      - data_interval_start
      - data_interval_end
      - deadlines
      - run_after
      - last_scheduling_decision
      - run_type
      - state
      - triggered_by
      - conf
      - note
      - dag_versions
      - bundle_version
      - dag_display_name
      title: DAGRunResponse
      description: DAG Run serializer for responses.
    DAGRunsBatchBody:
      properties:
        order_by:
          anyOf:
          - type: string
          - type: 'null'
          title: Order By
        page_offset:
          type: integer
          minimum: 0.0
          title: Page Offset
          default: 0
        page_limit:
          type: integer
          minimum: 0.0
          title: Page Limit
          default: 100
        dag_ids:
          anyOf:
          - items:
              type: string
            type: array
          - type: 'null'
          title: Dag Ids
        states:
          anyOf:
          - items:
              anyOf:
              - $ref: '#/components/schemas/DagRunState'
              - type: 'null'
            type: array
          - type: 'null'
          title: States
        run_after_gte:
          anyOf:
          - type: string
            format: date-time
          - type: 'null'
          title: Run After Gte
        run_after_lte:
          anyOf:
          - type: string
            format: date-time
          - type: 'null'
          title: Run After Lte
        logical_date_gte:
          anyOf:
          - type: string
            format: date-time
          - type: 'null'
          title: Logical Date Gte
        logical_date_lte:
          anyOf:
          - type: string
            format: date-time
          - type: 'null'
          title: Logical Date Lte
        start_date_gte:
          anyOf:
          - type: string
            format: date-time
          - type: 'null'
          title: Start Date Gte
        start_date_lte:
          anyOf:
          - type: string
            format: date-time
          - type: 'null'
          title: Start Date Lte
        end_date_gte:
          anyOf:
          - type: string
            format: date-time
          - type: 'null'
          title: End Date Gte
        end_date_lte:
          anyOf:
          - type: string
            format: date-time
          - type: 'null'
          title: End Date Lte
      additionalProperties: false
      type: object
      title: DAGRunsBatchBody
      description: List DAG Runs body for batch endpoint.
    DAGSourceResponse:
      properties:
        content:
          anyOf:
          - type: string
          - type: 'null'
          title: Content
        dag_id:
          type: string
          title: Dag Id
        version_number:
          anyOf:
          - type: integer
          - type: 'null'
          title: Version Number
        dag_display_name:
          type: string
          title: Dag Display Name
      type: object
      required:
      - content
      - dag_id
      - version_number
      - dag_display_name
      title: DAGSourceResponse
      description: DAG Source serializer for responses.
    DAGTagCollectionResponse:
      properties:
        tags:
          items:
            type: string
          type: array
          title: Tags
        total_entries:
          type: integer
          title: Total Entries
      type: object
      required:
      - tags
      - total_entries
      title: DAGTagCollectionResponse
      description: DAG Tags Collection serializer for responses.
    DAGVersionCollectionResponse:
      properties:
        dag_versions:
          items:
            $ref: '#/components/schemas/DagVersionResponse'
          type: array
          title: Dag Versions
        total_entries:
          type: integer
          title: Total Entries
      type: object
      required:
      - dag_versions
      - total_entries
      title: DAGVersionCollectionResponse
      description: DAG Version Collection serializer for responses.
    DAGWarningCollectionResponse:
      properties:
        dag_warnings:
          items:
            $ref: '#/components/schemas/DAGWarningResponse'
          type: array
          title: Dag Warnings
        total_entries:
          type: integer
          title: Total Entries
      type: object
      required:
      - dag_warnings
      - total_entries
      title: DAGWarningCollectionResponse
      description: DAG warning collection serializer for responses.
    DAGWarningResponse:
      properties:
        dag_id:
          type: string
          title: Dag Id
        warning_type:
          $ref: '#/components/schemas/DagWarningType'
        message:
          type: string
          title: Message
        timestamp:
          type: string
          format: date-time
          title: Timestamp
      type: object
      required:
      - dag_id
      - warning_type
      - message
      - timestamp
      title: DAGWarningResponse
      description: DAG Warning serializer for responses.
    DagProcessorInfoResponse:
      properties:
        status:
          anyOf:
          - type: string
          - type: 'null'
          title: Status
        latest_dag_processor_heartbeat:
          anyOf:
          - type: string
          - type: 'null'
          title: Latest Dag Processor Heartbeat
      type: object
      required:
      - status
      - latest_dag_processor_heartbeat
      title: DagProcessorInfoResponse
      description: DagProcessor info serializer for responses.
    DagRunAssetReference:
      properties:
        run_id:
          type: string
          title: Run Id
        dag_id:
          type: string
          title: Dag Id
        logical_date:
          anyOf:
          - type: string
            format: date-time
          - type: 'null'
          title: Logical Date
        start_date:
          type: string
          format: date-time
          title: Start Date
        end_date:
          anyOf:
          - type: string
            format: date-time
          - type: 'null'
          title: End Date
        state:
          type: string
          title: State
        data_interval_start:
          anyOf:
          - type: string
            format: date-time
          - type: 'null'
          title: Data Interval Start
        data_interval_end:
          anyOf:
          - type: string
            format: date-time
          - type: 'null'
          title: Data Interval End
      additionalProperties: false
      type: object
      required:
      - run_id
      - dag_id
      - logical_date
      - start_date
      - end_date
      - state
      - data_interval_start
      - data_interval_end
      title: DagRunAssetReference
      description: DAGRun serializer for asset responses.
    DagRunState:
      type: string
      enum:
      - queued
      - running
      - success
      - failed
      title: DagRunState
      description: 'All possible states that a DagRun can be in.


        These are "shared" with TaskInstanceState in some parts of the code,

        so please ensure that their values always match the ones with the

        same name in TaskInstanceState.'
    DagRunTriggeredByType:
      type: string
      enum:
      - cli
      - operator
      - rest_api
      - ui
      - test
      - timetable
      - asset
      - backfill
      title: DagRunTriggeredByType
      description: Class with TriggeredBy types for DagRun.
    DagRunType:
      type: string
      enum:
      - backfill
      - scheduled
      - manual
      - asset_triggered
      title: DagRunType
      description: Class with DagRun types.
    DagScheduleAssetReference:
      properties:
        dag_id:
          type: string
          title: Dag Id
        created_at:
          type: string
          format: date-time
          title: Created At
        updated_at:
          type: string
          format: date-time
          title: Updated At
      additionalProperties: false
      type: object
      required:
      - dag_id
      - created_at
      - updated_at
      title: DagScheduleAssetReference
      description: DAG schedule reference serializer for assets.
    DagStatsCollectionResponse:
      properties:
        dags:
          items:
            $ref: '#/components/schemas/DagStatsResponse'
          type: array
          title: Dags
        total_entries:
          type: integer
          title: Total Entries
      type: object
      required:
      - dags
      - total_entries
      title: DagStatsCollectionResponse
      description: DAG Stats Collection serializer for responses.
    DagStatsResponse:
      properties:
        dag_id:
          type: string
          title: Dag Id
        stats:
          items:
            $ref: '#/components/schemas/DagStatsStateResponse'
          type: array
          title: Stats
      type: object
      required:
      - dag_id
      - stats
      title: DagStatsResponse
      description: DAG Stats serializer for responses.
    DagStatsStateResponse:
      properties:
        state:
          $ref: '#/components/schemas/DagRunState'
        count:
          type: integer
          title: Count
      type: object
      required:
      - state
      - count
      title: DagStatsStateResponse
      description: DagStatsState serializer for responses.
    DagTagResponse:
      properties:
        name:
          type: string
          title: Name
        dag_id:
          type: string
          title: Dag Id
      type: object
      required:
      - name
      - dag_id
      title: DagTagResponse
      description: DAG Tag serializer for responses.
    DagVersionResponse:
      properties:
        id:
          type: string
          format: uuid
          title: Id
        version_number:
          type: integer
          title: Version Number
        dag_id:
          type: string
          title: Dag Id
        bundle_name:
          anyOf:
          - type: string
          - type: 'null'
          title: Bundle Name
        bundle_version:
          anyOf:
          - type: string
          - type: 'null'
          title: Bundle Version
        created_at:
          type: string
          format: date-time
          title: Created At
        dag_display_name:
          type: string
          title: Dag Display Name
        bundle_url:
          anyOf:
          - type: string
          - type: 'null'
          title: Bundle Url
          readOnly: true
      type: object
      required:
      - id
      - version_number
      - dag_id
      - bundle_name
      - bundle_version
      - created_at
      - dag_display_name
      - bundle_url
      title: DagVersionResponse
      description: Dag Version serializer for responses.
    DagWarningType:
      type: string
      enum:
      - asset conflict
      - non-existent pool
      title: DagWarningType
      description: 'Enum for DAG warning types.


        This is the set of allowable values for the ``warning_type`` field

        in the DagWarning model.'
<<<<<<< HEAD
    DeadlineResponse:
      properties:
        id:
          type: string
          format: uuid
          title: Id
        deadline:
          type: string
          format: date-time
          title: Deadline
        callback:
          anyOf:
          - type: string
          - type: 'null'
=======
    DeadlineAlertResponse:
      properties:
        reference:
          type: string
          title: Reference
        interval:
          type: string
          format: duration
          title: Interval
        callback:
          type: string
>>>>>>> 3222862a
          title: Callback
        callback_kwargs:
          anyOf:
          - additionalProperties: true
            type: object
          - type: 'null'
          title: Callback Kwargs
      type: object
      required:
<<<<<<< HEAD
      - id
      - deadline
      title: DeadlineResponse
      description: Deadline serializer for responses.
=======
      - reference
      - interval
      - callback
      title: DeadlineAlertResponse
      description: Deadline alert serializer for responses.
>>>>>>> 3222862a
    DryRunBackfillCollectionResponse:
      properties:
        backfills:
          items:
            $ref: '#/components/schemas/DryRunBackfillResponse'
          type: array
          title: Backfills
        total_entries:
          type: integer
          title: Total Entries
      type: object
      required:
      - backfills
      - total_entries
      title: DryRunBackfillCollectionResponse
      description: Backfill collection serializer for responses in dry-run mode.
    DryRunBackfillResponse:
      properties:
        logical_date:
          type: string
          format: date-time
          title: Logical Date
      type: object
      required:
      - logical_date
      title: DryRunBackfillResponse
      description: Backfill serializer for responses in dry-run mode.
    EventLogCollectionResponse:
      properties:
        event_logs:
          items:
            $ref: '#/components/schemas/EventLogResponse'
          type: array
          title: Event Logs
        total_entries:
          type: integer
          title: Total Entries
      type: object
      required:
      - event_logs
      - total_entries
      title: EventLogCollectionResponse
      description: Event Log Collection Response.
    EventLogResponse:
      properties:
        event_log_id:
          type: integer
          title: Event Log Id
        when:
          type: string
          format: date-time
          title: When
        dag_id:
          anyOf:
          - type: string
          - type: 'null'
          title: Dag Id
        task_id:
          anyOf:
          - type: string
          - type: 'null'
          title: Task Id
        run_id:
          anyOf:
          - type: string
          - type: 'null'
          title: Run Id
        map_index:
          anyOf:
          - type: integer
          - type: 'null'
          title: Map Index
        try_number:
          anyOf:
          - type: integer
          - type: 'null'
          title: Try Number
        event:
          type: string
          title: Event
        logical_date:
          anyOf:
          - type: string
            format: date-time
          - type: 'null'
          title: Logical Date
        owner:
          anyOf:
          - type: string
          - type: 'null'
          title: Owner
        extra:
          anyOf:
          - type: string
          - type: 'null'
          title: Extra
        dag_display_name:
          anyOf:
          - type: string
          - type: 'null'
          title: Dag Display Name
      type: object
      required:
      - event_log_id
      - when
      - dag_id
      - task_id
      - run_id
      - map_index
      - try_number
      - event
      - logical_date
      - owner
      - extra
      title: EventLogResponse
      description: Event Log Response.
    ExternalLogUrlResponse:
      properties:
        url:
          type: string
          title: Url
      type: object
      required:
      - url
      title: ExternalLogUrlResponse
      description: Response for the external log URL endpoint.
    ExtraLinkCollectionResponse:
      properties:
        extra_links:
          additionalProperties:
            anyOf:
            - type: string
            - type: 'null'
          type: object
          title: Extra Links
        total_entries:
          type: integer
          title: Total Entries
      type: object
      required:
      - extra_links
      - total_entries
      title: ExtraLinkCollectionResponse
      description: Extra Links Response.
    FastAPIAppResponse:
      properties:
        app:
          type: string
          title: App
        url_prefix:
          type: string
          title: Url Prefix
        name:
          type: string
          title: Name
      additionalProperties: true
      type: object
      required:
      - app
      - url_prefix
      - name
      title: FastAPIAppResponse
      description: Serializer for Plugin FastAPI App responses.
    FastAPIRootMiddlewareResponse:
      properties:
        middleware:
          type: string
          title: Middleware
        name:
          type: string
          title: Name
      additionalProperties: true
      type: object
      required:
      - middleware
      - name
      title: FastAPIRootMiddlewareResponse
      description: Serializer for Plugin FastAPI root middleware responses.
    HTTPExceptionResponse:
      properties:
        detail:
          anyOf:
          - type: string
          - additionalProperties: true
            type: object
          title: Detail
      type: object
      required:
      - detail
      title: HTTPExceptionResponse
      description: HTTPException Model used for error response.
    HTTPValidationError:
      properties:
        detail:
          items:
            $ref: '#/components/schemas/ValidationError'
          type: array
          title: Detail
      type: object
      title: HTTPValidationError
    HealthInfoResponse:
      properties:
        metadatabase:
          $ref: '#/components/schemas/BaseInfoResponse'
        scheduler:
          $ref: '#/components/schemas/SchedulerInfoResponse'
        triggerer:
          $ref: '#/components/schemas/TriggererInfoResponse'
        dag_processor:
          anyOf:
          - $ref: '#/components/schemas/DagProcessorInfoResponse'
          - type: 'null'
      type: object
      required:
      - metadatabase
      - scheduler
      - triggerer
      title: HealthInfoResponse
      description: Health serializer for responses.
    IFrameViewsResponse:
      properties:
        name:
          type: string
          title: Name
        src:
          type: string
          title: Src
        icon:
          anyOf:
          - type: string
          - type: 'null'
          title: Icon
        url_route:
          anyOf:
          - type: string
          - type: 'null'
          title: Url Route
        destination:
          anyOf:
          - type: string
            enum:
            - nav
            - dag
            - dag_run
            - task
            - task_instance
          - type: 'null'
          title: Destination
      additionalProperties: true
      type: object
      required:
      - name
      - src
      title: IFrameViewsResponse
      description: Serializer for IFrame Plugin responses.
    ImportErrorCollectionResponse:
      properties:
        import_errors:
          items:
            $ref: '#/components/schemas/ImportErrorResponse'
          type: array
          title: Import Errors
        total_entries:
          type: integer
          title: Total Entries
      type: object
      required:
      - import_errors
      - total_entries
      title: ImportErrorCollectionResponse
      description: Import Error Collection Response.
    ImportErrorResponse:
      properties:
        import_error_id:
          type: integer
          title: Import Error Id
        timestamp:
          type: string
          format: date-time
          title: Timestamp
        filename:
          type: string
          title: Filename
        bundle_name:
          anyOf:
          - type: string
          - type: 'null'
          title: Bundle Name
        stack_trace:
          type: string
          title: Stack Trace
      type: object
      required:
      - import_error_id
      - timestamp
      - filename
      - bundle_name
      - stack_trace
      title: ImportErrorResponse
      description: Import Error Response.
    JobCollectionResponse:
      properties:
        jobs:
          items:
            $ref: '#/components/schemas/JobResponse'
          type: array
          title: Jobs
        total_entries:
          type: integer
          title: Total Entries
      type: object
      required:
      - jobs
      - total_entries
      title: JobCollectionResponse
      description: Job Collection Response.
    JobResponse:
      properties:
        id:
          type: integer
          title: Id
        dag_id:
          anyOf:
          - type: string
          - type: 'null'
          title: Dag Id
        state:
          anyOf:
          - type: string
          - type: 'null'
          title: State
        job_type:
          anyOf:
          - type: string
          - type: 'null'
          title: Job Type
        start_date:
          anyOf:
          - type: string
            format: date-time
          - type: 'null'
          title: Start Date
        end_date:
          anyOf:
          - type: string
            format: date-time
          - type: 'null'
          title: End Date
        latest_heartbeat:
          anyOf:
          - type: string
            format: date-time
          - type: 'null'
          title: Latest Heartbeat
        executor_class:
          anyOf:
          - type: string
          - type: 'null'
          title: Executor Class
        hostname:
          anyOf:
          - type: string
          - type: 'null'
          title: Hostname
        unixname:
          anyOf:
          - type: string
          - type: 'null'
          title: Unixname
        dag_display_name:
          anyOf:
          - type: string
          - type: 'null'
          title: Dag Display Name
      type: object
      required:
      - id
      - dag_id
      - state
      - job_type
      - start_date
      - end_date
      - latest_heartbeat
      - executor_class
      - hostname
      - unixname
      title: JobResponse
      description: Job serializer for responses.
    JsonValue: {}
    LastAssetEventResponse:
      properties:
        id:
          anyOf:
          - type: integer
            minimum: 0.0
          - type: 'null'
          title: Id
        timestamp:
          anyOf:
          - type: string
            format: date-time
          - type: 'null'
          title: Timestamp
      type: object
      title: LastAssetEventResponse
      description: Last asset event response serializer.
    PatchTaskInstanceBody:
      properties:
        new_state:
          anyOf:
          - $ref: '#/components/schemas/TaskInstanceState'
          - type: 'null'
        note:
          anyOf:
          - type: string
            maxLength: 1000
          - type: 'null'
          title: Note
        include_upstream:
          type: boolean
          title: Include Upstream
          default: false
        include_downstream:
          type: boolean
          title: Include Downstream
          default: false
        include_future:
          type: boolean
          title: Include Future
          default: false
        include_past:
          type: boolean
          title: Include Past
          default: false
      additionalProperties: false
      type: object
      title: PatchTaskInstanceBody
      description: Request body for Clear Task Instances endpoint.
    PluginCollectionResponse:
      properties:
        plugins:
          items:
            $ref: '#/components/schemas/PluginResponse'
          type: array
          title: Plugins
        total_entries:
          type: integer
          title: Total Entries
      type: object
      required:
      - plugins
      - total_entries
      title: PluginCollectionResponse
      description: Plugin Collection serializer.
    PluginImportErrorCollectionResponse:
      properties:
        import_errors:
          items:
            $ref: '#/components/schemas/PluginImportErrorResponse'
          type: array
          title: Import Errors
        total_entries:
          type: integer
          title: Total Entries
      type: object
      required:
      - import_errors
      - total_entries
      title: PluginImportErrorCollectionResponse
      description: Plugin Import Error Collection serializer.
    PluginImportErrorResponse:
      properties:
        source:
          type: string
          title: Source
        error:
          type: string
          title: Error
      type: object
      required:
      - source
      - error
      title: PluginImportErrorResponse
      description: Plugin Import Error serializer for responses.
    PluginResponse:
      properties:
        name:
          type: string
          title: Name
        macros:
          items:
            type: string
          type: array
          title: Macros
        flask_blueprints:
          items:
            type: string
          type: array
          title: Flask Blueprints
        fastapi_apps:
          items:
            $ref: '#/components/schemas/FastAPIAppResponse'
          type: array
          title: Fastapi Apps
        fastapi_root_middlewares:
          items:
            $ref: '#/components/schemas/FastAPIRootMiddlewareResponse'
          type: array
          title: Fastapi Root Middlewares
        iframe_views:
          items:
            $ref: '#/components/schemas/IFrameViewsResponse'
          type: array
          title: Iframe Views
        appbuilder_views:
          items:
            $ref: '#/components/schemas/AppBuilderViewResponse'
          type: array
          title: Appbuilder Views
        appbuilder_menu_items:
          items:
            $ref: '#/components/schemas/AppBuilderMenuItemResponse'
          type: array
          title: Appbuilder Menu Items
        global_operator_extra_links:
          items:
            type: string
          type: array
          title: Global Operator Extra Links
        operator_extra_links:
          items:
            type: string
          type: array
          title: Operator Extra Links
        source:
          type: string
          title: Source
        listeners:
          items:
            type: string
          type: array
          title: Listeners
        timetables:
          items:
            type: string
          type: array
          title: Timetables
      type: object
      required:
      - name
      - macros
      - flask_blueprints
      - fastapi_apps
      - fastapi_root_middlewares
      - iframe_views
      - appbuilder_views
      - appbuilder_menu_items
      - global_operator_extra_links
      - operator_extra_links
      - source
      - listeners
      - timetables
      title: PluginResponse
      description: Plugin serializer.
    PoolBody:
      properties:
        name:
          type: string
          maxLength: 256
          title: Name
        slots:
          type: integer
          title: Slots
        description:
          anyOf:
          - type: string
          - type: 'null'
          title: Description
        include_deferred:
          type: boolean
          title: Include Deferred
          default: false
      additionalProperties: false
      type: object
      required:
      - name
      - slots
      title: PoolBody
      description: Pool serializer for post bodies.
    PoolCollectionResponse:
      properties:
        pools:
          items:
            $ref: '#/components/schemas/PoolResponse'
          type: array
          title: Pools
        total_entries:
          type: integer
          title: Total Entries
      type: object
      required:
      - pools
      - total_entries
      title: PoolCollectionResponse
      description: Pool Collection serializer for responses.
    PoolPatchBody:
      properties:
        pool:
          anyOf:
          - type: string
          - type: 'null'
          title: Pool
        slots:
          anyOf:
          - type: integer
          - type: 'null'
          title: Slots
        description:
          anyOf:
          - type: string
          - type: 'null'
          title: Description
        include_deferred:
          anyOf:
          - type: boolean
          - type: 'null'
          title: Include Deferred
      additionalProperties: false
      type: object
      title: PoolPatchBody
      description: Pool serializer for patch bodies.
    PoolResponse:
      properties:
        name:
          type: string
          title: Name
        slots:
          type: integer
          title: Slots
        description:
          anyOf:
          - type: string
          - type: 'null'
          title: Description
        include_deferred:
          type: boolean
          title: Include Deferred
        occupied_slots:
          type: integer
          title: Occupied Slots
        running_slots:
          type: integer
          title: Running Slots
        queued_slots:
          type: integer
          title: Queued Slots
        scheduled_slots:
          type: integer
          title: Scheduled Slots
        open_slots:
          type: integer
          title: Open Slots
        deferred_slots:
          type: integer
          title: Deferred Slots
      type: object
      required:
      - name
      - slots
      - description
      - include_deferred
      - occupied_slots
      - running_slots
      - queued_slots
      - scheduled_slots
      - open_slots
      - deferred_slots
      title: PoolResponse
      description: Pool serializer for responses.
    ProviderCollectionResponse:
      properties:
        providers:
          items:
            $ref: '#/components/schemas/ProviderResponse'
          type: array
          title: Providers
        total_entries:
          type: integer
          title: Total Entries
      type: object
      required:
      - providers
      - total_entries
      title: ProviderCollectionResponse
      description: Provider Collection serializer for responses.
    ProviderResponse:
      properties:
        package_name:
          type: string
          title: Package Name
        description:
          type: string
          title: Description
        version:
          type: string
          title: Version
      type: object
      required:
      - package_name
      - description
      - version
      title: ProviderResponse
      description: Provider serializer for responses.
    QueuedEventCollectionResponse:
      properties:
        queued_events:
          items:
            $ref: '#/components/schemas/QueuedEventResponse'
          type: array
          title: Queued Events
        total_entries:
          type: integer
          title: Total Entries
      type: object
      required:
      - queued_events
      - total_entries
      title: QueuedEventCollectionResponse
      description: Queued Event Collection serializer for responses.
    QueuedEventResponse:
      properties:
        dag_id:
          type: string
          title: Dag Id
        asset_id:
          type: integer
          title: Asset Id
        created_at:
          type: string
          format: date-time
          title: Created At
        dag_display_name:
          type: string
          title: Dag Display Name
      type: object
      required:
      - dag_id
      - asset_id
      - created_at
      - dag_display_name
      title: QueuedEventResponse
      description: Queued Event serializer for responses..
    ReprocessBehavior:
      type: string
      enum:
      - failed
      - completed
      - none
      title: ReprocessBehavior
      description: 'Internal enum for setting reprocess behavior in a backfill.


        :meta private:'
    SchedulerInfoResponse:
      properties:
        status:
          anyOf:
          - type: string
          - type: 'null'
          title: Status
        latest_scheduler_heartbeat:
          anyOf:
          - type: string
          - type: 'null'
          title: Latest Scheduler Heartbeat
      type: object
      required:
      - status
      - latest_scheduler_heartbeat
      title: SchedulerInfoResponse
      description: Scheduler info serializer for responses.
    StructuredLogMessage:
      properties:
        timestamp:
          type: string
          format: date-time
          title: Timestamp
        event:
          type: string
          title: Event
      additionalProperties: true
      type: object
      required:
      - event
      title: StructuredLogMessage
      description: An individual log message.
    TaskCollectionResponse:
      properties:
        tasks:
          items:
            $ref: '#/components/schemas/TaskResponse'
          type: array
          title: Tasks
        total_entries:
          type: integer
          title: Total Entries
      type: object
      required:
      - tasks
      - total_entries
      title: TaskCollectionResponse
      description: Task collection serializer for responses.
    TaskDependencyCollectionResponse:
      properties:
        dependencies:
          items:
            $ref: '#/components/schemas/TaskDependencyResponse'
          type: array
          title: Dependencies
      type: object
      required:
      - dependencies
      title: TaskDependencyCollectionResponse
      description: Task scheduling dependencies collection serializer for responses.
    TaskDependencyResponse:
      properties:
        name:
          type: string
          title: Name
        reason:
          type: string
          title: Reason
      type: object
      required:
      - name
      - reason
      title: TaskDependencyResponse
      description: Task Dependency serializer for responses.
    TaskInstanceCollectionResponse:
      properties:
        task_instances:
          items:
            $ref: '#/components/schemas/TaskInstanceResponse'
          type: array
          title: Task Instances
        total_entries:
          type: integer
          title: Total Entries
      type: object
      required:
      - task_instances
      - total_entries
      title: TaskInstanceCollectionResponse
      description: Task Instance Collection serializer for responses.
    TaskInstanceHistoryCollectionResponse:
      properties:
        task_instances:
          items:
            $ref: '#/components/schemas/TaskInstanceHistoryResponse'
          type: array
          title: Task Instances
        total_entries:
          type: integer
          title: Total Entries
      type: object
      required:
      - task_instances
      - total_entries
      title: TaskInstanceHistoryCollectionResponse
      description: TaskInstanceHistory Collection serializer for responses.
    TaskInstanceHistoryResponse:
      properties:
        task_id:
          type: string
          title: Task Id
        dag_id:
          type: string
          title: Dag Id
        dag_run_id:
          type: string
          title: Dag Run Id
        map_index:
          type: integer
          title: Map Index
        start_date:
          anyOf:
          - type: string
            format: date-time
          - type: 'null'
          title: Start Date
        end_date:
          anyOf:
          - type: string
            format: date-time
          - type: 'null'
          title: End Date
        duration:
          anyOf:
          - type: number
          - type: 'null'
          title: Duration
        state:
          anyOf:
          - $ref: '#/components/schemas/TaskInstanceState'
          - type: 'null'
        try_number:
          type: integer
          title: Try Number
        max_tries:
          type: integer
          title: Max Tries
        task_display_name:
          type: string
          title: Task Display Name
        dag_display_name:
          type: string
          title: Dag Display Name
        hostname:
          anyOf:
          - type: string
          - type: 'null'
          title: Hostname
        unixname:
          anyOf:
          - type: string
          - type: 'null'
          title: Unixname
        pool:
          type: string
          title: Pool
        pool_slots:
          type: integer
          title: Pool Slots
        queue:
          anyOf:
          - type: string
          - type: 'null'
          title: Queue
        priority_weight:
          anyOf:
          - type: integer
          - type: 'null'
          title: Priority Weight
        operator:
          anyOf:
          - type: string
          - type: 'null'
          title: Operator
        queued_when:
          anyOf:
          - type: string
            format: date-time
          - type: 'null'
          title: Queued When
        scheduled_when:
          anyOf:
          - type: string
            format: date-time
          - type: 'null'
          title: Scheduled When
        pid:
          anyOf:
          - type: integer
          - type: 'null'
          title: Pid
        executor:
          anyOf:
          - type: string
          - type: 'null'
          title: Executor
        executor_config:
          type: string
          title: Executor Config
        dag_version:
          anyOf:
          - $ref: '#/components/schemas/DagVersionResponse'
          - type: 'null'
      type: object
      required:
      - task_id
      - dag_id
      - dag_run_id
      - map_index
      - start_date
      - end_date
      - duration
      - state
      - try_number
      - max_tries
      - task_display_name
      - dag_display_name
      - hostname
      - unixname
      - pool
      - pool_slots
      - queue
      - priority_weight
      - operator
      - queued_when
      - scheduled_when
      - pid
      - executor
      - executor_config
      - dag_version
      title: TaskInstanceHistoryResponse
      description: TaskInstanceHistory serializer for responses.
    TaskInstanceResponse:
      properties:
        id:
          type: string
          title: Id
        task_id:
          type: string
          title: Task Id
        dag_id:
          type: string
          title: Dag Id
        dag_run_id:
          type: string
          title: Dag Run Id
        map_index:
          type: integer
          title: Map Index
        logical_date:
          anyOf:
          - type: string
            format: date-time
          - type: 'null'
          title: Logical Date
        run_after:
          type: string
          format: date-time
          title: Run After
        start_date:
          anyOf:
          - type: string
            format: date-time
          - type: 'null'
          title: Start Date
        end_date:
          anyOf:
          - type: string
            format: date-time
          - type: 'null'
          title: End Date
        duration:
          anyOf:
          - type: number
          - type: 'null'
          title: Duration
        state:
          anyOf:
          - $ref: '#/components/schemas/TaskInstanceState'
          - type: 'null'
        try_number:
          type: integer
          title: Try Number
        max_tries:
          type: integer
          title: Max Tries
        task_display_name:
          type: string
          title: Task Display Name
        dag_display_name:
          type: string
          title: Dag Display Name
        hostname:
          anyOf:
          - type: string
          - type: 'null'
          title: Hostname
        unixname:
          anyOf:
          - type: string
          - type: 'null'
          title: Unixname
        pool:
          type: string
          title: Pool
        pool_slots:
          type: integer
          title: Pool Slots
        queue:
          anyOf:
          - type: string
          - type: 'null'
          title: Queue
        priority_weight:
          anyOf:
          - type: integer
          - type: 'null'
          title: Priority Weight
        operator:
          anyOf:
          - type: string
          - type: 'null'
          title: Operator
        queued_when:
          anyOf:
          - type: string
            format: date-time
          - type: 'null'
          title: Queued When
        scheduled_when:
          anyOf:
          - type: string
            format: date-time
          - type: 'null'
          title: Scheduled When
        pid:
          anyOf:
          - type: integer
          - type: 'null'
          title: Pid
        executor:
          anyOf:
          - type: string
          - type: 'null'
          title: Executor
        executor_config:
          type: string
          title: Executor Config
        note:
          anyOf:
          - type: string
          - type: 'null'
          title: Note
        rendered_map_index:
          anyOf:
          - type: string
          - type: 'null'
          title: Rendered Map Index
        rendered_fields:
          additionalProperties: true
          type: object
          title: Rendered Fields
        trigger:
          anyOf:
          - $ref: '#/components/schemas/TriggerResponse'
          - type: 'null'
        triggerer_job:
          anyOf:
          - $ref: '#/components/schemas/JobResponse'
          - type: 'null'
        dag_version:
          anyOf:
          - $ref: '#/components/schemas/DagVersionResponse'
          - type: 'null'
      type: object
      required:
      - id
      - task_id
      - dag_id
      - dag_run_id
      - map_index
      - logical_date
      - run_after
      - start_date
      - end_date
      - duration
      - state
      - try_number
      - max_tries
      - task_display_name
      - dag_display_name
      - hostname
      - unixname
      - pool
      - pool_slots
      - queue
      - priority_weight
      - operator
      - queued_when
      - scheduled_when
      - pid
      - executor
      - executor_config
      - note
      - rendered_map_index
      - trigger
      - triggerer_job
      - dag_version
      title: TaskInstanceResponse
      description: TaskInstance serializer for responses.
    TaskInstanceState:
      type: string
      enum:
      - removed
      - scheduled
      - queued
      - running
      - success
      - restarting
      - failed
      - up_for_retry
      - up_for_reschedule
      - upstream_failed
      - skipped
      - deferred
      title: TaskInstanceState
      description: 'All possible states that a Task Instance can be in.


        Note that None is also allowed, so always use this in a type hint with Optional.'
    TaskInstancesBatchBody:
      properties:
        dag_ids:
          anyOf:
          - items:
              type: string
            type: array
          - type: 'null'
          title: Dag Ids
        dag_run_ids:
          anyOf:
          - items:
              type: string
            type: array
          - type: 'null'
          title: Dag Run Ids
        task_ids:
          anyOf:
          - items:
              type: string
            type: array
          - type: 'null'
          title: Task Ids
        state:
          anyOf:
          - items:
              anyOf:
              - $ref: '#/components/schemas/TaskInstanceState'
              - type: 'null'
            type: array
          - type: 'null'
          title: State
        run_after_gte:
          anyOf:
          - type: string
            format: date-time
          - type: 'null'
          title: Run After Gte
        run_after_lte:
          anyOf:
          - type: string
            format: date-time
          - type: 'null'
          title: Run After Lte
        logical_date_gte:
          anyOf:
          - type: string
            format: date-time
          - type: 'null'
          title: Logical Date Gte
        logical_date_lte:
          anyOf:
          - type: string
            format: date-time
          - type: 'null'
          title: Logical Date Lte
        start_date_gte:
          anyOf:
          - type: string
            format: date-time
          - type: 'null'
          title: Start Date Gte
        start_date_lte:
          anyOf:
          - type: string
            format: date-time
          - type: 'null'
          title: Start Date Lte
        end_date_gte:
          anyOf:
          - type: string
            format: date-time
          - type: 'null'
          title: End Date Gte
        end_date_lte:
          anyOf:
          - type: string
            format: date-time
          - type: 'null'
          title: End Date Lte
        duration_gte:
          anyOf:
          - type: number
          - type: 'null'
          title: Duration Gte
        duration_lte:
          anyOf:
          - type: number
          - type: 'null'
          title: Duration Lte
        pool:
          anyOf:
          - items:
              type: string
            type: array
          - type: 'null'
          title: Pool
        queue:
          anyOf:
          - items:
              type: string
            type: array
          - type: 'null'
          title: Queue
        executor:
          anyOf:
          - items:
              type: string
            type: array
          - type: 'null'
          title: Executor
        page_offset:
          type: integer
          minimum: 0.0
          title: Page Offset
          default: 0
        page_limit:
          type: integer
          minimum: 0.0
          title: Page Limit
          default: 100
        order_by:
          anyOf:
          - type: string
          - type: 'null'
          title: Order By
      additionalProperties: false
      type: object
      title: TaskInstancesBatchBody
      description: Task Instance body for get batch.
    TaskInstancesLogResponse:
      properties:
        content:
          anyOf:
          - items:
              $ref: '#/components/schemas/StructuredLogMessage'
            type: array
          - items:
              type: string
            type: array
          title: Content
        continuation_token:
          anyOf:
          - type: string
          - type: 'null'
          title: Continuation Token
      type: object
      required:
      - content
      - continuation_token
      title: TaskInstancesLogResponse
      description: Log serializer for responses.
    TaskOutletAssetReference:
      properties:
        dag_id:
          type: string
          title: Dag Id
        task_id:
          type: string
          title: Task Id
        created_at:
          type: string
          format: date-time
          title: Created At
        updated_at:
          type: string
          format: date-time
          title: Updated At
      additionalProperties: false
      type: object
      required:
      - dag_id
      - task_id
      - created_at
      - updated_at
      title: TaskOutletAssetReference
      description: Task outlet reference serializer for assets.
    TaskResponse:
      properties:
        task_id:
          anyOf:
          - type: string
          - type: 'null'
          title: Task Id
        task_display_name:
          anyOf:
          - type: string
          - type: 'null'
          title: Task Display Name
        owner:
          anyOf:
          - type: string
          - type: 'null'
          title: Owner
        start_date:
          anyOf:
          - type: string
            format: date-time
          - type: 'null'
          title: Start Date
        end_date:
          anyOf:
          - type: string
            format: date-time
          - type: 'null'
          title: End Date
        trigger_rule:
          anyOf:
          - type: string
          - type: 'null'
          title: Trigger Rule
        depends_on_past:
          type: boolean
          title: Depends On Past
        wait_for_downstream:
          type: boolean
          title: Wait For Downstream
        retries:
          anyOf:
          - type: number
          - type: 'null'
          title: Retries
        queue:
          anyOf:
          - type: string
          - type: 'null'
          title: Queue
        pool:
          anyOf:
          - type: string
          - type: 'null'
          title: Pool
        pool_slots:
          anyOf:
          - type: number
          - type: 'null'
          title: Pool Slots
        execution_timeout:
          anyOf:
          - $ref: '#/components/schemas/TimeDelta'
          - type: 'null'
        retry_delay:
          anyOf:
          - $ref: '#/components/schemas/TimeDelta'
          - type: 'null'
        retry_exponential_backoff:
          type: boolean
          title: Retry Exponential Backoff
        priority_weight:
          anyOf:
          - type: number
          - type: 'null'
          title: Priority Weight
        weight_rule:
          anyOf:
          - type: string
          - type: 'null'
          title: Weight Rule
        ui_color:
          anyOf:
          - type: string
          - type: 'null'
          title: Ui Color
        ui_fgcolor:
          anyOf:
          - type: string
          - type: 'null'
          title: Ui Fgcolor
        template_fields:
          anyOf:
          - items:
              type: string
            type: array
          - type: 'null'
          title: Template Fields
        downstream_task_ids:
          anyOf:
          - items:
              type: string
            type: array
          - type: 'null'
          title: Downstream Task Ids
        doc_md:
          anyOf:
          - type: string
          - type: 'null'
          title: Doc Md
        operator_name:
          anyOf:
          - type: string
          - type: 'null'
          title: Operator Name
        params:
          anyOf:
          - additionalProperties: true
            type: object
          - type: 'null'
          title: Params
        class_ref:
          anyOf:
          - additionalProperties: true
            type: object
          - type: 'null'
          title: Class Ref
        is_mapped:
          anyOf:
          - type: boolean
          - type: 'null'
          title: Is Mapped
        extra_links:
          items:
            type: string
          type: array
          title: Extra Links
          description: Extract and return extra_links.
          readOnly: true
      type: object
      required:
      - task_id
      - task_display_name
      - owner
      - start_date
      - end_date
      - trigger_rule
      - depends_on_past
      - wait_for_downstream
      - retries
      - queue
      - pool
      - pool_slots
      - execution_timeout
      - retry_delay
      - retry_exponential_backoff
      - priority_weight
      - weight_rule
      - ui_color
      - ui_fgcolor
      - template_fields
      - downstream_task_ids
      - doc_md
      - operator_name
      - params
      - class_ref
      - is_mapped
      - extra_links
      title: TaskResponse
      description: Task serializer for responses.
    TimeDelta:
      properties:
        __type:
          type: string
          title: Type
          default: TimeDelta
        days:
          type: integer
          title: Days
        seconds:
          type: integer
          title: Seconds
        microseconds:
          type: integer
          title: Microseconds
      type: object
      required:
      - days
      - seconds
      - microseconds
      title: TimeDelta
      description: TimeDelta can be used to interact with datetime.timedelta objects.
    TriggerDAGRunPostBody:
      properties:
        dag_run_id:
          anyOf:
          - type: string
          - type: 'null'
          title: Dag Run Id
        data_interval_start:
          anyOf:
          - type: string
            format: date-time
          - type: 'null'
          title: Data Interval Start
        data_interval_end:
          anyOf:
          - type: string
            format: date-time
          - type: 'null'
          title: Data Interval End
        logical_date:
          anyOf:
          - type: string
            format: date-time
          - type: 'null'
          title: Logical Date
        run_after:
          anyOf:
          - type: string
            format: date-time
          - type: 'null'
          title: Run After
        conf:
          additionalProperties: true
          type: object
          title: Conf
        note:
          anyOf:
          - type: string
          - type: 'null'
          title: Note
      additionalProperties: false
      type: object
      required:
      - logical_date
      title: TriggerDAGRunPostBody
      description: Trigger DAG Run Serializer for POST body.
    TriggerResponse:
      properties:
        id:
          type: integer
          title: Id
        classpath:
          type: string
          title: Classpath
        kwargs:
          type: string
          title: Kwargs
        created_date:
          type: string
          format: date-time
          title: Created Date
        triggerer_id:
          anyOf:
          - type: integer
          - type: 'null'
          title: Triggerer Id
      type: object
      required:
      - id
      - classpath
      - kwargs
      - created_date
      - triggerer_id
      title: TriggerResponse
      description: Trigger serializer for responses.
    TriggererInfoResponse:
      properties:
        status:
          anyOf:
          - type: string
          - type: 'null'
          title: Status
        latest_triggerer_heartbeat:
          anyOf:
          - type: string
          - type: 'null'
          title: Latest Triggerer Heartbeat
      type: object
      required:
      - status
      - latest_triggerer_heartbeat
      title: TriggererInfoResponse
      description: Triggerer info serializer for responses.
    ValidationError:
      properties:
        loc:
          items:
            anyOf:
            - type: string
            - type: integer
          type: array
          title: Location
        msg:
          type: string
          title: Message
        type:
          type: string
          title: Error Type
      type: object
      required:
      - loc
      - msg
      - type
      title: ValidationError
    VariableBody:
      properties:
        key:
          type: string
          maxLength: 250
          title: Key
        value:
          $ref: '#/components/schemas/JsonValue'
        description:
          anyOf:
          - type: string
          - type: 'null'
          title: Description
      additionalProperties: false
      type: object
      required:
      - key
      - value
      title: VariableBody
      description: Variable serializer for bodies.
    VariableCollectionResponse:
      properties:
        variables:
          items:
            $ref: '#/components/schemas/VariableResponse'
          type: array
          title: Variables
        total_entries:
          type: integer
          title: Total Entries
      type: object
      required:
      - variables
      - total_entries
      title: VariableCollectionResponse
      description: Variable Collection serializer for responses.
    VariableResponse:
      properties:
        key:
          type: string
          title: Key
        value:
          type: string
          title: Value
        description:
          anyOf:
          - type: string
          - type: 'null'
          title: Description
        is_encrypted:
          type: boolean
          title: Is Encrypted
      type: object
      required:
      - key
      - value
      - description
      - is_encrypted
      title: VariableResponse
      description: Variable serializer for responses.
    VersionInfo:
      properties:
        version:
          type: string
          title: Version
        git_version:
          anyOf:
          - type: string
          - type: 'null'
          title: Git Version
      type: object
      required:
      - version
      - git_version
      title: VersionInfo
      description: Version information serializer for responses.
    XComCollectionResponse:
      properties:
        xcom_entries:
          items:
            $ref: '#/components/schemas/XComResponse'
          type: array
          title: Xcom Entries
        total_entries:
          type: integer
          title: Total Entries
      type: object
      required:
      - xcom_entries
      - total_entries
      title: XComCollectionResponse
      description: XCom Collection serializer for responses.
    XComCreateBody:
      properties:
        key:
          type: string
          title: Key
        value:
          title: Value
        map_index:
          type: integer
          title: Map Index
          default: -1
      additionalProperties: false
      type: object
      required:
      - key
      - value
      title: XComCreateBody
      description: Payload serializer for creating an XCom entry.
    XComResponse:
      properties:
        key:
          type: string
          title: Key
        timestamp:
          type: string
          format: date-time
          title: Timestamp
        logical_date:
          anyOf:
          - type: string
            format: date-time
          - type: 'null'
          title: Logical Date
        map_index:
          type: integer
          title: Map Index
        task_id:
          type: string
          title: Task Id
        dag_id:
          type: string
          title: Dag Id
        run_id:
          type: string
          title: Run Id
        dag_display_name:
          type: string
          title: Dag Display Name
      type: object
      required:
      - key
      - timestamp
      - logical_date
      - map_index
      - task_id
      - dag_id
      - run_id
      - dag_display_name
      title: XComResponse
      description: Serializer for a xcom item.
    XComResponseNative:
      properties:
        key:
          type: string
          title: Key
        timestamp:
          type: string
          format: date-time
          title: Timestamp
        logical_date:
          anyOf:
          - type: string
            format: date-time
          - type: 'null'
          title: Logical Date
        map_index:
          type: integer
          title: Map Index
        task_id:
          type: string
          title: Task Id
        dag_id:
          type: string
          title: Dag Id
        run_id:
          type: string
          title: Run Id
        dag_display_name:
          type: string
          title: Dag Display Name
        value:
          title: Value
      type: object
      required:
      - key
      - timestamp
      - logical_date
      - map_index
      - task_id
      - dag_id
      - run_id
      - dag_display_name
      - value
      title: XComResponseNative
      description: XCom response serializer with native return type.
    XComResponseString:
      properties:
        key:
          type: string
          title: Key
        timestamp:
          type: string
          format: date-time
          title: Timestamp
        logical_date:
          anyOf:
          - type: string
            format: date-time
          - type: 'null'
          title: Logical Date
        map_index:
          type: integer
          title: Map Index
        task_id:
          type: string
          title: Task Id
        dag_id:
          type: string
          title: Dag Id
        run_id:
          type: string
          title: Run Id
        dag_display_name:
          type: string
          title: Dag Display Name
        value:
          anyOf:
          - type: string
          - type: 'null'
          title: Value
      type: object
      required:
      - key
      - timestamp
      - logical_date
      - map_index
      - task_id
      - dag_id
      - run_id
      - dag_display_name
      - value
      title: XComResponseString
      description: XCom response serializer with string return type.
    XComUpdateBody:
      properties:
        value:
          title: Value
        map_index:
          type: integer
          title: Map Index
          default: -1
      additionalProperties: false
      type: object
      required:
      - value
      title: XComUpdateBody
      description: Payload serializer for updating an XCom entry.
  securitySchemes:
    OAuth2PasswordBearer:
      type: oauth2
      description: To authenticate Airflow API requests, clients must include a JWT
        (JSON Web Token) in the Authorization header of each request. This token is
        used to verify the identity of the client and ensure that they have the appropriate
        permissions to access the requested resources. You can use the endpoint ``POST
        /auth/token`` in order to generate a JWT token. Upon successful authentication,
        the server will issue a JWT token that contains the necessary information
        (such as user identity and scope) to authenticate subsequent requests. To
        learn more about Airflow public API authentication, please read https://airflow.apache.org/docs/apache-airflow/stable/security/api.html.
      flows:
        password:
          scopes: {}
          tokenUrl: /auth/token<|MERGE_RESOLUTION|>--- conflicted
+++ resolved
@@ -9144,22 +9144,6 @@
         This is the set of allowable values for the ``warning_type`` field
 
         in the DagWarning model.'
-<<<<<<< HEAD
-    DeadlineResponse:
-      properties:
-        id:
-          type: string
-          format: uuid
-          title: Id
-        deadline:
-          type: string
-          format: date-time
-          title: Deadline
-        callback:
-          anyOf:
-          - type: string
-          - type: 'null'
-=======
     DeadlineAlertResponse:
       properties:
         reference:
@@ -9171,7 +9155,6 @@
           title: Interval
         callback:
           type: string
->>>>>>> 3222862a
           title: Callback
         callback_kwargs:
           anyOf:
@@ -9181,18 +9164,38 @@
           title: Callback Kwargs
       type: object
       required:
-<<<<<<< HEAD
-      - id
-      - deadline
-      title: DeadlineResponse
-      description: Deadline serializer for responses.
-=======
       - reference
       - interval
       - callback
       title: DeadlineAlertResponse
       description: Deadline alert serializer for responses.
->>>>>>> 3222862a
+    DeadlineResponse:
+      properties:
+        id:
+          type: string
+          format: uuid
+          title: Id
+        deadline:
+          type: string
+          format: date-time
+          title: Deadline
+        callback:
+          anyOf:
+          - type: string
+          - type: 'null'
+          title: Callback
+        callback_kwargs:
+          anyOf:
+          - additionalProperties: true
+            type: object
+          - type: 'null'
+          title: Callback Kwargs
+      type: object
+      required:
+      - id
+      - deadline
+      title: DeadlineResponse
+      description: Deadline serializer for responses.
     DryRunBackfillCollectionResponse:
       properties:
         backfills:
