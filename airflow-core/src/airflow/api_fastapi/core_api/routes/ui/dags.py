--- conflicted
+++ resolved
@@ -39,11 +39,8 @@
     QueryDagIdPatternSearch,
     QueryExcludeStaleFilter,
     QueryFavoriteFilter,
-<<<<<<< HEAD
+    QueryHasAssetScheduleFilter,
     QueryHasImportErrorsFilter,
-=======
-    QueryHasAssetScheduleFilter,
->>>>>>> 4c194fd7
     QueryLastDagRunStateFilter,
     QueryLimit,
     QueryOffset,
