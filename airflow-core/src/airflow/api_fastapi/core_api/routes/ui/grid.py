# Licensed to the Apache Software Foundation (ASF) under one
# or more contributor license agreements.  See the NOTICE file
# distributed with this work for additional information
# regarding copyright ownership.  The ASF licenses this file
# to you under the Apache License, Version 2.0 (the
# "License"); you may not use this file except in compliance
# with the License.  You may obtain a copy of the License at
#
#   http://www.apache.org/licenses/LICENSE-2.0
#
# Unless required by applicable law or agreed to in writing,
# software distributed under the License is distributed on an
# "AS IS" BASIS, WITHOUT WARRANTIES OR CONDITIONS OF ANY
# KIND, either express or implied.  See the License for the
# specific language governing permissions and limitations
# under the License.

from __future__ import annotations

import collections
from typing import TYPE_CHECKING, Annotated, Any

import structlog
from fastapi import Depends, HTTPException, status
from sqlalchemy import func, select
from sqlalchemy.orm import joinedload

from airflow.api_fastapi.auth.managers.models.resource_details import DagAccessEntity
from airflow.api_fastapi.common.db.common import SessionDep, paginated_select
from airflow.api_fastapi.common.parameters import (
    QueryDagRunRunTypesFilter,
    QueryDagRunStateFilter,
    QueryDagRunTriggeringUserSearch,
    QueryLimit,
    QueryOffset,
    RangeFilter,
    SortParam,
    datetime_range_filter_factory,
)
from airflow.api_fastapi.common.router import AirflowRouter
from airflow.api_fastapi.core_api.datamodels.ui.common import (
    GridNodeResponse,
    GridRunsResponse,
)
from airflow.api_fastapi.core_api.datamodels.ui.grid import (
    GridTISummaries,
)
from airflow.api_fastapi.core_api.openapi.exceptions import create_openapi_http_exception_doc
from airflow.api_fastapi.core_api.security import requires_access_dag
from airflow.api_fastapi.core_api.services.ui.grid import (
    _find_aggregates,
    _get_aggs_for_node,
    _merge_node_dicts,
)
from airflow.api_fastapi.core_api.services.ui.task_group import (
    get_task_group_children_getter,
    task_group_to_dict_grid,
)
from airflow.models.dag_version import DagVersion
from airflow.models.dagrun import DagRun
from airflow.models.serialized_dag import SerializedDagModel
from airflow.models.taskinstance import TaskInstance

log = structlog.get_logger(logger_name=__name__)
grid_router = AirflowRouter(prefix="/grid", tags=["Grid"])


def _get_latest_serdag(dag_id, session):
    serdag = session.scalar(
        select(SerializedDagModel)
        .where(
            SerializedDagModel.dag_id == dag_id,
        )
        .order_by(SerializedDagModel.id.desc())
        .limit(1)
    )
    if not serdag:
        raise HTTPException(
            status.HTTP_404_NOT_FOUND,
            f"Dag with id {dag_id} was not found",
        )
    return serdag


def _get_serdag(dag_id, dag_version_id, session) -> SerializedDagModel | None:
    # this is a simplification - we account for structure based on the first task
    version = session.scalar(
        select(DagVersion)
        .where(DagVersion.id == dag_version_id)
        .options(joinedload(DagVersion.serialized_dag))
    )
    if not version:
        version = session.scalar(
            select(DagVersion)
            .where(
                DagVersion.dag_id == dag_id,
            )
            .options(joinedload(DagVersion.serialized_dag))
            .order_by(DagVersion.id)  # ascending cus this is mostly for pre-3.0 upgrade
            .limit(1)
        )
    if not version:
        return None
    if not (serdag := version.serialized_dag):
        log.error(
            "No serialized dag found",
            dag_id=dag_id,
            version_id=version.id,
            version_number=version.version_number,
        )
    return serdag


@grid_router.get(
    "/structure/{dag_id}",
    responses=create_openapi_http_exception_doc([status.HTTP_400_BAD_REQUEST, status.HTTP_404_NOT_FOUND]),
    dependencies=[
        Depends(requires_access_dag(method="GET", access_entity=DagAccessEntity.TASK_INSTANCE)),
        Depends(requires_access_dag(method="GET", access_entity=DagAccessEntity.RUN)),
    ],
    response_model_exclude_none=True,
)
def get_dag_structure(
    dag_id: str,
    session: SessionDep,
    offset: QueryOffset,
    limit: QueryLimit,
    order_by: Annotated[
        SortParam,
        Depends(SortParam(["run_after", "logical_date", "start_date", "end_date"], DagRun).dynamic_depends()),
    ],
    run_after: Annotated[RangeFilter, Depends(datetime_range_filter_factory("run_after", DagRun))],
    run_type: QueryDagRunRunTypesFilter,
    state: QueryDagRunStateFilter,
    triggering_user: QueryDagRunTriggeringUserSearch,
) -> list[GridNodeResponse]:
    """Return dag structure for grid view."""
    latest_serdag = _get_latest_serdag(dag_id, session)
    latest_dag = latest_serdag.dag

    # Retrieve, sort the previous DAG Runs
    base_query = select(DagRun.id).where(DagRun.dag_id == dag_id)
    # This comparison is to fall back to DAG timetable when no order_by is provided
    if order_by.value == [order_by.get_primary_key_string()]:
        ordering = list(latest_dag.timetable.run_ordering)
        order_by = SortParam(
            allowed_attrs=ordering,
            model=DagRun,
        ).set_value(ordering)
    dag_runs_select_filter, _ = paginated_select(
        statement=base_query,
        order_by=order_by,
        offset=offset,
        filters=[run_after, run_type, state, triggering_user],
        limit=limit,
    )
    run_ids = list(session.scalars(dag_runs_select_filter))

    task_group_sort = get_task_group_children_getter()
    if not run_ids:
        nodes = [task_group_to_dict_grid(x) for x in task_group_sort(latest_dag.task_group)]
        return [GridNodeResponse(**n) for n in nodes]

    serdags = session.scalars(
        select(SerializedDagModel).where(
            SerializedDagModel.dag_id == dag_id,
            SerializedDagModel.id != latest_serdag.id,
            SerializedDagModel.dag_version_id.in_(
                select(TaskInstance.dag_version_id)
                .join(TaskInstance.dag_run)
                .where(
                    DagRun.id.in_(run_ids),
                )
                .distinct()
            ),
        )
    )
    merged_nodes: list[dict[str, Any]] = []
    dags = [latest_dag]
    for serdag in serdags:
        if serdag:
            dags.append(serdag.dag)
    for dag in dags:
        nodes = [task_group_to_dict_grid(x) for x in task_group_sort(dag.task_group)]
        _merge_node_dicts(merged_nodes, nodes)

    # Ensure historical tasks (e.g. removed) that exist in TIs for the selected runs are represented
    def _collect_ids(nodes: list[dict[str, Any]]) -> set[str]:
        ids: set[str] = set()
        for n in nodes:
            nid = n.get("id")
            if nid:
                ids.add(nid)
            children = n.get("children")
            if children:
                ids |= _collect_ids(children)  # recurse
        return ids

    existing_ids = _collect_ids(merged_nodes)
    historical_tasks = session.execute(
        select(TaskInstance.task_id, TaskInstance.task_display_name)
        .join(TaskInstance.dag_run)
        .where(TaskInstance.dag_id == dag_id, DagRun.id.in_(run_ids))
        .distinct()
    )
    for task_id, task_display_name in historical_tasks:
        if task_id not in existing_ids:
            merged_nodes.append(
                {
                    "id": task_id,
                    "label": task_display_name,
                    "is_mapped": None,
                    "children": None,
                }
            )

    return [GridNodeResponse(**n) for n in merged_nodes]


@grid_router.get(
    "/runs/{dag_id}",
    responses=create_openapi_http_exception_doc(
        [
            status.HTTP_400_BAD_REQUEST,
            status.HTTP_404_NOT_FOUND,
        ]
    ),
    dependencies=[
        Depends(
            requires_access_dag(
                method="GET",
                access_entity=DagAccessEntity.TASK_INSTANCE,
            )
        ),
        Depends(
            requires_access_dag(
                method="GET",
                access_entity=DagAccessEntity.RUN,
            )
        ),
    ],
    response_model_exclude_none=True,
)
def get_grid_runs(
    dag_id: str,
    session: SessionDep,
    offset: QueryOffset,
    limit: QueryLimit,
    order_by: Annotated[
        SortParam,
        Depends(
            SortParam(
                [
                    "run_after",
                    "logical_date",
                    "start_date",
                    "end_date",
                ],
                DagRun,
            ).dynamic_depends()
        ),
    ],
    run_after: Annotated[RangeFilter, Depends(datetime_range_filter_factory("run_after", DagRun))],
    run_type: QueryDagRunRunTypesFilter,
    state: QueryDagRunStateFilter,
    triggering_user: QueryDagRunTriggeringUserSearch,
) -> list[GridRunsResponse]:
    """Get info about a run for the grid."""
    dag_version_summary = (
        select(
            TaskInstance.run_id,
            func.count(func.distinct(TaskInstance.dag_version_id)).label("version_count"),
            func.max(DagVersion.version_number).label("latest_version_number"),
        )
        .join(DagVersion, TaskInstance.dag_version_id == DagVersion.id)
        .join(DagRun, TaskInstance.run_id == DagRun.run_id)
        .where(TaskInstance.dag_id == dag_id, DagRun.bundle_version.is_(None))
        .group_by(TaskInstance.run_id)
        .subquery("dag_version_summary")
    )

    base_query = (
        select(
            DagRun.dag_id,
            DagRun.run_id,
            DagRun.queued_at,
            DagRun.start_date,
            DagRun.end_date,
            DagRun.run_after,
            DagRun.state,
            DagRun.run_type,
            DagRun.bundle_version,
            func.coalesce(dag_version_summary.c.latest_version_number, DagVersion.version_number).label(
                "dag_version_number"
            ),
            func.coalesce(dag_version_summary.c.version_count > 1, False).label("has_mixed_versions"),
        )
        .select_from(
            DagRun.__table__.outerjoin(
                dag_version_summary, DagRun.run_id == dag_version_summary.c.run_id
            ).outerjoin(DagVersion, DagRun.created_dag_version_id == DagVersion.id)
        )
        .where(DagRun.dag_id == dag_id)
    )

    # This comparison is to fall back to DAG timetable when no order_by is provided
    if order_by.value == [order_by.get_primary_key_string()]:
        latest_serdag = _get_latest_serdag(dag_id, session)
        latest_dag = latest_serdag.dag
        ordering = list(latest_dag.timetable.run_ordering)
        order_by = SortParam(
            allowed_attrs=ordering,
            model=DagRun,
        ).set_value(ordering)
    dag_runs_select_filter, _ = paginated_select(
        statement=base_query,
        order_by=order_by,
        offset=offset,
        filters=[run_after, run_type, state, triggering_user],
        limit=limit,
    )
<<<<<<< HEAD

    return session.execute(dag_runs_select_filter)
=======
    return [GridRunsResponse(**row._mapping) for row in session.execute(dag_runs_select_filter)]
>>>>>>> e2289f9f


@grid_router.get(
    "/ti_summaries/{dag_id}/{run_id}",
    responses=create_openapi_http_exception_doc(
        [
            status.HTTP_400_BAD_REQUEST,
            status.HTTP_404_NOT_FOUND,
        ]
    ),
    dependencies=[
        Depends(
            requires_access_dag(
                method="GET",
                access_entity=DagAccessEntity.TASK_INSTANCE,
            )
        ),
        Depends(
            requires_access_dag(
                method="GET",
                access_entity=DagAccessEntity.RUN,
            )
        ),
    ],
)
def get_grid_ti_summaries(
    dag_id: str,
    run_id: str,
    session: SessionDep,
) -> GridTISummaries:
    """
    Get states for TIs / "groups" of TIs.

    Essentially this is to know what color to put in the squares in the grid.

    The tricky part here is that we aggregate the state for groups and mapped tasks.

    We don't add all the TIs for mapped TIs -- we only add one entry for the mapped task and
    its state is an aggregate of its TI states.

    And for task groups, we add a "task" for that which is not really a task but is just
    an entry that represents the group (so that we can show a filled in box when the group
    is not expanded) and its state is an agg of those within it.
    """
    tis_of_dag_runs, _ = paginated_select(
        statement=(
            select(
                TaskInstance.task_id,
                TaskInstance.state,
                TaskInstance.dag_version_id,
                TaskInstance.start_date,
                TaskInstance.end_date,
                DagVersion.version_number,
            )
            .outerjoin(DagVersion, TaskInstance.dag_version_id == DagVersion.id)
            .where(TaskInstance.dag_id == dag_id)
            .where(
                TaskInstance.run_id == run_id,
            )
        ),
        filters=[],
        order_by=SortParam(allowed_attrs=["task_id", "run_id"], model=TaskInstance).set_value(["task_id"]),
        limit=None,
        return_total_entries=False,
    )
    task_instances = list(session.execute(tis_of_dag_runs))
    if not task_instances:
        raise HTTPException(
            status.HTTP_404_NOT_FOUND, f"No task instances for dag_id={dag_id} run_id={run_id}"
        )
    ti_details = collections.defaultdict(list)
    for ti in task_instances:
        ti_details[ti.task_id].append(
            {
                "state": ti.state,
                "start_date": ti.start_date,
                "end_date": ti.end_date,
                "dag_version_number": ti.version_number,
            }
        )
    serdag = _get_serdag(
        dag_id=dag_id,
        dag_version_id=task_instances[0].dag_version_id,
        session=session,
    )
    if TYPE_CHECKING:
        assert serdag

    def get_node_sumaries():
        yielded_task_ids: set[str] = set()

        # Yield all nodes discoverable from the serialized DAG structure
        for node in _find_aggregates(
            node=serdag.dag.task_group,
            parent_node=None,
            ti_details=ti_details,
        ):
            if node["type"] in {"task", "mapped_task"}:
                yielded_task_ids.add(node["task_id"])
                if node["type"] == "task":
                    node["child_states"] = None
                    node["min_start_date"] = None
                    node["max_end_date"] = None
            yield node

        # For good history: add synthetic leaf nodes for task_ids that have TIs in this run
        # but are not present in the current DAG structure (e.g. removed tasks)
        missing_task_ids = set(ti_details.keys()) - yielded_task_ids
        for task_id in sorted(missing_task_ids):
            detail = ti_details[task_id]
            # Create a leaf task node with aggregated state from its TIs
            agg = _get_aggs_for_node(detail)
            yield {
                "task_id": task_id,
                "type": "task",
                "parent_id": None,
                **agg,
                # Align with leaf behavior
                "child_states": None,
                "min_start_date": None,
                "max_end_date": None,
            }

    task_instances = list(get_node_sumaries())
    # If a group id and a task id collide, prefer the group record
    group_ids = {n.get("task_id") for n in task_instances if n.get("type") == "group"}
    filtered = [n for n in task_instances if not (n.get("type") == "task" and n.get("task_id") in group_ids)]

    return {  # type: ignore[return-value]
        "run_id": run_id,
        "dag_id": dag_id,
        "task_instances": filtered,
    }<|MERGE_RESOLUTION|>--- conflicted
+++ resolved
@@ -319,12 +319,7 @@
         filters=[run_after, run_type, state, triggering_user],
         limit=limit,
     )
-<<<<<<< HEAD
-
-    return session.execute(dag_runs_select_filter)
-=======
     return [GridRunsResponse(**row._mapping) for row in session.execute(dag_runs_select_filter)]
->>>>>>> e2289f9f
 
 
 @grid_router.get(
