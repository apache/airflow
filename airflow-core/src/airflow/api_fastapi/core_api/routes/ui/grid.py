# Licensed to the Apache Software Foundation (ASF) under one
# or more contributor license agreements.  See the NOTICE file
# distributed with this work for additional information
# regarding copyright ownership.  The ASF licenses this file
# to you under the Apache License, Version 2.0 (the
# "License"); you may not use this file except in compliance
# with the License.  You may obtain a copy of the License at
#
#   http://www.apache.org/licenses/LICENSE-2.0
#
# Unless required by applicable law or agreed to in writing,
# software distributed under the License is distributed on an
# "AS IS" BASIS, WITHOUT WARRANTIES OR CONDITIONS OF ANY
# KIND, either express or implied.  See the License for the
# specific language governing permissions and limitations
# under the License.

from __future__ import annotations

import collections
from typing import TYPE_CHECKING, Annotated

import structlog
from fastapi import Depends, HTTPException, status
from sqlalchemy import select
from sqlalchemy.orm import joinedload, selectinload

from airflow.api_fastapi.auth.managers.models.resource_details import DagAccessEntity
from airflow.api_fastapi.common.db.common import SessionDep, paginated_select
from airflow.api_fastapi.common.parameters import (
    QueryLimit,
    QueryOffset,
    RangeFilter,
    SortParam,
    datetime_range_filter_factory,
)
from airflow.api_fastapi.common.router import AirflowRouter
from airflow.api_fastapi.core_api.datamodels.ui.common import (
    GridNodeResponse,
    GridRunsResponse,
    LatestRunResponse,
)
from airflow.api_fastapi.core_api.datamodels.ui.grid import (
    GridTISummaries,
)
from airflow.api_fastapi.core_api.openapi.exceptions import create_openapi_http_exception_doc
from airflow.api_fastapi.core_api.security import requires_access_dag
from airflow.api_fastapi.core_api.services.ui.dag_version_service import DagVersionService
from airflow.api_fastapi.core_api.services.ui.grid import (
    _find_aggregates,
    _merge_node_dicts,
)
from airflow.models.dag_version import DagVersion
from airflow.models.dagrun import DagRun
from airflow.models.serialized_dag import SerializedDagModel
from airflow.models.taskinstance import TaskInstance
from airflow.sdk.definitions.taskgroup import (
    get_task_group_children_getter,
    task_group_to_dict_grid,
)

log = structlog.get_logger(logger_name=__name__)
grid_router = AirflowRouter(prefix="/grid", tags=["Grid"])


def _get_latest_serdag(dag_id, session):
    serdag = session.scalar(
        select(SerializedDagModel)
        .where(
            SerializedDagModel.dag_id == dag_id,
        )
        .order_by(SerializedDagModel.id.desc())
        .limit(1)
    )
    if not serdag:
        raise HTTPException(
            status.HTTP_404_NOT_FOUND,
            f"Dag with id {dag_id} was not found",
        )
    return serdag


def _get_serdag(dag_id, dag_version_id, session) -> SerializedDagModel | None:
    # this is a simplification - we account for structure based on the first task
    version = session.scalar(select(DagVersion).where(DagVersion.id == dag_version_id))
    if not version:
        version = session.scalar(
            select(DagVersion)
            .where(
                DagVersion.dag_id == dag_id,
            )
            .order_by(DagVersion.id)  # ascending cus this is mostly for pre-3.0 upgrade
            .limit(1)
        )
    if not (serdag := version.serialized_dag):
        log.error(
            "No serialized dag found",
            dag_id=dag_id,
            version_id=version.id,
            version_number=version.version_number,
        )
    return serdag


@grid_router.get(
    "/structure/{dag_id}",
    responses=create_openapi_http_exception_doc([status.HTTP_400_BAD_REQUEST, status.HTTP_404_NOT_FOUND]),
    dependencies=[
        Depends(requires_access_dag(method="GET", access_entity=DagAccessEntity.TASK_INSTANCE)),
        Depends(requires_access_dag(method="GET", access_entity=DagAccessEntity.RUN)),
    ],
    response_model_exclude_none=True,
)
def get_dag_structure(
    dag_id: str,
    session: SessionDep,
    offset: QueryOffset,
    limit: QueryLimit,
    order_by: Annotated[
        SortParam,
        Depends(SortParam(["run_after", "logical_date", "start_date", "end_date"], DagRun).dynamic_depends()),
    ],
    run_after: Annotated[RangeFilter, Depends(datetime_range_filter_factory("run_after", DagRun))],
) -> list[GridNodeResponse]:
    """Return dag structure for grid view."""
    latest_serdag = _get_latest_serdag(dag_id, session)
    latest_dag = latest_serdag.dag

    # Retrieve, sort the previous DAG Runs
    base_query = select(DagRun.id).where(DagRun.dag_id == dag_id)
    # This comparison is to fall back to DAG timetable when no order_by is provided
    if order_by.value == [order_by.get_primary_key_string()]:
        ordering = list(latest_dag.timetable.run_ordering)
        order_by = SortParam(
            allowed_attrs=ordering,
            model=DagRun,
        ).set_value(ordering)
    dag_runs_select_filter, _ = paginated_select(
        statement=base_query,
        order_by=order_by,
        offset=offset,
        filters=[run_after],
        limit=limit,
    )
    run_ids = list(session.scalars(dag_runs_select_filter))

    task_group_sort = get_task_group_children_getter()
    if not run_ids:
        nodes = [task_group_to_dict_grid(x) for x in task_group_sort(latest_dag.task_group)]
        return nodes

    serdags = session.scalars(
        select(SerializedDagModel).where(
            SerializedDagModel.dag_version_id.in_(
                select(TaskInstance.dag_version_id)
                .join(TaskInstance.dag_run)
                .where(
                    DagRun.id.in_(run_ids),
                    SerializedDagModel.id != latest_serdag.id,
                )
            )
        )
    )
    merged_nodes: list[GridNodeResponse] = []
    dags = [latest_dag]
    for serdag in serdags:
        if serdag:
            dags.append(serdag.dag)
    for dag in dags:
        nodes = [task_group_to_dict_grid(x) for x in task_group_sort(dag.task_group)]
        _merge_node_dicts(merged_nodes, nodes)

    return merged_nodes


@grid_router.get(
    "/runs/{dag_id}",
    responses=create_openapi_http_exception_doc(
        [
            status.HTTP_400_BAD_REQUEST,
            status.HTTP_404_NOT_FOUND,
        ]
    ),
    dependencies=[
        Depends(
            requires_access_dag(
                method="GET",
                access_entity=DagAccessEntity.TASK_INSTANCE,
            )
        ),
        Depends(
            requires_access_dag(
                method="GET",
                access_entity=DagAccessEntity.RUN,
            )
        ),
    ],
    response_model_exclude_none=True,
)
def get_grid_runs(
    dag_id: str,
    session: SessionDep,
    offset: QueryOffset,
    limit: QueryLimit,
    order_by: Annotated[
        SortParam,
        Depends(
            SortParam(
                [
                    "run_after",
                    "logical_date",
                    "start_date",
                    "end_date",
                ],
                DagRun,
            ).dynamic_depends()
        ),
    ],
    run_after: Annotated[RangeFilter, Depends(datetime_range_filter_factory("run_after", DagRun))],
) -> list[GridRunsResponse]:
    """Get info about a run for the grid."""
    try:
        # Base query to get DagRun information with version details
        base_query = (
            select(DagRun).options(joinedload(DagRun.created_dag_version)).where(DagRun.dag_id == dag_id)
        )

<<<<<<< HEAD
        # This comparison is to fall back to DAG timetable when no order_by is provided
        if order_by.value == order_by.get_primary_key_string():
            latest_serdag = _get_latest_serdag(dag_id, session)
            latest_dag = latest_serdag.dag
            ordering = list(latest_dag.timetable.run_ordering)
            order_by = SortParam(
                allowed_attrs=ordering,
                model=DagRun,
            ).set_value(ordering[0])

        dag_runs_select_filter, _ = paginated_select(
            statement=base_query,
            order_by=order_by,
            offset=offset,
            filters=[run_after],
            limit=limit,
        )

        dag_runs = list(session.scalars(dag_runs_select_filter))

        if not dag_runs:
            return []

        version_service = DagVersionService(session)
        version_info_list = version_service.get_version_info_for_runs(dag_runs)

        response = []
        for dag_run, version_info in zip(dag_runs, version_info_list):
            grid_run = GridRunsResponse(
                dag_id=dag_run.dag_id,
                run_id=dag_run.run_id,
                queued_at=dag_run.queued_at,
                start_date=dag_run.start_date,
                end_date=dag_run.end_date,
                run_after=dag_run.run_after,
                state=dag_run.state,
                run_type=dag_run.run_type,
                dag_version_number=version_info["dag_version_number"],
                dag_version_id=version_info["dag_version_id"],
                is_version_changed=version_info["is_version_changed"],
                version_changes=version_info["version_changes"],
            )
            response.append(grid_run)

        return response

    except HTTPException:
        # Re-raise HTTPException (like 404 from _get_latest_serdag) without modification
        raise
    except ValueError as e:
        log.error("Invalid data format while retrieving grid runs", dag_id=dag_id, error=str(e))
        raise HTTPException(
            status.HTTP_400_BAD_REQUEST,
            detail={"reason": "invalid_data", "message": f"Invalid data format: {str(e)}"},
        )
    except Exception as e:
        log.error("Unexpected error retrieving grid runs", dag_id=dag_id, error=str(e))
        raise HTTPException(
            status.HTTP_500_INTERNAL_SERVER_ERROR,
            detail={"reason": "internal_error", "message": "An unexpected error occurred"},
        )
=======
    # This comparison is to fall back to DAG timetable when no order_by is provided
    if order_by.value == [order_by.get_primary_key_string()]:
        latest_serdag = _get_latest_serdag(dag_id, session)
        latest_dag = latest_serdag.dag
        ordering = list(latest_dag.timetable.run_ordering)
        order_by = SortParam(
            allowed_attrs=ordering,
            model=DagRun,
        ).set_value(ordering)
    dag_runs_select_filter, _ = paginated_select(
        statement=base_query,
        order_by=order_by,
        offset=offset,
        filters=[run_after],
        limit=limit,
    )
    return session.execute(dag_runs_select_filter)
>>>>>>> adc81555


@grid_router.get(
    "/ti_summaries/{dag_id}/{run_id}",
    responses=create_openapi_http_exception_doc(
        [
            status.HTTP_400_BAD_REQUEST,
            status.HTTP_404_NOT_FOUND,
        ]
    ),
    dependencies=[
        Depends(
            requires_access_dag(
                method="GET",
                access_entity=DagAccessEntity.TASK_INSTANCE,
            )
        ),
        Depends(
            requires_access_dag(
                method="GET",
                access_entity=DagAccessEntity.RUN,
            )
        ),
    ],
)
def get_grid_ti_summaries(
    dag_id: str,
    run_id: str,
    session: SessionDep,
) -> GridTISummaries:
    """
    Get states for TIs / "groups" of TIs.

    Essentially this is to know what color to put in the squares in the grid.

    The tricky part here is that we aggregate the state for groups and mapped tasks.

    We don't add all the TIs for mapped TIs -- we only add one entry for the mapped task and
    its state is an aggregate of its TI states.

    And for task groups, we add a "task" for that which is not really a task but is just
    an entry that represents the group (so that we can show a filled in box when the group
    is not expanded) and its state is an agg of those within it.
    """
    tis_of_dag_runs, _ = paginated_select(
        statement=(
            select(TaskInstance)
            .options(selectinload(TaskInstance.dag_version))
            .where(TaskInstance.dag_id == dag_id)
            .where(
                TaskInstance.run_id == run_id,
            )
        ),
        filters=[],
        order_by=SortParam(allowed_attrs=["task_id", "run_id"], model=TaskInstance).set_value(["task_id"]),
        limit=None,
        return_total_entries=False,
    )
    task_instances = list(session.scalars(tis_of_dag_runs))
    if not task_instances:
        raise HTTPException(
            status.HTTP_404_NOT_FOUND, f"No task instances for dag_id={dag_id} run_id={run_id}"
        )
    ti_details = collections.defaultdict(list)
    for ti in task_instances:
        dag_version_id = str(ti.dag_version_id) if ti.dag_version_id else None
        dag_version_number = ti.dag_version.version_number if ti.dag_version else None

        ti_details[ti.task_id].append(
            {
                "state": ti.state,
                "start_date": ti.start_date,
                "end_date": ti.end_date,
                "dag_version_id": dag_version_id,
                "dag_version_number": dag_version_number,
            }
        )
    serdag = _get_serdag(
        dag_id=dag_id,
        dag_version_id=task_instances[0].dag_version_id,
        session=session,
    )
    if TYPE_CHECKING:
        assert serdag

    def get_node_sumaries():
        for node in _find_aggregates(
            node=serdag.dag.task_group,
            parent_node=None,
            ti_details=ti_details,
        ):
            if node["type"] == "task":
                node["child_states"] = None
                node["min_start_date"] = None
                node["max_end_date"] = None
            yield node

    return {  # type: ignore[return-value]
        "run_id": run_id,
        "dag_id": dag_id,
        "task_instances": list(get_node_sumaries()),
    }


@grid_router.get(
    "/latest_run/{dag_id}",
    responses=create_openapi_http_exception_doc(
        [
            status.HTTP_400_BAD_REQUEST,
            status.HTTP_404_NOT_FOUND,
        ]
    ),
    dependencies=[
        Depends(
            requires_access_dag(
                method="GET",
                access_entity=DagAccessEntity.TASK_INSTANCE,
            )
        ),
        Depends(
            requires_access_dag(
                method="GET",
                access_entity=DagAccessEntity.RUN,
            )
        ),
    ],
    response_model_exclude_none=True,
)
def get_latest_run(
    dag_id: str,
    session: SessionDep,
) -> LatestRunResponse | None:
    """
    Get information about the latest dag run by run_after.

    This is used by the UI to figure out if it needs to rerun queries and resume auto refresh.
    """
    return session.execute(
        select(
            DagRun.id,
            DagRun.dag_id,
            DagRun.run_id,
            DagRun.run_after,
        )
        .where(DagRun.dag_id == dag_id)
        .order_by(DagRun.run_after.desc())
        .limit(1)
    ).one_or_none()<|MERGE_RESOLUTION|>--- conflicted
+++ resolved
@@ -225,16 +225,15 @@
             select(DagRun).options(joinedload(DagRun.created_dag_version)).where(DagRun.dag_id == dag_id)
         )
 
-<<<<<<< HEAD
         # This comparison is to fall back to DAG timetable when no order_by is provided
-        if order_by.value == order_by.get_primary_key_string():
+        if order_by.value == [order_by.get_primary_key_string()]:
             latest_serdag = _get_latest_serdag(dag_id, session)
             latest_dag = latest_serdag.dag
             ordering = list(latest_dag.timetable.run_ordering)
             order_by = SortParam(
                 allowed_attrs=ordering,
                 model=DagRun,
-            ).set_value(ordering[0])
+            ).set_value(ordering)
 
         dag_runs_select_filter, _ = paginated_select(
             statement=base_query,
@@ -287,26 +286,6 @@
             status.HTTP_500_INTERNAL_SERVER_ERROR,
             detail={"reason": "internal_error", "message": "An unexpected error occurred"},
         )
-=======
-    # This comparison is to fall back to DAG timetable when no order_by is provided
-    if order_by.value == [order_by.get_primary_key_string()]:
-        latest_serdag = _get_latest_serdag(dag_id, session)
-        latest_dag = latest_serdag.dag
-        ordering = list(latest_dag.timetable.run_ordering)
-        order_by = SortParam(
-            allowed_attrs=ordering,
-            model=DagRun,
-        ).set_value(ordering)
-    dag_runs_select_filter, _ = paginated_select(
-        statement=base_query,
-        order_by=order_by,
-        offset=offset,
-        filters=[run_after],
-        limit=limit,
-    )
-    return session.execute(dag_runs_select_filter)
->>>>>>> adc81555
-
 
 @grid_router.get(
     "/ti_summaries/{dag_id}/{run_id}",
