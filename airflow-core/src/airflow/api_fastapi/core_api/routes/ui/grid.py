--- conflicted
+++ resolved
@@ -61,204 +61,6 @@
 grid_router = AirflowRouter(prefix="/grid", tags=["Grid"])
 
 
-<<<<<<< HEAD
-@grid_router.get(
-    "/{dag_id}",
-    responses=create_openapi_http_exception_doc([status.HTTP_400_BAD_REQUEST, status.HTTP_404_NOT_FOUND]),
-    dependencies=[
-        Depends(requires_access_dag(method="GET", access_entity=DagAccessEntity.TASK_INSTANCE)),
-        Depends(requires_access_dag(method="GET", access_entity=DagAccessEntity.RUN)),
-    ],
-    response_model_exclude_none=True,
-)
-def grid_data(
-    dag_id: str,
-    session: SessionDep,
-    offset: QueryOffset,
-    dag_bag: DagBagDep,
-    run_type: QueryDagRunRunTypesFilter,
-    state: QueryDagRunStateFilter,
-    limit: QueryLimit,
-    order_by: Annotated[
-        SortParam,
-        Depends(SortParam(["run_after", "logical_date", "start_date", "end_date"], DagRun).dynamic_depends()),
-    ],
-    run_after: Annotated[RangeFilter, Depends(datetime_range_filter_factory("run_after", DagRun))],
-    logical_date: Annotated[RangeFilter, Depends(datetime_range_filter_factory("logical_date", DagRun))],
-    include_upstream: QueryIncludeUpstream = False,
-    include_downstream: QueryIncludeDownstream = False,
-    root: str | None = None,
-) -> GridResponse:
-    """Return grid data."""
-    dag: DAG = dag_bag.get_dag(dag_id)
-    if not dag:
-        raise HTTPException(status.HTTP_404_NOT_FOUND, f"Dag with id {dag_id} was not found")
-
-    # Retrieve, sort the previous DAG Runs
-    base_query = (
-        select(DagRun)
-        .join(DagRun.dag_run_note, isouter=True)
-        .options(joinedload(DagRun.task_instances).joinedload(TaskInstance.dag_version))
-        .options(joinedload(DagRun.task_instances_histories).joinedload(TaskInstanceHistory.dag_version))
-        .where(DagRun.dag_id == dag.dag_id)
-    )
-
-    # This comparison is to falls to DAG timetable when no order_by is provided
-    if order_by.value == order_by.get_primary_key_string():
-        order_by = SortParam(
-            allowed_attrs=[run_ordering for run_ordering in dag.timetable.run_ordering], model=DagRun
-        ).set_value(dag.timetable.run_ordering[0])
-
-    dag_runs_select_filter, _ = paginated_select(
-        statement=base_query,
-        filters=[
-            run_type,
-            state,
-            run_after,
-            logical_date,
-        ],
-        order_by=order_by,
-        offset=offset,
-        limit=limit,
-    )
-
-    dag_runs = list(session.scalars(dag_runs_select_filter).unique())
-    # Check if there are any DAG Runs with given criteria to eliminate unnecessary queries/errors
-    if not dag_runs:
-        return GridResponse(dag_runs=[])
-
-    # Retrieve, sort and encode the Task Instances
-    tis_of_dag_runs, _ = paginated_select(
-        statement=select(TaskInstance)
-        .options(selectinload(TaskInstance.task_instance_note))
-        .where(TaskInstance.dag_id == dag.dag_id)
-        .where(TaskInstance.run_id.in_([dag_run.run_id for dag_run in dag_runs])),
-        filters=[],
-        order_by=SortParam(allowed_attrs=["task_id", "run_id"], model=TaskInstance).set_value("task_id"),
-        offset=offset,
-        limit=None,
-    )
-
-    task_instances = session.scalars(tis_of_dag_runs)
-
-    tis_by_run_id: dict[str, list[TaskInstance]] = collections.defaultdict(list)
-    for ti in task_instances:
-        tis_by_run_id[ti.run_id].append(ti)
-
-    # Generate Grouped Task Instances
-    task_node_map_exclude = None
-    if root:
-        task_node_map_exclude = get_task_group_map(
-            dag=dag.partial_subset(
-                task_ids=root,
-                include_upstream=include_upstream,
-                include_downstream=include_downstream,
-            )
-        )
-
-    # Group the Task Instances by Parent Task (TaskGroup or Mapped) and All Task Instances
-    parent_tis: dict[tuple[str, str], list] = collections.defaultdict(list)
-    all_tis: dict[tuple[str, str], list] = collections.defaultdict(list)
-
-    for tis in tis_by_run_id.values():
-        # this is a simplification - we account for structure based on the first task
-        # version = tis[0].dag_version
-        # if not version:
-        version = session.scalar(
-            select(DagVersion)
-            .where(
-                DagVersion.dag_id == tis[0].dag_id,
-            )
-            .order_by(DagVersion.id.desc())  # descending for 3.0 upgrade / can be a fix for all dag runs and dag versions
-            .limit(1)                        # with respect to grid appearances & graph colors
-        )
-        if not version.serialized_dag:
-            log.error(
-                "No serialized dag found",
-                dag_id=tis[0].dag_id,
-                version_id=version.id,
-                version_number=version.version_number,
-            )
-            continue
-        run_dag = version.serialized_dag.dag
-        task_node_map = get_task_group_map(dag=run_dag)
-        for ti in tis:
-            # Skip the Task Instances if upstream/downstream filtering is applied or if the task was removed.
-            if (
-                task_node_map_exclude and ti.task_id not in task_node_map_exclude
-            ) or ti.state == TaskInstanceState.REMOVED:
-                continue
-
-            # Populate the Grouped Task Instances (All Task Instances except the Parent Task Instances)
-            if ti.task_id in get_child_task_map(
-                parent_task_id=task_node_map[ti.task_id]["parent_id"], task_node_map=task_node_map
-            ):
-                all_tis[(ti.task_id, ti.run_id)].append(ti)
-            # Populate the Parent Task Instances
-            parent_id = task_node_map[ti.task_id]["parent_id"]
-            if not parent_id and task_node_map[ti.task_id]["is_group"]:
-                parent_tis[(ti.task_id, ti.run_id)].append(ti)
-            elif parent_id and task_node_map[parent_id]["is_group"]:
-                parent_tis[(parent_id, ti.run_id)].append(ti)
-
-    # Clear task_node_map_exclude to free up memory
-    if task_node_map_exclude:
-        task_node_map_exclude.clear()
-
-    task_node_map = get_task_group_map(dag=dag)
-    # Extend subgroup task instances to parent task instances to calculate the aggregates states
-    task_group_map = {k: v for k, v in task_node_map.items() if v["is_group"]}
-    parent_tis.update(
-        {
-            (task_id_parent, run_id): parent_tis[(task_id_parent, run_id)] + parent_tis[(task_id, run_id)]
-            for task_id, task_map in task_group_map.items()
-            if task_map["is_group"]
-            for (task_id_parent, run_id), tis in list(parent_tis.items())
-            if task_id_parent == task_map["parent_id"]
-        }
-    )
-    # Create the Task Instance Summaries to be used in the Grid Response
-    task_instance_summaries: dict[str, list] = {
-        run_id: [] for _, run_id in itertools.chain(parent_tis, all_tis)
-    }
-
-    # Fill the Task Instance Summaries for the Parent and Grouped Task Instances.
-    # First the Parent Task Instances because they are used in the Grouped Task Instances
-    fill_task_instance_summaries(
-        grouped_task_instances=parent_tis,
-        task_instance_summaries_to_fill=task_instance_summaries,
-        session=session,
-    )
-    # Fill the Task Instance Summaries for the Grouped Task Instances
-    fill_task_instance_summaries(
-        grouped_task_instances=all_tis,
-        task_instance_summaries_to_fill=task_instance_summaries,
-        session=session,
-    )
-
-    # Aggregate the Task Instances by DAG Run
-    grid_dag_runs = [
-        GridDAGRunwithTIs(
-            run_id=dag_run.run_id,
-            queued_at=dag_run.queued_at,
-            start_date=dag_run.start_date,
-            end_date=dag_run.end_date,
-            run_after=dag_run.run_after,
-            logical_date=dag_run.logical_date,
-            state=dag_run.state,
-            run_type=dag_run.run_type,
-            data_interval_start=dag_run.data_interval_start,
-            data_interval_end=dag_run.data_interval_end,
-            note=dag_run.note,
-            task_instances=task_instance_summaries.get(dag_run.run_id, []),
-        )
-        for dag_run in dag_runs
-    ]
-    return GridResponse(dag_runs=grid_dag_runs)
-
-
-=======
->>>>>>> e142ab96
 def _get_latest_serdag(dag_id, session):
     serdag = session.scalar(
         select(SerializedDagModel)
@@ -276,39 +78,18 @@
     return serdag
 
 
-# def _get_serdag(dag_id, dag_version_id, session) -> SerializedDagModel | None:
-#     # this is a simplification - we account for structure based on the first task
-#     version = session.scalar(select(DagVersion).where(DagVersion.id == dag_version_id))
-#     if not version:
-#         version = session.scalar(
-#             select(DagVersion)
-#             .where(
-#                 DagVersion.dag_id == dag_id,
-#             )
-#             .order_by(DagVersion.id)  # ascending cus this is mostly for pre-3.0 upgrade
-#             .limit(1)
-#         )
-#     if not (serdag := version.serialized_dag):
-#         log.error(
-#             "No serialized dag found",
-#             dag_id=dag_id,
-#             version_id=version.id,
-#             version_number=version.version_number,
-#         )
-#     return serdag
-
-def _get_serdag(dag_id, session) -> SerializedDagModel | None:
+def _get_serdag(dag_id, dag_version_id, session) -> SerializedDagModel | None:
     # this is a simplification - we account for structure based on the first task
-    # version = session.scalar(select(DagVersion).where(DagVersion.id == dag_version_id))
-    # if not version:
-    version = session.scalar(
-        select(DagVersion)
-        .where(
-            DagVersion.dag_id == dag_id,
-        )
-        .order_by(DagVersion.id.desc())  # descending for 3.0 upgrade / can be a fix for all dag runs and dag versions
-        .limit(1)                        # with respect to grid appearances & graph colors
-    )
+    version = session.scalar(select(DagVersion).where(DagVersion.id == dag_version_id))
+    if not version:
+        version = session.scalar(
+            select(DagVersion)
+            .where(
+                DagVersion.dag_id == dag_id,
+            )
+            .order_by(DagVersion.id)  # ascending cus this is mostly for pre-3.0 upgrade
+            .limit(1)
+        )
     if not (serdag := version.serialized_dag):
         log.error(
             "No serialized dag found",
@@ -544,6 +325,7 @@
         )
     serdag = _get_serdag(
         dag_id=dag_id,
+        dag_version_id=task_instances[0].dag_version_id,
         session=session,
     )
     if TYPE_CHECKING:
