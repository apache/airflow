# Licensed to the Apache Software Foundation (ASF) under one
# or more contributor license agreements.  See the NOTICE file
# distributed with this work for additional information
# regarding copyright ownership.  The ASF licenses this file
# to you under the Apache License, Version 2.0 (the
# "License"); you may not use this file except in compliance
# with the License.  You may obtain a copy of the License at
#
#   http://www.apache.org/licenses/LICENSE-2.0
#
# Unless required by applicable law or agreed to in writing,
# software distributed under the License is distributed on an
# "AS IS" BASIS, WITHOUT WARRANTIES OR CONDITIONS OF ANY
# KIND, either express or implied.  See the License for the
# specific language governing permissions and limitations
# under the License.

from __future__ import annotations

from typing import Annotated

from fastapi import Depends, HTTPException, Query, Response, status
from fastapi.exceptions import RequestValidationError
from pydantic import ValidationError
from sqlalchemy import delete, insert, select, update

from airflow.api.common import delete_dag as delete_dag_module
from airflow.api_fastapi.common.dagbag import DagBagDep, get_latest_version_of_dag
from airflow.api_fastapi.common.db.common import (
    SessionDep,
    paginated_select,
)
from airflow.api_fastapi.common.db.dags import generate_dag_with_latest_run_query
from airflow.api_fastapi.common.parameters import (
    FilterOptionEnum,
    FilterParam,
    QueryAssetDependencyFilter,
    QueryBundleNameFilter,
    QueryBundleVersionFilter,
    QueryDagDisplayNamePatternSearch,
    QueryDagIdPatternSearch,
    QueryDagIdPatternSearchWithNone,
    QueryExcludeStaleFilter,
    QueryFavoriteFilter,
    QueryHasAssetScheduleFilter,
    QueryLastDagRunStateFilter,
    QueryLimit,
    QueryOffset,
    QueryOwnersFilter,
    QueryPausedFilter,
    QueryTagsFilter,
    RangeFilter,
    SortParam,
    _transform_dag_run_states,
    datetime_range_filter_factory,
    filter_param_factory,
)
from airflow.api_fastapi.common.router import AirflowRouter
from airflow.api_fastapi.core_api.datamodels.dags import (
    DAGCollectionResponse,
    DAGDetailsResponse,
    DAGPatchBody,
    DAGResponse,
)
from airflow.api_fastapi.core_api.openapi.exceptions import create_openapi_http_exception_doc
from airflow.api_fastapi.core_api.security import (
    EditableDagsFilterDep,
    GetUserDep,
    ReadableDagsFilterDep,
    requires_access_dag,
)
from airflow.api_fastapi.logging.decorators import action_logging
from airflow.exceptions import AirflowException, DagNotFound
from airflow.models import DagModel
from airflow.models.dag_favorite import DagFavorite
from airflow.models.dagrun import DagRun

dags_router = AirflowRouter(tags=["DAG"], prefix="/dags")


@dags_router.get("", dependencies=[Depends(requires_access_dag(method="GET"))])
def get_dags(
    limit: QueryLimit,
    offset: QueryOffset,
    tags: QueryTagsFilter,
    owners: QueryOwnersFilter,
    dag_id_pattern: QueryDagIdPatternSearch,
    dag_display_name_pattern: QueryDagDisplayNamePatternSearch,
    exclude_stale: QueryExcludeStaleFilter,
    paused: QueryPausedFilter,
    last_dag_run_state: QueryLastDagRunStateFilter,
    bundle_name: QueryBundleNameFilter,
    bundle_version: QueryBundleVersionFilter,
    has_asset_schedule: QueryHasAssetScheduleFilter,
    asset_dependency: QueryAssetDependencyFilter,
    dag_run_start_date_range: Annotated[
        RangeFilter, Depends(datetime_range_filter_factory("dag_run_start_date", DagRun, "start_date"))
    ],
    dag_run_end_date_range: Annotated[
        RangeFilter, Depends(datetime_range_filter_factory("dag_run_end_date", DagRun, "end_date"))
    ],
    dag_run_state: Annotated[
        FilterParam[list[str]],
        Depends(
            filter_param_factory(
                DagRun.state,
                list[str],
                FilterOptionEnum.ANY_EQUAL,
                "dag_run_state",
                default_factory=list,
                transform_callable=_transform_dag_run_states,
            )
        ),
    ],
    order_by: Annotated[
        SortParam,
        Depends(
            SortParam(
                ["dag_id", "dag_display_name", "next_dagrun", "state", "start_date"],
                DagModel,
                {"last_run_state": DagRun.state, "last_run_start_date": DagRun.start_date},
            ).dynamic_depends()
        ),
    ],
    readable_dags_filter: ReadableDagsFilterDep,
    session: SessionDep,
    is_favorite: QueryFavoriteFilter,
    timetable_type: Annotated[
        FilterParam[list[str] | None],
        Depends(filter_param_factory(DagModel.timetable_type, list[str], FilterOptionEnum.IN)),
    ],
) -> DAGCollectionResponse:
    """Get all DAGs."""
    query = generate_dag_with_latest_run_query(
        max_run_filters=[
            dag_run_start_date_range,
            dag_run_end_date_range,
            dag_run_state,
            last_dag_run_state,
        ],
        order_by=order_by,
    )

    dags_select, total_entries = paginated_select(
        statement=query,
        filters=[
            exclude_stale,
            paused,
            dag_id_pattern,
            dag_display_name_pattern,
            tags,
            is_favorite,
            owners,
            readable_dags_filter,
            bundle_name,
            bundle_version,
<<<<<<< HEAD
            timetable_type,
=======
            has_asset_schedule,
            asset_dependency,
>>>>>>> 09bbfb5a
        ],
        order_by=order_by,
        offset=offset,
        limit=limit,
        session=session,
    )

    dags = session.scalars(dags_select)

    return DAGCollectionResponse(
        dags=dags,
        total_entries=total_entries,
    )


@dags_router.get(
    "/{dag_id}",
    responses=create_openapi_http_exception_doc(
        [
            status.HTTP_400_BAD_REQUEST,
            status.HTTP_404_NOT_FOUND,
            status.HTTP_422_UNPROCESSABLE_ENTITY,
        ]
    ),
    dependencies=[Depends(requires_access_dag(method="GET"))],
)
def get_dag(
    dag_id: str,
    session: SessionDep,
    dag_bag: DagBagDep,
) -> DAGResponse:
    """Get basic information about a DAG."""
    dag = get_latest_version_of_dag(dag_bag, dag_id, session)
    dag_model: DagModel = session.get(DagModel, dag_id)
    if not dag_model:
        raise HTTPException(status.HTTP_404_NOT_FOUND, f"Unable to obtain dag with id {dag_id} from session")

    for key, value in dag.__dict__.items():
        if not key.startswith("_") and not hasattr(dag_model, key):
            setattr(dag_model, key, value)

    return dag_model


@dags_router.get(
    "/{dag_id}/details",
    responses=create_openapi_http_exception_doc(
        [
            status.HTTP_400_BAD_REQUEST,
            status.HTTP_404_NOT_FOUND,
        ]
    ),
    dependencies=[Depends(requires_access_dag(method="GET"))],
)
def get_dag_details(dag_id: str, session: SessionDep, dag_bag: DagBagDep) -> DAGDetailsResponse:
    """Get details of DAG."""
    dag = get_latest_version_of_dag(dag_bag, dag_id, session)

    dag_model: DagModel = session.get(DagModel, dag_id)
    if not dag_model:
        raise HTTPException(status.HTTP_404_NOT_FOUND, f"Unable to obtain dag with id {dag_id} from session")

    for key, value in dag.__dict__.items():
        if not key.startswith("_") and not hasattr(dag_model, key):
            setattr(dag_model, key, value)

    return dag_model


@dags_router.patch(
    "/{dag_id}",
    responses=create_openapi_http_exception_doc(
        [
            status.HTTP_400_BAD_REQUEST,
            status.HTTP_404_NOT_FOUND,
        ]
    ),
    dependencies=[Depends(requires_access_dag(method="PUT")), Depends(action_logging())],
)
def patch_dag(
    dag_id: str,
    patch_body: DAGPatchBody,
    session: SessionDep,
    update_mask: list[str] | None = Query(None),
) -> DAGResponse:
    """Patch the specific DAG."""
    dag = session.get(DagModel, dag_id)

    if dag is None:
        raise HTTPException(status.HTTP_404_NOT_FOUND, f"Dag with id: {dag_id} was not found")

    fields_to_update = patch_body.model_fields_set
    if update_mask:
        if update_mask != ["is_paused"]:
            raise HTTPException(
                status.HTTP_400_BAD_REQUEST, "Only `is_paused` field can be updated through the REST API"
            )
        fields_to_update = fields_to_update.intersection(update_mask)
    else:
        try:
            DAGPatchBody(**patch_body.model_dump())
        except ValidationError as e:
            raise RequestValidationError(errors=e.errors())

    data = patch_body.model_dump(include=fields_to_update, by_alias=True)

    for key, val in data.items():
        setattr(dag, key, val)

    return dag


@dags_router.patch(
    "",
    responses=create_openapi_http_exception_doc(
        [
            status.HTTP_400_BAD_REQUEST,
            status.HTTP_404_NOT_FOUND,
        ]
    ),
    dependencies=[Depends(requires_access_dag(method="PUT")), Depends(action_logging())],
)
def patch_dags(
    patch_body: DAGPatchBody,
    limit: QueryLimit,
    offset: QueryOffset,
    tags: QueryTagsFilter,
    owners: QueryOwnersFilter,
    dag_id_pattern: QueryDagIdPatternSearchWithNone,
    exclude_stale: QueryExcludeStaleFilter,
    paused: QueryPausedFilter,
    editable_dags_filter: EditableDagsFilterDep,
    session: SessionDep,
    update_mask: list[str] | None = Query(None),
) -> DAGCollectionResponse:
    """Patch multiple DAGs."""
    if update_mask:
        if update_mask != ["is_paused"]:
            raise HTTPException(
                status.HTTP_400_BAD_REQUEST, "Only `is_paused` field can be updated through the REST API"
            )
    else:
        try:
            DAGPatchBody.model_validate(patch_body)
        except ValidationError as e:
            raise RequestValidationError(errors=e.errors())

    dags_select, total_entries = paginated_select(
        statement=select(DagModel),
        filters=[
            exclude_stale,
            paused,
            dag_id_pattern,
            tags,
            owners,
            editable_dags_filter,
        ],
        order_by=None,
        offset=offset,
        limit=limit,
        session=session,
    )
    dags = session.scalars(dags_select).all()
    dags_to_update = {dag.dag_id for dag in dags}
    session.execute(
        update(DagModel)
        .where(DagModel.dag_id.in_(dags_to_update))
        .values(is_paused=patch_body.is_paused)
        .execution_options(synchronize_session="fetch")
    )

    return DAGCollectionResponse(
        dags=dags,
        total_entries=total_entries,
    )


@dags_router.post(
    "/{dag_id}/favorite",
    status_code=status.HTTP_204_NO_CONTENT,
    responses=create_openapi_http_exception_doc([status.HTTP_404_NOT_FOUND]),
    dependencies=[Depends(requires_access_dag(method="GET")), Depends(action_logging())],
)
def favorite_dag(dag_id: str, session: SessionDep, user: GetUserDep):
    """Mark the DAG as favorite."""
    dag = session.get(DagModel, dag_id)
    if not dag:
        raise HTTPException(status.HTTP_404_NOT_FOUND, detail=f"DAG with id '{dag_id}' not found")

    user_id = str(user.get_id())
    session.execute(insert(DagFavorite).values(dag_id=dag_id, user_id=user_id))


@dags_router.post(
    "/{dag_id}/unfavorite",
    status_code=status.HTTP_204_NO_CONTENT,
    responses=create_openapi_http_exception_doc([status.HTTP_404_NOT_FOUND, status.HTTP_409_CONFLICT]),
    dependencies=[Depends(requires_access_dag(method="GET")), Depends(action_logging())],
)
def unfavorite_dag(dag_id: str, session: SessionDep, user: GetUserDep):
    """Unmark the DAG as favorite."""
    dag = session.get(DagModel, dag_id)
    if not dag:
        raise HTTPException(status.HTTP_404_NOT_FOUND, detail=f"DAG with id '{dag_id}' not found")

    user_id = str(user.get_id())

    favorite_exists = session.execute(
        select(DagFavorite).where(
            DagFavorite.dag_id == dag_id,
            DagFavorite.user_id == user_id,
        )
    ).first()

    if not favorite_exists:
        raise HTTPException(status.HTTP_409_CONFLICT, detail="DAG is not marked as favorite")

    session.execute(
        delete(DagFavorite).where(
            DagFavorite.dag_id == dag_id,
            DagFavorite.user_id == user_id,
        )
    )


@dags_router.delete(
    "/{dag_id}",
    responses=create_openapi_http_exception_doc(
        [
            status.HTTP_400_BAD_REQUEST,
            status.HTTP_404_NOT_FOUND,
            status.HTTP_422_UNPROCESSABLE_ENTITY,
        ]
    ),
    dependencies=[Depends(requires_access_dag(method="DELETE")), Depends(action_logging())],
)
def delete_dag(
    dag_id: str,
    session: SessionDep,
) -> Response:
    """Delete the specific DAG."""
    try:
        delete_dag_module.delete_dag(dag_id, session=session)
    except DagNotFound:
        raise HTTPException(status.HTTP_404_NOT_FOUND, f"Dag with id: {dag_id} was not found")
    except AirflowException:
        raise HTTPException(
            status.HTTP_409_CONFLICT, f"Task instances of dag with id: '{dag_id}' are still running"
        )
    return Response(status_code=status.HTTP_204_NO_CONTENT)<|MERGE_RESOLUTION|>--- conflicted
+++ resolved
@@ -154,12 +154,9 @@
             readable_dags_filter,
             bundle_name,
             bundle_version,
-<<<<<<< HEAD
             timetable_type,
-=======
             has_asset_schedule,
             asset_dependency,
->>>>>>> 09bbfb5a
         ],
         order_by=order_by,
         offset=offset,
