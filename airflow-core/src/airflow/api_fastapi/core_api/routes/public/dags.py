--- conflicted
+++ resolved
@@ -42,11 +42,8 @@
     QueryDagIdPatternSearchWithNone,
     QueryExcludeStaleFilter,
     QueryFavoriteFilter,
-<<<<<<< HEAD
+    QueryHasAssetScheduleFilter,
     QueryHasImportErrorsFilter,
-=======
-    QueryHasAssetScheduleFilter,
->>>>>>> 4c194fd7
     QueryLastDagRunStateFilter,
     QueryLimit,
     QueryOffset,
