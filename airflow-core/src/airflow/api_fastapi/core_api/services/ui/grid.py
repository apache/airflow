# Licensed to the Apache Software Foundation (ASF) under one
# or more contributor license agreements.  See the NOTICE file
# distributed with this work for additional information
# regarding copyright ownership.  The ASF licenses this file
# to you under the Apache License, Version 2.0 (the
# "License"); you may not use this file except in compliance
# with the License.  You may obtain a copy of the License at
#
#   http://www.apache.org/licenses/LICENSE-2.0
#
# Unless required by applicable law or agreed to in writing,
# software distributed under the License is distributed on an
# "AS IS" BASIS, WITHOUT WARRANTIES OR CONDITIONS OF ANY
# KIND, either express or implied.  See the License for the
# specific language governing permissions and limitations
# under the License.

from __future__ import annotations

from collections import Counter
from collections.abc import Iterable

import structlog

from airflow.api_fastapi.common.parameters import state_priority
from airflow.api_fastapi.core_api.services.ui.task_group import get_task_group_children_getter
from airflow.models.mappedoperator import MappedOperator
from airflow.models.taskmap import TaskMap
from airflow.serialization.definitions.taskgroup import SerializedTaskGroup
from airflow.serialization.serialized_objects import SerializedBaseOperator

log = structlog.get_logger(logger_name=__name__)


def _merge_node_dicts(current, new) -> None:
    current_ids = {node["id"] for node in current}
    for node in new:
        if node["id"] in current_ids:
            current_node = _get_node_by_id(current, node["id"])
            # if we have children, merge those as well
            if current_node.get("children"):
                _merge_node_dicts(current_node["children"], node["children"])
        else:
            current.append(node)


def _get_node_by_id(nodes, node_id):
    for node in nodes:
        if node["id"] == node_id:
            return node
    return {}


def agg_state(states):
    states = Counter(states)
    for state in state_priority:
        if state in states:
            return state
    return None


def _get_aggs_for_node(detail):
    states = [x["state"] for x in detail]
    try:
        min_start_date = min(x["start_date"] for x in detail if x["start_date"])
    except ValueError:
        min_start_date = None
    try:
        max_end_date = max(x["end_date"] for x in detail if x["end_date"])
    except ValueError:
        max_end_date = None

    dag_version_number = detail[0].get("dag_version_number")

    return {
        "state": agg_state(states),
        "min_start_date": min_start_date,
        "max_end_date": max_end_date,
        "child_states": dict(Counter(states)),
        "dag_version_number": dag_version_number,
    }


def _find_aggregates(
    node: SerializedTaskGroup | SerializedBaseOperator | TaskMap,
    parent_node: SerializedTaskGroup | SerializedBaseOperator | TaskMap | None,
    ti_details: dict[str, list],
) -> Iterable[dict]:
    """Recursively fill the Task Group Map."""
    node_id = node.node_id
    parent_id = parent_node.node_id if parent_node else None
    # Do not mutate ti_details by accidental key creation
    details = ti_details.get(node_id, [])

    if node is None:
        return
    if isinstance(node, MappedOperator):
        # For unmapped tasks, reflect a single None state so UI shows one square
        mapped_details = details or [{"state": None, "start_date": None, "end_date": None}]
        yield {
            "task_id": node_id,
            "type": "mapped_task",
            "parent_id": parent_id,
            **_get_aggs_for_node(mapped_details),
            "details": mapped_details,
        }

        return
    if isinstance(node, SerializedTaskGroup):
        children_details = []
        for child in get_task_group_children_getter()(node):
            for child_node in _find_aggregates(node=child, parent_node=node, ti_details=ti_details):
                if child_node["parent_id"] == node_id:
<<<<<<< HEAD
                    children.append(
                        {
                            "state": child_node["state"],
                            "start_date": child_node["min_start_date"],
                            "end_date": child_node["max_end_date"],
                            "dag_version_number": child_node["dag_version_number"],
                        }
                    )
=======
                    # Collect detailed task instance data from all children
                    if child_node.get("details"):
                        children_details.extend(child_node["details"])
>>>>>>> 1632789b
                yield child_node
        if node_id:
            yield {
                "task_id": node_id,
                "type": "group",
                "parent_id": parent_id,
                **_get_aggs_for_node(children_details),
                "details": children_details,
            }
        return
    if isinstance(node, SerializedBaseOperator):
        yield {
            "task_id": node_id,
            "type": "task",
            "parent_id": parent_id,
            **_get_aggs_for_node(details),
            "details": details,
        }
        return<|MERGE_RESOLUTION|>--- conflicted
+++ resolved
@@ -111,20 +111,9 @@
         for child in get_task_group_children_getter()(node):
             for child_node in _find_aggregates(node=child, parent_node=node, ti_details=ti_details):
                 if child_node["parent_id"] == node_id:
-<<<<<<< HEAD
-                    children.append(
-                        {
-                            "state": child_node["state"],
-                            "start_date": child_node["min_start_date"],
-                            "end_date": child_node["max_end_date"],
-                            "dag_version_number": child_node["dag_version_number"],
-                        }
-                    )
-=======
                     # Collect detailed task instance data from all children
                     if child_node.get("details"):
                         children_details.extend(child_node["details"])
->>>>>>> 1632789b
                 yield child_node
         if node_id:
             yield {
