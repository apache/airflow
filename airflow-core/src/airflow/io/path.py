# Licensed to the Apache Software Foundation (ASF) under one
# or more contributor license agreements.  See the NOTICE file
# distributed with this work for additional information
# regarding copyright ownership.  The ASF licenses this file
# to you under the Apache License, Version 2.0 (the
# "License"); you may not use this file except in compliance
# with the License.  You may obtain a copy of the License at
#
#   http://www.apache.org/licenses/LICENSE-2.0
#
# Unless required by applicable law or agreed to in writing,
# software distributed under the License is distributed on an
# "AS IS" BASIS, WITHOUT WARRANTIES OR CONDITIONS OF ANY
# KIND, either express or implied.  See the License for the
# specific language governing permissions and limitations
# under the License.
<<<<<<< HEAD
from __future__ import annotations

import contextlib
import os
import shutil
import typing
from collections.abc import Mapping
from typing import Any
from urllib.parse import urlsplit

from fsspec.utils import stringify_path
from upath.implementations.cloud import CloudPath
from upath.registry import get_upath_class

from airflow.io.store import attach
from airflow.io.utils.stat import stat_result
from airflow.lineage.hook import get_hook_lineage_collector
from airflow.utils.log.logging_mixin import LoggingMixin

if typing.TYPE_CHECKING:
    from fsspec import AbstractFileSystem

    from airflow.typing_compat import Self


PT = typing.TypeVar("PT", bound="ObjectStoragePath")

default = "file"


class TrackingFileWrapper(LoggingMixin):
    """Wrapper that tracks file operations to intercept lineage."""

    def __init__(self, path: ObjectStoragePath, obj):
        super().__init__()
        self._path: ObjectStoragePath = path
        self._obj = obj

    def __getattr__(self, name):
        attr = getattr(self._obj, name)
        if callable(attr):
            # If the attribute is a method, wrap it in another method to intercept the call
            def wrapper(*args, **kwargs):
                self.log.debug("Calling method: %s", name)
                if name == "read":
                    get_hook_lineage_collector().add_input_asset(context=self._path, uri=str(self._path))
                elif name == "write":
                    get_hook_lineage_collector().add_output_asset(context=self._path, uri=str(self._path))
                result = attr(*args, **kwargs)
                return result

            return wrapper
        return attr

    def __getitem__(self, key):
        # Intercept item access
        return self._obj[key]

    def __enter__(self) -> Self:
        self._obj.__enter__()
        return self

    def __exit__(self, exc_type, exc_val, exc_tb):
        self._obj.__exit__(exc_type, exc_val, exc_tb)


class ObjectStoragePath(CloudPath):
    """A path-like object for object storage."""

    __version__: typing.ClassVar[int] = 1

    _protocol_dispatch = False

    sep: typing.ClassVar[str] = "/"
    root_marker: typing.ClassVar[str] = "/"

    __slots__ = ("_hash_cached",)

    @classmethod
    def _transform_init_args(
        cls,
        args: tuple[str | os.PathLike, ...],
        protocol: str,
        storage_options: dict[str, Any],
    ) -> tuple[tuple[str | os.PathLike, ...], str, dict[str, Any]]:
        """Extract conn_id from the URL and set it as a storage option."""
        if args:
            arg0 = args[0]
            parsed_url = urlsplit(stringify_path(arg0))
            userinfo, have_info, hostinfo = parsed_url.netloc.rpartition("@")
            if have_info:
                storage_options.setdefault("conn_id", userinfo or None)
                parsed_url = parsed_url._replace(netloc=hostinfo)
            args = (parsed_url.geturl(),) + args[1:]
            protocol = protocol or parsed_url.scheme
        return args, protocol, storage_options

    @classmethod
    def _fs_factory(
        cls, urlpath: str, protocol: str, storage_options: Mapping[str, Any]
    ) -> AbstractFileSystem:
        return attach(protocol or "file", storage_options.get("conn_id")).fs

    def __hash__(self) -> int:
        self._hash_cached: int
        try:
            return self._hash_cached
        except AttributeError:
            self._hash_cached = hash(str(self))
            return self._hash_cached

    def __eq__(self, other: typing.Any) -> bool:
        return self.samestore(other) and str(self) == str(other)

    def samestore(self, other: typing.Any) -> bool:
        return (
            isinstance(other, ObjectStoragePath)
            and self.protocol == other.protocol
            and self.storage_options.get("conn_id") == other.storage_options.get("conn_id")
        )

    @property
    def container(self) -> str:
        return self.bucket

    @property
    def bucket(self) -> str:
        if self._url:
            return self._url.netloc
        else:
            return ""

    @property
    def key(self) -> str:
        if self._url:
            # per convention, we strip the leading slashes to ensure a relative key is returned
            # we keep the trailing slash to allow for directory-like semantics
            return self._url.path.lstrip(self.sep)
        else:
            return ""

    @property
    def namespace(self) -> str:
        return f"{self.protocol}://{self.bucket}" if self.bucket else self.protocol

    def open(self, mode="r", **kwargs):
        """Open the file pointed to by this path."""
        kwargs.setdefault("block_size", kwargs.pop("buffering", None))
        return TrackingFileWrapper(self, self.fs.open(self.path, mode=mode, **kwargs))

    def stat(self) -> stat_result:  # type: ignore[override]
        """Call ``stat`` and return the result."""
        return stat_result(
            self.fs.stat(self.path),
            protocol=self.protocol,
            conn_id=self.storage_options.get("conn_id"),
        )

    def samefile(self, other_path: typing.Any) -> bool:
        """Return whether other_path is the same or not as this file."""
        if not isinstance(other_path, ObjectStoragePath):
            return False

        st = self.stat()
        other_st = other_path.stat()

        return (
            st["protocol"] == other_st["protocol"]
            and st["conn_id"] == other_st["conn_id"]
            and st["ino"] == other_st["ino"]
        )

    def _scandir(self):
        # Emulate os.scandir(), which returns an object that can be used as a
        # context manager.
        return contextlib.nullcontext(self.iterdir())

    def replace(self, target) -> ObjectStoragePath:
        """
        Rename this path to the target path, overwriting if that path exists.

        The target path may be absolute or relative. Relative paths are
        interpreted relative to the current working directory, *not* the
        directory of the Path object.

        Returns the new Path instance pointing to the target path.
        """
        return self.rename(target)

    @classmethod
    def cwd(cls):
        if cls is ObjectStoragePath:
            return get_upath_class("").cwd()
        else:
            raise NotImplementedError

    @classmethod
    def home(cls):
        if cls is ObjectStoragePath:
            return get_upath_class("").home()
        else:
            raise NotImplementedError

    # EXTENDED OPERATIONS
=======
>>>>>>> fdf7f772

from __future__ import annotations

from airflow.sdk import ObjectStoragePath

__all__ = ["ObjectStoragePath"]<|MERGE_RESOLUTION|>--- conflicted
+++ resolved
@@ -14,213 +14,6 @@
 # KIND, either express or implied.  See the License for the
 # specific language governing permissions and limitations
 # under the License.
-<<<<<<< HEAD
-from __future__ import annotations
-
-import contextlib
-import os
-import shutil
-import typing
-from collections.abc import Mapping
-from typing import Any
-from urllib.parse import urlsplit
-
-from fsspec.utils import stringify_path
-from upath.implementations.cloud import CloudPath
-from upath.registry import get_upath_class
-
-from airflow.io.store import attach
-from airflow.io.utils.stat import stat_result
-from airflow.lineage.hook import get_hook_lineage_collector
-from airflow.utils.log.logging_mixin import LoggingMixin
-
-if typing.TYPE_CHECKING:
-    from fsspec import AbstractFileSystem
-
-    from airflow.typing_compat import Self
-
-
-PT = typing.TypeVar("PT", bound="ObjectStoragePath")
-
-default = "file"
-
-
-class TrackingFileWrapper(LoggingMixin):
-    """Wrapper that tracks file operations to intercept lineage."""
-
-    def __init__(self, path: ObjectStoragePath, obj):
-        super().__init__()
-        self._path: ObjectStoragePath = path
-        self._obj = obj
-
-    def __getattr__(self, name):
-        attr = getattr(self._obj, name)
-        if callable(attr):
-            # If the attribute is a method, wrap it in another method to intercept the call
-            def wrapper(*args, **kwargs):
-                self.log.debug("Calling method: %s", name)
-                if name == "read":
-                    get_hook_lineage_collector().add_input_asset(context=self._path, uri=str(self._path))
-                elif name == "write":
-                    get_hook_lineage_collector().add_output_asset(context=self._path, uri=str(self._path))
-                result = attr(*args, **kwargs)
-                return result
-
-            return wrapper
-        return attr
-
-    def __getitem__(self, key):
-        # Intercept item access
-        return self._obj[key]
-
-    def __enter__(self) -> Self:
-        self._obj.__enter__()
-        return self
-
-    def __exit__(self, exc_type, exc_val, exc_tb):
-        self._obj.__exit__(exc_type, exc_val, exc_tb)
-
-
-class ObjectStoragePath(CloudPath):
-    """A path-like object for object storage."""
-
-    __version__: typing.ClassVar[int] = 1
-
-    _protocol_dispatch = False
-
-    sep: typing.ClassVar[str] = "/"
-    root_marker: typing.ClassVar[str] = "/"
-
-    __slots__ = ("_hash_cached",)
-
-    @classmethod
-    def _transform_init_args(
-        cls,
-        args: tuple[str | os.PathLike, ...],
-        protocol: str,
-        storage_options: dict[str, Any],
-    ) -> tuple[tuple[str | os.PathLike, ...], str, dict[str, Any]]:
-        """Extract conn_id from the URL and set it as a storage option."""
-        if args:
-            arg0 = args[0]
-            parsed_url = urlsplit(stringify_path(arg0))
-            userinfo, have_info, hostinfo = parsed_url.netloc.rpartition("@")
-            if have_info:
-                storage_options.setdefault("conn_id", userinfo or None)
-                parsed_url = parsed_url._replace(netloc=hostinfo)
-            args = (parsed_url.geturl(),) + args[1:]
-            protocol = protocol or parsed_url.scheme
-        return args, protocol, storage_options
-
-    @classmethod
-    def _fs_factory(
-        cls, urlpath: str, protocol: str, storage_options: Mapping[str, Any]
-    ) -> AbstractFileSystem:
-        return attach(protocol or "file", storage_options.get("conn_id")).fs
-
-    def __hash__(self) -> int:
-        self._hash_cached: int
-        try:
-            return self._hash_cached
-        except AttributeError:
-            self._hash_cached = hash(str(self))
-            return self._hash_cached
-
-    def __eq__(self, other: typing.Any) -> bool:
-        return self.samestore(other) and str(self) == str(other)
-
-    def samestore(self, other: typing.Any) -> bool:
-        return (
-            isinstance(other, ObjectStoragePath)
-            and self.protocol == other.protocol
-            and self.storage_options.get("conn_id") == other.storage_options.get("conn_id")
-        )
-
-    @property
-    def container(self) -> str:
-        return self.bucket
-
-    @property
-    def bucket(self) -> str:
-        if self._url:
-            return self._url.netloc
-        else:
-            return ""
-
-    @property
-    def key(self) -> str:
-        if self._url:
-            # per convention, we strip the leading slashes to ensure a relative key is returned
-            # we keep the trailing slash to allow for directory-like semantics
-            return self._url.path.lstrip(self.sep)
-        else:
-            return ""
-
-    @property
-    def namespace(self) -> str:
-        return f"{self.protocol}://{self.bucket}" if self.bucket else self.protocol
-
-    def open(self, mode="r", **kwargs):
-        """Open the file pointed to by this path."""
-        kwargs.setdefault("block_size", kwargs.pop("buffering", None))
-        return TrackingFileWrapper(self, self.fs.open(self.path, mode=mode, **kwargs))
-
-    def stat(self) -> stat_result:  # type: ignore[override]
-        """Call ``stat`` and return the result."""
-        return stat_result(
-            self.fs.stat(self.path),
-            protocol=self.protocol,
-            conn_id=self.storage_options.get("conn_id"),
-        )
-
-    def samefile(self, other_path: typing.Any) -> bool:
-        """Return whether other_path is the same or not as this file."""
-        if not isinstance(other_path, ObjectStoragePath):
-            return False
-
-        st = self.stat()
-        other_st = other_path.stat()
-
-        return (
-            st["protocol"] == other_st["protocol"]
-            and st["conn_id"] == other_st["conn_id"]
-            and st["ino"] == other_st["ino"]
-        )
-
-    def _scandir(self):
-        # Emulate os.scandir(), which returns an object that can be used as a
-        # context manager.
-        return contextlib.nullcontext(self.iterdir())
-
-    def replace(self, target) -> ObjectStoragePath:
-        """
-        Rename this path to the target path, overwriting if that path exists.
-
-        The target path may be absolute or relative. Relative paths are
-        interpreted relative to the current working directory, *not* the
-        directory of the Path object.
-
-        Returns the new Path instance pointing to the target path.
-        """
-        return self.rename(target)
-
-    @classmethod
-    def cwd(cls):
-        if cls is ObjectStoragePath:
-            return get_upath_class("").cwd()
-        else:
-            raise NotImplementedError
-
-    @classmethod
-    def home(cls):
-        if cls is ObjectStoragePath:
-            return get_upath_class("").home()
-        else:
-            raise NotImplementedError
-
-    # EXTENDED OPERATIONS
-=======
->>>>>>> fdf7f772
 
 from __future__ import annotations
 
