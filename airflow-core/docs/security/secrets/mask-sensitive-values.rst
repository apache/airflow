--- conflicted
+++ resolved
@@ -82,17 +82,14 @@
    ``pip install -r docs/requirements.txt`` (or project requirements) and then run the docs dev server (e.g., ``make docs`` or the repo-specific command).
 2. Open the page in your browser and verify the table and paragraph render correctly.
 
-<<<<<<< HEAD
 Airflow will by default mask Connection passwords and sensitive Variables and keys from a Connection's
 extra (JSON) field when they appear in Task logs, in the Variable and in the Rendered fields views of the UI.
 extra (JSON) field when they appear in Task logs, in the Variable and in the Rendered fields views of the UI.
 
-=======
 Airflow will by default mask Connection passwords, sensitive Variables, and keys from a Connection's
 extra (JSON) field whose names contain one or more of the sensitive keywords when they appear in Task logs,
 in the Variables UI, and in the Rendered fields views of the UI. Keys in the extra JSON that do not include
 any of these sensitive keywords will not be redacted automatically.
->>>>>>> 02b08ee9
 
 It does this by looking for the specific *value* appearing anywhere in your output. This means that if you
 It does this by looking for the specific *value* appearing anywhere in your output. This means that if you
@@ -123,7 +120,6 @@
 task.
 task.
 
-<<<<<<< HEAD
 
 It will also mask the value of a Variable, rendered template dictionaries, XCom dictionaries or the
 It will also mask the value of a Variable, rendered template dictionaries, XCom dictionaries or the
@@ -134,7 +130,6 @@
 This list can also be extended:
 This list can also be extended:
 
-=======
 It will also mask the value of an Airflow Variable, rendered template dictionaries, XCom dictionaries or the field of a Connection's extra JSON blob if the
 Variable name or field name contains any of the known-sensitive keywords.
 
@@ -144,7 +139,6 @@
 ``private_key``, ``secret``, ``token``, ``keyfile_dict``, ``service_account``.
 
 This list can also be extended using the environment variable ``AIRFLOW__CORE__SENSITIVE_VAR_CONN_NAMES``:
->>>>>>> 02b08ee9
 
 .. code-block:: ini
 .. code-block:: ini
