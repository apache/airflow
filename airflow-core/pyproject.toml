# Licensed to the Apache Software Foundation (ASF) under one
# or more contributor license agreements.  See the NOTICE file
# distributed with this work for additional information
# regarding copyright ownership.  The ASF licenses this file
# to you under the Apache License, Version 2.0 (the
# "License"); you may not use this file except in compliance
# with the License.  You may obtain a copy of the License at
#
#   http://www.apache.org/licenses/LICENSE-2.0
#
# Unless required by applicable law or agreed to in writing,
# software distributed under the License is distributed on an
# "AS IS" BASIS, WITHOUT WARRANTIES OR CONDITIONS OF ANY
# KIND, either express or implied.  See the License for the
# specific language governing permissions and limitations
# under the License.

[build-system]
requires = [
    "GitPython==3.1.44",
    "gitdb==4.0.12",
    "hatchling==1.27.0",
    "packaging==24.2",
    "pathspec==0.12.1",
    "pluggy==1.5.0",
    "smmap==5.0.2",
    "tomli==2.2.1; python_version < '3.11'",
    "trove-classifiers==2025.3.19.19",
]
build-backend = "hatchling.build"


[project]
name = "apache-airflow-core"
description = "Core packages for Apache Airflow, schedule and API server"
readme = { file = "README.md", content-type = "text/markdown" }
license-files.globs = ["LICENSE", "3rd-party-licenses/*.txt", "NOTICE"]
requires-python = "~=3.9,<3.13"
authors = [
    { name = "Apache Software Foundation", email = "dev@airflow.apache.org" },
]
maintainers = [
    { name = "Apache Software Foundation", email="dev@airflow.apache.org" },
]
keywords = [ "airflow", "orchestration", "workflow", "dag", "pipelines", "automation", "data" ]
classifiers = [
    "Development Status :: 5 - Production/Stable",
    "Environment :: Console",
    "Environment :: Web Environment",
    "Framework :: Apache Airflow",
    "Intended Audience :: Developers",
    "Intended Audience :: System Administrators",
    "License :: OSI Approved :: Apache Software License",
    "Programming Language :: Python :: 3.9",
    "Programming Language :: Python :: 3.10",
    "Programming Language :: Python :: 3.11",
    "Programming Language :: Python :: 3.12",
    "Topic :: System :: Monitoring",
]

dynamic = ["version"]

dependencies = [
    "a2wsgi>=1.10.8",
    # Alembic is important to handle our migrations in predictable and performant way. It is developed
    # together with SQLAlchemy. Our experience with Alembic is that it very stable in minor version
    # The 1.13.0 of alembic marked some migration code as SQLAlchemy 2+ only so we limit it to 1.13.1
    "alembic>=1.13.1, <2.0",
    "argcomplete>=1.10",
    "asgiref>=2.3.0",
    "attrs>=22.1.0, !=25.2.0",
    "cadwyn>=5.1.3",
    "colorlog>=6.8.2",
    "cron-descriptor>=1.2.24",
    "croniter>=2.0.2",
    "cryptography>=41.0.0",
    "deprecated>=1.2.13",
    "dill>=0.2.2",
    # Required for python 3.9 to work with new annotations styles. Check package
    # description on PyPI for more details: https://pypi.org/project/eval-type-backport/
    'eval-type-backport>=0.2.0;python_version<"3.10"',
    # 0.115.10 fastapi was a bad release that broke our API's and static checks.
    # Related fastapi issue here: https://github.com/fastapi/fastapi/discussions/13431
    "fastapi[standard]>=0.112.4,!=0.115.10",
    "fsspec>=2023.10.0",
    "gitpython>=3.1.40",
    "gunicorn>=20.1.0",
    "httpx>=0.25.0",
    'importlib_metadata>=6.5;python_version<"3.12"',
    "itsdangerous>=2.0",
    "jinja2>=3.0.0",
    "jsonschema>=4.18.0",
    "lazy-object-proxy>=1.2.0",
    "libcst >=1.1.0",
    "linkify-it-py>=2.0.0",
    "lockfile>=0.12.2",
    "marshmallow-oneofschema>=2.0.1",
    "methodtools>=0.4.7",
    "opentelemetry-api>=1.24.0",
    "opentelemetry-exporter-otlp>=1.24.0",
    "packaging>=23.2",
    "pathspec>=0.9.0",
    'pendulum>=2.1.2,<4.0;python_version<"3.12"',
    'pendulum>=3.0.0,<4.0;python_version>="3.12"',
    "pluggy>=1.5.0",
    "psutil>=5.8.0",
    "pydantic>=2.10.2",
    # Pygments 2.19.0 improperly renders .ini files with dictionaries as values
    # See https://github.com/pygments/pygments/issues/2834
    "pygments>=2.0.1,!=2.19.0",
    "pyjwt>=2.10.0",
    "python-daemon>=3.0.0",
    "python-dateutil>=2.7.0",
    "python-slugify>=5.0",
    # Requests 3 if it will be released, will be heavily breaking.
    "requests>=2.27.0,<3",
    "rich-argparse>=1.0.0",
    "rich>=13.1.0",
    "setproctitle>=1.3.3",
    # We use some deprecated features of sqlalchemy 2.0 and we should replace them before we can upgrade
    # See https://sqlalche.me/e/b8d9 for details of deprecated features
    # you can set environment variable SQLALCHEMY_WARN_20=1 to show all deprecation warnings.
    # The issue tracking it is https://github.com/apache/airflow/issues/28723
    "sqlalchemy>=1.4.49,<2.0",
    "sqlalchemy-jsonfield>=1.0",
    "sqlalchemy-utils>=0.41.2",
    "svcs>=25.1.0",
    "tabulate>=0.7.5",
    "tenacity>=8.0.0,!=8.2.0",
    "termcolor>=2.5.0",
    # Universal Pathlib 0.2.4 adds extra validation for Paths and our integration with local file paths
    # Does not work with it Tracked in https://github.com/fsspec/universal_pathlib/issues/276
    "universal-pathlib>=0.2.2,!=0.2.4",
    "uuid6>=2024.7.10",
<<<<<<< HEAD
    # Werkzug 3 breaks Flask-Login 0.6.2
    # we should remove this limitation when FAB supports Flask 2.3
    "werkzeug>=2.0,<3",
=======
>>>>>>> a1808ac7
]


[project.optional-dependencies]
# Aiobotocore required for AWS deferrable operators.
# There is conflict between boto3 and aiobotocore dependency botocore.
# TODO: We can remove it once boto3 and aiobotocore both have compatible botocore version or
# boto3 have native aync support and we move away from aio aiobotocore
"aiobotocore" =  [
    "aiobotocore>=2.9.0",
]
"async" = [
    "eventlet>=0.33.3",
    "gevent>=0.13",
    "greenlet>=0.4.9",
]
"apache-atlas" = [
    "atlasclient>=0.1.2",
]
"apache-webhdfs" = [
    "hdfs[avro,dataframe,kerberos]>=2.0.4",
]
"cgroups" = [
    "cgroupspy>=0.2.2",
]
"cloudpickle" = [
    # Latest version of apache-beam requires cloudpickle~=2.2.1
    "cloudpickle>=2.2.1",
]
"github-enterprise" = [
    "apache-airflow-providers-fab",
    "authlib>=1.0.0",
]
"google-auth" = [
    "apache-airflow-providers-fab",
    "authlib>=1.0.0",
]
"graphviz" = [
    # The graphviz package creates friction when installing on MacOS as it needs graphviz system package to
    # be installed, and it's really only used for very obscure features of Airflow, so we can skip it on MacOS
    # Instead, if someone attempts to use it on MacOS, they will get explanatory error on how to install it
    "graphviz>=0.12; sys_platform != 'darwin'",
]
"kerberos"  = [
    "pykerberos>=1.1.13",
    "requests-kerberos>=0.10.0",
    "thrift-sasl>=0.2.0",
]
"ldap" = [
    "python-ldap>=3.4.4",
]
"leveldb" = [
    # The plyvel package is a huge pain when installing on MacOS - especially when Apple releases new
    # OS version. It's usually next to impossible to install it at least for a few months after the new
    # MacOS version is released. We can skip it on MacOS as this is an optional feature anyway.
    "plyvel>=1.5.1; sys_platform != 'darwin'",
]
"otel" = [
    "opentelemetry-exporter-prometheus>=0.47b0",
]

"pandas" = [
    # In pandas 2.2 minimal version of the sqlalchemy is 2.0
    # https://pandas.pydata.org/docs/whatsnew/v2.2.0.html#increased-minimum-versions-for-dependencies
    # However Airflow not fully supports it yet: https://github.com/apache/airflow/issues/28723
    # In addition FAB also limit sqlalchemy to < 2.0
    "pandas>=1.2.5,<2.2",
]
"rabbitmq" = [
    "amqp>=5.2.0",
]
"s3fs" = [
    # This is required for support of S3 file system which uses aiobotocore
    # which can have a conflict with boto3 as mentioned in aiobotocore extra
    "s3fs>=2023.10.0",
]
"sentry" = [
    "blinker>=1.1",
    # Sentry SDK 1.33 is broken when greenlets are installed and fails to import
    # See https://github.com/getsentry/sentry-python/issues/2473
    "sentry-sdk>=1.32.0,!=1.33.0",
]
"statsd" = [
    "statsd>=3.3.0",
]
"uv" = [
    "uv>=0.6.3",
]

[project.scripts]
airflow = "airflow.__main__:main"

[project.urls]
"Bug Tracker" = "https://github.com/apache/airflow/issues"
Documentation = "https://airflow.apache.org/docs/"
Downloads = "https://archive.apache.org/dist/airflow/"
Homepage = "https://airflow.apache.org/"
"Release Notes" = "https://airflow.apache.org/docs/apache-airflow/stable/release_notes.html"
"Slack Chat" = "https://s.apache.org/airflow-slack"
"Source Code" = "https://github.com/apache/airflow"
LinkedIn = "https://www.linkedin.com/company/apache-airflow/"
Mastodon = "https://fosstodon.org/@airflow"
Bluesky = "https://bsky.app/profile/apache-airflow.bsky.social"
YouTube = "https://www.youtube.com/channel/UCSXwxpWZQ7XZ1WL3wqevChA/"

[tool.hatch.version]
path = "src/airflow/__init__.py"

[tool.hatch.build.targets.sdist]
include = [
    "src/airflow",
    "NOTICE"
]
exclude = [
    "src/airflow/ui/node_modules/",
    "src/airflow/api_fastapi/auth/managers/simple/ui/node_modules",
]

[tool.hatch.build.targets.custom]
path = "./hatch_build_airflow_core.py"

artifacts = [
    "airflow/ui/dist/",
    "airflow/api_fastapi/auth/managers/simple/ui/dist/",
    "airflow/git_version",
    "generated/",
]

[tool.hatch.build.targets.wheel]
packages = ['src/airflow']
artifacts = [
    "airflow/ui/dist/",
    "airflow/api_fastapi/auth/managers/simple/ui/dist/",
    "airflow/git_version"
]
exclude = [
    "src/airflow/ui/node_modules/",
    "src/airflow/api_fastapi/auth/managers/simple/ui/node_modules",
]

[dependency-groups]
dev = [
    "apache-airflow[all-core]",
    "apache-airflow-devel-common",
]

[tool.uv]
required-version = ">=0.6.3"

[tool.uv.sources]
apache-airflow-core = {workspace = true}
apache-airflow-devel-common = { workspace = true }<|MERGE_RESOLUTION|>--- conflicted
+++ resolved
@@ -132,12 +132,9 @@
     # Does not work with it Tracked in https://github.com/fsspec/universal_pathlib/issues/276
     "universal-pathlib>=0.2.2,!=0.2.4",
     "uuid6>=2024.7.10",
-<<<<<<< HEAD
     # Werkzug 3 breaks Flask-Login 0.6.2
     # we should remove this limitation when FAB supports Flask 2.3
     "werkzeug>=2.0,<3",
-=======
->>>>>>> a1808ac7
 ]
 
 
