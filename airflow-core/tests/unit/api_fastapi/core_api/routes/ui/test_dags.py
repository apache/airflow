# Licensed to the Apache Software Foundation (ASF) under one
# or more contributor license agreements.  See the NOTICE file
# distributed with this work for additional information
# regarding copyright ownership.  The ASF licenses this file
# to you under the Apache License, Version 2.0 (the
# "License"); you may not use this file except in compliance
# with the License.  You may obtain a copy of the License at
#
#   http://www.apache.org/licenses/LICENSE-2.0
#
# Unless required by applicable law or agreed to in writing,
# software distributed under the License is distributed on an
# "AS IS" BASIS, WITHOUT WARRANTIES OR CONDITIONS OF ANY
# KIND, either express or implied.  See the License for the
# specific language governing permissions and limitations
# under the License.
from __future__ import annotations

from datetime import timedelta
from typing import TYPE_CHECKING
from unittest import mock

import pendulum
import pytest
from fastapi.testclient import TestClient
from sqlalchemy.orm import Session

from airflow.models import DagRun
from airflow.models.dag import DagModel, DagTag
from airflow.models.dag_favorite import DagFavorite
from airflow.models.hitl import HITLDetail
from airflow.sdk.timezone import utcnow
from airflow.utils.session import provide_session
from airflow.utils.state import DagRunState, TaskInstanceState
from airflow.utils.types import DagRunTriggeredByType, DagRunType

from tests_common.test_utils.asserts import count_queries
from unit.api_fastapi.core_api.routes.public.test_dags import (
    DAG1_ID,
    DAG2_ID,
    DAG3_ID,
    DAG4_ID,
    DAG5_ID,
    TestDagEndpoint as TestPublicDagEndpoint,
)

if TYPE_CHECKING:
    from tests_common.pytest_plugin import TaskInstance

pytestmark = pytest.mark.db_test


class TestGetDagRuns(TestPublicDagEndpoint):
    @pytest.fixture(autouse=True)
    @provide_session
    def setup_dag_runs(self, session=None) -> None:
        # Create DAG Runs
        for dag_id in [DAG1_ID, DAG2_ID, DAG3_ID, DAG4_ID, DAG5_ID]:
            dag_runs_count = 5 if dag_id in [DAG1_ID, DAG2_ID] else 2
            for i in range(dag_runs_count):
                start_date = pendulum.datetime(2021 + i, 1, 1, 0, 0, 0, tz="UTC")
                dag_run = DagRun(
                    dag_id=dag_id,
                    run_id=f"run_id_{i + 1}",
                    run_type=DagRunType.MANUAL,
                    start_date=start_date,
                    logical_date=start_date,
                    run_after=start_date,
                    state=(DagRunState.FAILED if i % 2 == 0 else DagRunState.SUCCESS),
                    triggered_by=DagRunTriggeredByType.TEST,
                )
                if dag_run.start_date is not None:
<<<<<<< HEAD
                    dag_run.end_date = dag_run.start_date + timedelta(hours=1)
=======
                    dag_run.end_date = dag_run.start_date + pendulum.duration(hours=1)
>>>>>>> dedbeab7
                session.add(dag_run)
        session.commit()

    @pytest.mark.parametrize(
        "query_params, expected_ids,expected_total_dag_runs",
        [
            # Filters
            ({}, [DAG1_ID, DAG2_ID], 11),
            ({"limit": 1}, [DAG1_ID], 2),
            ({"offset": 1}, [DAG1_ID, DAG2_ID], 11),
            ({"tags": ["example"]}, [DAG1_ID], 6),
            ({"exclude_stale": False}, [DAG1_ID, DAG2_ID, DAG3_ID], 15),
            ({"paused": True, "exclude_stale": False}, [DAG3_ID], 4),
            ({"paused": False}, [DAG1_ID, DAG2_ID], 11),
            ({"owners": ["airflow"]}, [DAG1_ID, DAG2_ID], 11),
            ({"owners": ["test_owner"], "exclude_stale": False}, [DAG3_ID], 4),
            ({"dag_ids": [DAG1_ID]}, [DAG1_ID], 6),
            ({"dag_ids": [DAG1_ID, DAG2_ID]}, [DAG1_ID, DAG2_ID], 11),
            ({"last_dag_run_state": "success", "exclude_stale": False}, [DAG1_ID, DAG2_ID, DAG3_ID], 6),
            ({"last_dag_run_state": "failed", "exclude_stale": False}, [DAG1_ID, DAG2_ID, DAG3_ID], 9),
            # Search
            ({"dag_id_pattern": "1"}, [DAG1_ID], 6),
            ({"dag_display_name_pattern": "test_dag2"}, [DAG2_ID], 5),
            # Bundle filters
            ({"bundle_name": "dag_maker"}, [DAG1_ID, DAG2_ID], 11),
            ({"bundle_name": "wrong_bundle"}, [], 0),
            ({"bundle_version": "some_commit_hash"}, [DAG1_ID, DAG2_ID], 11),
            ({"bundle_version": "wrong_version"}, [], 0),
            ({"bundle_name": "dag_maker", "bundle_version": "some_commit_hash"}, [DAG1_ID, DAG2_ID], 11),
            ({"bundle_name": "dag_maker", "bundle_version": "wrong_version"}, [], 0),
            ({"bundle_name": "wrong_bundle", "bundle_version": "some_commit_hash"}, [], 0),
        ],
    )
    @pytest.mark.usefixtures("configure_git_connection_for_dag_bundle")
    def test_should_return_200(self, test_client, query_params, expected_ids, expected_total_dag_runs):
        response = test_client.get("/dags", params=query_params)
        assert response.status_code == 200
        body = response.json()
        required_dag_run_key = [
            "dag_id",
            "run_id",
            "state",
            "run_after",
            "start_date",
            "end_date",
            "logical_date",
        ]
        for recent_dag_runs in body["dags"]:
            dag_runs = recent_dag_runs["latest_dag_runs"]
            # check date ordering
            previous_run_after = None
            for dag_run in dag_runs:
                # validate the response
                for key in required_dag_run_key:
                    assert key in dag_run
                if previous_run_after:
                    assert previous_run_after > dag_run["run_after"]
                previous_run_after = dag_run["run_after"]

    @pytest.fixture
    def setup_hitl_data(self, create_task_instance: TaskInstance, session: Session):
        """Setup HITL test data for parametrized tests."""
        # 3 Dags (test_dag0 created here and test_dag1, test_dag2 created in setup_dag_runs)
        # 5 task instances in test_dag0
        TI_COUNT = 5
        tis = [
            create_task_instance(
                dag_id="test_dag0",
                run_id=f"hitl_run_{ti_i}",
                task_id=f"test_task_{ti_i}",
                session=session,
                state=TaskInstanceState.DEFERRED,
            )
            for ti_i in range(TI_COUNT)
        ]
        session.add_all(tis)
        session.commit()

        # test_dag_0 has 3 HITL details not responded, 2 already responded
        # test_dag_0 has 3 HITL details that have not been responded to, while 2 have already received responses.
        hitl_detail_models = [
            HITLDetail(
                ti_id=tis[i].id,
                options=["Approve", "Reject"],
                subject=f"This is subject {i}",
                defaults=["Approve"],
            )
            for i in range(3)
        ] + [
            HITLDetail(
                ti_id=tis[i].id,
                options=["Approve", "Reject"],
                subject=f"This is subject {i}",
                defaults=["Approve"],
                responded_at=utcnow(),
                chosen_options=["Approve"],
                responded_by={"id": "test", "name": "test"},
            )
            for i in range(3, 5)
        ]
        session.add_all(hitl_detail_models)
        session.commit()

    @pytest.mark.parametrize(
        "has_pending_actions, expected_total_entries, expected_pending_actions",
        [
            # Without has_pending_actions param, should query all DAGs
            (None, 3, None),
            # With has_pending_actions=True, should only query DAGs with pending actions
            (
                True,
                1,
                [
                    {
                        "task_instance": mock.ANY,
                        "options": ["Approve", "Reject"],
                        "subject": f"This is subject {i}",
                        "defaults": ["Approve"],
                        "multiple": False,
                        "params": {},
                        "params_input": {},
                        "response_received": False,
                        "assigned_users": [],
                        "created_at": mock.ANY,
                    }
                    for i in range(3)
                ],
            ),
        ],
    )
    def test_should_return_200_with_hitl(
        self,
        test_client: TestClient,
        setup_hitl_data,
        has_pending_actions,
        expected_total_entries,
        expected_pending_actions,
    ):
        # Build query params
        params = {}
        if has_pending_actions is not None:
            params["has_pending_actions"] = has_pending_actions

        # Make request
        response = test_client.get("/dags", params=params)
        assert response.status_code == 200

        body = response.json()
        assert body["total_entries"] == expected_total_entries

        # Check pending_actions structure when specified
        if expected_pending_actions is not None:
            for dag_json in body["dags"]:
                pending_actions = dag_json["pending_actions"]
                pending_actions.sort(key=lambda x: x["subject"])
                assert pending_actions == expected_pending_actions

    def test_should_response_401(self, unauthenticated_test_client):
        response = unauthenticated_test_client.get("/dags", params={})
        assert response.status_code == 401

    def test_should_response_403(self, unauthorized_test_client):
        response = unauthorized_test_client.get("/dags", params={})
        assert response.status_code == 403

    def test_get_dags_no_n_plus_one_queries(self, session, test_client):
        """Test that fetching DAGs with tags doesn't trigger n+1 queries."""
        num_dags = 5
        for i in range(num_dags):
            dag_id = f"test_dag_queries_ui_{i}"
            dag_model = DagModel(
                dag_id=dag_id,
                bundle_name="dag_maker",
                fileloc=f"/tmp/{dag_id}.py",
                is_stale=False,
            )
            session.add(dag_model)
            session.flush()

            for j in range(3):
                tag = DagTag(name=f"tag_ui_{i}_{j}", dag_id=dag_id)
                session.add(tag)

        session.commit()
        session.expire_all()

        with count_queries() as result:
            response = test_client.get("/dags", params={"limit": 10})

        assert response.status_code == 200
        body = response.json()
        dags_with_our_prefix = [d for d in body["dags"] if d["dag_id"].startswith("test_dag_queries_ui_")]
        assert len(dags_with_our_prefix) == num_dags
        for dag in dags_with_our_prefix:
            assert len(dag["tags"]) == 3

        first_query_count = sum(result.values())

        # Add more DAGs and verify query count doesn't scale linearly
        for i in range(num_dags, num_dags + 3):
            dag_id = f"test_dag_queries_ui_{i}"
            dag_model = DagModel(
                dag_id=dag_id,
                bundle_name="dag_maker",
                fileloc=f"/tmp/{dag_id}.py",
                is_stale=False,
            )
            session.add(dag_model)
            session.flush()

            for j in range(3):
                tag = DagTag(name=f"tag_ui_{i}_{j}", dag_id=dag_id)
                session.add(tag)

        session.commit()
        session.expire_all()

        with count_queries() as result2:
            response = test_client.get("/dags", params={"limit": 15})

        assert response.status_code == 200
        second_query_count = sum(result2.values())

        # With n+1, adding 3 DAGs would add ~3 tag queries
        # Without n+1, query count should remain nearly identical
        assert second_query_count - first_query_count < 3, (
            f"Added 3 DAGs but query count increased by {second_query_count - first_query_count} "
            f"({first_query_count} → {second_query_count}), suggesting n+1 queries for tags"
        )

    @pytest.mark.usefixtures("configure_git_connection_for_dag_bundle")
    def test_latest_run_should_return_200(self, test_client):
        response = test_client.get(f"/dags/{DAG1_ID}/latest_run")
        assert response.status_code == 200
        body = response.json()
        assert body == {
            "id": mock.ANY,
            "dag_id": "test_dag1",
            "run_id": "run_id_5",
            "logical_date": "2025-01-01T00:00:00Z",
            "run_after": "2025-01-01T00:00:00Z",
            "start_date": "2025-01-01T00:00:00Z",
            "end_date": "2025-01-01T01:00:00Z",
            "state": "failed",
            "duration": 3600.0,
        }

    def test_latest_run_should_response_401(self, unauthenticated_test_client):
        response = unauthenticated_test_client.get(f"/dags/{DAG1_ID}/latest_run")
        assert response.status_code == 401

    def test_latest_run_should_response_403(self, unauthorized_test_client):
        response = unauthorized_test_client.get(f"/dags/{DAG1_ID}/latest_run")
        assert response.status_code == 403

    @pytest.mark.parametrize(
        "query_params, expected_dag_count",
        [
            ({"has_asset_schedule": True}, 3),
            ({"has_asset_schedule": False}, 2),
            ({"asset_dependency": "test_asset"}, 1),
            ({"asset_dependency": "dataset"}, 1),
            ({"asset_dependency": "bucket"}, 1),
            ({"asset_dependency": "s3://"}, 1),
            ({"asset_dependency": "nonexistent"}, 0),
            ({"has_asset_schedule": True, "asset_dependency": "test_asset"}, 1),  # Combined filters
            ({"has_asset_schedule": False, "asset_dependency": "test_asset"}, 0),  # No match
        ],
    )
    def test_asset_filtering(self, test_client, query_params, expected_dag_count, session):
        """Test asset-based filtering on the UI DAGs endpoint."""

        self._create_asset_test_data(session)

        response = test_client.get("/dags", params=query_params)
        assert response.status_code == 200
        body = response.json()
        assert body["total_entries"] == expected_dag_count
        assert len(body["dags"]) == expected_dag_count

    def test_is_favorite_field_with_multiple_favorites(self, test_client, session):
        """Test is_favorite field with multiple DAGs marked as favorites."""
        # Mark both DAG1 and DAG2 as favorites
        session.add(DagFavorite(user_id="test", dag_id=DAG1_ID))
        session.add(DagFavorite(user_id="test", dag_id=DAG2_ID))
        session.commit()

        response = test_client.get("/dags")
        assert response.status_code == 200
        body = response.json()

        # Count favorites in response
        favorite_count = sum(1 for dag in body["dags"] if dag["is_favorite"])
        assert favorite_count == 2

        # Verify specific DAGs are marked as favorites
        dag_favorites = {dag["dag_id"]: dag["is_favorite"] for dag in body["dags"]}
        assert dag_favorites[DAG1_ID] is True
        assert dag_favorites[DAG2_ID] is True

    def test_is_favorite_field_user_specific(self, test_client, session):
        """Test that is_favorite field is user-specific."""
        # Mark DAG1 as favorite for a different user
        session.add(DagFavorite(user_id="other_user", dag_id=DAG1_ID))
        session.commit()

        # Request as the test user (not other_user)
        response = test_client.get("/dags")
        assert response.status_code == 200
        body = response.json()

        # Verify that DAG1 is not marked as favorite for the test user
        dag1_data = next(dag for dag in body["dags"] if dag["dag_id"] == DAG1_ID)
        assert dag1_data["is_favorite"] is False<|MERGE_RESOLUTION|>--- conflicted
+++ resolved
@@ -16,7 +16,6 @@
 # under the License.
 from __future__ import annotations
 
-from datetime import timedelta
 from typing import TYPE_CHECKING
 from unittest import mock
 
@@ -70,11 +69,7 @@
                     triggered_by=DagRunTriggeredByType.TEST,
                 )
                 if dag_run.start_date is not None:
-<<<<<<< HEAD
-                    dag_run.end_date = dag_run.start_date + timedelta(hours=1)
-=======
                     dag_run.end_date = dag_run.start_date + pendulum.duration(hours=1)
->>>>>>> dedbeab7
                 session.add(dag_run)
         session.commit()
 
