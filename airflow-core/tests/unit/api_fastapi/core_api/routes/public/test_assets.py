# Licensed to the Apache Software Foundation (ASF) under one
# or more contributor license agreements.  See the NOTICE file
# distributed with this work for additional information
# regarding copyright ownership.  The ASF licenses this file
# to you under the Apache License, Version 2.0 (the
# "License"); you may not use this file except in compliance
# with the License.  You may obtain a copy of the License at
#
#   http://www.apache.org/licenses/LICENSE-2.0
#
# Unless required by applicable law or agreed to in writing,
# software distributed under the License is distributed on an
# "AS IS" BASIS, WITHOUT WARRANTIES OR CONDITIONS OF ANY
# KIND, either express or implied.  See the License for the
# specific language governing permissions and limitations
# under the License.
from __future__ import annotations

from collections.abc import Generator
from datetime import datetime, timedelta
from unittest import mock

import pytest
import time_machine

from airflow.models import DagModel
from airflow.models.asset import (
    AssetActive,
    AssetAliasModel,
    AssetDagRunQueue,
    AssetEvent,
    AssetModel,
    DagScheduleAssetReference,
    TaskOutletAssetReference,
)
from airflow.models.dagrun import DagRun
from airflow.providers.standard.operators.empty import EmptyOperator
from airflow.utils import timezone
from airflow.utils.session import provide_session
from airflow.utils.state import DagRunState
from airflow.utils.types import DagRunType

from tests_common.test_utils.asserts import assert_queries_count
from tests_common.test_utils.db import clear_db_assets, clear_db_logs, clear_db_runs
from tests_common.test_utils.format_datetime import from_datetime_to_zulu_without_ms
from tests_common.test_utils.logs import check_last_log

DEFAULT_DATE = datetime(2020, 6, 11, 18, 0, 0, tzinfo=timezone.utc)

pytestmark = pytest.mark.db_test


def _create_assets(session, num: int = 2) -> list[AssetModel]:
    assets = [
        AssetModel(
            id=i,
            name=f"simple{i}",
            uri=f"s3://bucket/key/{i}",
            group="asset",
            extra={"foo": "bar"},
            created_at=DEFAULT_DATE,
            updated_at=DEFAULT_DATE,
        )
        for i in range(1, 1 + num)
    ]
    session.add_all(assets)
    session.add_all(AssetActive.for_asset(a) for a in assets)
    session.commit()
    return assets


def _create_assets_with_sensitive_extra(session, num: int = 2) -> None:
    assets = [
        AssetModel(
            id=i,
            name=f"sensitive{i}",
            uri=f"s3://bucket/key/{i}",
            group="asset",
            extra={"password": "bar"},
            created_at=DEFAULT_DATE,
            updated_at=DEFAULT_DATE,
        )
        for i in range(1, 1 + num)
    ]
    session.add_all(assets)
    session.add_all(AssetActive.for_asset(a) for a in assets)
    session.commit()


def _create_provided_asset(session, asset: AssetModel) -> None:
    session.add(asset)
    session.add(AssetActive.for_asset(asset))
    session.commit()


def _create_asset_aliases(session, num: int = 2) -> None:
    asset_aliases = [
        AssetAliasModel(
            id=i,
            name=f"simple{i}",
            group="alias",
        )
        for i in range(1, 1 + num)
    ]
    session.add_all(asset_aliases)
    session.commit()


def _create_provided_asset_alias(session, asset_alias: AssetAliasModel) -> None:
    session.add(asset_alias)
    session.commit()


def _create_assets_events(session, num: int = 2, varying_timestamps=False) -> None:
    assets_events = [
        AssetEvent(
            id=i,
            asset_id=i,
            extra={"foo": "bar"},
            source_task_id="source_task_id",
            source_dag_id="source_dag_id",
            source_run_id=f"source_run_id_{i}",
            timestamp=DEFAULT_DATE + timedelta(days=i - 1) if varying_timestamps else DEFAULT_DATE,
        )
        for i in range(1, 1 + num)
    ]
    session.add_all(assets_events)
    session.commit()


def _create_assets_events_with_sensitive_extra(session, num: int = 2) -> None:
    assets_events = [
        AssetEvent(
            id=i,
            asset_id=i,
            extra={"password": "bar"},
            source_task_id="source_task_id",
            source_dag_id="source_dag_id",
            source_run_id=f"source_run_id_{i}",
            timestamp=DEFAULT_DATE,
        )
        for i in range(1, 1 + num)
    ]
    session.add_all(assets_events)
    session.commit()


def _create_provided_asset_event(session, asset_event: AssetEvent) -> None:
    session.add(asset_event)
    session.commit()


def _create_dag_run(session, num: int = 2):
    dag_runs = [
        DagRun(
            dag_id="source_dag_id",
            run_id=f"source_run_id_{i}",
            run_type=DagRunType.MANUAL,
            logical_date=DEFAULT_DATE + timedelta(days=i - 1),
            start_date=DEFAULT_DATE,
            data_interval=(DEFAULT_DATE, DEFAULT_DATE),
            state=DagRunState.SUCCESS,
        )
        for i in range(1, 1 + num)
    ]
    for dag_run in dag_runs:
        dag_run.end_date = DEFAULT_DATE
    session.add_all(dag_runs)
    session.commit()


def _create_asset_dag_run(session, num: int = 2):
    for i in range(1, 1 + num):
        dag_run = session.query(DagRun).filter_by(run_id=f"source_run_id_{i}").first()
        asset_event = session.query(AssetEvent).filter_by(id=i).first()
        if dag_run and asset_event:
            dag_run.consumed_asset_events.append(asset_event)
    session.commit()


class TestAssets:
    @pytest.fixture
    def time_freezer(self) -> Generator:
        freezer = time_machine.travel(DEFAULT_DATE, tick=False)
        freezer.start()

        yield

        freezer.stop()

    @pytest.fixture(autouse=True)
    def setup(self):
        clear_db_assets()
        clear_db_runs()
        clear_db_logs()

        yield

        clear_db_assets()
        clear_db_runs()
        clear_db_logs()

    @provide_session
    def create_assets(self, session, num: int = 2) -> list[AssetModel]:
        return _create_assets(session=session, num=num)

    @provide_session
    def create_assets_with_sensitive_extra(self, session, num: int = 2):
        _create_assets_with_sensitive_extra(session=session, num=num)

    @provide_session
    def create_provided_asset(self, session, asset: AssetModel):
        _create_provided_asset(session=session, asset=asset)

    @provide_session
    def create_assets_events(self, session, num: int = 2, varying_timestamps: bool = False):
        _create_assets_events(session=session, num=num, varying_timestamps=varying_timestamps)

    @provide_session
    def create_assets_events_with_sensitive_extra(self, session, num: int = 2):
        _create_assets_events_with_sensitive_extra(session=session, num=num)

    @provide_session
    def create_provided_asset_event(self, session, asset_event: AssetEvent):
        _create_provided_asset_event(session=session, asset_event=asset_event)

    @provide_session
    def create_dag_run(self, session, num: int = 2):
        _create_dag_run(num=num, session=session)

    @provide_session
    def create_asset_dag_run(self, session, num: int = 2):
        _create_asset_dag_run(num=num, session=session)


class TestGetAssets(TestAssets):
    def test_should_respond_200(self, test_client, session):
        assets1, asset2 = self.create_assets(session)
        session.add(AssetModel("inactive", "inactive"))
        session.commit()

        assert len(session.query(AssetModel).all()) == 3
        assert len(session.query(AssetActive).all()) == 2

        response = test_client.get("/assets")
        assert response.status_code == 200
        response_data = response.json()
        tz_datetime_format = from_datetime_to_zulu_without_ms(DEFAULT_DATE)
        assert response_data == {
            "assets": [
                {
                    "id": assets1.id,
                    "name": "simple1",
                    "uri": "s3://bucket/key/1",
                    "group": "asset",
                    "extra": {"foo": "bar"},
                    "created_at": tz_datetime_format,
                    "updated_at": tz_datetime_format,
                    "consuming_dags": [],
                    "producing_tasks": [],
                    "aliases": [],
                    # No AssetEvent, so no data!
                    "last_asset_event": {"id": None, "timestamp": None},
                },
                {
                    "id": asset2.id,
                    "name": "simple2",
                    "uri": "s3://bucket/key/2",
                    "group": "asset",
                    "extra": {"foo": "bar"},
                    "created_at": tz_datetime_format,
                    "updated_at": tz_datetime_format,
                    "consuming_dags": [],
                    "producing_tasks": [],
                    "aliases": [],
                    "last_asset_event": {"id": None, "timestamp": None},
                },
            ],
            "total_entries": 2,
        }

    def test_should_show_inactive(self, test_client, session):
        asset1, asset2 = self.create_assets(session)
        session.add(
            asset3 := AssetModel(
                name="simple3",
                uri="s3://bucket/key/3",
                group="asset",
                extra={"foo": "bar"},
                created_at=DEFAULT_DATE,
                updated_at=DEFAULT_DATE,
            )
        )
        session.commit()

        assert len(session.query(AssetModel).all()) == 3
        assert len(session.query(AssetActive).all()) == 2

        response = test_client.get("/assets?only_active=0")
        assert response.status_code == 200
        response_data = response.json()
        tz_datetime_format = from_datetime_to_zulu_without_ms(DEFAULT_DATE)
        assert response_data == {
            "assets": [
                {
                    "id": asset1.id,
                    "name": "simple1",
                    "uri": "s3://bucket/key/1",
                    "group": "asset",
                    "extra": {"foo": "bar"},
                    "created_at": tz_datetime_format,
                    "updated_at": tz_datetime_format,
                    "consuming_dags": [],
                    "producing_tasks": [],
                    "aliases": [],
                    "last_asset_event": {"id": None, "timestamp": None},
                },
                {
                    "id": asset2.id,
                    "name": "simple2",
                    "uri": "s3://bucket/key/2",
                    "group": "asset",
                    "extra": {"foo": "bar"},
                    "created_at": tz_datetime_format,
                    "updated_at": tz_datetime_format,
                    "consuming_dags": [],
                    "producing_tasks": [],
                    "aliases": [],
                    "last_asset_event": {"id": None, "timestamp": None},
                },
                {
                    "id": asset3.id,
                    "name": "simple3",
                    "uri": "s3://bucket/key/3",
                    "group": "asset",
                    "extra": {"foo": "bar"},
                    "created_at": tz_datetime_format,
                    "updated_at": tz_datetime_format,
                    "consuming_dags": [],
                    "producing_tasks": [],
                    "aliases": [],
                    "last_asset_event": {"id": None, "timestamp": None},
                },
            ],
            "total_entries": 3,
        }

    def test_should_respond_401(self, unauthenticated_test_client):
        response = unauthenticated_test_client.get("/assets")
        assert response.status_code == 401

    def test_should_respond_403(self, unauthorized_test_client):
        response = unauthorized_test_client.get("/assets")
        assert response.status_code == 403

    def test_order_by_raises_400_for_invalid_attr(self, test_client, session):
        response = test_client.get("/assets?order_by=fake")

        assert response.status_code == 400
        msg = "Ordering with 'fake' is disallowed or the attribute does not exist on the model"
        assert response.json()["detail"] == msg

    @pytest.mark.parametrize(
        "params, expected_assets",
        [
            ({"name_pattern": "s3"}, {"s3://folder/key"}),
            ({"name_pattern": "bucket"}, {"gcp://bucket/key", "wasb://some_asset_bucket_/key"}),
            (
                {"name_pattern": "asset"},
                {"somescheme://asset/key", "wasb://some_asset_bucket_/key"},
            ),
            (
                {"name_pattern": ""},
                {
                    "gcp://bucket/key",
                    "s3://folder/key",
                    "somescheme://asset/key",
                    "wasb://some_asset_bucket_/key",
                },
            ),
        ],
    )
    @provide_session
    def test_filter_assets_by_name_pattern_works(self, test_client, params, expected_assets, session):
        asset1 = AssetModel("s3-folder-key", "s3://folder/key")
        asset2 = AssetModel("gcp-bucket-key", "gcp://bucket/key")
        asset3 = AssetModel("some-asset-key", "somescheme://asset/key")
        asset4 = AssetModel("wasb-some_asset_bucket_-key", "wasb://some_asset_bucket_/key")

        assets = [asset1, asset2, asset3, asset4]
        for a in assets:
            self.create_provided_asset(asset=a)

        response = test_client.get("/assets", params=params)
        assert response.status_code == 200
        asset_urls = {asset["uri"] for asset in response.json()["assets"]}
        assert expected_assets == asset_urls

    @pytest.mark.parametrize(
        "params, expected_assets",
        [
            ({"uri_pattern": "s3"}, {"s3://folder/key"}),
            ({"uri_pattern": "bucket"}, {"gcp://bucket/key", "wasb://some_asset_bucket_/key"}),
            (
                {"uri_pattern": "asset"},
                {"somescheme://asset/key", "wasb://some_asset_bucket_/key"},
            ),
            (
                {"uri_pattern": ""},
                {
                    "gcp://bucket/key",
                    "s3://folder/key",
                    "somescheme://asset/key",
                    "wasb://some_asset_bucket_/key",
                },
            ),
        ],
    )
    @provide_session
    def test_filter_assets_by_uri_pattern_works(self, test_client, params, expected_assets, session):
        asset1 = AssetModel("s3://folder/key")
        asset2 = AssetModel("gcp://bucket/key")
        asset3 = AssetModel("somescheme://asset/key")
        asset4 = AssetModel("wasb://some_asset_bucket_/key")

        assets = [asset1, asset2, asset3, asset4]
        for a in assets:
            self.create_provided_asset(asset=a)

        response = test_client.get("/assets", params=params)
        assert response.status_code == 200
        asset_urls = {asset["uri"] for asset in response.json()["assets"]}
        assert expected_assets == asset_urls

    @pytest.mark.parametrize("dag_ids, expected_num", [("dag1,dag2", 2), ("dag3", 1), ("dag2,dag3", 2)])
    @provide_session
    def test_filter_assets_by_dag_ids_works(self, test_client, dag_ids, expected_num, session):
        session.query(DagModel).delete()
        session.commit()
        asset1 = AssetModel("s3://folder/key")
        asset2 = AssetModel("gcp://bucket/key")
        asset3 = AssetModel("somescheme://asset/key")
        session.add_all(
            [
                asset1,
                asset2,
                asset3,
                AssetActive.for_asset(asset1),
                AssetActive.for_asset(asset2),
                AssetActive.for_asset(asset3),
                DagModel(dag_id="dag1"),
                DagModel(dag_id="dag2"),
                DagModel(dag_id="dag3"),
                DagScheduleAssetReference(dag_id="dag1", asset=asset1),
                DagScheduleAssetReference(dag_id="dag2", asset=asset2),
                TaskOutletAssetReference(dag_id="dag3", task_id="task1", asset=asset3),
            ],
        )
        session.commit()
        response = test_client.get(
            f"/assets?dag_ids={dag_ids}",
        )
        assert response.status_code == 200
        response_data = response.json()
        assert len(response_data["assets"]) == expected_num

    @pytest.mark.parametrize(
        "dag_ids, uri_pattern,expected_num",
        [("dag1,dag2", "folder", 1), ("dag3", "nothing", 0), ("dag2,dag3", "key", 2)],
    )
    @provide_session
    def test_filter_assets_by_dag_ids_and_uri_pattern_works(
        self, test_client, dag_ids, uri_pattern, expected_num, session
    ):
        session.query(DagModel).delete()
        session.commit()
        asset1 = AssetModel("s3://folder/key")
        asset2 = AssetModel("gcp://bucket/key")
        asset3 = AssetModel("somescheme://asset/key")
        session.add_all(
            [
                asset1,
                asset2,
                asset3,
                AssetActive.for_asset(asset1),
                AssetActive.for_asset(asset2),
                AssetActive.for_asset(asset3),
                DagModel(dag_id="dag1"),
                DagModel(dag_id="dag2"),
                DagModel(dag_id="dag3"),
                DagScheduleAssetReference(dag_id="dag1", asset=asset1),
                DagScheduleAssetReference(dag_id="dag2", asset=asset2),
                TaskOutletAssetReference(dag_id="dag3", task_id="task1", asset=asset3),
            ]
        )
        session.commit()
        response = test_client.get(
            f"/assets?dag_ids={dag_ids}&uri_pattern={uri_pattern}",
        )
        assert response.status_code == 200
        response_data = response.json()
        assert len(response_data["assets"]) == expected_num


class TestGetAssetsEndpointPagination(TestAssets):
    @pytest.mark.parametrize(
        "url, expected_asset_uris",
        [
            # Limit test data
            ("/assets?limit=1", ["s3://bucket/key/1"]),
            ("/assets?limit=100", [f"s3://bucket/key/{i}" for i in range(1, 101)]),
            # Offset test data
            ("/assets?offset=1", [f"s3://bucket/key/{i}" for i in range(2, 52)]),
            ("/assets?offset=3", [f"s3://bucket/key/{i}" for i in range(4, 54)]),
            # Limit and offset test data
            ("/assets?offset=50&limit=50", [f"s3://bucket/key/{i}" for i in range(51, 101)]),
            ("/assets?offset=3&limit=3", [f"s3://bucket/key/{i}" for i in [4, 5, 6]]),
        ],
    )
    def test_limit_and_offset(self, test_client, url, expected_asset_uris):
        self.create_assets(num=110)

        response = test_client.get(url)

        assert response.status_code == 200
        asset_uris = [asset["uri"] for asset in response.json()["assets"]]
        assert asset_uris == expected_asset_uris

    def test_should_respect_page_size_limit_default(self, test_client):
        self.create_assets(num=110)

        response = test_client.get("/assets")

        assert response.status_code == 200
        assert len(response.json()["assets"]) == 50


class TestAssetAliases:
    @pytest.fixture(autouse=True)
    def setup(self) -> None:
        clear_db_assets()
        clear_db_runs()

    def teardown_method(self) -> None:
        clear_db_assets()
        clear_db_runs()

    @provide_session
    def create_asset_aliases(self, num: int = 2, *, session):
        _create_asset_aliases(num=num, session=session)

    @provide_session
    def create_provided_asset_alias(self, asset_alias: AssetAliasModel, session):
        _create_provided_asset_alias(session=session, asset_alias=asset_alias)


class TestGetAssetAliases(TestAssetAliases):
    def test_should_respond_200(self, test_client, session):
        self.create_asset_aliases()
        asset_aliases = session.query(AssetAliasModel).all()
        assert len(asset_aliases) == 2

        response = test_client.get("/assets/aliases")
        assert response.status_code == 200
        response_data = response.json()
        assert response_data == {
            "asset_aliases": [
                {"id": 1, "name": "simple1", "group": "alias"},
                {"id": 2, "name": "simple2", "group": "alias"},
            ],
            "total_entries": 2,
        }

    def test_order_by_raises_400_for_invalid_attr(self, test_client, session):
        response = test_client.get("/assets/aliases?order_by=fake")

        assert response.status_code == 400
        msg = "Ordering with 'fake' is disallowed or the attribute does not exist on the model"
        assert response.json()["detail"] == msg

    @pytest.mark.parametrize(
        "params, expected_asset_aliases",
        [
            ({"name_pattern": "foo"}, {"foo1"}),
            ({"name_pattern": "1"}, {"foo1", "bar12"}),
            ({"uri_pattern": ""}, {"foo1", "bar12", "bar2", "bar3", "rex23"}),
        ],
    )
    @provide_session
    def test_filter_assets_by_name_pattern_works(self, test_client, params, expected_asset_aliases, session):
        asset_alias1 = AssetAliasModel(name="foo1")
        asset_alias2 = AssetAliasModel(name="bar12")
        asset_alias3 = AssetAliasModel(name="bar2")
        asset_alias4 = AssetAliasModel(name="bar3")
        asset_alias5 = AssetAliasModel(name="rex23")

        asset_aliases = [asset_alias1, asset_alias2, asset_alias3, asset_alias4, asset_alias5]
        for a in asset_aliases:
            self.create_provided_asset_alias(a)

        response = test_client.get("/assets/aliases", params=params)
        assert response.status_code == 200
        alias_names = {asset_alias["name"] for asset_alias in response.json()["asset_aliases"]}
        assert expected_asset_aliases == alias_names


class TestGetAssetAliasesEndpointPagination(TestAssetAliases):
    @pytest.mark.parametrize(
        "url, expected_asset_aliases",
        [
            # Limit test data
            ("/assets/aliases?limit=1", ["simple1"]),
            ("/assets/aliases?limit=100", [f"simple{i}" for i in range(1, 101)]),
            # Offset test data
            ("/assets/aliases?offset=1", [f"simple{i}" for i in range(2, 52)]),
            ("/assets/aliases?offset=3", [f"simple{i}" for i in range(4, 54)]),
            # Limit and offset test data
            ("/assets/aliases?offset=3&limit=3", ["simple4", "simple5", "simple6"]),
        ],
    )
    def test_limit_and_offset(self, test_client, url, expected_asset_aliases):
        self.create_asset_aliases(num=110)

        response = test_client.get(url)

        assert response.status_code == 200
        alias_names = [asset["name"] for asset in response.json()["asset_aliases"]]
        assert alias_names == expected_asset_aliases

    def test_should_respect_page_size_limit_default(self, test_client):
        self.create_asset_aliases(num=110)
        response = test_client.get("/assets/aliases")
        assert response.status_code == 200
        assert len(response.json()["asset_aliases"]) == 50


class TestGetAssetEvents(TestAssets):
    def test_should_respond_200(self, test_client, session):
        asset1, asset2 = self.create_assets(session)
        self.create_assets_events(session)
        self.create_dag_run(session)
        self.create_asset_dag_run(session)
        assets = session.query(AssetEvent).all()
        session.commit()
        assert len(assets) == 2
        response = test_client.get("/assets/events")
        assert response.status_code == 200
        response_data = response.json()
        assert response_data == {
            "asset_events": [
                {
                    "id": 1,
                    "asset_id": 1,
                    "uri": "s3://bucket/key/1",
                    "extra": {"foo": "bar"},
                    "group": "asset",
                    "name": "simple1",
                    "source_task_id": "source_task_id",
                    "source_dag_id": "source_dag_id",
                    "source_run_id": "source_run_id_1",
                    "source_map_index": -1,
                    "created_dagruns": [
                        {
                            "run_id": "source_run_id_1",
                            "dag_id": "source_dag_id",
                            "logical_date": from_datetime_to_zulu_without_ms(DEFAULT_DATE),
                            "start_date": from_datetime_to_zulu_without_ms(DEFAULT_DATE),
                            "end_date": from_datetime_to_zulu_without_ms(DEFAULT_DATE),
                            "state": "success",
                            "data_interval_start": from_datetime_to_zulu_without_ms(DEFAULT_DATE),
                            "data_interval_end": from_datetime_to_zulu_without_ms(DEFAULT_DATE),
                        }
                    ],
                    "timestamp": from_datetime_to_zulu_without_ms(DEFAULT_DATE),
                },
                {
                    "id": 2,
                    "asset_id": 2,
                    "uri": "s3://bucket/key/2",
                    "group": "asset",
                    "name": "simple2",
                    "extra": {"foo": "bar"},
                    "source_task_id": "source_task_id",
                    "source_dag_id": "source_dag_id",
                    "source_run_id": "source_run_id_2",
                    "source_map_index": -1,
                    "created_dagruns": [
                        {
                            "run_id": "source_run_id_2",
                            "dag_id": "source_dag_id",
                            "logical_date": from_datetime_to_zulu_without_ms(
                                DEFAULT_DATE + timedelta(days=1),
                            ),
                            "start_date": from_datetime_to_zulu_without_ms(DEFAULT_DATE),
                            "end_date": from_datetime_to_zulu_without_ms(DEFAULT_DATE),
                            "state": "success",
                            "data_interval_start": from_datetime_to_zulu_without_ms(DEFAULT_DATE),
                            "data_interval_end": from_datetime_to_zulu_without_ms(DEFAULT_DATE),
                        }
                    ],
                    "timestamp": from_datetime_to_zulu_without_ms(DEFAULT_DATE),
                },
            ],
            "total_entries": 2,
        }

    def test_should_respond_401(self, unauthenticated_test_client):
        response = unauthenticated_test_client.get("/assets/events")
        assert response.status_code == 401

    def test_should_respond_403(self, unauthorized_test_client):
        response = unauthorized_test_client.get("/assets/events")
        assert response.status_code == 403

    @pytest.mark.parametrize(
        "params, total_entries",
        [
            ({"asset_id": "2"}, 1),
            ({"source_dag_id": "source_dag_id"}, 2),
            ({"source_task_id": "source_task_id"}, 2),
            ({"source_run_id": "source_run_id_1"}, 1),
            ({"source_map_index": "-1"}, 2),
        ],
    )
    @provide_session
    def test_filtering(self, test_client, params, total_entries, session):
        self.create_assets()
        self.create_assets_events()
        self.create_dag_run()
        self.create_asset_dag_run()
        response = test_client.get("/assets/events", params=params)
        assert response.status_code == 200
        assert response.json()["total_entries"] == total_entries

    @pytest.mark.parametrize(
        "params, expected_ids",
        [
            # Test Case 1: Filtering with both timestamp_gte and timestamp_lte set to the same date
            (
                {
                    "timestamp_gte": from_datetime_to_zulu_without_ms(DEFAULT_DATE),
                    "timestamp_lte": from_datetime_to_zulu_without_ms(DEFAULT_DATE),
                },
                [1],  # expected_ids for events exactly on DEFAULT_DATE
            ),
            # Test Case 2: Filtering events greater than or equal to a certain timestamp and less than or equal to another
            (
                {
                    "timestamp_gte": from_datetime_to_zulu_without_ms(DEFAULT_DATE),
                    "timestamp_lte": from_datetime_to_zulu_without_ms(DEFAULT_DATE + timedelta(days=1)),
                },
                [1, 2],  # expected_ids for events within the date range
            ),
            # Test Case 3: timestamp_gte later than timestamp_lte with no events in range
            (
                {
                    "timestamp_gte": from_datetime_to_zulu_without_ms(DEFAULT_DATE + timedelta(days=1)),
                    "timestamp_lte": from_datetime_to_zulu_without_ms(DEFAULT_DATE - timedelta(days=1)),
                },
                [],  # expected_ids for events outside the range
            ),
            # Test Case 4: timestamp_gte earlier than timestamp_lte, allowing events within the range
            (
                {
                    "timestamp_gte": from_datetime_to_zulu_without_ms(DEFAULT_DATE + timedelta(days=1)),
                    "timestamp_lte": from_datetime_to_zulu_without_ms(DEFAULT_DATE + timedelta(days=2)),
                },
                [2, 3],  # expected_ids for events within the date range
            ),
        ],
    )
    def test_filter_by_timestamp_gte_and_lte(self, test_client, params, expected_ids, session):
        # Create sample assets and asset events with specified timestamps
        self.create_assets()
        self.create_assets_events(num=3, varying_timestamps=True)
        self.create_dag_run()
        self.create_asset_dag_run()

        # Test with both timestamp_gte and timestamp_lte filters
        response = test_client.get("/assets/events", params=params)

        assert response.status_code == 200
        asset_event_ids = [asset_event["id"] for asset_event in response.json()["asset_events"]]

        assert asset_event_ids == expected_ids

    def test_order_by_raises_400_for_invalid_attr(self, test_client, session):
        response = test_client.get("/assets/events?order_by=fake")

        assert response.status_code == 400
        msg = "Ordering with 'fake' is disallowed or the attribute does not exist on the model"
        assert response.json()["detail"] == msg

    @pytest.mark.parametrize(
        "params, expected_asset_ids",
        [
            # Limit test data
            ({"limit": "1"}, [1]),
            ({"limit": "100"}, list(range(1, 101))),
            # Offset test data
            ({"offset": "1"}, list(range(2, 52))),
            ({"offset": "3"}, list(range(4, 54))),
        ],
    )
    def test_limit_and_offset(self, test_client, params, expected_asset_ids):
        self.create_assets(num=110)
        self.create_assets_events(num=110)
        self.create_dag_run(num=110)
        self.create_asset_dag_run(num=110)

        response = test_client.get("/assets/events", params=params)

        assert response.status_code == 200
        asset_ids = [asset["id"] for asset in response.json()["asset_events"]]
        assert asset_ids == expected_asset_ids

    @pytest.mark.usefixtures("time_freezer")
    @pytest.mark.enable_redact
    def test_should_mask_sensitive_extra(self, test_client, session):
        self.create_assets_with_sensitive_extra()
        self.create_assets_events_with_sensitive_extra()
        self.create_dag_run()
        self.create_asset_dag_run()
        response = test_client.get("/assets/events")
        assert response.status_code == 200
        response_data = response.json()
        assert response_data == {
            "asset_events": [
                {
                    "id": 1,
                    "asset_id": 1,
                    "uri": "s3://bucket/key/1",
                    "group": "asset",
                    "name": "sensitive1",
                    "extra": {"password": "***"},
                    "source_task_id": "source_task_id",
                    "source_dag_id": "source_dag_id",
                    "source_run_id": "source_run_id_1",
                    "source_map_index": -1,
                    "created_dagruns": [
                        {
                            "run_id": "source_run_id_1",
                            "dag_id": "source_dag_id",
                            "logical_date": from_datetime_to_zulu_without_ms(DEFAULT_DATE),
                            "start_date": from_datetime_to_zulu_without_ms(DEFAULT_DATE),
                            "end_date": from_datetime_to_zulu_without_ms(DEFAULT_DATE),
                            "state": "success",
                            "data_interval_start": from_datetime_to_zulu_without_ms(DEFAULT_DATE),
                            "data_interval_end": from_datetime_to_zulu_without_ms(DEFAULT_DATE),
                        }
                    ],
                    "timestamp": from_datetime_to_zulu_without_ms(DEFAULT_DATE),
                },
                {
                    "id": 2,
                    "asset_id": 2,
                    "uri": "s3://bucket/key/2",
                    "group": "asset",
                    "name": "sensitive2",
                    "extra": {"password": "***"},
                    "source_task_id": "source_task_id",
                    "source_dag_id": "source_dag_id",
                    "source_run_id": "source_run_id_2",
                    "source_map_index": -1,
                    "created_dagruns": [
                        {
                            "run_id": "source_run_id_2",
                            "dag_id": "source_dag_id",
                            "logical_date": from_datetime_to_zulu_without_ms(
                                DEFAULT_DATE + timedelta(days=1),
                            ),
                            "start_date": from_datetime_to_zulu_without_ms(DEFAULT_DATE),
                            "end_date": from_datetime_to_zulu_without_ms(DEFAULT_DATE),
                            "state": "success",
                            "data_interval_start": from_datetime_to_zulu_without_ms(DEFAULT_DATE),
                            "data_interval_end": from_datetime_to_zulu_without_ms(DEFAULT_DATE),
                        }
                    ],
                    "timestamp": from_datetime_to_zulu_without_ms(DEFAULT_DATE),
                },
            ],
            "total_entries": 2,
        }


class TestGetAssetEndpoint(TestAssets):
    @provide_session
    def test_should_respond_200(self, test_client, session):
        self.create_assets(num=1)
        assert session.query(AssetModel).count() == 1
        tz_datetime_format = from_datetime_to_zulu_without_ms(DEFAULT_DATE)
        with assert_queries_count(6):
            response = test_client.get("/assets/1")
        assert response.status_code == 200
        assert response.json() == {
            "id": 1,
            "name": "simple1",
            "uri": "s3://bucket/key/1",
            "group": "asset",
            "extra": {"foo": "bar"},
            "created_at": tz_datetime_format,
            "updated_at": tz_datetime_format,
            "consuming_dags": [],
            "producing_tasks": [],
            "aliases": [],
            "last_asset_event": {"id": None, "timestamp": None},
        }

    def test_should_respond_401(self, unauthenticated_test_client):
        response = unauthenticated_test_client.get("/assets/1")
        assert response.status_code == 401

    def test_should_respond_403(self, unauthorized_test_client):
        response = unauthorized_test_client.get("/assets/1")
        assert response.status_code == 403

    def test_should_respond_404(self, test_client):
        response = test_client.get("/assets/1")
        assert response.status_code == 404
        assert response.json()["detail"] == "The Asset with ID: `1` was not found"

    @pytest.mark.usefixtures("time_freezer")
    @pytest.mark.enable_redact
    def test_should_mask_sensitive_extra(self, test_client, session):
        self.create_assets_with_sensitive_extra()
        tz_datetime_format = from_datetime_to_zulu_without_ms(DEFAULT_DATE)
        response = test_client.get("/assets/1")
        assert response.status_code == 200
        assert response.json() == {
            "id": 1,
            "name": "sensitive1",
            "uri": "s3://bucket/key/1",
            "group": "asset",
            "extra": {"password": "***"},
            "created_at": tz_datetime_format,
            "updated_at": tz_datetime_format,
            "consuming_dags": [],
            "producing_tasks": [],
            "aliases": [],
            "last_asset_event": {"id": None, "timestamp": None},
        }


class TestGetAssetAliasEndpoint(TestAssetAliases):
    @provide_session
    def test_should_respond_200(self, test_client, session):
        self.create_asset_aliases(num=1)
        assert session.query(AssetAliasModel).count() == 1
        with assert_queries_count(6):
            response = test_client.get("/assets/aliases/1")
        assert response.status_code == 200
        assert response.json() == {"id": 1, "name": "simple1", "group": "alias"}

    def test_should_respond_404(self, test_client):
        response = test_client.get("/assets/aliases/1")
        assert response.status_code == 404
        assert response.json()["detail"] == "The Asset Alias with ID: `1` was not found"


class TestQueuedEventEndpoint(TestAssets):
    def _create_asset_dag_run_queues(self, dag_id, asset_id, session):
        session.query(AssetDagRunQueue).delete()
        session.flush()
        adrq = AssetDagRunQueue(target_dag_id=dag_id, asset_id=asset_id)
        session.add(adrq)
        session.commit()
        return adrq


class TestGetDagAssetQueuedEvents(TestQueuedEventEndpoint):
    @pytest.mark.usefixtures("time_freezer")
    def test_should_respond_200(self, test_client, session, create_dummy_dag):
        dag, _ = create_dummy_dag()
        dag_id = dag.dag_id
        (asset,) = self.create_assets(session=session, num=1)
        self._create_asset_dag_run_queues(dag_id, asset.id, session)

        response = test_client.get(
            f"/dags/{dag_id}/assets/queuedEvents",
        )

        assert response.status_code == 200
        assert response.json() == {
            "queued_events": [
                {
                    "asset_id": asset.id,
                    "dag_id": "dag",
                    "dag_display_name": "dag",
                    "created_at": from_datetime_to_zulu_without_ms(DEFAULT_DATE),
                }
            ],
            "total_entries": 1,
        }

    def test_should_respond_401(self, unauthenticated_test_client):
        response = unauthenticated_test_client.get("/dags/random/assets/queuedEvents")
        assert response.status_code == 401

    def test_should_respond_403(self, unauthorized_test_client):
        response = unauthorized_test_client.get("/dags/random/assets/queuedEvents")
        assert response.status_code == 403

    def test_should_respond_404(self, test_client):
        dag_id = "not_exists"

        response = test_client.get(
            f"/dags/{dag_id}/assets/queuedEvents",
        )

        assert response.status_code == 404
        assert response.json()["detail"] == "Queue event with dag_id: `not_exists` was not found"


class TestDeleteDagDatasetQueuedEvents(TestQueuedEventEndpoint):
    @pytest.mark.usefixtures("time_freezer")
    def test_should_respond_204(self, test_client, session, create_dummy_dag):
        dag, _ = create_dummy_dag()
        dag_id = dag.dag_id
        self.create_assets(session=session, num=1)
        asset_id = 1
        self._create_asset_dag_run_queues(dag_id, asset_id, session)
        adrqs = session.query(AssetDagRunQueue).all()
        assert len(adrqs) == 1

        response = test_client.delete(
            f"/dags/{dag_id}/assets/queuedEvents",
        )

        assert response.status_code == 204
        adrqs = session.query(AssetDagRunQueue).all()
        assert len(adrqs) == 0
        check_last_log(session, dag_id=dag_id, event="delete_dag_asset_queued_events", logical_date=None)

    def test_should_respond_401(self, unauthenticated_test_client):
        response = unauthenticated_test_client.delete("/dags/random/assets/queuedEvents")
        assert response.status_code == 401

    def test_should_respond_403(self, unauthorized_test_client):
        response = unauthorized_test_client.get("/dags/random/assets/queuedEvents")
        assert response.status_code == 403

    def test_should_respond_404_invalid_dag(self, test_client):
        dag_id = "not_exists"

        response = test_client.delete(
            f"/dags/{dag_id}/assets/queuedEvents",
        )

        assert response.status_code == 404
        assert response.json()["detail"] == "Queue event with dag_id: `not_exists` was not found"

    def test_should_respond_404_valid_dag_no_adrq(self, test_client, session, create_dummy_dag):
        dag, _ = create_dummy_dag()
        dag_id = dag.dag_id
        self.create_assets(session=session, num=1)
        adrqs = session.query(AssetDagRunQueue).all()
        assert len(adrqs) == 0

        response = test_client.delete(
            f"/dags/{dag_id}/assets/queuedEvents",
        )

        assert response.status_code == 404
        assert response.json()["detail"] == "Queue event with dag_id: `dag` was not found"


class TestPostAssetEvents(TestAssets):
    @pytest.mark.usefixtures("time_freezer")
    def test_should_respond_200(self, test_client, session):
        (asset,) = self.create_assets(session, num=1)
        event_payload = {"asset_id": asset.id, "extra": {"foo": "bar"}}
        response = test_client.post("/assets/events", json=event_payload)
        assert response.status_code == 200
        assert response.json() == {
            "id": mock.ANY,
            "asset_id": asset.id,
            "uri": "s3://bucket/key/1",
            "group": "asset",
            "name": "simple1",
            "extra": {"foo": "bar", "from_rest_api": True},
            "source_task_id": None,
            "source_dag_id": None,
            "source_run_id": None,
            "source_map_index": -1,
            "created_dagruns": [],
            "timestamp": from_datetime_to_zulu_without_ms(DEFAULT_DATE),
        }
        check_last_log(session, dag_id=None, event="create_asset_event", logical_date=None)

    def test_should_respond_401(self, unauthenticated_test_client):
        response = unauthenticated_test_client.post("/assets/events", json={"asset_uri": "s3://bucket/key/1"})
        assert response.status_code == 401

    def test_should_respond_403(self, unauthorized_test_client):
        response = unauthorized_test_client.post("/assets/events", json={"asset_uri": "s3://bucket/key/1"})
        assert response.status_code == 403

    def test_invalid_attr_not_allowed(self, test_client, session):
        self.create_assets(session)
        event_invalid_payload = {"asset_uri": "s3://bucket/key/1", "extra": {"foo": "bar"}, "fake": {}}
        response = test_client.post("/assets/events", json=event_invalid_payload)

        assert response.status_code == 422

    @pytest.mark.usefixtures("time_freezer")
    @pytest.mark.enable_redact
    def test_should_mask_sensitive_extra(self, test_client, session):
        (asset,) = self.create_assets(session, num=1)
        event_payload = {"asset_id": asset.id, "extra": {"password": "bar"}}
        response = test_client.post("/assets/events", json=event_payload)
        assert response.status_code == 200
        assert response.json() == {
            "id": mock.ANY,
            "asset_id": asset.id,
            "uri": "s3://bucket/key/1",
            "group": "asset",
            "name": "simple1",
            "extra": {"password": "***", "from_rest_api": True},
            "source_task_id": None,
            "source_dag_id": None,
            "source_run_id": None,
            "source_map_index": -1,
            "created_dagruns": [],
            "timestamp": from_datetime_to_zulu_without_ms(DEFAULT_DATE),
        }

    def test_should_update_asset_endpoint(self, test_client, session):
        """Test for a single Asset."""
        (asset,) = self.create_assets(session, num=1)
        event_payload = {"asset_id": asset.id, "extra": {"foo": "bar"}}
        asset_event_response = test_client.post("/assets/events", json=event_payload)
        asset_response = test_client.get(f"/assets/{asset.id}")

        assert asset_response.json()["last_asset_event"]["id"] == asset_event_response.json()["id"]
        assert (
            asset_response.json()["last_asset_event"]["timestamp"] == asset_event_response.json()["timestamp"]
        )

    def test_should_update_assets_endpoint(self, test_client, session):
        """Test for multiple Assets."""
        asset1, asset2 = self.create_assets(session, num=2)

        # Now, only make a POST to the /assets/events endpoint for one of the Assets
        for _ in range(2):
            event_payload = {"asset_id": asset1.id, "extra": {"foo": "bar"}}
            asset_event_response = test_client.post("/assets/events", json=event_payload)

        assets_response = test_client.get("/assets")

        for asset in assets_response.json()["assets"]:
            # We should expect to see AssetEvents for the first Asset
            if asset["id"] == asset1.id:
                assert asset["last_asset_event"]["id"] == asset_event_response.json()["id"]
                assert asset["last_asset_event"]["timestamp"] == asset_event_response.json()["timestamp"]

            elif asset["id"] == asset2.id:
                assert asset["last_asset_event"]["id"] is None
                assert asset["last_asset_event"]["timestamp"] is None


@pytest.mark.need_serialized_dag
class TestPostAssetMaterialize(TestAssets):
    DAG_ASSET1_ID = "test_dag_1"
    DAG_ASSET2_ID_A = "test_dag_2a"
    DAG_ASSET2_ID_B = "test_dag_2b"
    DAG_ASSET_NO = "test_dag_no"

    @pytest.fixture(autouse=True)
    def create_dags(self, setup, dag_maker, session):
        # Depend on 'setup' so it runs first. Otherwise it deletes what we create here.
        assets = {
            i: am.to_public() for i, am in enumerate(self.create_assets(session=session, num=3), start=1)
        }
        with dag_maker(self.DAG_ASSET1_ID, schedule=None, session=session):
            EmptyOperator(task_id="task", outlets=assets[1])
        with dag_maker(self.DAG_ASSET2_ID_A, schedule=None, session=session):
            EmptyOperator(task_id="task", outlets=assets[2])
        with dag_maker(self.DAG_ASSET2_ID_B, schedule=None, session=session):
            EmptyOperator(task_id="task", outlets=assets[2])
        with dag_maker(self.DAG_ASSET_NO, schedule=None, session=session):
            EmptyOperator(task_id="task")
        session.commit()

    @pytest.mark.usefixtures("configure_git_connection_for_dag_bundle")
    def test_should_respond_200(self, test_client):
        response = test_client.post("/assets/1/materialize")
        assert response.status_code == 200
        assert response.json() == {
            "bundle_version": None,
            "dag_display_name": self.DAG_ASSET1_ID,
            "dag_run_id": mock.ANY,
            "dag_id": self.DAG_ASSET1_ID,
            "dag_versions": mock.ANY,
            "logical_date": None,
            "queued_at": mock.ANY,
            "run_after": mock.ANY,
            "start_date": None,
            "end_date": None,
<<<<<<< HEAD
            "deadlines": [],
=======
            "duration": None,
>>>>>>> dd84efe8
            "data_interval_start": None,
            "data_interval_end": None,
            "last_scheduling_decision": None,
            "run_type": "manual",
            "state": "queued",
            "triggered_by": "rest_api",
            "conf": {},
            "note": None,
        }

    def test_should_respond_401(self, unauthenticated_test_client):
        response = unauthenticated_test_client.post("/assets/2/materialize")
        assert response.status_code == 401

    def test_should_respond_403(self, unauthorized_test_client):
        response = unauthorized_test_client.post("/assets/2/materialize")
        assert response.status_code == 403

    def test_should_respond_409_on_multiple_dags(self, test_client):
        response = test_client.post("/assets/2/materialize")
        assert response.status_code == 409
        assert response.json()["detail"] == "More than one DAG materializes asset with ID: 2"

    def test_should_respond_404_on_multiple_dags(self, test_client):
        response = test_client.post("/assets/3/materialize")
        assert response.status_code == 404
        assert response.json()["detail"] == "No DAG materializes asset with ID: 3"


class TestGetAssetQueuedEvents(TestQueuedEventEndpoint):
    @pytest.mark.usefixtures("time_freezer")
    def test_should_respond_200(self, test_client, session, create_dummy_dag):
        dag, _ = create_dummy_dag()
        dag_id = dag.dag_id
        (asset,) = self.create_assets(session=session, num=1)
        self._create_asset_dag_run_queues(dag_id, asset.id, session)

        response = test_client.get(f"/assets/{asset.id}/queuedEvents")
        assert response.status_code == 200
        assert response.json() == {
            "queued_events": [
                {
                    "asset_id": asset.id,
                    "dag_id": "dag",
                    "dag_display_name": "dag",
                    "created_at": from_datetime_to_zulu_without_ms(DEFAULT_DATE),
                }
            ],
            "total_entries": 1,
        }

    def test_should_respond_401(self, unauthenticated_test_client):
        response = unauthenticated_test_client.get("/assets/1/queuedEvents")
        assert response.status_code == 401

    def test_should_respond_403(self, unauthorized_test_client):
        response = unauthorized_test_client.get("/assets/1/queuedEvents")
        assert response.status_code == 403

    def test_should_respond_404(self, test_client):
        response = test_client.get("/assets/1/queuedEvents")
        assert response.status_code == 404
        assert response.json()["detail"] == "Queue event with asset_id: `1` was not found"


class TestDeleteAssetQueuedEvents(TestQueuedEventEndpoint):
    @pytest.mark.usefixtures("time_freezer")
    def test_should_respond_204(self, test_client, session, create_dummy_dag):
        dag, _ = create_dummy_dag()
        dag_id = dag.dag_id
        (asset,) = self.create_assets(session=session, num=1)
        self._create_asset_dag_run_queues(dag_id, asset.id, session)

        assert session.get(AssetDagRunQueue, (asset.id, dag_id)) is not None
        response = test_client.delete(f"/assets/{asset.id}/queuedEvents")
        assert response.status_code == 204
        assert session.get(AssetDagRunQueue, (asset.id, dag_id)) is None
        check_last_log(session, dag_id=None, event="delete_asset_queued_events", logical_date=None)

    def test_should_respond_401(self, unauthenticated_test_client):
        response = unauthenticated_test_client.delete("/assets/1/queuedEvents")
        assert response.status_code == 401

    def test_should_respond_403(self, unauthorized_test_client):
        response = unauthorized_test_client.delete("/assets/1/queuedEvents")
        assert response.status_code == 403

    def test_should_respond_404(self, test_client):
        response = test_client.delete("/assets/1/queuedEvents")
        assert response.status_code == 404
        assert response.json()["detail"] == "Queue event with asset_id: `1` was not found"


class TestDeleteDagAssetQueuedEvent(TestQueuedEventEndpoint):
    def test_delete_should_respond_204(self, test_client, session, create_dummy_dag):
        dag, _ = create_dummy_dag()
        dag_id = dag.dag_id
        (asset,) = self.create_assets(session=session, num=1)

        self._create_asset_dag_run_queues(dag_id, asset.id, session)
        adrq = session.query(AssetDagRunQueue).all()
        assert len(adrq) == 1

        response = test_client.delete(
            f"/dags/{dag_id}/assets/{asset.id}/queuedEvents",
        )

        assert response.status_code == 204
        adrq = session.query(AssetDagRunQueue).all()
        assert len(adrq) == 0
        check_last_log(session, dag_id=dag_id, event="delete_dag_asset_queued_event", logical_date=None)

    def test_should_respond_401(self, unauthenticated_test_client):
        response = unauthenticated_test_client.delete("/dags/random/assets/random/queuedEvents")
        assert response.status_code == 401

    def test_should_respond_403(self, unauthorized_test_client):
        response = unauthorized_test_client.delete("/dags/random/assets/random/queuedEvents")
        assert response.status_code == 403

    def test_should_respond_404(self, test_client):
        dag_id = "not_exists"
        asset_id = 1

        response = test_client.delete(
            f"/dags/{dag_id}/assets/{asset_id}/queuedEvents",
        )

        assert response.status_code == 404
        assert (
            response.json()["detail"]
            == "Queued event with dag_id: `not_exists` and asset_id: `1` was not found"
        )<|MERGE_RESOLUTION|>--- conflicted
+++ resolved
@@ -1196,11 +1196,8 @@
             "run_after": mock.ANY,
             "start_date": None,
             "end_date": None,
-<<<<<<< HEAD
             "deadlines": [],
-=======
             "duration": None,
->>>>>>> dd84efe8
             "data_interval_start": None,
             "data_interval_end": None,
             "last_scheduling_decision": None,
