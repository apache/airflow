# Licensed to the Apache Software Foundation (ASF) under one
# or more contributor license agreements.  See the NOTICE file
# distributed with this work for additional information
# regarding copyright ownership.  The ASF licenses this file
# to you under the Apache License, Version 2.0 (the
# "License"); you may not use this file except in compliance
# with the License.  You may obtain a copy of the License at
#
#   http://www.apache.org/licenses/LICENSE-2.0
#
# Unless required by applicable law or agreed to in writing,
# software distributed under the License is distributed on an
# "AS IS" BASIS, WITHOUT WARRANTIES OR CONDITIONS OF ANY
# KIND, either express or implied.  See the License for the
# specific language governing permissions and limitations
# under the License.
from __future__ import annotations

from unittest.mock import MagicMock, patch

import pytest

from airflow.api_fastapi.auth.managers.base_auth_manager import COOKIE_NAME_JWT_TOKEN

from tests_common.test_utils.config import conf_vars

AUTH_MANAGER_LOGIN_URL = "http://some_login_url"
AUTH_MANAGER_LOGOUT_URL = "http://some_logout_url"

pytestmark = pytest.mark.db_test


class TestAuthEndpoint:
    @pytest.fixture(autouse=True)
    def setup(self, test_client) -> None:
        auth_manager_mock = MagicMock()
        auth_manager_mock.get_url_login.return_value = AUTH_MANAGER_LOGIN_URL
        auth_manager_mock.get_url_logout.return_value = AUTH_MANAGER_LOGOUT_URL
        test_client.app.state.auth_manager = auth_manager_mock


class TestGetLogin(TestAuthEndpoint):
    @pytest.mark.parametrize(
        "params",
        [
            {},
            {"next": None},
            {"next": "http://localhost:8080"},
            {"next": "http://localhost:8080", "other_param": "something_else"},
        ],
    )
    @patch("airflow.api_fastapi.core_api.routes.public.auth.is_safe_url", return_value=True)
    def test_should_respond_307(self, mock_is_safe_url, test_client, params):
        response = test_client.get("/auth/login", follow_redirects=False, params=params)

        assert response.status_code == 307
        assert (
            response.headers["location"] == f"{AUTH_MANAGER_LOGIN_URL}?next={params.get('next')}"
            if params.get("next")
            else AUTH_MANAGER_LOGIN_URL
        )

    @pytest.mark.parametrize(
        "params",
        [
            {"next": "http://fake_domain.com:8080"},
            {"next": "http://localhost:8080/../../up"},
        ],
    )
    @conf_vars({("api", "base_url"): "http://localhost:8080/prefix"})
    def test_should_respond_400(self, test_client, params):
        response = test_client.get("/auth/login", follow_redirects=False, params=params)

        assert response.status_code == 400


class TestLogout(TestAuthEndpoint):
    @pytest.mark.parametrize(
<<<<<<< HEAD
        ("mock_logout_url", "expected_redirection"),
=======
        "mock_logout_url, expected_redirection, delete_cookies",
>>>>>>> 7a69adf4
        [
            # logout_url is None, should redirect to the login page directly.
            (None, AUTH_MANAGER_LOGIN_URL, True),
            # logout_url is defined, should redirect to the logout_url.
            ("http://localhost/auth/some_logout_url", "http://localhost/auth/some_logout_url", False),
        ],
    )
    def test_should_respond_307(
        self,
        test_client,
        mock_logout_url,
        expected_redirection,
        delete_cookies,
    ):
        test_client.app.state.auth_manager.get_url_logout.return_value = mock_logout_url
        response = test_client.get("/auth/logout", follow_redirects=False)

        assert response.status_code == 307
        assert response.headers["location"] == expected_redirection

        if delete_cookies:
            cookies = response.headers.get_list("set-cookie")
            assert any(f"{COOKIE_NAME_JWT_TOKEN}=" in c for c in cookies)<|MERGE_RESOLUTION|>--- conflicted
+++ resolved
@@ -76,11 +76,7 @@
 
 class TestLogout(TestAuthEndpoint):
     @pytest.mark.parametrize(
-<<<<<<< HEAD
-        ("mock_logout_url", "expected_redirection"),
-=======
-        "mock_logout_url, expected_redirection, delete_cookies",
->>>>>>> 7a69adf4
+        ("mock_logout_url", "expected_redirection", "delete_cookies"),
         [
             # logout_url is None, should redirect to the login page directly.
             (None, AUTH_MANAGER_LOGIN_URL, True),
