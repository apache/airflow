--- conflicted
+++ resolved
@@ -49,15 +49,11 @@
         dagbag = DagBag(read_dags_from_db=True)
         test_dag = dagbag.get_dag(TEST_DAG_ID)
 
-<<<<<<< HEAD
-        url = f"/parseDagFile/{url_safe_serializer.dumps(test_dag.fileloc)}"
-=======
         # grab the token
         token = test_client.get(f"/api/v2/dags/{TEST_DAG_ID}").json()["file_token"]
 
         # First parsing request
-        url = f"/api/v2/parseDagFile/{token}"
->>>>>>> 90135987
+        url = f"/parseDagFile/{token}"
         response = test_client.put(url, headers={"Accept": "application/json"})
         assert response.status_code == 201
         parsing_requests = session.scalars(select(DagPriorityParsingRequest)).all()
@@ -86,12 +82,8 @@
         assert response.status_code == 403
 
     def test_bad_file_request(self, url_safe_serializer, session, test_client):
-<<<<<<< HEAD
-        url = f"/parseDagFile/{url_safe_serializer.dumps('/some/random/file.py')}"
-=======
         payload = {"bundle_name": "some_bundle", "relative_fileloc": "/some/random/file.py"}
-        url = f"/api/v2/parseDagFile/{url_safe_serializer.dumps(payload)}"
->>>>>>> 90135987
+        url = f"/parseDagFile/{url_safe_serializer.dumps(payload)}"
         response = test_client.put(url, headers={"Accept": "application/json"})
         assert response.status_code == 404
 
