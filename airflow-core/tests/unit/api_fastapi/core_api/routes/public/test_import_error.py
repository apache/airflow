# Licensed to the Apache Software Foundation (ASF) under one
# or more contributor license agreements.  See the NOTICE file
# distributed with this work for additional information
# regarding copyright ownership.  The ASF licenses this file
# to you under the Apache License, Version 2.0 (the
# "License"); you may not use this file except in compliance
# with the License.  You may obtain a copy of the License at
#
#   http://www.apache.org/licenses/LICENSE-2.0
#
# Unless required by applicable law or agreed to in writing,
# software distributed under the License is distributed on an
# "AS IS" BASIS, WITHOUT WARRANTIES OR CONDITIONS OF ANY
# KIND, either express or implied.  See the License for the
# specific language governing permissions and limitations
# under the License.
from __future__ import annotations

from datetime import datetime, timezone
from typing import TYPE_CHECKING
from unittest import mock

import pytest

from airflow.models import DagModel
from airflow.models.dagbundle import DagBundleModel
from airflow.models.errors import ParseImportError
from airflow.utils.session import NEW_SESSION, provide_session

from tests_common.test_utils.db import clear_db_dags, clear_db_import_errors
from tests_common.test_utils.format_datetime import from_datetime_to_zulu_without_ms

if TYPE_CHECKING:
    from sqlalchemy.orm import Session

pytestmark = pytest.mark.db_test

FILENAME1 = "test_filename1.py"
FILENAME2 = "test_filename2.py"
FILENAME3 = "Lorem_ipsum.py"
STACKTRACE1 = "test_stacktrace1"
STACKTRACE2 = "test_stacktrace2"
STACKTRACE3 = "Lorem ipsum dolor sit amet, consectetur adipiscing elit."
TIMESTAMP1 = datetime(2024, 6, 15, 1, 0, tzinfo=timezone.utc)
TIMESTAMP2 = datetime(2024, 6, 15, 5, 0, tzinfo=timezone.utc)
TIMESTAMP3 = datetime(2024, 6, 15, 3, 0, tzinfo=timezone.utc)
IMPORT_ERROR_NON_EXISTED_ID = 9999
IMPORT_ERROR_NON_EXISTED_KEY = "non_existed_key"
BUNDLE_NAME = "dag_maker"


@pytest.fixture(scope="class")
@provide_session
def permitted_dag_model(session: Session = NEW_SESSION) -> DagModel:
<<<<<<< HEAD
    bundle_name = "dags-folder"
    orm_dag_bundle = DagBundleModel(name=bundle_name)
    session.merge(orm_dag_bundle)
    session.flush()

    dag_model = DagModel(fileloc=FILENAME1, bundle_name=bundle_name, dag_id="dag_id1", is_paused=False)
=======
    dag_model = DagModel(fileloc=FILENAME1, relative_fileloc=FILENAME1, dag_id="dag_id1", is_paused=False)
>>>>>>> b319215e
    session.add(dag_model)
    session.commit()
    return dag_model


@pytest.fixture(scope="class")
@provide_session
def not_permitted_dag_model(session: Session = NEW_SESSION) -> DagModel:
<<<<<<< HEAD
    bundle_name = "dags-folder"
    orm_dag_bundle = DagBundleModel(name=bundle_name)
    session.merge(orm_dag_bundle)
    session.flush()

    dag_model = DagModel(fileloc=FILENAME1, bundle_name=bundle_name, dag_id="dag_id4", is_paused=False)
=======
    dag_model = DagModel(fileloc=FILENAME1, relative_fileloc=FILENAME1, dag_id="dag_id4", is_paused=False)
>>>>>>> b319215e
    session.add(dag_model)
    session.commit()
    return dag_model


@pytest.fixture(scope="class", autouse=True)
def clear_db():
    clear_db_import_errors()
    clear_db_dags()

    yield

    clear_db_import_errors()
    clear_db_dags()


@pytest.fixture(autouse=True, scope="class")
@provide_session
def import_errors(session: Session = NEW_SESSION) -> list[ParseImportError]:
    _import_errors = [
        ParseImportError(
            bundle_name=bundle,
            filename=filename,
            stacktrace=stacktrace,
            timestamp=timestamp,
        )
        for bundle, filename, stacktrace, timestamp in zip(
            (BUNDLE_NAME, BUNDLE_NAME, None),
            (FILENAME1, FILENAME2, FILENAME3),
            (STACKTRACE1, STACKTRACE2, STACKTRACE3),
            (TIMESTAMP1, TIMESTAMP2, TIMESTAMP3),
        )
    ]

    session.add_all(_import_errors)
    return _import_errors


def set_mock_auth_manager__is_authorized_dag(
    mock_auth_manager: mock.Mock, is_authorized_dag_return_value: bool = False
) -> mock.Mock:
    mock_is_authorized_dag = mock_auth_manager.return_value.is_authorized_dag
    mock_is_authorized_dag.return_value = is_authorized_dag_return_value
    return mock_is_authorized_dag


def set_mock_auth_manager__get_authorized_dag_ids(
    mock_auth_manager: mock.Mock, get_authorized_dag_ids_return_value: set[str] | None = None
) -> mock.Mock:
    if get_authorized_dag_ids_return_value is None:
        get_authorized_dag_ids_return_value = set()
    mock_get_authorized_dag_ids = mock_auth_manager.return_value.get_authorized_dag_ids
    mock_get_authorized_dag_ids.return_value = get_authorized_dag_ids_return_value
    return mock_get_authorized_dag_ids


def set_mock_auth_manager__batch_is_authorized_dag(
    mock_auth_manager: mock.Mock, batch_is_authorized_dag_return_value: bool = False
) -> mock.Mock:
    mock_batch_is_authorized_dag = mock_auth_manager.return_value.batch_is_authorized_dag
    mock_batch_is_authorized_dag.return_value = batch_is_authorized_dag_return_value
    return mock_batch_is_authorized_dag


class TestGetImportError:
    @pytest.mark.parametrize(
        "prepared_import_error_idx, expected_status_code, expected_body",
        [
            (
                0,
                200,
                {
                    "timestamp": from_datetime_to_zulu_without_ms(TIMESTAMP1),
                    "filename": FILENAME1,
                    "stack_trace": STACKTRACE1,
                    "bundle_name": BUNDLE_NAME,
                },
            ),
            (
                1,
                200,
                {
                    "timestamp": from_datetime_to_zulu_without_ms(TIMESTAMP2),
                    "filename": FILENAME2,
                    "stack_trace": STACKTRACE2,
                    "bundle_name": BUNDLE_NAME,
                },
            ),
            (
                2,
                200,
                {
                    "timestamp": from_datetime_to_zulu_without_ms(TIMESTAMP3),
                    "filename": FILENAME3,
                    "stack_trace": STACKTRACE3,
                    "bundle_name": None,
                },
            ),
            (None, 404, {}),
        ],
    )
    def test_get_import_error(
        self, prepared_import_error_idx, expected_status_code, expected_body, test_client, import_errors
    ):
        import_error: ParseImportError | None = (
            import_errors[prepared_import_error_idx] if prepared_import_error_idx is not None else None
        )
        import_error_id = import_error.id if import_error else IMPORT_ERROR_NON_EXISTED_ID
        response = test_client.get(f"/importErrors/{import_error_id}")
        assert response.status_code == expected_status_code
        if expected_status_code != 200:
            return

        expected_body.update({"import_error_id": import_error_id})
        assert response.json() == expected_body

    def test_should_raises_401_unauthenticated(self, unauthenticated_test_client, import_errors):
        import_error_id = import_errors[0].id
        response = unauthenticated_test_client.get(f"/importErrors/{import_error_id}")
        assert response.status_code == 401

    def test_should_raises_403_unauthorized(self, unauthorized_test_client, import_errors):
        import_error_id = import_errors[0].id
        response = unauthorized_test_client.get(f"/importErrors/{import_error_id}")
        assert response.status_code == 403

    @mock.patch("airflow.api_fastapi.core_api.routes.public.import_error.get_auth_manager")
    def test_should_raises_403_unauthorized__user_can_not_read_any_dags_in_file(
        self, mock_get_auth_manager, test_client, import_errors
    ):
        import_error_id = import_errors[0].id
        # Mock auth_manager
        mock_is_authorized_dag = set_mock_auth_manager__is_authorized_dag(mock_get_auth_manager)
        mock_get_authorized_dag_ids = set_mock_auth_manager__get_authorized_dag_ids(mock_get_auth_manager)
        # Act
        response = test_client.get(f"/importErrors/{import_error_id}")
        # Assert
        mock_is_authorized_dag.assert_called_once_with(method="GET", user=mock.ANY)
        mock_get_authorized_dag_ids.assert_called_once_with(user=mock.ANY)
        assert response.status_code == 403
        assert response.json() == {"detail": "You do not have read permission on any of the DAGs in the file"}

    @mock.patch("airflow.api_fastapi.core_api.routes.public.import_error.get_auth_manager")
    def test_get_import_error__user_dont_have_read_permission_to_read_all_dags_in_file(
        self, mock_get_auth_manager, test_client, permitted_dag_model, not_permitted_dag_model, import_errors
    ):
        import_error_id = import_errors[0].id
        set_mock_auth_manager__is_authorized_dag(mock_get_auth_manager)
        set_mock_auth_manager__get_authorized_dag_ids(mock_get_auth_manager, {permitted_dag_model.dag_id})
        # Act
        response = test_client.get(f"/importErrors/{import_error_id}")
        # Assert
        assert response.status_code == 200
        assert response.json() == {
            "import_error_id": import_error_id,
            "timestamp": from_datetime_to_zulu_without_ms(TIMESTAMP1),
            "filename": FILENAME1,
            "stack_trace": "REDACTED - you do not have read permission on all DAGs in the file",
            "bundle_name": BUNDLE_NAME,
        }


class TestGetImportErrors:
    @pytest.mark.parametrize(
        "query_params, expected_status_code, expected_total_entries, expected_filenames",
        [
            (
                {},
                200,
                3,
                [FILENAME1, FILENAME2, FILENAME3],
            ),
            # offset, limit
            (
                {"limit": 1, "offset": 1},
                200,
                3,
                [FILENAME2],
            ),
            (
                {"limit": 1, "offset": 2},
                200,
                3,
                [FILENAME3],
            ),
            # order_by
            (
                {"order_by": "-filename"},
                200,
                3,
                [FILENAME2, FILENAME1, FILENAME3],
            ),
            (
                {"order_by": "timestamp"},
                200,
                3,
                [FILENAME1, FILENAME3, FILENAME2],
            ),
            (
                {"order_by": "import_error_id"},
                200,
                3,
                [FILENAME1, FILENAME2, FILENAME3],
            ),
            (
                {"order_by": "-import_error_id"},
                200,
                3,
                [FILENAME3, FILENAME2, FILENAME1],
            ),
            # invalid order_by
            (
                {"order_by": "invalid_order_by"},
                400,
                0,
                [],
            ),
            # combination of query parameters
            (
                {"limit": 2, "offset": 1, "order_by": "-filename"},
                200,
                3,
                [FILENAME1, FILENAME3],
            ),
            (
                {"limit": 1, "offset": 2, "order_by": "-filename"},
                200,
                3,
                [FILENAME3],
            ),
            (
                {"limit": 5, "offset": 1, "order_by": "timestamp"},
                200,
                3,
                [FILENAME3, FILENAME2],
            ),
        ],
    )
    def test_get_import_errors(
        self,
        test_client,
        query_params,
        expected_status_code,
        expected_total_entries,
        expected_filenames,
    ):
        response = test_client.get("/importErrors", params=query_params)

        assert response.status_code == expected_status_code
        if expected_status_code != 200:
            return

        response_json = response.json()
        assert response_json["total_entries"] == expected_total_entries
        assert [
            import_error["filename"] for import_error in response_json["import_errors"]
        ] == expected_filenames

    def test_should_raises_401_unauthenticated(self, unauthenticated_test_client):
        response = unauthenticated_test_client.get("/importErrors")
        assert response.status_code == 401

    def test_should_raises_403_unauthorized(self, unauthorized_test_client):
        response = unauthorized_test_client.get("/importErrors")
        assert response.status_code == 403

    @pytest.mark.parametrize(
        "batch_is_authorized_dag_return_value, expected_stack_trace",
        [
            pytest.param(True, STACKTRACE1, id="user_has_read_access_to_all_dags_in_current_file"),
            pytest.param(
                False,
                "REDACTED - you do not have read permission on all DAGs in the file",
                id="user_does_not_have_read_access_to_all_dags_in_current_file",
            ),
        ],
    )
    @pytest.mark.usefixtures("permitted_dag_model")
    @mock.patch("airflow.api_fastapi.core_api.routes.public.import_error.get_auth_manager")
    def test_user_can_not_read_all_dags_in_file(
        self,
        mock_get_auth_manager,
        test_client,
        batch_is_authorized_dag_return_value,
        expected_stack_trace,
        permitted_dag_model,
        import_errors,
    ):
        set_mock_auth_manager__is_authorized_dag(mock_get_auth_manager)
        mock_get_authorized_dag_ids = set_mock_auth_manager__get_authorized_dag_ids(
            mock_get_auth_manager, {permitted_dag_model.dag_id}
        )
        set_mock_auth_manager__batch_is_authorized_dag(
            mock_get_auth_manager, batch_is_authorized_dag_return_value
        )
        # Act
        response = test_client.get("/importErrors")
        # Assert
        mock_get_authorized_dag_ids.assert_called_once_with(method="GET", user=mock.ANY)
        assert response.status_code == 200
        response_json = response.json()
        assert response_json == {
            "total_entries": 1,
            "import_errors": [
                {
                    "import_error_id": import_errors[0].id,
                    "timestamp": from_datetime_to_zulu_without_ms(TIMESTAMP1),
                    "filename": FILENAME1,
                    "stack_trace": expected_stack_trace,
                    "bundle_name": BUNDLE_NAME,
                }
            ],
        }<|MERGE_RESOLUTION|>--- conflicted
+++ resolved
@@ -52,16 +52,18 @@
 @pytest.fixture(scope="class")
 @provide_session
 def permitted_dag_model(session: Session = NEW_SESSION) -> DagModel:
-<<<<<<< HEAD
     bundle_name = "dags-folder"
     orm_dag_bundle = DagBundleModel(name=bundle_name)
     session.merge(orm_dag_bundle)
     session.flush()
-
-    dag_model = DagModel(fileloc=FILENAME1, bundle_name=bundle_name, dag_id="dag_id1", is_paused=False)
-=======
-    dag_model = DagModel(fileloc=FILENAME1, relative_fileloc=FILENAME1, dag_id="dag_id1", is_paused=False)
->>>>>>> b319215e
+    dag_model = DagModel(
+        fileloc=FILENAME1,
+        bundle_name=bundle_name,
+        relative_fileloc=FILENAME1,
+        dag_id="dag_id1",
+        is_paused=False,
+    )
+
     session.add(dag_model)
     session.commit()
     return dag_model
@@ -70,16 +72,17 @@
 @pytest.fixture(scope="class")
 @provide_session
 def not_permitted_dag_model(session: Session = NEW_SESSION) -> DagModel:
-<<<<<<< HEAD
     bundle_name = "dags-folder"
     orm_dag_bundle = DagBundleModel(name=bundle_name)
     session.merge(orm_dag_bundle)
     session.flush()
-
-    dag_model = DagModel(fileloc=FILENAME1, bundle_name=bundle_name, dag_id="dag_id4", is_paused=False)
-=======
-    dag_model = DagModel(fileloc=FILENAME1, relative_fileloc=FILENAME1, dag_id="dag_id4", is_paused=False)
->>>>>>> b319215e
+    dag_model = DagModel(
+        fileloc=FILENAME1,
+        bundle_name=bundle_name,
+        relative_fileloc=FILENAME1,
+        dag_id="dag_id4",
+        is_paused=False,
+    )
     session.add(dag_model)
     session.commit()
     return dag_model
