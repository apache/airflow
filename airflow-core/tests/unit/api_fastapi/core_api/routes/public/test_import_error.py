--- conflicted
+++ resolved
@@ -51,7 +51,6 @@
 
 @pytest.fixture(scope="class")
 @provide_session
-<<<<<<< HEAD
 def dag_bundle(clear_db, session: Session = NEW_SESSION) -> DagBundleModel:
     orm_dag_bundle = DagBundleModel(name=BUNDLE_NAME)
     session.add(orm_dag_bundle)
@@ -62,16 +61,6 @@
 
 @pytest.fixture(scope="class")
 @provide_session
-def permitted_dag_model(dag_bundle, session: Session = NEW_SESSION) -> DagModel:
-    dag_model = DagModel(
-        fileloc=FILENAME1,
-        bundle_name=BUNDLE_NAME,
-        relative_fileloc=FILENAME1,
-        dag_id="dag_id1",
-        is_paused=False,
-    )
-
-=======
 def permitted_dag_model(session: Session = NEW_SESSION) -> DagModel:
     # Create the bundle first
     bundle = DagBundleModel(name=BUNDLE_NAME)
@@ -85,7 +74,6 @@
         is_paused=False,
         bundle_name=BUNDLE_NAME,
     )
->>>>>>> 5864e395
     session.add(dag_model)
     session.commit()
     return dag_model
