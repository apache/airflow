--- conflicted
+++ resolved
@@ -1336,11 +1336,7 @@
             "queued_at": fixed_now.replace("+00:00", "Z"),
             "last_scheduling_decision": None,
             "triggered_by": "rest_api",
-<<<<<<< HEAD
-            "note": note,
-=======
             "triggering_user_name": "test",
->>>>>>> 09a58cc4
         }
 
         assert response.json() == expected_response_json
