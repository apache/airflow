--- conflicted
+++ resolved
@@ -40,11 +40,8 @@
 
 from tests_common.test_utils.api_fastapi import _check_dag_run_note, _check_last_log
 from tests_common.test_utils.db import (
-<<<<<<< HEAD
+    clear_db_connections,
     clear_db_dag_bundles,
-=======
-    clear_db_connections,
->>>>>>> 23284618
     clear_db_dags,
     clear_db_logs,
     clear_db_runs,
