--- conflicted
+++ resolved
@@ -25,17 +25,12 @@
 
 class TestLogin:
     @patch("airflow.api_fastapi.auth.managers.simple.routes.login.SimpleAuthManagerLogin")
-<<<<<<< HEAD
-    def test_create_token_json(
+    def test_create_token(
         self,
         mock_simple_auth_manager_login,
         test_client,
         auth_manager,
-        test_user,
     ):
-=======
-    def test_create_token(self, mock_simple_auth_manager_login, test_client, auth_manager):
->>>>>>> 2e4ca56c
         mock_simple_auth_manager_login.create_token.return_value = "DUMMY_TOKEN"
 
         response = test_client.post(
