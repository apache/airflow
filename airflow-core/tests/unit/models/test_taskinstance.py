--- conflicted
+++ resolved
@@ -2849,7 +2849,6 @@
     assert ti.max_tries == expected_max_tries
 
 
-<<<<<<< HEAD
 def test_defer_task_returns_false_when_no_start_from_trigger(create_task_instance):
     session = mock.MagicMock()
     ti = create_task_instance(
@@ -2859,7 +2858,7 @@
     assert not ti.defer_task(session=session)
 
 
-def st_defer_task_returns_false_when_no_start_trigger_args(create_task_instance):
+def test_defer_task_returns_false_when_no_start_trigger_args(create_task_instance):
     session = mock.MagicMock()
     ti = create_task_instance(
         dag_id="test_defer_task",
@@ -2947,30 +2946,6 @@
     assert abs((ti.trigger_timeout - expected_timeout).total_seconds()) < 5
 
 
-class TestRunRawTaskQueriesCount:
-    """
-    These tests are designed to detect changes in the number of queries executed
-    when calling _run_raw_task
-    """
-
-    @staticmethod
-    def _clean():
-        db.clear_db_runs()
-        db.clear_db_pools()
-        db.clear_db_dags()
-        db.clear_db_sla_miss()
-        db.clear_db_import_errors()
-        db.clear_db_assets()
-
-    def setup_method(self) -> None:
-        self._clean()
-
-    def teardown_method(self) -> None:
-        self._clean()
-
-
-=======
->>>>>>> 0a1e798f
 class TestTaskInstanceRecordTaskMapXComPush:
     """Test TI.xcom_push() correctly records return values for task-mapping."""
 
