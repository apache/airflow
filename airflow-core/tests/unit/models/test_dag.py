#
# Licensed to the Apache Software Foundation (ASF) under one
# or more contributor license agreements.  See the NOTICE file
# distributed with this work for additional information
# regarding copyright ownership.  The ASF licenses this file
# to you under the Apache License, Version 2.0 (the
# "License"); you may not use this file except in compliance
# with the License.  You may obtain a copy of the License at
#
#   http://www.apache.org/licenses/LICENSE-2.0
#
# Unless required by applicable law or agreed to in writing,
# software distributed under the License is distributed on an
# "AS IS" BASIS, WITHOUT WARRANTIES OR CONDITIONS OF ANY
# KIND, either express or implied.  See the License for the
# specific language governing permissions and limitations
# under the License.
from __future__ import annotations

import datetime
import logging
import os
import pickle
from datetime import timedelta
from pathlib import Path
from typing import TYPE_CHECKING
from unittest import mock
from unittest.mock import ANY, patch

import jinja2
import pendulum
import pytest
import time_machine
from sqlalchemy import inspect, select

from airflow import settings
from airflow._shared.timezones import timezone
from airflow._shared.timezones.timezone import datetime as datetime_tz
from airflow.configuration import conf
from airflow.exceptions import (
    AirflowException,
    ParamValidationError,
    UnknownExecutorException,
)
from airflow.models import DagBag
from airflow.models.asset import (
    AssetAliasModel,
    AssetDagRunQueue,
    AssetEvent,
    AssetModel,
    TaskOutletAssetReference,
)
from airflow.models.baseoperator import BaseOperator
from airflow.models.dag import (
    DAG,
    DagModel,
    DagOwnerAttributes,
    DagTag,
    ExecutorLoader,
    get_asset_triggered_next_run_info,
)
from airflow.models.dag_version import DagVersion
from airflow.models.dagbundle import DagBundleModel
from airflow.models.dagrun import DagRun
from airflow.models.serialized_dag import SerializedDagModel
from airflow.models.taskinstance import TaskInstance as TI
from airflow.providers.standard.operators.bash import BashOperator
from airflow.providers.standard.operators.empty import EmptyOperator
from airflow.providers.standard.operators.python import PythonOperator
from airflow.sdk import TaskGroup, setup, task as task_decorator, teardown
from airflow.sdk.definitions._internal.contextmanager import TaskGroupContext
from airflow.sdk.definitions._internal.templater import NativeEnvironment, SandboxedEnvironment
from airflow.sdk.definitions.asset import Asset, AssetAlias, AssetAll, AssetAny
from airflow.sdk.definitions.deadline import DeadlineAlert, DeadlineReference
from airflow.sdk.definitions.param import Param
from airflow.timetables.base import DagRunInfo, DataInterval, TimeRestriction, Timetable
from airflow.timetables.simple import (
    AssetTriggeredTimetable,
    NullTimetable,
    OnceTimetable,
)
from airflow.utils.file import list_py_file_paths
from airflow.utils.session import create_session
from airflow.utils.state import DagRunState, State, TaskInstanceState
from airflow.utils.trigger_rule import TriggerRule
from airflow.utils.types import DagRunTriggeredByType, DagRunType

from tests_common.test_utils.asserts import assert_queries_count
from tests_common.test_utils.db import (
    clear_db_assets,
    clear_db_dag_bundles,
    clear_db_dags,
    clear_db_runs,
    clear_db_serialized_dags,
)
from tests_common.test_utils.mapping import expand_mapped_task
from tests_common.test_utils.mock_plugins import mock_plugin_manager
from tests_common.test_utils.timetables import cron_timetable, delta_timetable
from unit.models import DEFAULT_DATE
from unit.plugins.priority_weight_strategy import (
    FactorPriorityWeightStrategy,
    StaticTestPriorityWeightStrategy,
    TestPriorityWeightStrategyPlugin,
)

if TYPE_CHECKING:
    from sqlalchemy.orm import Session

pytestmark = pytest.mark.db_test

TEST_DATE = datetime_tz(2015, 1, 2, 0, 0)

repo_root = Path(__file__).parents[2]


@pytest.fixture
def clear_dags():
    clear_db_dags()
    clear_db_serialized_dags()
    clear_db_dag_bundles()
    yield
    clear_db_dags()
    clear_db_serialized_dags()
    clear_db_dag_bundles()


@pytest.fixture
def clear_assets():
    clear_db_assets()
    yield
    clear_db_assets()


TEST_DAGS_FOLDER = Path(__file__).parents[1] / "dags"


@pytest.fixture
def test_dags_bundle(configure_testing_dag_bundle):
    with configure_testing_dag_bundle(TEST_DAGS_FOLDER):
        yield


def _create_dagrun(
    dag: DAG,
    *,
    logical_date: datetime.datetime,
    data_interval: tuple[datetime.datetime, datetime.datetime],
    run_type: DagRunType,
    state: DagRunState = DagRunState.RUNNING,
    start_date: datetime.datetime | None = None,
    **kwargs,
) -> DagRun:
    bundle_name = "testing"
    with create_session() as session:
        orm_dag_bundle = DagBundleModel(name=bundle_name)
        session.merge(orm_dag_bundle)
        session.commit()
    DAG.bulk_write_to_db(bundle_name, None, [dag])
    SerializedDagModel.write_dag(dag, bundle_name=bundle_name)
    logical_date = timezone.coerce_datetime(logical_date)
    if not isinstance(data_interval, DataInterval):
        data_interval = DataInterval(*map(timezone.coerce_datetime, data_interval))
    run_id = dag.timetable.generate_run_id(
        run_type=run_type,
        run_after=logical_date or data_interval.end,
        data_interval=data_interval,
    )
    return dag.create_dagrun(
        run_id=run_id,
        logical_date=logical_date,
        data_interval=data_interval,
        run_after=data_interval.end,
        run_type=run_type,
        state=state,
        start_date=start_date,
        triggered_by=DagRunTriggeredByType.TEST,
        **kwargs,
    )


class TestDag:
    def setup_method(self) -> None:
        clear_db_runs()
        clear_db_dags()
        clear_db_assets()

    def teardown_method(self) -> None:
        clear_db_runs()
        clear_db_dags()
        clear_db_assets()

    @staticmethod
    def _occur_before(a, b, list_):
        """
        Assert that a occurs before b in the list.
        """
        a_index = -1
        b_index = -1
        for i, e in enumerate(list_):
            if e.task_id == a:
                a_index = i
            if e.task_id == b:
                b_index = i
        return 0 <= a_index < b_index

    def test_dag_naive_default_args_start_date(self):
        dag = DAG("DAG", schedule=None, default_args={"start_date": datetime.datetime(2018, 1, 1)})
        assert dag.timezone == settings.TIMEZONE
        dag = DAG("DAG", schedule=None, start_date=datetime.datetime(2018, 1, 1))
        assert dag.timezone == settings.TIMEZONE

    def test_dag_none_default_args_start_date(self):
        """
        Tests if a start_date of None in default_args
        works.
        """
        dag = DAG("DAG", schedule=None, default_args={"start_date": None})
        assert dag.timezone == settings.TIMEZONE

    @pytest.mark.parametrize(
        "cls, expected",
        [
            (StaticTestPriorityWeightStrategy, 99),
            (FactorPriorityWeightStrategy, 3),
        ],
    )
    def test_dag_task_custom_weight_strategy(self, cls, expected):
        with (
            mock_plugin_manager(plugins=[TestPriorityWeightStrategyPlugin]),
            DAG("dag", schedule=None, start_date=DEFAULT_DATE, default_args={"owner": "owner1"}) as dag,
        ):
            task = EmptyOperator(
                task_id="empty_task",
                weight_rule=cls(),
            )
        dr = _create_dagrun(
            dag,
            logical_date=DEFAULT_DATE,
            data_interval=(DEFAULT_DATE, DEFAULT_DATE),
            run_type=DagRunType.MANUAL,
        )
        ti = dr.get_task_instance(task.task_id)
        assert ti.priority_weight == expected

    def test_get_num_task_instances(self, testing_dag_bundle):
        test_dag_id = "test_get_num_task_instances_dag"
        test_task_id = "task_1"

        test_dag = DAG(dag_id=test_dag_id, schedule=None, start_date=DEFAULT_DATE)
        test_task = EmptyOperator(task_id=test_task_id, dag=test_dag)
        bundle_name = "testing"
        DAG.bulk_write_to_db(bundle_name, None, [test_dag])
        SerializedDagModel.write_dag(test_dag, bundle_name=bundle_name)
        dag_version = DagVersion.get_latest_version(test_dag_id)
        dag_version_id = dag_version.id

        dr1 = _create_dagrun(
            test_dag,
            run_type=DagRunType.MANUAL,
            logical_date=DEFAULT_DATE,
            data_interval=(DEFAULT_DATE, DEFAULT_DATE),
        )
        dr2 = _create_dagrun(
            test_dag,
            run_type=DagRunType.MANUAL,
            logical_date=DEFAULT_DATE + datetime.timedelta(days=1),
            data_interval=(
                DEFAULT_DATE + datetime.timedelta(days=1),
                DEFAULT_DATE + datetime.timedelta(days=1),
            ),
        )
        dr3 = _create_dagrun(
            test_dag,
            run_type=DagRunType.MANUAL,
            logical_date=DEFAULT_DATE + datetime.timedelta(days=2),
            data_interval=(
                DEFAULT_DATE + datetime.timedelta(days=2),
                DEFAULT_DATE + datetime.timedelta(days=2),
            ),
        )
        dr4 = _create_dagrun(
            test_dag,
            run_type=DagRunType.MANUAL,
            logical_date=DEFAULT_DATE + datetime.timedelta(days=3),
            data_interval=(
                DEFAULT_DATE + datetime.timedelta(days=2),
                DEFAULT_DATE + datetime.timedelta(days=2),
            ),
        )
        ti1 = TI(task=test_task, run_id=dr1.run_id, dag_version_id=dag_version_id)
        ti1.refresh_from_db()
        ti1.state = None
        ti2 = TI(task=test_task, run_id=dr2.run_id, dag_version_id=dag_version_id)
        ti2.refresh_from_db()
        ti2.state = State.RUNNING
        ti3 = TI(task=test_task, run_id=dr3.run_id, dag_version_id=dag_version_id)
        ti3.refresh_from_db()
        ti3.state = State.QUEUED
        ti4 = TI(task=test_task, run_id=dr4.run_id, dag_version_id=dag_version_id)
        ti4.refresh_from_db()
        ti4.state = State.RUNNING
        session = settings.Session()
        session.merge(ti1)
        session.merge(ti2)
        session.merge(ti3)
        session.merge(ti4)
        session.commit()

        assert DAG.get_num_task_instances(test_dag_id, task_ids=["fakename"], session=session) == 0
        assert DAG.get_num_task_instances(test_dag_id, task_ids=[test_task_id], session=session) == 4
        assert (
            DAG.get_num_task_instances(test_dag_id, task_ids=["fakename", test_task_id], session=session) == 4
        )
        assert (
            DAG.get_num_task_instances(test_dag_id, task_ids=[test_task_id], states=[None], session=session)
            == 1
        )
        assert (
            DAG.get_num_task_instances(
                test_dag_id, task_ids=[test_task_id], states=[State.RUNNING], session=session
            )
            == 2
        )
        assert (
            DAG.get_num_task_instances(
                test_dag_id, task_ids=[test_task_id], states=[None, State.RUNNING], session=session
            )
            == 3
        )
        assert (
            DAG.get_num_task_instances(
                test_dag_id,
                task_ids=[test_task_id],
                states=[None, State.QUEUED, State.RUNNING],
                session=session,
            )
            == 4
        )
        session.close()

    def test_get_task_instances_before(self, testing_dag_bundle):
        BASE_DATE = timezone.datetime(2022, 7, 20, 20)

        test_dag_id = "test_get_task_instances_before"
        test_task_id = "the_task"

        test_dag = DAG(dag_id=test_dag_id, schedule=None, start_date=BASE_DATE)
        EmptyOperator(task_id=test_task_id, dag=test_dag)
        bundle_name = "testing"
        DAG.bulk_write_to_db(bundle_name, None, [test_dag])
        SerializedDagModel.write_dag(test_dag, bundle_name=bundle_name)

        session = settings.Session()

        def dag_run_before(delta_h=0, type=DagRunType.SCHEDULED):
            dagrun = test_dag.create_dagrun(
                state=State.SUCCESS,
                run_type=type,
                run_id=f"test_{delta_h}",
                logical_date=None,
                data_interval=None,
                run_after=None,
                session=session,
                triggered_by=DagRunTriggeredByType.TEST,
            )
            dagrun.start_date = dagrun.run_after = dagrun.logical_date = BASE_DATE + timedelta(hours=delta_h)
            return dagrun

        dr1 = dag_run_before(delta_h=-1, type=DagRunType.MANUAL)  # H19
        dr2 = dag_run_before(delta_h=-2, type=DagRunType.MANUAL)  # H18
        dr3 = dag_run_before(delta_h=-3, type=DagRunType.MANUAL)  # H17
        dr4 = dag_run_before(delta_h=-4, type=DagRunType.MANUAL)  # H16
        dr5 = dag_run_before(delta_h=-5)  # H15
        dr6 = dag_run_before(delta_h=-6)  # H14
        dr7 = dag_run_before(delta_h=-7)  # H13
        dr8 = dag_run_before(delta_h=-8)  # H12

        session.commit()

        REF_DATE = BASE_DATE

        assert set([dr.run_id for dr in [dr1]]) == set(
            [
                ti.run_id
                for ti in test_dag.get_task_instances_before(base_date=REF_DATE, num=1, session=session)
            ]
        )
        assert set([dr.run_id for dr in [dr1, dr2, dr3]]) == set(
            [
                ti.run_id
                for ti in test_dag.get_task_instances_before(base_date=REF_DATE, num=3, session=session)
            ]
        )
        assert set([dr.run_id for dr in [dr1, dr2, dr3, dr4, dr5]]) == set(
            [
                ti.run_id
                for ti in test_dag.get_task_instances_before(base_date=REF_DATE, num=5, session=session)
            ]
        )
        assert set([dr.run_id for dr in [dr1, dr2, dr3, dr4, dr5, dr6, dr7]]) == set(
            [
                ti.run_id
                for ti in test_dag.get_task_instances_before(base_date=REF_DATE, num=7, session=session)
            ]
        )
        assert set([dr.run_id for dr in [dr1, dr2, dr3, dr4, dr5, dr6, dr7, dr8]]) == set(
            [
                ti.run_id
                for ti in test_dag.get_task_instances_before(base_date=REF_DATE, num=9, session=session)
            ]
        )
        assert set([dr.run_id for dr in [dr1, dr2, dr3, dr4, dr5, dr6, dr7, dr8]]) == set(
            [
                ti.run_id
                for ti in test_dag.get_task_instances_before(base_date=REF_DATE, num=10, session=session)
            ]
        )  # stays constrained to available ones

        REF_DATE = BASE_DATE + timedelta(hours=-3.5)

        assert set([dr.run_id for dr in [dr4]]) == set(
            [
                ti.run_id
                for ti in test_dag.get_task_instances_before(base_date=REF_DATE, num=1, session=session)
            ]
        )
        assert set([dr.run_id for dr in [dr4, dr5, dr6]]) == set(
            [
                ti.run_id
                for ti in test_dag.get_task_instances_before(base_date=REF_DATE, num=3, session=session)
            ]
        )
        assert set([dr.run_id for dr in [dr4, dr5, dr6, dr7, dr8]]) == set(
            [
                ti.run_id
                for ti in test_dag.get_task_instances_before(base_date=REF_DATE, num=5, session=session)
            ]
        )
        assert set([dr.run_id for dr in [dr4, dr5, dr6, dr7, dr8]]) == set(
            [
                ti.run_id
                for ti in test_dag.get_task_instances_before(base_date=REF_DATE, num=6, session=session)
            ]
        )  # stays constrained to available ones

        REF_DATE = BASE_DATE + timedelta(hours=-8)

        assert set([dr.run_id for dr in [dr8]]) == set(
            [
                ti.run_id
                for ti in test_dag.get_task_instances_before(base_date=REF_DATE, num=0, session=session)
            ]
        )
        assert set([dr.run_id for dr in [dr8]]) == set(
            [
                ti.run_id
                for ti in test_dag.get_task_instances_before(base_date=REF_DATE, num=1, session=session)
            ]
        )
        assert set([dr.run_id for dr in [dr8]]) == set(
            [
                ti.run_id
                for ti in test_dag.get_task_instances_before(base_date=REF_DATE, num=10, session=session)
            ]
        )

        session.close()

    def test_user_defined_filters_macros(self):
        def jinja_udf(name):
            return f"Hello {name}"

        dag = DAG(
            "test-dag",
            schedule=None,
            start_date=DEFAULT_DATE,
            user_defined_filters={"hello": jinja_udf},
            user_defined_macros={"foo": "bar"},
        )
        jinja_env = dag.get_template_env()

        assert "hello" in jinja_env.filters
        assert jinja_env.filters["hello"] == jinja_udf
        assert jinja_env.globals["foo"] == "bar"

    def test_set_jinja_env_additional_option(self):
        dag = DAG(
            dag_id="test-dag",
            schedule=None,
            jinja_environment_kwargs={"keep_trailing_newline": True, "cache_size": 50},
        )
        jinja_env = dag.get_template_env()
        assert jinja_env.keep_trailing_newline is True
        assert jinja_env.cache.capacity == 50

        assert jinja_env.undefined is jinja2.StrictUndefined

    def test_template_undefined(self):
        dag = DAG("test-dag", schedule=None, template_undefined=jinja2.Undefined)
        jinja_env = dag.get_template_env()
        assert jinja_env.undefined is jinja2.Undefined

    @pytest.mark.parametrize(
        "use_native_obj, force_sandboxed, expected_env",
        [
            (False, True, SandboxedEnvironment),
            (False, False, SandboxedEnvironment),
            (True, False, NativeEnvironment),
            (True, True, SandboxedEnvironment),
        ],
    )
    def test_template_env(self, use_native_obj, force_sandboxed, expected_env):
        dag = DAG("test-dag", schedule=None, render_template_as_native_obj=use_native_obj)
        jinja_env = dag.get_template_env(force_sandboxed=force_sandboxed)
        assert isinstance(jinja_env, expected_env)

    def test_resolve_template_files_value(self, tmp_path):
        path = tmp_path / "testfile.template"
        path.write_text("{{ ds }}")

        with DAG(
            dag_id="test-dag",
            schedule=None,
            start_date=DEFAULT_DATE,
            template_searchpath=os.fspath(path.parent),
        ):
            task = EmptyOperator(task_id="op1")

        task.test_field = path.name
        task.template_fields = ("test_field",)
        task.template_ext = (".template",)
        task.resolve_template_files()

        assert task.test_field == "{{ ds }}"

    def test_resolve_template_files_list(self, tmp_path):
        path = tmp_path / "testfile.template"
        path.write_text("{{ ds }}")

        with DAG(
            dag_id="test-dag",
            schedule=None,
            start_date=DEFAULT_DATE,
            template_searchpath=os.fspath(path.parent),
        ):
            task = EmptyOperator(task_id="op1")

        task.test_field = [path.name, "some_string"]
        task.template_fields = ("test_field",)
        task.template_ext = (".template",)
        task.resolve_template_files()

        assert task.test_field == ["{{ ds }}", "some_string"]

    def test_create_dagrun_when_schedule_is_none_and_empty_start_date(self, testing_dag_bundle):
        # Check that we don't get an AttributeError 'start_date' for self.start_date when schedule is none
        dag = DAG("dag_with_none_schedule_and_empty_start_date", schedule=None)
        dag.add_task(BaseOperator(task_id="task_without_start_date"))
        bundle_name = "testing"
        DAG.bulk_write_to_db(bundle_name, None, [dag])
        SerializedDagModel.write_dag(dag, bundle_name=bundle_name)
        dagrun = dag.create_dagrun(
            run_id="test",
            state=State.RUNNING,
            run_type=DagRunType.MANUAL,
            logical_date=DEFAULT_DATE,
            data_interval=(DEFAULT_DATE, DEFAULT_DATE),
            run_after=DEFAULT_DATE,
            triggered_by=DagRunTriggeredByType.TEST,
        )
        assert dagrun is not None

    def test_dagtag_repr(self, testing_dag_bundle):
        clear_db_dags()
        dag = DAG("dag-test-dagtag", schedule=None, start_date=DEFAULT_DATE, tags=["tag-1", "tag-2"])
        session = settings.Session()
        orm_dag = DagModel(
            dag_id=dag.dag_id,
            bundle_name="testing",
            is_stale=False,
        )
        session.add(orm_dag)
        session.flush()

        dag.sync_to_db()
        with create_session() as session:
            assert {"tag-1", "tag-2"} == {
                repr(t) for t in session.query(DagTag).filter(DagTag.dag_id == "dag-test-dagtag").all()
            }

    def test_bulk_write_to_db(self, testing_dag_bundle):
        clear_db_dags()
        dags = [
            DAG(f"dag-bulk-sync-{i}", schedule=None, start_date=DEFAULT_DATE, tags=["test-dag"])
            for i in range(4)
        ]

        with assert_queries_count(6):
            DAG.bulk_write_to_db("testing", None, dags)
        with create_session() as session:
            assert {"dag-bulk-sync-0", "dag-bulk-sync-1", "dag-bulk-sync-2", "dag-bulk-sync-3"} == {
                row[0] for row in session.query(DagModel.dag_id).all()
            }
            assert {
                ("dag-bulk-sync-0", "test-dag"),
                ("dag-bulk-sync-1", "test-dag"),
                ("dag-bulk-sync-2", "test-dag"),
                ("dag-bulk-sync-3", "test-dag"),
            } == set(session.query(DagTag.dag_id, DagTag.name).all())

            for row in session.query(DagModel.last_parsed_time).all():
                assert row[0] is not None

        # Re-sync should do fewer queries
        with assert_queries_count(9):
            DAG.bulk_write_to_db("testing", None, dags)
        with assert_queries_count(9):
            DAG.bulk_write_to_db("testing", None, dags)
        # Adding tags
        for dag in dags:
            dag.tags.add("test-dag2")
        with assert_queries_count(10):
            DAG.bulk_write_to_db("testing", None, dags)
        with create_session() as session:
            assert {"dag-bulk-sync-0", "dag-bulk-sync-1", "dag-bulk-sync-2", "dag-bulk-sync-3"} == {
                row[0] for row in session.query(DagModel.dag_id).all()
            }
            assert {
                ("dag-bulk-sync-0", "test-dag"),
                ("dag-bulk-sync-0", "test-dag2"),
                ("dag-bulk-sync-1", "test-dag"),
                ("dag-bulk-sync-1", "test-dag2"),
                ("dag-bulk-sync-2", "test-dag"),
                ("dag-bulk-sync-2", "test-dag2"),
                ("dag-bulk-sync-3", "test-dag"),
                ("dag-bulk-sync-3", "test-dag2"),
            } == set(session.query(DagTag.dag_id, DagTag.name).all())
        # Removing tags
        for dag in dags:
            dag.tags.remove("test-dag")
        with assert_queries_count(10):
            DAG.bulk_write_to_db("testing", None, dags)
        with create_session() as session:
            assert {"dag-bulk-sync-0", "dag-bulk-sync-1", "dag-bulk-sync-2", "dag-bulk-sync-3"} == {
                row[0] for row in session.query(DagModel.dag_id).all()
            }
            assert {
                ("dag-bulk-sync-0", "test-dag2"),
                ("dag-bulk-sync-1", "test-dag2"),
                ("dag-bulk-sync-2", "test-dag2"),
                ("dag-bulk-sync-3", "test-dag2"),
            } == set(session.query(DagTag.dag_id, DagTag.name).all())

            for row in session.query(DagModel.last_parsed_time).all():
                assert row[0] is not None

        # Removing all tags
        for dag in dags:
            dag.tags = set()
        with assert_queries_count(10):
            DAG.bulk_write_to_db("testing", None, dags)
        with create_session() as session:
            assert {"dag-bulk-sync-0", "dag-bulk-sync-1", "dag-bulk-sync-2", "dag-bulk-sync-3"} == {
                row[0] for row in session.query(DagModel.dag_id).all()
            }
            assert not set(session.query(DagTag.dag_id, DagTag.name).all())

            for row in session.query(DagModel.last_parsed_time).all():
                assert row[0] is not None

    def test_bulk_write_to_db_single_dag(self, testing_dag_bundle):
        """
        Test bulk_write_to_db for a single dag using the index optimized query
        """
        clear_db_dags()
        dags = [
            DAG(f"dag-bulk-sync-{i}", schedule=None, start_date=DEFAULT_DATE, tags=["test-dag"])
            for i in range(1)
        ]

        with assert_queries_count(6):
            DAG.bulk_write_to_db("testing", None, dags)
        with create_session() as session:
            assert {"dag-bulk-sync-0"} == {row[0] for row in session.query(DagModel.dag_id).all()}
            assert {
                ("dag-bulk-sync-0", "test-dag"),
            } == set(session.query(DagTag.dag_id, DagTag.name).all())

            for row in session.query(DagModel.last_parsed_time).all():
                assert row[0] is not None

        # Re-sync should do fewer queries
        with assert_queries_count(8):
            DAG.bulk_write_to_db("testing", None, dags)
        with assert_queries_count(8):
            DAG.bulk_write_to_db("testing", None, dags)

    def test_bulk_write_to_db_multiple_dags(self, testing_dag_bundle):
        """
        Test bulk_write_to_db for multiple dags which does not use the index optimized query
        """
        clear_db_dags()
        dags = [
            DAG(f"dag-bulk-sync-{i}", schedule=None, start_date=DEFAULT_DATE, tags=["test-dag"])
            for i in range(4)
        ]

        with assert_queries_count(6):
            DAG.bulk_write_to_db("testing", None, dags)
        with create_session() as session:
            assert {"dag-bulk-sync-0", "dag-bulk-sync-1", "dag-bulk-sync-2", "dag-bulk-sync-3"} == {
                row[0] for row in session.query(DagModel.dag_id).all()
            }
            assert {
                ("dag-bulk-sync-0", "test-dag"),
                ("dag-bulk-sync-1", "test-dag"),
                ("dag-bulk-sync-2", "test-dag"),
                ("dag-bulk-sync-3", "test-dag"),
            } == set(session.query(DagTag.dag_id, DagTag.name).all())

            for row in session.query(DagModel.last_parsed_time).all():
                assert row[0] is not None

        # Re-sync should do fewer queries
        with assert_queries_count(9):
            DAG.bulk_write_to_db("testing", None, dags)
        with assert_queries_count(9):
            DAG.bulk_write_to_db("testing", None, dags)

    @pytest.mark.parametrize("interval", [None, "@daily"])
    def test_bulk_write_to_db_interval_save_runtime(self, testing_dag_bundle, interval):
        mock_active_runs_of_dags = mock.MagicMock(side_effect=DagRun.active_runs_of_dags)
        with mock.patch.object(DagRun, "active_runs_of_dags", mock_active_runs_of_dags):
            dags_null_timetable = [
                DAG("dag-interval-None", schedule=None, start_date=TEST_DATE),
                DAG("dag-interval-test", schedule=interval, start_date=TEST_DATE),
            ]
            DAG.bulk_write_to_db("testing", None, dags_null_timetable, session=settings.Session())
            if interval:
                mock_active_runs_of_dags.assert_called_once()
            else:
                mock_active_runs_of_dags.assert_not_called()

    @pytest.mark.parametrize(
        "state,catchup,expected_next_dagrun",
        [
            # With catchup=True, next_dagrun is the start date
            (DagRunState.RUNNING, True, DEFAULT_DATE),
            (DagRunState.QUEUED, True, DEFAULT_DATE),
            # With catchup=False, next_dagrun is based on the current date
            (DagRunState.RUNNING, False, None),  # None means we'll use current date
            (DagRunState.QUEUED, False, None),
        ],
    )
    def test_bulk_write_to_db_max_active_runs(self, testing_dag_bundle, state, catchup, expected_next_dagrun):
        """
        Test that DagModel.next_dagrun_create_after is set to NULL when the dag cannot be created due to max
        active runs being hit. Tests both catchup=True and catchup=False scenarios.
        """
        dag = DAG(
            dag_id="test_scheduler_verify_max_active_runs",
            schedule=timedelta(days=1),
            start_date=DEFAULT_DATE,
            catchup=catchup,
        )
        dag.max_active_runs = 1

        EmptyOperator(task_id="dummy", dag=dag, owner="airflow")
        session = settings.Session()
        dag.clear()
        DAG.bulk_write_to_db("testing", None, [dag], session=session)
        SerializedDagModel.write_dag(dag, bundle_name="testing")

        model = session.get(DagModel, dag.dag_id)

        if expected_next_dagrun is None:
            # For catchup=False, next_dagrun will be around the current date (not DEFAULT_DATE)
            # Instead of comparing exact dates, verify it's relatively recent and not the old start date
            current_time = timezone.utcnow()

            # Verify it's not using the old DEFAULT_DATE from 2016 and is after that since we are picking up present date.
            assert model.next_dagrun.year >= DEFAULT_DATE.year
            assert model.next_dagrun.month >= DEFAULT_DATE.month

            # Verify the date is within a reasonable range of the current date
            # (allowing for timezone differences and scheduling details)
            assert abs((model.next_dagrun - current_time).days) <= 31  # Within the current month

            # Most importantly, verify it's not the default date
            assert model.next_dagrun != DEFAULT_DATE

            # Verify next_dagrun_create_after is scheduled after next_dagrun
            assert model.next_dagrun_create_after > model.next_dagrun
        else:
            # For catchup=True, next_dagrun is the start date
            assert model.next_dagrun == expected_next_dagrun
            assert model.next_dagrun_create_after == expected_next_dagrun + timedelta(days=1)

        dr = dag.create_dagrun(
            run_id="test",
            state=state,
            logical_date=model.next_dagrun,
            run_type=DagRunType.SCHEDULED,
            session=session,
            data_interval=(model.next_dagrun, model.next_dagrun),
            run_after=model.next_dagrun_create_after,
            triggered_by=DagRunTriggeredByType.TEST,
        )
        assert dr is not None
        DAG.bulk_write_to_db("testing", None, [dag])

        model = session.get(DagModel, dag.dag_id)
        # We signal "at max active runs" by saying this run is never eligible to be created
        assert model.next_dagrun_create_after is None
        # test that bulk_write_to_db again doesn't update next_dagrun_create_after
        DAG.bulk_write_to_db("testing", None, [dag])
        model = session.get(DagModel, dag.dag_id)
        assert model.next_dagrun_create_after is None

    def test_bulk_write_to_db_has_import_error(self, testing_dag_bundle):
        """
        Test that DagModel.has_import_error is set to false if no import errors.
        """
        dag = DAG(dag_id="test_has_import_error", schedule=None, start_date=DEFAULT_DATE)

        EmptyOperator(task_id="dummy", dag=dag, owner="airflow")

        session = settings.Session()
        dag.clear()
        DAG.bulk_write_to_db("testing", None, [dag], session=session)

        model = session.get(DagModel, dag.dag_id)

        assert not model.has_import_errors

        # Simulate Dagfileprocessor setting the import error to true
        model.has_import_errors = True
        session.merge(model)
        session.flush()
        model = session.get(DagModel, dag.dag_id)
        # assert
        assert model.has_import_errors
        # parse
        DAG.bulk_write_to_db("testing", None, [dag])

        model = session.get(DagModel, dag.dag_id)
        # assert that has_import_error is now false
        assert not model.has_import_errors
        session.close()

    def test_bulk_write_to_db_assets(self, testing_dag_bundle):
        """
        Ensure that assets referenced in a dag are correctly loaded into the database.
        """
        dag_id1 = "test_asset_dag1"
        dag_id2 = "test_asset_dag2"

        task_id = "test_asset_task"

        uri1 = "s3://asset/1"
        a1 = Asset(uri=uri1, name="test_asset_1", extra={"not": "used"}, group="test-group")
        a2 = Asset(uri="s3://asset/2", name="test_asset_2", group="test-group")
        a3 = Asset(uri="s3://asset/3", name="test_asset-3", group="test-group")

        dag1 = DAG(dag_id=dag_id1, start_date=DEFAULT_DATE, schedule=[a1])
        EmptyOperator(task_id=task_id, dag=dag1, outlets=[a2, a3])

        dag2 = DAG(dag_id=dag_id2, start_date=DEFAULT_DATE, schedule=None)
        EmptyOperator(
            task_id=task_id,
            dag=dag2,
            outlets=[Asset(uri=uri1, name="test_asset_1", extra={"should": "be used"}, group="test-group")],
        )

        session = settings.Session()
        dag1.clear()
        DAG.bulk_write_to_db("testing", None, [dag1, dag2], session=session)
        session.commit()
        stored_assets = {x.uri: x for x in session.query(AssetModel).all()}
        asset1_orm = stored_assets[a1.uri]
        asset2_orm = stored_assets[a2.uri]
        asset3_orm = stored_assets[a3.uri]
        assert stored_assets[uri1].extra == {"should": "be used"}
        assert [x.dag_id for x in asset1_orm.scheduled_dags] == [dag_id1]
        assert [(x.task_id, x.dag_id) for x in asset1_orm.producing_tasks] == [(task_id, dag_id2)]
        assert set(
            session.query(
                TaskOutletAssetReference.task_id,
                TaskOutletAssetReference.dag_id,
                TaskOutletAssetReference.asset_id,
            )
            .filter(TaskOutletAssetReference.dag_id.in_((dag_id1, dag_id2)))
            .all()
        ) == {
            (task_id, dag_id1, asset2_orm.id),
            (task_id, dag_id1, asset3_orm.id),
            (task_id, dag_id2, asset1_orm.id),
        }

        # now that we have verified that a new dag has its asset references recorded properly,
        # we need to verify that *changes* are recorded properly.
        # so if any references are *removed*, they should also be deleted from the DB
        # so let's remove some references and see what happens
        dag1 = DAG(dag_id=dag_id1, start_date=DEFAULT_DATE, schedule=None)
        EmptyOperator(task_id=task_id, dag=dag1, outlets=[a2])
        dag2 = DAG(dag_id=dag_id2, start_date=DEFAULT_DATE, schedule=None)
        EmptyOperator(task_id=task_id, dag=dag2)
        DAG.bulk_write_to_db("testing", None, [dag1, dag2], session=session)
        session.commit()
        session.expunge_all()
        stored_assets = {x.uri: x for x in session.query(AssetModel).all()}
        asset1_orm = stored_assets[a1.uri]
        asset2_orm = stored_assets[a2.uri]
        assert [x.dag_id for x in asset1_orm.scheduled_dags] == []
        assert set(
            session.query(
                TaskOutletAssetReference.task_id,
                TaskOutletAssetReference.dag_id,
                TaskOutletAssetReference.asset_id,
            )
            .filter(TaskOutletAssetReference.dag_id.in_((dag_id1, dag_id2)))
            .all()
        ) == {(task_id, dag_id1, asset2_orm.id)}

    def test_bulk_write_to_db_asset_aliases(self, testing_dag_bundle):
        """
        Ensure that asset aliases referenced in a dag are correctly loaded into the database.
        """
        dag_id1 = "test_asset_alias_dag1"
        dag_id2 = "test_asset_alias_dag2"
        task_id = "test_asset_task"
        asset_alias_1 = AssetAlias(name="asset_alias_1")
        asset_alias_2 = AssetAlias(name="asset_alias_2")
        asset_alias_2_2 = AssetAlias(name="asset_alias_2")
        asset_alias_3 = AssetAlias(name="asset_alias_3")
        dag1 = DAG(dag_id=dag_id1, start_date=DEFAULT_DATE, schedule=None)
        EmptyOperator(task_id=task_id, dag=dag1, outlets=[asset_alias_1, asset_alias_2, asset_alias_3])
        dag2 = DAG(dag_id=dag_id2, start_date=DEFAULT_DATE, schedule=None)
        EmptyOperator(task_id=task_id, dag=dag2, outlets=[asset_alias_2_2, asset_alias_3])
        session = settings.Session()
        DAG.bulk_write_to_db("testing", None, [dag1, dag2], session=session)
        session.commit()

        stored_asset_alias_models = {x.name: x for x in session.query(AssetAliasModel).all()}
        asset_alias_1_orm = stored_asset_alias_models[asset_alias_1.name]
        asset_alias_2_orm = stored_asset_alias_models[asset_alias_2.name]
        asset_alias_3_orm = stored_asset_alias_models[asset_alias_3.name]
        assert asset_alias_1_orm.name == "asset_alias_1"
        assert asset_alias_2_orm.name == "asset_alias_2"
        assert asset_alias_3_orm.name == "asset_alias_3"
        assert len(stored_asset_alias_models) == 3

    @mock.patch.dict(
        os.environ,
        {
            "AIRFLOW__CORE__MAX_CONSECUTIVE_FAILED_DAG_RUNS_PER_DAG": "4",
        },
    )
    def test_existing_dag_is_paused_config(self):
        # config should be set properly
        assert conf.getint("core", "max_consecutive_failed_dag_runs_per_dag") == 4
        # checking the default value is coming from config
        dag = DAG("test_dag", schedule=None)
        assert dag.max_consecutive_failed_dag_runs == 4
        # but we can override the value using params
        dag = DAG("test_dag2", schedule=None, max_consecutive_failed_dag_runs=2)
        assert dag.max_consecutive_failed_dag_runs == 2

    def test_existing_dag_is_paused_after_limit(self, testing_dag_bundle):
        def add_failed_dag_run(dag, id, logical_date):
            dr = dag.create_dagrun(
                run_type=DagRunType.MANUAL,
                run_id="run_id_" + id,
                logical_date=logical_date,
                state=State.FAILED,
                data_interval=(logical_date, logical_date),
                run_after=logical_date,
                triggered_by=DagRunTriggeredByType.TEST,
                session=session,
            )
            ti_op1 = dr.get_task_instance(task_id=op1.task_id, session=session)
            ti_op1.set_state(state=TaskInstanceState.FAILED, session=session)
            dr.update_state(session=session)

        dag_id = "dag_paused_after_limit"
        dag = DAG(dag_id, schedule=None, is_paused_upon_creation=False, max_consecutive_failed_dag_runs=2)
        op1 = BashOperator(task_id="task", bash_command="exit 1;")
        dag.add_task(op1)
        session = settings.Session()
        bundle_name = "testing"
        orm_dag = DagModel(
            dag_id=dag.dag_id,
            bundle_name=bundle_name,
            is_stale=False,
        )
        session.add(orm_dag)
        session.flush()

        dag.sync_to_db(session=session)
        SerializedDagModel.write_dag(dag, bundle_name=bundle_name)
        assert not dag.get_is_paused()

        # dag should be paused after 2 failed dag_runs
        add_failed_dag_run(
            dag,
            "1",
            TEST_DATE,
        )
        add_failed_dag_run(dag, "2", TEST_DATE + timedelta(days=1))
        assert dag.get_is_paused()

    def test_dag_is_deactivated_upon_dagfile_deletion(self, dag_maker):
        dag_id = "old_existing_dag"
        with dag_maker(dag_id, schedule=None, is_paused_upon_creation=True) as dag:
            ...
        session = settings.Session()
        dag.sync_to_db(session=session)

        orm_dag = session.query(DagModel).filter(DagModel.dag_id == dag_id).one()

        assert not orm_dag.is_stale

        DagModel.deactivate_deleted_dags(
            bundle_name=orm_dag.bundle_name,
            rel_filelocs=list_py_file_paths(settings.DAGS_FOLDER),
        )

        orm_dag = session.query(DagModel).filter(DagModel.dag_id == dag_id).one()
        assert orm_dag.is_stale

        session.execute(DagModel.__table__.delete().where(DagModel.dag_id == dag_id))
        session.close()

    def test_dag_naive_default_args_start_date_with_timezone(self):
        local_tz = pendulum.timezone("Europe/Zurich")
        default_args = {"start_date": datetime.datetime(2018, 1, 1, tzinfo=local_tz)}

        dag = DAG("DAG", schedule=None, default_args=default_args)
        assert dag.timezone.name == local_tz.name

        dag = DAG("DAG", schedule=None, default_args=default_args)
        assert dag.timezone.name == local_tz.name

    def test_schedule_dag_no_previous_runs(self, testing_dag_bundle):
        """
        Tests scheduling a dag with no previous runs
        """
        dag_id = "test_schedule_dag_no_previous_runs"
        dag = DAG(dag_id=dag_id, schedule=None)
        dag.add_task(BaseOperator(task_id="faketastic", owner="Also fake", start_date=TEST_DATE))
        bundle_name = "testing"
        DAG.bulk_write_to_db(bundle_name, None, [dag])
        SerializedDagModel.write_dag(dag, bundle_name=bundle_name)
        dag_run = dag.create_dagrun(
            run_id="test",
            run_type=DagRunType.SCHEDULED,
            logical_date=TEST_DATE,
            state=State.RUNNING,
            data_interval=(TEST_DATE, TEST_DATE),
            run_after=TEST_DATE,
            triggered_by=DagRunTriggeredByType.TEST,
        )
        assert dag_run is not None
        assert dag.dag_id == dag_run.dag_id
        assert dag_run.run_id is not None
        assert dag_run.run_id != ""
        assert dag_run.logical_date == TEST_DATE, (
            f"dag_run.logical_date did not match expectation: {dag_run.logical_date}"
        )
        assert dag_run.state == State.RUNNING
        assert dag_run.run_type != DagRunType.MANUAL

    @patch("airflow.models.dagrun.Stats")
    def test_dag_handle_callback_crash(self, mock_stats, testing_dag_bundle):
        """
        Tests avoid crashes from calling dag callbacks exceptions
        """
        dag_id = "test_dag_callback_crash"
        mock_callback_with_exception = mock.MagicMock()
        mock_callback_with_exception.side_effect = Exception
        dag = DAG(
            dag_id=dag_id,
            schedule=None,
            # callback with invalid signature should not cause crashes
            on_success_callback=lambda: 1,
            on_failure_callback=mock_callback_with_exception,
        )
        when = TEST_DATE
        dag.add_task(BaseOperator(task_id="faketastic", owner="Also fake", start_date=when))
        bundle_name = "testing"
        DAG.bulk_write_to_db(bundle_name, None, [dag])
        SerializedDagModel.write_dag(dag, bundle_name=bundle_name)

        with create_session() as session:
            dag_run = dag.create_dagrun(
                run_id="test",
                state=State.RUNNING,
                logical_date=when,
                run_type=DagRunType.MANUAL,
                session=session,
                data_interval=(when, when),
                run_after=when,
                triggered_by=DagRunTriggeredByType.TEST,
            )

            # should not raise any exception
        dag_run.handle_dag_callback(dag=dag, success=False)
        dag_run.handle_dag_callback(dag=dag, success=True)

        mock_stats.incr.assert_called_with(
            "dag.callback_exceptions",
            tags={"dag_id": "test_dag_callback_crash"},
        )

    def test_dag_handle_callback_with_removed_task(self, dag_maker, session, testing_dag_bundle):
        """
        Tests avoid crashes when a removed task is the last one in the list of task instance
        """
        dag_id = "test_dag_callback_with_removed_task"
        mock_callback = mock.MagicMock()
        with DAG(
            dag_id=dag_id,
            schedule=None,
            on_success_callback=mock_callback,
            on_failure_callback=mock_callback,
        ) as dag:
            EmptyOperator(task_id="faketastic")
            task_removed = EmptyOperator(task_id="removed_task")
        bundle_name = "testing"
        DAG.bulk_write_to_db(bundle_name, None, [dag])
        SerializedDagModel.write_dag(dag, bundle_name=bundle_name)
        with create_session() as session:
            dag_run = dag.create_dagrun(
                run_id="test",
                state=State.RUNNING,
                logical_date=TEST_DATE,
                run_type=DagRunType.MANUAL,
                session=session,
                data_interval=(TEST_DATE, TEST_DATE),
                run_after=TEST_DATE,
                triggered_by=DagRunTriggeredByType.TEST,
            )
            dag._remove_task(task_removed.task_id)
            tis = dag_run.get_task_instances(session=session)
            tis[-1].state = TaskInstanceState.REMOVED
            assert dag_run.get_task_instance(task_removed.task_id).state == TaskInstanceState.REMOVED

            # should not raise any exception
            dag_run.handle_dag_callback(dag=dag, success=False)
            dag_run.handle_dag_callback(dag=dag, success=True)

    @pytest.mark.parametrize("catchup,expected_next_dagrun", [(True, DEFAULT_DATE), (False, None)])
    def test_next_dagrun_after_fake_scheduled_previous(
        self, catchup, expected_next_dagrun, testing_dag_bundle
    ):
        """
        Test scheduling a dag where there is a prior DagRun
        which has the same run_id as the next run should have.
        Tests with both catchup=True and catchup=False to verify different behaviors.
        """
        delta = datetime.timedelta(hours=1)
        dag_id = f"test_schedule_dag_fake_scheduled_previous_{catchup}"
        dag = DAG(dag_id=dag_id, schedule=delta, start_date=DEFAULT_DATE, catchup=catchup)
        dag.add_task(BaseOperator(task_id="faketastic", owner="Also fake", start_date=DEFAULT_DATE))

        session = settings.Session()
        orm_dag = DagModel(
            dag_id=dag.dag_id,
            bundle_name="testing",
            is_stale=False,
        )
        session.add(orm_dag)
        session.flush()

        _create_dagrun(
            dag,
            run_type=DagRunType.SCHEDULED,
            logical_date=DEFAULT_DATE,
            state=State.SUCCESS,
            data_interval=(DEFAULT_DATE, DEFAULT_DATE),
        )
        dag.sync_to_db()
        with create_session() as session:
            model = session.get(DagModel, dag.dag_id)

        if expected_next_dagrun is None:
            # For catchup=False, next_dagrun should be based on the current date
            current_time = timezone.utcnow()
            # Verify it's not using the old default date
            assert model.next_dagrun.year == current_time.year
            assert model.next_dagrun.month == current_time.month
            # Verify next_dagrun_create_after is scheduled after next_dagrun
            assert model.next_dagrun_create_after > model.next_dagrun
        else:
            # For catchup=True, even though there is a run for this date already,
            # it is marked as manual/external, so we should create a scheduled one anyway!
            assert model.next_dagrun == expected_next_dagrun
            assert model.next_dagrun_create_after == expected_next_dagrun + delta

    def test_schedule_dag_once(self, testing_dag_bundle):
        """
        Tests scheduling a dag scheduled for @once - should be scheduled the first time
        it is called, and not scheduled the second.
        """
        dag_id = "test_schedule_dag_once"
        dag = DAG(dag_id=dag_id, schedule="@once", start_date=TEST_DATE)
        assert isinstance(dag.timetable, OnceTimetable)
        dag.add_task(BaseOperator(task_id="faketastic", owner="Also fake", start_date=TEST_DATE))

        # Sync once to create the DagModel
        DAG.bulk_write_to_db("testing", None, [dag])

        _create_dagrun(
            dag,
            run_type=DagRunType.SCHEDULED,
            logical_date=TEST_DATE,
            state=State.SUCCESS,
            data_interval=(TEST_DATE, TEST_DATE),
        )

        # Then sync again after creating the dag run -- this should update next_dagrun
        DAG.bulk_write_to_db("testing", None, [dag])
        with create_session() as session:
            model = session.get(DagModel, dag.dag_id)

        assert model.next_dagrun is None
        assert model.next_dagrun_create_after is None

    def test_fractional_seconds(self):
        """
        Tests if fractional seconds are stored in the database
        """
        dag_id = "test_fractional_seconds"
        dag = DAG(dag_id=dag_id, schedule="@once", start_date=TEST_DATE)
        dag.add_task(BaseOperator(task_id="faketastic", owner="Also fake", start_date=TEST_DATE))

        start_date = timezone.utcnow()

        run = _create_dagrun(
            dag,
            run_type=DagRunType.MANUAL,
            logical_date=start_date,
            start_date=start_date,
            state=State.RUNNING,
            data_interval=(start_date, start_date),
        )

        run.refresh_from_db()

        assert start_date == run.logical_date, "dag run logical_date loses precision"
        assert start_date == run.start_date, "dag run start_date loses precision "

    def test_rich_comparison_ops(self):
        test_dag_id = "test_rich_comparison_ops"

        class DAGsubclass(DAG):
            pass

        args = {"owner": "airflow", "start_date": DEFAULT_DATE}
        dag = DAG(test_dag_id, schedule=None, default_args=args)

        dag_eq = DAG(test_dag_id, schedule=None, default_args=args)

        dag_diff_load_time = DAG(test_dag_id, schedule=None, default_args=args)
        dag_diff_name = DAG(test_dag_id + "_neq", schedule=None, default_args=args)

        dag_subclass = DAGsubclass(test_dag_id, schedule=None, default_args=args)
        dag_subclass_diff_name = DAGsubclass(test_dag_id + "2", schedule=None, default_args=args)

        for dag_ in [dag_eq, dag_diff_name, dag_subclass, dag_subclass_diff_name]:
            dag_.last_loaded = dag.last_loaded

        # test identity equality
        assert dag == dag

        # test dag (in)equality based on _comps
        assert dag_eq == dag
        assert dag_diff_name != dag
        assert dag_diff_load_time != dag

        # test dag inequality based on type even if _comps happen to match
        assert dag_subclass != dag

        # a dag should equal an unpickled version of itself
        dump = pickle.dumps(dag)
        assert pickle.loads(dump) == dag

        # dags are ordered based on dag_id no matter what the type is
        assert dag < dag_diff_name
        assert dag > dag_diff_load_time
        assert dag < dag_subclass_diff_name

        # greater than should have been created automatically by functools
        assert dag_diff_name > dag

        # hashes are non-random and match equality
        assert hash(dag) == hash(dag)
        assert hash(dag_eq) == hash(dag)
        assert hash(dag_diff_name) != hash(dag)
        assert hash(dag_subclass) != hash(dag)

    def test_get_paused_dag_ids(self, testing_dag_bundle):
        dag_id = "test_get_paused_dag_ids"
        dag = DAG(dag_id, schedule=None, is_paused_upon_creation=True)
        session = settings.Session()
        orm_dag = DagModel(
            dag_id=dag.dag_id,
            bundle_name="testing",
            is_stale=False,
            is_paused=True,  # Set is_paused to match DAG's is_paused_upon_creation
        )
        session.add(orm_dag)
        session.flush()
        dag.sync_to_db()
        assert DagModel.get_dagmodel(dag_id) is not None

        paused_dag_ids = DagModel.get_paused_dag_ids([dag_id])
        assert paused_dag_ids == {dag_id}

        with create_session() as session:
            session.query(DagModel).filter(DagModel.dag_id == dag_id).delete(synchronize_session=False)

    @pytest.mark.parametrize(
        "schedule_arg, expected_timetable, interval_description",
        [
            (None, NullTimetable(), "Never, external triggers only"),
            ("@daily", cron_timetable("0 0 * * *"), "At 00:00"),
            ("@weekly", cron_timetable("0 0 * * 0"), "At 00:00, only on Sunday"),
            ("@monthly", cron_timetable("0 0 1 * *"), "At 00:00, on day 1 of the month"),
            ("@quarterly", cron_timetable("0 0 1 */3 *"), "At 00:00, on day 1 of the month, every 3 months"),
            ("@yearly", cron_timetable("0 0 1 1 *"), "At 00:00, on day 1 of the month, only in January"),
            ("5 0 * 8 *", cron_timetable("5 0 * 8 *"), "At 00:05, only in August"),
            ("@once", OnceTimetable(), "Once, as soon as possible"),
            (datetime.timedelta(days=1), delta_timetable(datetime.timedelta(days=1)), ""),
            ("30 21 * * 5 1", cron_timetable("30 21 * * 5 1"), ""),
        ],
    )
    def test_timetable_and_description_from_schedule_arg(
        self, schedule_arg, expected_timetable, interval_description
    ):
        dag = DAG("test_schedule_arg", schedule=schedule_arg, start_date=TEST_DATE)
        assert dag.timetable == expected_timetable
        assert dag.timetable.description == interval_description

    def test_timetable_and_description_from_asset(self):
        uri = "test://asset"
        dag = DAG(
            "test_schedule_interval_arg", schedule=[Asset(uri=uri, group="test-group")], start_date=TEST_DATE
        )
        assert dag.timetable == AssetTriggeredTimetable(Asset(uri=uri, group="test-group"))
        assert dag.timetable.description == "Triggered by assets"

    @pytest.mark.parametrize(
        "timetable, expected_description",
        [
            (NullTimetable(), "Never, external triggers only"),
            (cron_timetable("0 0 * * *"), "At 00:00"),
            (cron_timetable("@daily"), "At 00:00"),
            (cron_timetable("0 0 * * 0"), "At 00:00, only on Sunday"),
            (cron_timetable("@weekly"), "At 00:00, only on Sunday"),
            (cron_timetable("0 0 1 * *"), "At 00:00, on day 1 of the month"),
            (cron_timetable("@monthly"), "At 00:00, on day 1 of the month"),
            (cron_timetable("0 0 1 */3 *"), "At 00:00, on day 1 of the month, every 3 months"),
            (cron_timetable("@quarterly"), "At 00:00, on day 1 of the month, every 3 months"),
            (cron_timetable("0 0 1 1 *"), "At 00:00, on day 1 of the month, only in January"),
            (cron_timetable("@yearly"), "At 00:00, on day 1 of the month, only in January"),
            (cron_timetable("5 0 * 8 *"), "At 00:05, only in August"),
            (OnceTimetable(), "Once, as soon as possible"),
            (delta_timetable(datetime.timedelta(days=1)), ""),
            (cron_timetable("30 21 * * 5 1"), ""),
        ],
    )
    def test_description_from_timetable(self, timetable, expected_description):
        dag = DAG("test_schedule_description", schedule=timetable, start_date=TEST_DATE)
        assert dag.timetable == timetable
        assert dag.timetable.description == expected_description

    def test_create_dagrun_job_id_is_set(self, testing_dag_bundle):
        job_id = 42
        dag = DAG(dag_id="test_create_dagrun_job_id_is_set", schedule=None)
        DAG.bulk_write_to_db("testing", None, [dag])
        SerializedDagModel.write_dag(dag, bundle_name="testing")
        dr = dag.create_dagrun(
            run_id="test_create_dagrun_job_id_is_set",
            logical_date=DEFAULT_DATE,
            data_interval=(DEFAULT_DATE, DEFAULT_DATE),
            run_after=DEFAULT_DATE,
            run_type=DagRunType.MANUAL,
            state=State.NONE,
            creating_job_id=job_id,
            triggered_by=DagRunTriggeredByType.TEST,
        )
        assert dr.creating_job_id == job_id

    def test_dag_add_task_checks_trigger_rule(self):
        # A non fail stop dag should allow any trigger rule
        from airflow.exceptions import FailFastDagInvalidTriggerRule
        from airflow.utils.trigger_rule import TriggerRule

        task_with_non_default_trigger_rule = EmptyOperator(
            task_id="task_with_non_default_trigger_rule", trigger_rule=TriggerRule.ALWAYS
        )
        non_fail_fast_dag = DAG(
            dag_id="test_dag_add_task_checks_trigger_rule",
            schedule=None,
            start_date=DEFAULT_DATE,
            fail_fast=False,
        )
        non_fail_fast_dag.add_task(task_with_non_default_trigger_rule)

        # a fail stop dag should allow default trigger rule
        from airflow.sdk.definitions._internal.abstractoperator import DEFAULT_TRIGGER_RULE

        fail_fast_dag = DAG(
            dag_id="test_dag_add_task_checks_trigger_rule",
            schedule=None,
            start_date=DEFAULT_DATE,
            fail_fast=True,
        )
        task_with_default_trigger_rule = EmptyOperator(
            task_id="task_with_default_trigger_rule", trigger_rule=DEFAULT_TRIGGER_RULE
        )
        fail_fast_dag.add_task(task_with_default_trigger_rule)

        # a fail stop dag should not allow a non-default trigger rule
        task_with_non_default_trigger_rule = EmptyOperator(
            task_id="task_with_non_default_trigger_rule", trigger_rule=TriggerRule.ALWAYS
        )
        with pytest.raises(FailFastDagInvalidTriggerRule):
            fail_fast_dag.add_task(task_with_non_default_trigger_rule)

    def test_dag_add_task_sets_default_task_group(self):
        dag = DAG(dag_id="test_dag_add_task_sets_default_task_group", schedule=None, start_date=DEFAULT_DATE)
        task_without_task_group = EmptyOperator(task_id="task_without_group_id")
        default_task_group = TaskGroupContext.get_current(dag)
        dag.add_task(task_without_task_group)
        assert default_task_group.get_child_by_label("task_without_group_id") == task_without_task_group

        task_group = TaskGroup(group_id="task_group", dag=dag)
        task_with_task_group = EmptyOperator(task_id="task_with_task_group", task_group=task_group)
        dag.add_task(task_with_task_group)
        assert task_group.get_child_by_label("task_with_task_group") == task_with_task_group
        assert dag.get_task("task_group.task_with_task_group") == task_with_task_group

    @pytest.mark.parametrize("dag_run_state", [DagRunState.QUEUED, DagRunState.RUNNING])
    @pytest.mark.need_serialized_dag
    def test_clear_set_dagrun_state(self, dag_run_state, dag_maker, session):
        dag_id = "test_clear_set_dagrun_state"

        with dag_maker(dag_id, start_date=DEFAULT_DATE, max_active_runs=1) as dag:
            task_id = "t1"
            EmptyOperator(task_id=task_id)

        dr = dag_maker.create_dagrun(
            run_type=DagRunType.BACKFILL_JOB,
            state=State.FAILED,
            start_date=DEFAULT_DATE,
            logical_date=DEFAULT_DATE,
            session=session,
        )
        session.commit()
        session.refresh(dr)
        assert dr.state == "failed"

        dag.clear(
            start_date=DEFAULT_DATE,
            end_date=DEFAULT_DATE + datetime.timedelta(days=1),
            dag_run_state=dag_run_state,
            session=session,
        )
        session.refresh(dr)
        assert dr.state == dag_run_state

    @pytest.mark.parametrize("dag_run_state", [DagRunState.QUEUED, DagRunState.RUNNING])
    def test_clear_set_dagrun_state_for_mapped_task(self, session, dag_run_state):
        dag_id = "test_clear_set_dagrun_state"

        task_id = "t1"

        with DAG(dag_id, schedule=None, start_date=DEFAULT_DATE, max_active_runs=1) as dag:

            @task_decorator
            def make_arg_lists():
                return [[1], [2], [{"a": "b"}]]

            def consumer(value):
                print(value)

            PythonOperator.partial(task_id=task_id, python_callable=consumer).expand(op_args=make_arg_lists())

        dagrun_1 = _create_dagrun(
            dag,
            run_type=DagRunType.BACKFILL_JOB,
            state=DagRunState.FAILED,
            start_date=DEFAULT_DATE,
            logical_date=DEFAULT_DATE,
            data_interval=(DEFAULT_DATE, DEFAULT_DATE),
            session=session,
        )
        # Get the (de)serialized MappedOperator
        mapped = dag.get_task(task_id)
        expand_mapped_task(mapped, dagrun_1.run_id, "make_arg_lists", length=2, session=session)

        upstream_ti = dagrun_1.get_task_instance("make_arg_lists", session=session)
        ti = dagrun_1.get_task_instance(task_id, map_index=0, session=session)
        ti2 = dagrun_1.get_task_instance(task_id, map_index=1, session=session)
        upstream_ti.state = State.SUCCESS
        ti.state = State.SUCCESS
        ti2.state = State.SUCCESS
        session.flush()

        dag.clear(
            task_ids=[(task_id, 0), ("make_arg_lists")],
            start_date=DEFAULT_DATE,
            end_date=DEFAULT_DATE + datetime.timedelta(days=1),
            dag_run_state=dag_run_state,
            session=session,
        )
        session.refresh(upstream_ti)
        session.refresh(ti)
        session.refresh(ti2)
        assert upstream_ti.state is None  # cleared
        assert ti.state is None  # cleared
        assert ti2.state == State.SUCCESS  # not cleared
        dagruns = session.query(DagRun).filter(DagRun.dag_id == dag_id).all()

        assert len(dagruns) == 1
        dagrun: DagRun = dagruns[0]
        assert dagrun.state == dag_run_state

    def test_dag_test_basic(self, testing_dag_bundle):
        dag = DAG(dag_id="test_local_testing_conn_file", schedule=None, start_date=DEFAULT_DATE)
<<<<<<< HEAD
        bundle_name = "testing"
        DAG.bulk_write_to_db(bundle_name, None, [dag])
        SerializedDagModel.write_dag(dag, bundle_name=bundle_name)
=======

>>>>>>> 0c178848
        mock_object = mock.MagicMock()

        @task_decorator
        def check_task():
            # we call a mock object to ensure that this task actually ran.
            mock_object()

        with dag:
            check_task()
        dag.sync_to_db()
        SerializedDagModel.write_dag(dag, bundle_name="testing")

        dag.test()
        mock_object.assert_called_once()

    def test_dag_test_with_dependencies(self, testing_dag_bundle):
        dag = DAG(dag_id="test_local_testing_conn_file", schedule=None, start_date=DEFAULT_DATE)
<<<<<<< HEAD
        bundle_name = "testing"
        DAG.bulk_write_to_db(bundle_name, None, [dag])
        SerializedDagModel.write_dag(dag, bundle_name=bundle_name)
=======
>>>>>>> 0c178848
        mock_object = mock.MagicMock()

        @task_decorator
        def check_task():
            return "output of first task"

        @task_decorator
        def check_task_2(my_input):
            # we call a mock object to ensure that this task actually ran.
            mock_object(my_input)

        with dag:
            check_task_2(check_task())

        dag.sync_to_db()
        SerializedDagModel.write_dag(dag, bundle_name="testing")

        dag.test()
        mock_object.assert_called_with("output of first task")

    def test_dag_test_with_fail_handler(self, testing_dag_bundle):
        mock_handle_object_1 = mock.MagicMock()
        mock_handle_object_2 = mock.MagicMock()

        def handle_task_failure(context):
            ti = context["task_instance"]
            mock_handle_object_1(f"task {ti.task_id} failed...")

        def handle_dag_failure(context):
            dag_id = context["dag"].dag_id
            mock_handle_object_2(f"dag {dag_id} run failed...")

        dag = DAG(
            dag_id="test_local_testing_conn_file",
            default_args={"on_failure_callback": handle_task_failure},
            on_failure_callback=handle_dag_failure,
            start_date=DEFAULT_DATE,
            schedule=None,
        )

        mock_task_object_1 = mock.MagicMock()
        mock_task_object_2 = mock.MagicMock()
<<<<<<< HEAD
        bundle_name = "testing"
        DAG.bulk_write_to_db(bundle_name, None, [dag])
        SerializedDagModel.write_dag(dag, bundle_name=bundle_name)
=======
>>>>>>> 0c178848

        @task_decorator
        def check_task():
            mock_task_object_1()
            raise AirflowException("boooom")

        @task_decorator
        def check_task_2(my_input):
            # we call a mock object to ensure that this task actually ran.
            mock_task_object_2(my_input)

        with dag:
            check_task_2(check_task())
        dag.sync_to_db()
        SerializedDagModel.write_dag(dag, bundle_name="testing")
        dr = dag.test()

        ti1 = dr.get_task_instance("check_task")
        ti2 = dr.get_task_instance("check_task_2")

        assert ti1
        assert ti2
        assert ti1.state == TaskInstanceState.FAILED
        assert ti2.state == TaskInstanceState.UPSTREAM_FAILED

        mock_handle_object_1.assert_called_with("task check_task failed...")
        mock_handle_object_2.assert_called_with("dag test_local_testing_conn_file run failed...")
        mock_task_object_1.assert_called()
        mock_task_object_2.assert_not_called()

    def test_dag_connection_file(self, tmp_path, testing_dag_bundle):
        test_connections_string = """
---
my_postgres_conn:
  - conn_id: my_postgres_conn
    conn_type: postgres
        """
        dag = DAG(dag_id="test_local_testing_conn_file", schedule=None, start_date=DEFAULT_DATE)
        bundle_name = "testing"
        DAG.bulk_write_to_db(bundle_name, None, [dag])
        SerializedDagModel.write_dag(dag, bundle_name=bundle_name)

        @task_decorator
        def check_task():
            from airflow.configuration import secrets_backend_list
            from airflow.secrets.local_filesystem import LocalFilesystemBackend

            assert isinstance(secrets_backend_list[0], LocalFilesystemBackend)
            local_secrets: LocalFilesystemBackend = secrets_backend_list[0]
            assert local_secrets.get_connection("my_postgres_conn").conn_id == "my_postgres_conn"

        with dag:
            check_task()
        path = tmp_path / "testfile.yaml"
        path.write_text(test_connections_string)
        dag.test(conn_file_path=os.fspath(path))

    @pytest.mark.parametrize(
        "ti_state_begin, ti_state_end",
        [
            *((state, None) for state in State.task_states if state != TaskInstanceState.RUNNING),
            (TaskInstanceState.RUNNING, TaskInstanceState.RESTARTING),
        ],
    )
    def test_clear_dag(
        self,
        ti_state_begin: TaskInstanceState | None,
        ti_state_end: TaskInstanceState | None,
        dag_maker,
        session,
    ):
        dag_id = "test_clear_dag"

        task_id = "t1"
        with dag_maker(
            dag_id,
            schedule=None,
            start_date=DEFAULT_DATE,
            max_active_runs=1,
            serialized=True,
        ) as dag:
            EmptyOperator(task_id=task_id)

        session = settings.Session()
        dagrun_1 = dag_maker.create_dagrun(
            run_id="backfill",
            run_type=DagRunType.BACKFILL_JOB,
            state=DagRunState.RUNNING,
            start_date=DEFAULT_DATE,
            logical_date=DEFAULT_DATE,
            # triggered_by=DagRunTriggeredByType.TEST,
            session=session,
        )

        task_instance_1 = dagrun_1.get_task_instance(task_id, session=session)
        if TYPE_CHECKING:
            assert task_instance_1
        task_instance_1.state = ti_state_begin
        task_instance_1.job_id = 123
        session.commit()

        dag.clear(
            start_date=DEFAULT_DATE,
            end_date=DEFAULT_DATE + datetime.timedelta(days=1),
            session=session,
        )

        task_instances = session.query(TI).filter(TI.dag_id == dag_id).all()

        assert len(task_instances) == 1
        task_instance: TI = task_instances[0]
        assert task_instance.state == ti_state_end

    def test_next_dagrun_info_once(self):
        dag = DAG("test_scheduler_dagrun_once", start_date=timezone.datetime(2015, 1, 1), schedule="@once")

        next_info = dag.next_dagrun_info(None)
        assert next_info
        assert next_info.logical_date == timezone.datetime(2015, 1, 1)

        next_info = dag.next_dagrun_info(next_info.data_interval)
        assert next_info is None

    def test_next_dagrun_info_catchup(self):
        """
        Test to check that a DAG with catchup = False only schedules beginning now, not back to the start date
        """

        def make_dag(dag_id, schedule, start_date, catchup):
            default_args = {
                "owner": "airflow",
                "depends_on_past": False,
            }
            dag = DAG(
                dag_id,
                schedule=schedule,
                start_date=start_date,
                catchup=catchup,
                default_args=default_args,
            )

            op1 = EmptyOperator(task_id="t1", dag=dag)
            op2 = EmptyOperator(task_id="t2", dag=dag)
            op3 = EmptyOperator(task_id="t3", dag=dag)
            op1 >> op2 >> op3

            return dag

        now = timezone.utcnow()
        six_hours_ago_to_the_hour = (now - datetime.timedelta(hours=6)).replace(
            minute=0, second=0, microsecond=0
        )
        half_an_hour_ago = now - datetime.timedelta(minutes=30)
        two_hours_ago = now - datetime.timedelta(hours=2)

        dag1 = make_dag(
            dag_id="dag_without_catchup_ten_minute",
            schedule="*/10 * * * *",
            start_date=six_hours_ago_to_the_hour,
            catchup=False,
        )
        next_date, _ = dag1.next_dagrun_info(None)
        # The DR should be scheduled in the last half an hour, not 6 hours ago
        assert next_date > half_an_hour_ago
        assert next_date < timezone.utcnow()

        dag2 = make_dag(
            dag_id="dag_without_catchup_hourly",
            schedule="@hourly",
            start_date=six_hours_ago_to_the_hour,
            catchup=False,
        )

        next_date, _ = dag2.next_dagrun_info(None)
        # The DR should be scheduled in the last 2 hours, not 6 hours ago
        assert next_date > two_hours_ago
        # The DR should be scheduled BEFORE now
        assert next_date < timezone.utcnow()

        dag3 = make_dag(
            dag_id="dag_without_catchup_once",
            schedule="@once",
            start_date=six_hours_ago_to_the_hour,
            catchup=False,
        )

        next_date, _ = dag3.next_dagrun_info(None)
        # The DR should be scheduled in the last 2 hours, not 6 hours ago
        assert next_date == six_hours_ago_to_the_hour

    @time_machine.travel(timezone.datetime(2020, 1, 5))
    @pytest.mark.parametrize("schedule", ("@daily", timedelta(days=1), cron_timetable("0 0 * * *")))
    def test_next_dagrun_info_timedelta_schedule_and_catchup_false(self, schedule):
        """
        Test that the dag file processor does not create multiple dagruns
        if a dag is scheduled with 'timedelta' and catchup=False
        """
        dag = DAG(
            "test_scheduler_dagrun_once_with_timedelta_and_catchup_false",
            start_date=timezone.datetime(2015, 1, 1),
            schedule=schedule,
            catchup=False,
        )

        next_info = dag.next_dagrun_info(None)
        assert next_info
        assert next_info.logical_date == timezone.datetime(2020, 1, 4)

        # The date to create is in the future, this is handled by "DagModel.dags_needing_dagruns"
        next_info = dag.next_dagrun_info(next_info.data_interval)
        assert next_info
        assert next_info.logical_date == timezone.datetime(2020, 1, 5)

    @time_machine.travel(timezone.datetime(2020, 5, 4))
    def test_next_dagrun_info_timedelta_schedule_and_catchup_true(self):
        """
        Test that the dag file processor creates multiple dagruns
        if a dag is scheduled with 'timedelta' and catchup=True
        """
        dag = DAG(
            "test_scheduler_dagrun_once_with_timedelta_and_catchup_true",
            start_date=timezone.datetime(2020, 5, 1),
            schedule=timedelta(days=1),
            catchup=True,
        )

        next_info = dag.next_dagrun_info(None)
        assert next_info
        assert next_info.logical_date == timezone.datetime(2020, 5, 1)

        next_info = dag.next_dagrun_info(next_info.data_interval)
        assert next_info
        assert next_info.logical_date == timezone.datetime(2020, 5, 2)

        next_info = dag.next_dagrun_info(next_info.data_interval)
        assert next_info
        assert next_info.logical_date == timezone.datetime(2020, 5, 3)

        # The date to create is in the future, this is handled by "DagModel.dags_needing_dagruns"
        next_info = dag.next_dagrun_info(next_info.data_interval)
        assert next_info
        assert next_info.logical_date == timezone.datetime(2020, 5, 4)

    @pytest.mark.usefixtures("clear_all_logger_handlers")
    def test_next_dagrun_info_timetable_exception(self, caplog):
        """Test the DAG does not crash the scheduler if the timetable raises an exception."""

        class FailingTimetable(Timetable):
            def next_dagrun_info(self, last_automated_data_interval, restriction):
                raise RuntimeError("this fails")

        dag = DAG(
            "test_next_dagrun_info_timetable_exception",
            start_date=timezone.datetime(2020, 5, 1),
            schedule=FailingTimetable(),
            catchup=True,
        )

        def _check_logs(records: list[logging.LogRecord], data_interval: DataInterval) -> None:
            assert len(records) == 1
            record = records[0]
            assert record.exc_info is not None, "Should contain exception"
            assert record.getMessage() == (
                f"Failed to fetch run info after data interval {data_interval} "
                f"for DAG 'test_next_dagrun_info_timetable_exception'"
            )

        with caplog.at_level(level=logging.ERROR):
            next_info = dag.next_dagrun_info(None)
        assert next_info is None, "failed next_dagrun_info should return None"
        _check_logs(caplog.records, data_interval=None)
        caplog.clear()
        data_interval = DataInterval(timezone.datetime(2020, 5, 1), timezone.datetime(2020, 5, 2))
        with caplog.at_level(level=logging.ERROR):
            next_info = dag.next_dagrun_info(data_interval)
        assert next_info is None, "failed next_dagrun_info should return None"
        _check_logs(caplog.records, data_interval)

    def test_next_dagrun_after_auto_align(self):
        """
        Test if the schedule will be auto aligned with the start_date
        such that if the start_date coincides with the schedule the first
        logical_date will be start_date, otherwise it will be start_date +
        interval.

        This test verifies both catchup=True and catchup=False scenarios:
        - With catchup=True: The scheduler aligns with the historical start date
        - With catchup=False: The scheduler aligns with the current date, ignoring historical dates
        """
        # Test catchup=True scenario (using historical dates)
        dag = DAG(
            dag_id="test_scheduler_auto_align_1",
            start_date=timezone.datetime(2016, 1, 1, 10, 10, 0),
            schedule="4 5 * * *",
            catchup=True,
        )
        EmptyOperator(task_id="dummy", dag=dag, owner="airflow")

        next_info = dag.next_dagrun_info(None)
        assert next_info
        assert next_info.logical_date == timezone.datetime(2016, 1, 2, 5, 4)

        dag = DAG(
            dag_id="test_scheduler_auto_align_2",
            start_date=timezone.datetime(2016, 1, 1, 10, 10, 0),
            schedule="10 10 * * *",
            catchup=True,
        )
        EmptyOperator(task_id="dummy", dag=dag, owner="airflow")

        next_info = dag.next_dagrun_info(None)
        assert next_info
        assert next_info.logical_date == timezone.datetime(2016, 1, 1, 10, 10)

        # Test catchup=False scenario (using current dates)
        start_date = timezone.datetime(2016, 1, 1, 10, 10, 0)
        dag = DAG(
            dag_id="test_scheduler_auto_align_3",
            start_date=start_date,
            schedule="4 5 * * *",
            catchup=False,
        )
        EmptyOperator(task_id="dummy", dag=dag, owner="airflow")

        next_info = dag.next_dagrun_info(None)
        assert next_info
        # With catchup=False, next_dagrun should be based on the current date
        # Verify it's not using the old start_date
        assert next_info.logical_date.year >= start_date.year
        assert next_info.logical_date.month >= start_date.month

        # Verify it's following the cron schedule pattern (4 5 * * *)
        assert next_info.logical_date.hour == 5
        assert next_info.logical_date.minute == 4

        start_date = timezone.datetime(2016, 1, 1, 10, 10, 0)
        dag = DAG(
            dag_id="test_scheduler_auto_align_4",
            start_date=start_date,
            schedule="10 10 * * *",
            catchup=False,
        )
        EmptyOperator(task_id="dummy", dag=dag, owner="airflow")

        next_info = dag.next_dagrun_info(None)
        assert next_info
        # With catchup=False, next_dagrun should be based on the current date
        # Verify it's not using the old start_date
        assert next_info.logical_date.year >= start_date.year
        assert next_info.logical_date.month >= start_date.month
        # Verify it's following the cron schedule pattern (10 10 * * *)
        assert next_info.logical_date.hour == 10
        assert next_info.logical_date.minute == 10

    def test_next_dagrun_info_on_29_feb(self):
        dag = DAG(
            "test_scheduler_dagrun_29_feb", start_date=timezone.datetime(2024, 1, 1), schedule="0 0 29 2 *"
        )

        next_info = dag.next_dagrun_info(None)
        assert next_info
        assert next_info.logical_date == timezone.datetime(2024, 2, 29)

        next_info = dag.next_dagrun_info(next_info.data_interval)
        assert next_info.logical_date == timezone.datetime(2028, 2, 29)
        assert next_info.data_interval.start == timezone.datetime(2028, 2, 29)
        assert next_info.data_interval.end == timezone.datetime(2032, 2, 29)

    def test_validate_executor_field_executor_not_configured(self):
        dag = DAG("test-dag", schedule=None)
        EmptyOperator(task_id="t1", dag=dag, executor="test.custom.executor")
        with pytest.raises(
            UnknownExecutorException,
            match="The specified executor test.custom.executor for task t1 is not configured",
        ):
            dag.validate()

    def test_validate_executor_field(self):
        with patch.object(ExecutorLoader, "lookup_executor_name_by_str"):
            dag = DAG("test-dag", schedule=None)
            EmptyOperator(task_id="t1", dag=dag, executor="test.custom.executor")
            dag.validate()

    def test_validate_params_on_trigger_dag(self, testing_dag_bundle):
        dag = DAG("dummy-dag", schedule=None, params={"param1": Param(type="string")})
        bundle_name = "testing"
        DAG.bulk_write_to_db(bundle_name, None, [dag])
        SerializedDagModel.write_dag(dag, bundle_name=bundle_name)
        with pytest.raises(ParamValidationError, match="No value passed and Param has no default value"):
            dag.create_dagrun(
                run_id="test_dagrun_missing_param",
                run_type=DagRunType.MANUAL,
                state=State.RUNNING,
                logical_date=TEST_DATE,
                data_interval=(TEST_DATE, TEST_DATE),
                run_after=TEST_DATE,
                triggered_by=DagRunTriggeredByType.TEST,
            )

        dag = DAG("dummy-dag", schedule=None, params={"param1": Param(type="string")})
        with pytest.raises(
            ParamValidationError, match="Invalid input for param param1: None is not of type 'string'"
        ):
            dag.create_dagrun(
                run_id="test_dagrun_missing_param",
                run_type=DagRunType.MANUAL,
                state=State.RUNNING,
                logical_date=TEST_DATE,
                conf={"param1": None},
                data_interval=(TEST_DATE, TEST_DATE),
                run_after=TEST_DATE,
                triggered_by=DagRunTriggeredByType.TEST,
            )

        dag = DAG("dummy-dag", schedule=None, params={"param1": Param(type="string")})
        dag.create_dagrun(
            run_id="test_dagrun_missing_param",
            run_type=DagRunType.MANUAL,
            state=State.RUNNING,
            logical_date=TEST_DATE,
            conf={"param1": "hello"},
            data_interval=(TEST_DATE, TEST_DATE),
            run_after=TEST_DATE,
            triggered_by=DagRunTriggeredByType.TEST,
        )

    def test_dag_owner_links(self, testing_dag_bundle):
        dag = DAG(
            "dag",
            schedule=None,
            start_date=DEFAULT_DATE,
            owner_links={"owner1": "https://mylink.com", "owner2": "mailto:someone@yoursite.com"},
        )
        session = settings.Session()
        orm_dag = DagModel(
            dag_id=dag.dag_id,
            bundle_name="testing",
            is_stale=False,
        )
        session.add(orm_dag)
        session.flush()
        assert dag.owner_links == {"owner1": "https://mylink.com", "owner2": "mailto:someone@yoursite.com"}
        dag.sync_to_db(session=session)

        expected_owners = {"dag": {"owner1": "https://mylink.com", "owner2": "mailto:someone@yoursite.com"}}
        orm_dag_owners = DagOwnerAttributes.get_all(session)
        assert orm_dag_owners == expected_owners

        # Test dag owner links are removed completely
        dag = DAG("dag", schedule=None, start_date=DEFAULT_DATE)
        dag.sync_to_db(session=session)

        orm_dag_owners = session.query(DagOwnerAttributes).all()
        assert not orm_dag_owners

    def test_get_bundle_name(self, testing_dag_bundle):
        dag = DAG("dag")

        # until we've sycned, it'll be None
        assert dag.get_bundle_name() is None

        DAG.bulk_write_to_db("testing", None, [dag])
        assert dag.get_bundle_name() == "testing"

    def test_get_bundle_version(self, testing_dag_bundle):
        dag = DAG("dag")

        # until we've sycned, it'll be None
        assert dag.get_bundle_version() is None

        # Now, it can be none or a str
        DAG.bulk_write_to_db("testing", None, [dag])
        assert dag.get_bundle_version() is None
        DAG.bulk_write_to_db("testing", "abc", [dag])
        assert dag.get_bundle_version() == "abc"

    @pytest.mark.parametrize(
        "reference_type, reference_column",
        [
            pytest.param(DeadlineReference.DAGRUN_LOGICAL_DATE, "logical_date", id="logical_date"),
            pytest.param(DeadlineReference.DAGRUN_QUEUED_AT, "queued_at", id="queued_at"),
            pytest.param(DeadlineReference.FIXED_DATETIME(DEFAULT_DATE), "NONE", id="fixed_deadline"),
        ],
    )
    def test_dagrun_deadline(self, reference_type, reference_column, dag_maker, session):
        interval = datetime.timedelta(hours=1)
        with dag_maker(
            dag_id="test_queued_deadline",
            schedule=datetime.timedelta(days=1),
            deadline=DeadlineAlert(
                reference=reference_type,
                interval=interval,
                callback=print,
            ),
        ) as dag:
            ...

        dr = dag.create_dagrun(
            run_id="test_dagrun_deadline",
            run_type=DagRunType.SCHEDULED,
            state=State.QUEUED,
            logical_date=TEST_DATE,
            run_after=TEST_DATE,
            triggered_by=DagRunTriggeredByType.TEST,
        )
        session.flush()
        dr = session.merge(dr)

        assert len(dr.deadlines) == 1
        assert dr.deadlines[0].deadline_time == getattr(dr, reference_column, DEFAULT_DATE) + interval


class TestDagModel:
    def _clean(self):
        clear_db_dags()
        clear_db_assets()
        clear_db_runs()

    def setup_method(self):
        self._clean()

    def teardown_method(self):
        self._clean()

    def test_dags_needing_dagruns_not_too_early(self, testing_dag_bundle):
        dag = DAG(dag_id="far_future_dag", schedule=None, start_date=timezone.datetime(2038, 1, 1))
        EmptyOperator(task_id="dummy", dag=dag, owner="airflow")

        session = settings.Session()
        orm_dag = DagModel(
            dag_id=dag.dag_id,
            bundle_name="testing",
            max_active_tasks=1,
            has_task_concurrency_limits=False,
            next_dagrun=dag.start_date,
            next_dagrun_create_after=timezone.datetime(2038, 1, 2),
            is_stale=False,
        )
        session.add(orm_dag)
        session.flush()

        query, _ = DagModel.dags_needing_dagruns(session)
        dag_models = query.all()
        assert dag_models == []

        session.rollback()
        session.close()

    def test_dags_needing_dagruns_assets(self, dag_maker, session):
        asset = Asset(uri="test://asset", group="test-group")
        with dag_maker(
            session=session,
            dag_id="my_dag",
            max_active_runs=1,
            schedule=[asset],
            start_date=pendulum.now().add(days=-2),
        ) as dag:
            EmptyOperator(task_id="dummy")

        # there's no queue record yet, so no runs needed at this time.
        query, _ = DagModel.dags_needing_dagruns(session)
        dag_models = query.all()
        assert dag_models == []

        # add queue records so we'll need a run
        dag_model = session.query(DagModel).filter(DagModel.dag_id == dag.dag_id).one()
        asset_model: AssetModel = dag_model.schedule_assets[0]
        session.add(AssetDagRunQueue(asset_id=asset_model.id, target_dag_id=dag_model.dag_id))
        session.flush()
        query, _ = DagModel.dags_needing_dagruns(session)
        dag_models = query.all()
        assert dag_models == [dag_model]

        # create run so we don't need a run anymore (due to max active runs)
        dag_maker.create_dagrun(
            run_type=DagRunType.ASSET_TRIGGERED,
            state=DagRunState.QUEUED,
            logical_date=pendulum.now("UTC"),
        )
        query, _ = DagModel.dags_needing_dagruns(session)
        dag_models = query.all()
        assert dag_models == []

        # increase max active runs and we should now need another run
        dag_maker.dag_model.max_active_runs = 2
        session.flush()
        query, _ = DagModel.dags_needing_dagruns(session)
        dag_models = query.all()
        assert dag_models == [dag_model]

    def test_dags_needing_dagruns_asset_aliases(self, dag_maker, session):
        # link asset_alias hello_alias to asset hello
        asset_model = AssetModel(uri="hello")
        asset_alias_model = AssetAliasModel(name="hello_alias")
        asset_alias_model.assets.append(asset_model)
        session.add_all([asset_model, asset_alias_model])
        session.commit()

        with dag_maker(
            session=session,
            dag_id="my_dag",
            max_active_runs=1,
            schedule=[AssetAlias(name="hello_alias")],
            start_date=pendulum.now().add(days=-2),
        ):
            EmptyOperator(task_id="dummy")

        # there's no queue record yet, so no runs needed at this time.
        query, _ = DagModel.dags_needing_dagruns(session)
        dag_models = query.all()
        assert dag_models == []

        # add queue records so we'll need a run
        dag_model = dag_maker.dag_model
        session.add(AssetDagRunQueue(asset_id=asset_model.id, target_dag_id=dag_model.dag_id))
        session.flush()
        query, _ = DagModel.dags_needing_dagruns(session)
        dag_models = query.all()
        assert dag_models == [dag_model]

        # create run so we don't need a run anymore (due to max active runs)
        dag_maker.create_dagrun(
            run_type=DagRunType.ASSET_TRIGGERED,
            state=DagRunState.QUEUED,
            logical_date=pendulum.now("UTC"),
        )
        query, _ = DagModel.dags_needing_dagruns(session)
        dag_models = query.all()
        assert dag_models == []

        # increase max active runs and we should now need another run
        dag_maker.dag_model.max_active_runs = 2
        session.flush()
        query, _ = DagModel.dags_needing_dagruns(session)
        dag_models = query.all()
        assert dag_models == [dag_model]

    @pytest.mark.parametrize("ref", [Asset.ref(name="1"), Asset.ref(uri="s3://bucket/assets/1")])
    @pytest.mark.want_activate_assets
    @pytest.mark.need_serialized_dag
    def test_dags_needing_dagruns_asset_refs(self, dag_maker, session, ref):
        asset = Asset(name="1", uri="s3://bucket/assets/1")

        with dag_maker(dag_id="producer", schedule=None, session=session):
            op = EmptyOperator(task_id="op", outlets=asset)

        dr: DagRun = dag_maker.create_dagrun()

        with dag_maker(dag_id="consumer", schedule=ref, max_active_runs=1):
            pass

        # Nothing from the upstream yet, no runs needed.
        assert session.scalars(select(AssetDagRunQueue.target_dag_id)).all() == []
        query, _ = DagModel.dags_needing_dagruns(session)
        assert query.all() == []

        # Upstream triggered, now we need a run.
        ti = dr.get_task_instance("op")
        ti.refresh_from_task(op)
        ti.run()

        assert session.scalars(select(AssetDagRunQueue.target_dag_id)).all() == ["consumer"]
        query, _ = DagModel.dags_needing_dagruns(session)
        assert [dm.dag_id for dm in query] == ["consumer"]

    def test_max_active_runs_not_none(self, testing_dag_bundle):
        dag = DAG(
            dag_id="test_max_active_runs_not_none",
            schedule=None,
            start_date=timezone.datetime(2038, 1, 1),
        )
        EmptyOperator(task_id="dummy", dag=dag, owner="airflow")

        session = settings.Session()
        orm_dag = DagModel(
            dag_id=dag.dag_id,
            bundle_name="testing",
            has_task_concurrency_limits=False,
            next_dagrun=None,
            next_dagrun_create_after=None,
            is_stale=False,
        )
        # assert max_active_runs updated
        assert orm_dag.max_active_runs == 16
        session.add(orm_dag)
        session.flush()
        assert orm_dag.max_active_runs is not None

        session.rollback()
        session.close()

    def test_dags_needing_dagruns_only_unpaused(self, testing_dag_bundle):
        """
        We should never create dagruns for unpaused DAGs
        """
        dag = DAG(dag_id="test_dags", schedule=None, start_date=DEFAULT_DATE)
        EmptyOperator(task_id="dummy", dag=dag, owner="airflow")

        session = settings.Session()
        orm_dag = DagModel(
            dag_id=dag.dag_id,
            bundle_name="testing",
            has_task_concurrency_limits=False,
            next_dagrun=DEFAULT_DATE,
            next_dagrun_create_after=DEFAULT_DATE + timedelta(days=1),
            is_stale=False,
        )
        session.merge(orm_dag)
        session.flush()

        query, _ = DagModel.dags_needing_dagruns(session)
        needed = query.all()
        assert [d.dag_id for d in needed] == [orm_dag.dag_id]

        orm_dag.is_paused = True
        session.merge(orm_dag)
        session.flush()

        query, _ = DagModel.dags_needing_dagruns(session)
        dag_models = query.all()
        assert dag_models == []

        session.rollback()
        session.close()

    def test_dags_needing_dagruns_doesnot_send_dagmodel_with_import_errors(self, session, testing_dag_bundle):
        """
        We check that has_import_error is false for dags
        being set to scheduler to create dagruns
        """
        dag = DAG(dag_id="test_dags", schedule=None, start_date=DEFAULT_DATE)
        EmptyOperator(task_id="dummy", dag=dag, owner="airflow")

        orm_dag = DagModel(
            dag_id=dag.dag_id,
            bundle_name="testing",
            has_task_concurrency_limits=False,
            next_dagrun=DEFAULT_DATE,
            next_dagrun_create_after=DEFAULT_DATE + timedelta(days=1),
            is_stale=False,
        )
        assert not orm_dag.has_import_errors
        session.add(orm_dag)
        session.flush()

        query, _ = DagModel.dags_needing_dagruns(session)
        needed = query.all()
        assert needed == [orm_dag]

        orm_dag.has_import_errors = True
        session.merge(orm_dag)
        session.flush()

        query, _ = DagModel.dags_needing_dagruns(session)
        dag_models = query.all()
        assert dag_models == []

        session.rollback()
        session.close()

    def test_relative_fileloc(self, session, testing_dag_bundle):
        rel_path = "test_assets.py"
        bundle_path = TEST_DAGS_FOLDER
        file_path = bundle_path / rel_path
        bag = DagBag(dag_folder=file_path, bundle_path=bundle_path)

        dag = bag.get_dag("dag_with_skip_task")

        bundle_name = "testing"

        dag_model = DagModel(
            dag_id=dag.dag_id,
            bundle_name=bundle_name,
        )
        session.merge(dag_model)
        session.flush()

        dag.sync_to_db(session=session)

        assert dag.fileloc == str(file_path)
        assert dag.relative_fileloc == str(rel_path)

        SerializedDagModel.write_dag(dag, bundle_name=bundle_name, session=session)
        session.commit()
        session.expunge_all()
        dm = session.get(DagModel, dag.dag_id)
        assert dm.fileloc == str(file_path)
        assert dm.relative_fileloc == str(rel_path)
        sdm = session.scalar(select(SerializedDagModel).where(SerializedDagModel.dag_id == dag.dag_id))
        assert sdm.dag.fileloc == str(file_path)
        assert sdm.dag.relative_fileloc == str(rel_path)

    def test__processor_dags_folder(self, session, testing_dag_bundle):
        """Only populated after deserializtion"""
        bundle_name = "testing"

        dag = DAG(dag_id="test", schedule=None)
        dag.fileloc = "/abc/test.py"

        dag_model = DagModel(
            dag_id=dag.dag_id,
            bundle_name=bundle_name,
        )
        session.merge(dag_model)
        session.flush()

        dag.sync_to_db()
        assert dag._processor_dags_folder is None
        SerializedDagModel.write_dag(dag, bundle_name=bundle_name)
        sdm = SerializedDagModel.get(dag.dag_id, session)
        assert sdm.dag._processor_dags_folder == settings.DAGS_FOLDER

    @pytest.mark.need_serialized_dag
    def test_dags_needing_dagruns_triggered_date_by_dag_queued_times(self, session, dag_maker):
        asset1 = Asset(uri="test://asset1", group="test-group")
        asset2 = Asset(uri="test://asset2", name="test_asset_2", group="test-group")

        for dag_id, asset in [("assets-1", asset1), ("assets-2", asset2)]:
            with dag_maker(dag_id=dag_id, start_date=timezone.utcnow(), session=session):
                EmptyOperator(task_id="task", outlets=[asset])
            dr = dag_maker.create_dagrun()

            asset_id = session.query(AssetModel.id).filter_by(uri=asset.uri).scalar()

            session.add(
                AssetEvent(
                    asset_id=asset_id,
                    source_task_id="task",
                    source_dag_id=dr.dag_id,
                    source_run_id=dr.run_id,
                    source_map_index=-1,
                )
            )

        asset1_id = session.query(AssetModel.id).filter_by(uri=asset1.uri).scalar()
        asset2_id = session.query(AssetModel.id).filter_by(uri=asset2.uri).scalar()

        with dag_maker(dag_id="assets-consumer-multiple", schedule=[asset1, asset2]) as dag:
            pass

        session.flush()
        session.add_all(
            [
                AssetDagRunQueue(asset_id=asset1_id, target_dag_id=dag.dag_id, created_at=DEFAULT_DATE),
                AssetDagRunQueue(
                    asset_id=asset2_id,
                    target_dag_id=dag.dag_id,
                    created_at=DEFAULT_DATE + timedelta(hours=1),
                ),
            ]
        )
        session.flush()

        query, triggered_date_by_dag = DagModel.dags_needing_dagruns(session)
        assert len(triggered_date_by_dag) == 1
        assert dag.dag_id in triggered_date_by_dag
        last_queued_time = triggered_date_by_dag[dag.dag_id]
        assert last_queued_time == DEFAULT_DATE + timedelta(hours=1)

    def test_asset_expression(self, session: Session, testing_dag_bundle) -> None:
        dag = DAG(
            dag_id="test_dag_asset_expression",
            schedule=AssetAny(
                Asset(uri="s3://dag1/output_1.txt", extra={"hi": "bye"}, group="test-group"),
                AssetAll(
                    Asset(
                        uri="s3://dag2/output_1.txt",
                        name="test_asset_2",
                        extra={"hi": "bye"},
                        group="test-group",
                    ),
                    Asset("s3://dag3/output_3.txt", extra={"hi": "bye"}, group="test-group"),
                    AssetAll(
                        AssetAll(
                            Asset("s3://dag3/output_4.txt", extra={"hi": "bye"}, group="test-group"),
                            Asset("s3://dag3/output_5.txt", extra={"hi": "bye"}, group="test-group"),
                        ),
                        Asset("s3://dag3/output_6.txt", extra={"hi": "bye"}, group="test-group"),
                    ),
                ),
                AssetAlias(name="test_name", group="test-group"),
            ),
            start_date=datetime.datetime.min,
        )
        DAG.bulk_write_to_db("testing", None, [dag], session=session)

        expression = session.scalars(select(DagModel.asset_expression).filter_by(dag_id=dag.dag_id)).one()
        assert expression == {
            "any": [
                {
                    "asset": {
                        "uri": "s3://dag1/output_1.txt",
                        "name": "s3://dag1/output_1.txt",
                        "group": "test-group",
                        "id": ANY,
                    }
                },
                {
                    "all": [
                        {
                            "asset": {
                                "uri": "s3://dag2/output_1.txt",
                                "name": "test_asset_2",
                                "group": "test-group",
                                "id": ANY,
                            }
                        },
                        {
                            "asset": {
                                "uri": "s3://dag3/output_3.txt",
                                "name": "s3://dag3/output_3.txt",
                                "group": "test-group",
                                "id": ANY,
                            }
                        },
                        {
                            "all": [
                                {
                                    "all": [
                                        {
                                            "asset": {
                                                "uri": "s3://dag3/output_4.txt",
                                                "name": "s3://dag3/output_4.txt",
                                                "group": "test-group",
                                                "id": ANY,
                                            }
                                        },
                                        {
                                            "asset": {
                                                "uri": "s3://dag3/output_5.txt",
                                                "name": "s3://dag3/output_5.txt",
                                                "group": "test-group",
                                                "id": ANY,
                                            }
                                        },
                                    ],
                                },
                                {
                                    "asset": {
                                        "uri": "s3://dag3/output_6.txt",
                                        "name": "s3://dag3/output_6.txt",
                                        "group": "test-group",
                                        "id": ANY,
                                    },
                                },
                            ]
                        },
                    ]
                },
                {"alias": {"name": "test_name", "group": "test-group"}},
            ]
        }


class TestQueries:
    def setup_method(self) -> None:
        clear_db_runs()
        clear_db_dags()
        clear_db_dag_bundles()

    def teardown_method(self) -> None:
        clear_db_runs()
        clear_db_dags()
        clear_db_dag_bundles()

    @pytest.mark.parametrize("tasks_count", [3, 12])
    def test_count_number_queries(self, tasks_count, testing_dag_bundle):
        dag = DAG("test_dagrun_query_count", schedule=None, start_date=DEFAULT_DATE)
        for i in range(tasks_count):
            EmptyOperator(task_id=f"dummy_task_{i}", owner="test", dag=dag)
        DAG.bulk_write_to_db("testing", None, [dag])
        SerializedDagModel.write_dag(dag, bundle_name="testing")
        with assert_queries_count(5):
            dag.create_dagrun(
                run_id="test_dagrun_query_count",
                run_type=DagRunType.MANUAL,
                state=State.RUNNING,
                logical_date=TEST_DATE,
                data_interval=(TEST_DATE, TEST_DATE),
                run_after=TEST_DATE,
                triggered_by=DagRunTriggeredByType.TEST,
            )


@pytest.mark.parametrize(
    "run_id",
    ["test-run-id"],
)
def test_set_task_instance_state(run_id, session, dag_maker):
    """Test that set_task_instance_state updates the TaskInstance state and clear downstream failed"""
    start_date = datetime_tz(2020, 1, 1)
    with dag_maker(
        "test_set_task_instance_state",
        start_date=start_date,
        session=session,
        serialized=True,
    ) as dag:
        task_1 = EmptyOperator(task_id="task_1")
        task_2 = EmptyOperator(task_id="task_2")
        task_3 = EmptyOperator(task_id="task_3")
        task_4 = EmptyOperator(task_id="task_4")
        task_5 = EmptyOperator(task_id="task_5")
        task_1 >> [task_2, task_3, task_4, task_5]

    dagrun = dag_maker.create_dagrun(
        run_id=run_id,
        state=State.FAILED,
        run_type=DagRunType.SCHEDULED,
    )

    def get_ti_from_db(task):
        return (
            session.query(TI)
            .filter(
                TI.dag_id == dag.dag_id,
                TI.task_id == task.task_id,
                TI.run_id == dagrun.run_id,
            )
            .one()
        )

    get_ti_from_db(task_1).state = State.FAILED
    get_ti_from_db(task_2).state = State.SUCCESS
    get_ti_from_db(task_3).state = State.UPSTREAM_FAILED
    get_ti_from_db(task_4).state = State.FAILED
    get_ti_from_db(task_5).state = State.SKIPPED

    session.flush()

    altered = dag.set_task_instance_state(
        task_id=task_1.task_id,
        run_id=run_id,
        state=State.SUCCESS,
        session=session,
    )
    # After _mark_task_instance_state, task_1 is marked as SUCCESS
    ti1 = get_ti_from_db(task_1)
    assert ti1.state == State.SUCCESS
    # TIs should have DagRun pre-loaded
    assert isinstance(inspect(ti1).attrs.dag_run.loaded_value, DagRun)
    # task_2 remains as SUCCESS
    assert get_ti_from_db(task_2).state == State.SUCCESS
    # task_3 and task_4 are cleared because they were in FAILED/UPSTREAM_FAILED state
    assert get_ti_from_db(task_3).state == State.NONE
    assert get_ti_from_db(task_4).state == State.NONE
    # task_5 remains as SKIPPED
    assert get_ti_from_db(task_5).state == State.SKIPPED
    dagrun.refresh_from_db(session=session)
    # dagrun should be set to QUEUED
    assert dagrun.get_state() == State.QUEUED

    assert {tuple(t.key) for t in altered} == {
        ("test_set_task_instance_state", "task_1", dagrun.run_id, 0, -1)
    }


@pytest.mark.need_serialized_dag
def test_set_task_instance_state_mapped(dag_maker, session):
    """Test that when setting an individual mapped TI that the other TIs are not affected"""
    task_id = "t1"

    # The catchup behavior isn't central to what's being tested. Setting catchup explicitly to True.
    with dag_maker(session=session, catchup=True) as dag:

        @task_decorator
        def make_arg_lists():
            return [[1], [2], [{"a": "b"}]]

        def consumer(value):
            print(value)

        mapped = PythonOperator.partial(task_id=task_id, python_callable=consumer).expand(
            op_args=make_arg_lists()
        )

        mapped >> BaseOperator(task_id="downstream")

    dr1 = dag_maker.create_dagrun(
        run_type=DagRunType.SCHEDULED,
        state=DagRunState.FAILED,
    )

    mapped = dag.get_task(task_id)
    expand_mapped_task(mapped, dr1.run_id, "make_arg_lists", length=2, session=session)

    # set_state(future=True) only applies to scheduled runs
    dr2 = dag_maker.create_dagrun(
        run_type=DagRunType.SCHEDULED,
        state=DagRunState.FAILED,
        logical_date=DEFAULT_DATE + datetime.timedelta(days=1),
    )
    expand_mapped_task(mapped, dr2.run_id, "make_arg_lists", length=2, session=session)

    session.query(TI).filter_by(dag_id=dag.dag_id).update({"state": TaskInstanceState.FAILED})

    ti_query = (
        session.query(TI.task_id, TI.map_index, TI.run_id, TI.state)
        .filter(TI.dag_id == dag.dag_id, TI.task_id.in_([task_id, "downstream"]))
        .order_by(TI.run_id, TI.task_id, TI.map_index)
    )

    # Check pre-conditions
    assert ti_query.all() == [
        ("downstream", -1, dr1.run_id, TaskInstanceState.FAILED),
        (task_id, 0, dr1.run_id, TaskInstanceState.FAILED),
        (task_id, 1, dr1.run_id, TaskInstanceState.FAILED),
        ("downstream", -1, dr2.run_id, TaskInstanceState.FAILED),
        (task_id, 0, dr2.run_id, TaskInstanceState.FAILED),
        (task_id, 1, dr2.run_id, TaskInstanceState.FAILED),
    ]

    dag.set_task_instance_state(
        task_id=task_id,
        map_indexes=[1],
        future=True,
        run_id=dr1.run_id,
        state=TaskInstanceState.SUCCESS,
        session=session,
    )
    assert dr1 in session, "Check session is passed down all the way"

    assert ti_query.all() == [
        ("downstream", -1, dr1.run_id, None),
        (task_id, 0, dr1.run_id, TaskInstanceState.FAILED),
        (task_id, 1, dr1.run_id, TaskInstanceState.SUCCESS),
        ("downstream", -1, dr2.run_id, None),
        (task_id, 0, dr2.run_id, TaskInstanceState.FAILED),
        (task_id, 1, dr2.run_id, TaskInstanceState.SUCCESS),
    ]


def test_set_task_group_state(session, dag_maker):
    """Test that set_task_group_state updates the TaskGroup state and clear downstream failed"""
    start_date = datetime_tz(2020, 1, 1)
    with dag_maker(
        "test_set_task_group_state",
        start_date=start_date,
        session=session,
        serialized=True,
    ) as dag:
        start = EmptyOperator(task_id="start")

        with TaskGroup("section_1", tooltip="Tasks for section_1") as section_1:
            task_1 = EmptyOperator(task_id="task_1")
            task_2 = EmptyOperator(task_id="task_2")
            task_3 = EmptyOperator(task_id="task_3")

            task_1 >> [task_2, task_3]

        task_4 = EmptyOperator(task_id="task_4")
        task_5 = EmptyOperator(task_id="task_5")
        task_6 = EmptyOperator(task_id="task_6")
        task_7 = EmptyOperator(task_id="task_7")
        task_8 = EmptyOperator(task_id="task_8")

        start >> section_1 >> [task_4, task_5, task_6, task_7, task_8]

    dagrun = dag_maker.create_dagrun(
        run_id="test-run-id",
        state=State.FAILED,
        run_type=DagRunType.SCHEDULED,
    )

    def get_ti_from_db(task):
        return (
            session.query(TI)
            .filter(
                TI.dag_id == dag.dag_id,
                TI.task_id == task.task_id,
                TI.run_id == dagrun.run_id,
            )
            .one()
        )

    get_ti_from_db(task_1).state = State.FAILED
    get_ti_from_db(task_2).state = State.SUCCESS
    get_ti_from_db(task_3).state = State.UPSTREAM_FAILED
    get_ti_from_db(task_4).state = State.SUCCESS
    get_ti_from_db(task_5).state = State.UPSTREAM_FAILED
    get_ti_from_db(task_6).state = State.FAILED
    get_ti_from_db(task_7).state = State.SKIPPED

    session.flush()

    altered = dag.set_task_group_state(
        group_id=section_1.group_id,
        run_id="test-run-id",
        state=State.SUCCESS,
        session=session,
    )

    # After _mark_task_instance_state, task_1 is marked as SUCCESS
    assert get_ti_from_db(task_1).state == State.SUCCESS
    # task_2 remains as SUCCESS
    assert get_ti_from_db(task_2).state == State.SUCCESS
    # task_3 should be marked as SUCCESS
    assert get_ti_from_db(task_3).state == State.SUCCESS
    # task_4 should remain as SUCCESS
    assert get_ti_from_db(task_4).state == State.SUCCESS
    # task_5 and task_6 are cleared because they were in FAILED/UPSTREAM_FAILED state
    assert get_ti_from_db(task_5).state == State.NONE
    assert get_ti_from_db(task_6).state == State.NONE
    # task_7 remains as SKIPPED
    assert get_ti_from_db(task_7).state == State.SKIPPED
    dagrun.refresh_from_db(session=session)
    # dagrun should be set to QUEUED
    assert dagrun.get_state() == State.QUEUED

    assert {t.key for t in altered} == {
        ("test_set_task_group_state", "section_1.task_1", dagrun.run_id, 0, -1),
        ("test_set_task_group_state", "section_1.task_3", dagrun.run_id, 0, -1),
    }


def test_dag_teardowns_property_lists_all_teardown_tasks():
    @setup
    def setup_task():
        return 1

    @teardown
    def teardown_task():
        return 1

    @teardown
    def teardown_task2():
        return 1

    @teardown
    def teardown_task3():
        return 1

    @task_decorator
    def mytask():
        return 1

    with DAG("dag") as dag:
        t1 = setup_task()
        t2 = teardown_task()
        t3 = teardown_task2()
        t4 = teardown_task3()
        with t1 >> t2:
            with t3:
                with t4:
                    mytask()

    assert {t.task_id for t in dag.teardowns} == {"teardown_task", "teardown_task2", "teardown_task3"}
    assert {t.task_id for t in dag.tasks_upstream_of_teardowns} == {"setup_task", "mytask"}


@pytest.mark.parametrize(
    "start_date, expected_infos",
    [
        (
            DEFAULT_DATE,
            [DagRunInfo.interval(DEFAULT_DATE, DEFAULT_DATE + datetime.timedelta(hours=1))],
        ),
        (
            DEFAULT_DATE - datetime.timedelta(hours=3),
            [
                DagRunInfo.interval(
                    DEFAULT_DATE - datetime.timedelta(hours=3),
                    DEFAULT_DATE - datetime.timedelta(hours=2),
                ),
                DagRunInfo.interval(
                    DEFAULT_DATE - datetime.timedelta(hours=2),
                    DEFAULT_DATE - datetime.timedelta(hours=1),
                ),
                DagRunInfo.interval(
                    DEFAULT_DATE - datetime.timedelta(hours=1),
                    DEFAULT_DATE,
                ),
                DagRunInfo.interval(
                    DEFAULT_DATE,
                    DEFAULT_DATE + datetime.timedelta(hours=1),
                ),
            ],
        ),
    ],
    ids=["in-dag-restriction", "out-of-dag-restriction"],
)
def test_iter_dagrun_infos_between(start_date, expected_infos):
    dag = DAG(dag_id="test_get_dates", start_date=DEFAULT_DATE, schedule="@hourly")
    EmptyOperator(task_id="dummy", dag=dag)

    iterator = dag.iter_dagrun_infos_between(
        earliest=pendulum.instance(start_date),
        latest=pendulum.instance(DEFAULT_DATE),
        align=True,
    )
    assert expected_infos == list(iterator)


@pytest.mark.usefixtures("clear_all_logger_handlers")
def test_iter_dagrun_infos_between_error(caplog):
    start = pendulum.instance(DEFAULT_DATE - datetime.timedelta(hours=1))
    end = pendulum.instance(DEFAULT_DATE)

    class FailingAfterOneTimetable(Timetable):
        def next_dagrun_info(self, last_automated_data_interval, restriction):
            if last_automated_data_interval is None:
                return DagRunInfo.interval(start, end)
            raise RuntimeError("this fails")

    dag = DAG(
        dag_id="test_iter_dagrun_infos_between_error",
        start_date=DEFAULT_DATE,
        schedule=FailingAfterOneTimetable(),
    )

    iterator = dag.iter_dagrun_infos_between(earliest=start, latest=end, align=True)
    with caplog.at_level(logging.ERROR):
        infos = list(iterator)

    # The second timetable.next_dagrun_info() call raises an exception, so only the first result is returned.
    assert infos == [DagRunInfo.interval(start, end)]

    assert caplog.record_tuples == [
        (
            "airflow.models.dag.DAG",
            logging.ERROR,
            f"Failed to fetch run info after data interval {DataInterval(start, end)} for DAG {dag.dag_id!r}",
        ),
    ]
    assert caplog.records[0].exc_info is not None, "should contain exception context"


@pytest.mark.parametrize(
    "logical_date, data_interval_start, data_interval_end, expected_data_interval",
    [
        pytest.param(None, None, None, None, id="no-next-run"),
        pytest.param(
            DEFAULT_DATE,
            DEFAULT_DATE,
            DEFAULT_DATE + timedelta(days=2),
            DataInterval(DEFAULT_DATE, DEFAULT_DATE + timedelta(days=2)),
            id="modern",
        ),
        pytest.param(
            DEFAULT_DATE,
            None,
            None,
            DataInterval(DEFAULT_DATE, DEFAULT_DATE + timedelta(days=1)),
            id="legacy",
        ),
    ],
)
def test_get_next_data_interval(
    logical_date,
    data_interval_start,
    data_interval_end,
    expected_data_interval,
):
    dag = DAG(dag_id="test_get_next_data_interval", schedule="@daily", start_date=DEFAULT_DATE)
    dag_model = DagModel(
        dag_id="test_get_next_data_interval",
        bundle_name="dags-folder",
        next_dagrun=logical_date,
        next_dagrun_data_interval_start=data_interval_start,
        next_dagrun_data_interval_end=data_interval_end,
    )

    assert dag.get_next_data_interval(dag_model) == expected_data_interval


@pytest.mark.parametrize(
    ("dag_date", "tasks_date", "catchup", "restrict"),
    [
        # catchup=True cases - respects task start dates
        [
            (DEFAULT_DATE, None),
            [
                (DEFAULT_DATE + timedelta(days=1), DEFAULT_DATE + timedelta(days=2)),
                (DEFAULT_DATE + timedelta(days=3), DEFAULT_DATE + timedelta(days=4)),
            ],
            True,
            TimeRestriction(DEFAULT_DATE, DEFAULT_DATE + timedelta(days=4), True),
        ],
        [
            (DEFAULT_DATE, None),
            [(DEFAULT_DATE, DEFAULT_DATE + timedelta(days=1)), (DEFAULT_DATE, None)],
            True,
            TimeRestriction(DEFAULT_DATE, None, True),
        ],
        # catchup=False cases - same time boundaries but different catchup flag
        [
            (DEFAULT_DATE, None),
            [
                (DEFAULT_DATE + timedelta(days=1), DEFAULT_DATE + timedelta(days=2)),
                (DEFAULT_DATE + timedelta(days=3), DEFAULT_DATE + timedelta(days=4)),
            ],
            False,
            TimeRestriction(DEFAULT_DATE, DEFAULT_DATE + timedelta(days=4), False),
        ],
        [
            (DEFAULT_DATE, None),
            [(DEFAULT_DATE, DEFAULT_DATE + timedelta(days=1)), (DEFAULT_DATE, None)],
            False,
            TimeRestriction(DEFAULT_DATE, None, False),
        ],
    ],
)
def test__time_restriction(dag_maker, dag_date, tasks_date, catchup, restrict):
    """
    Test that _time_restriction correctly reflects the DAG's time constraints with different catchup settings.

    With catchup=True, future task start dates are respected.
    With catchup=False, the scheduler may schedule tasks regardless of their future start dates.
    """
    with dag_maker(
        "test__time_restriction",
        schedule=None,
        catchup=catchup,  # Use the parametrized catchup value
        start_date=dag_date[0],
        end_date=dag_date[1],
    ) as dag:
        EmptyOperator(task_id="do1", start_date=tasks_date[0][0], end_date=tasks_date[0][1])
        EmptyOperator(task_id="do2", start_date=tasks_date[1][0], end_date=tasks_date[1][1])

    assert dag._time_restriction == restrict


@pytest.mark.need_serialized_dag
def test_get_asset_triggered_next_run_info(dag_maker, clear_assets):
    asset1 = Asset(uri="test://asset1", name="test_asset1", group="test-group")
    asset2 = Asset(uri="test://asset2", group="test-group")
    asset3 = Asset(uri="test://asset3", group="test-group")
    with dag_maker(dag_id="assets-1", schedule=[asset2]):
        pass
    dag1 = dag_maker.dag

    with dag_maker(dag_id="assets-2", schedule=[asset1, asset2]):
        pass
    dag2 = dag_maker.dag

    with dag_maker(dag_id="assets-3", schedule=[asset1, asset2, asset3]):
        pass
    dag3 = dag_maker.dag

    session = dag_maker.session
    asset1_id = session.query(AssetModel.id).filter_by(uri=asset1.uri).scalar()
    session.bulk_save_objects(
        [
            AssetDagRunQueue(asset_id=asset1_id, target_dag_id=dag2.dag_id),
            AssetDagRunQueue(asset_id=asset1_id, target_dag_id=dag3.dag_id),
        ]
    )
    session.flush()

    assets = session.query(AssetModel.uri).order_by(AssetModel.id).all()

    info = get_asset_triggered_next_run_info([dag1.dag_id], session=session)
    assert info[dag1.dag_id] == {
        "ready": 0,
        "total": 1,
        "uri": assets[0].uri,
    }

    # This time, check both dag2 and dag3 at the same time (tests filtering)
    info = get_asset_triggered_next_run_info([dag2.dag_id, dag3.dag_id], session=session)
    assert info[dag2.dag_id] == {
        "ready": 1,
        "total": 2,
        "uri": "",
    }
    assert info[dag3.dag_id] == {
        "ready": 1,
        "total": 3,
        "uri": "",
    }


@pytest.mark.need_serialized_dag
def test_get_asset_triggered_next_run_info_with_unresolved_asset_alias(dag_maker, clear_assets):
    asset_alias1 = AssetAlias(name="alias")
    with dag_maker(dag_id="dag-1", schedule=[asset_alias1]):
        pass
    dag1 = dag_maker.dag
    session = dag_maker.session
    session.flush()

    info = get_asset_triggered_next_run_info([dag1.dag_id], session=session)
    assert info == {}

    dag1_model = DagModel.get_dagmodel(dag1.dag_id)
    assert dag1_model.get_asset_triggered_next_run_info(session=session) is None


@pytest.mark.parametrize(
    "run_id_type",
    [DagRunType.BACKFILL_JOB, DagRunType.SCHEDULED, DagRunType.ASSET_TRIGGERED],
)
def test_create_dagrun_disallow_manual_to_use_automated_run_id(run_id_type: DagRunType) -> None:
    dag = DAG(dag_id="test", start_date=DEFAULT_DATE, schedule="@daily")
    run_id = DagRun.generate_run_id(run_type=run_id_type, run_after=DEFAULT_DATE, logical_date=DEFAULT_DATE)

    with pytest.raises(ValueError) as ctx:
        dag.create_dagrun(
            run_type=DagRunType.MANUAL,
            run_id=run_id,
            logical_date=DEFAULT_DATE,
            data_interval=(DEFAULT_DATE, DEFAULT_DATE),
            run_after=DEFAULT_DATE,
            state=DagRunState.QUEUED,
            triggered_by=DagRunTriggeredByType.TEST,
        )
    assert str(ctx.value) == (
        f"A manual DAG run cannot use ID {run_id!r} since it is reserved for {run_id_type.value} runs"
    )


class TestTaskClearingSetupTeardownBehavior:
    """
    Task clearing behavior is mainly controlled by dag.partial_subset.
    Here we verify, primarily with regard to setups and teardowns, the
    behavior of dag.partial_subset but also the supporting methods defined
    on AbstractOperator.
    """

    @staticmethod
    def make_tasks(dag, input_str):
        """
        Helper for building setup and teardown tasks for testing.

        Given an input such as 's1, w1, t1, tf1', returns setup task "s1", normal task "w1"
        (the w means *work*), teardown task "t1", and teardown task "tf1" where the f means
        on_failure_fail_dagrun has been set to true.
        """

        def teardown_task(task_id):
            return BaseOperator(task_id=task_id).as_teardown()

        def teardown_task_f(task_id):
            return BaseOperator(task_id=task_id).as_teardown(on_failure_fail_dagrun=True)

        def work_task(task_id):
            return BaseOperator(task_id=task_id)

        def setup_task(task_id):
            return BaseOperator(task_id=task_id).as_setup()

        def make_task(task_id):
            """
            Task factory helper.

            Will give a setup, teardown, work, or teardown-with-dagrun-failure task depending on input.
            """
            if task_id.startswith("s"):
                factory = setup_task
            elif task_id.startswith("w"):
                factory = work_task
            elif task_id.startswith("tf"):
                factory = teardown_task_f
            elif task_id.startswith("t"):
                factory = teardown_task
            else:
                raise ValueError("unexpected")
            return dag.task_dict.get(task_id) or factory(task_id=task_id)

        return (make_task(x) for x in input_str.split(", "))

    @staticmethod
    def cleared_downstream(task):
        """Helper to return tasks that would be cleared if **downstream** selected."""
        upstream = False
        return set(
            task.dag.partial_subset(
                task_ids=[task.task_id],
                include_downstream=not upstream,
                include_upstream=upstream,
            ).tasks
        )

    @staticmethod
    def cleared_upstream(task):
        """Helper to return tasks that would be cleared if **upstream** selected."""
        upstream = True
        return set(
            task.dag.partial_subset(
                task_ids=task.task_id,
                include_downstream=not upstream,
                include_upstream=upstream,
            ).tasks
        )

    @staticmethod
    def cleared_neither(task):
        """Helper to return tasks that would be cleared if **upstream** selected."""
        return set(
            task.dag.partial_subset(
                task_ids=[task.task_id],
                include_downstream=False,
                include_upstream=False,
            ).tasks
        )

    def test_get_flat_relative_ids_with_setup(self):
        with DAG(dag_id="test_dag", schedule=None, start_date=pendulum.now()) as dag:
            s1, w1, w2, w3, w4, t1 = self.make_tasks(dag, "s1, w1, w2, w3, w4, t1")

        s1 >> w1 >> w2 >> w3

        # w1 is downstream of s1, and s1 has no teardown, so clearing w1 clears s1
        assert set(w1.get_upstreams_only_setups_and_teardowns()) == {s1}
        # same with w2 and w3
        assert set(w2.get_upstreams_only_setups_and_teardowns()) == {s1}
        assert set(w3.get_upstreams_only_setups_and_teardowns()) == {s1}
        # so if we clear w2, we should also get s1, and w3, but not w1
        assert self.cleared_downstream(w2) == {s1, w2, w3}

        w3 >> t1

        # now, w2 has a downstream teardown, but it's not connected directly to s1
        assert set(w2.get_upstreams_only_setups_and_teardowns()) == {s1}
        # so if we clear downstream then s1 will be cleared, and t1 will be cleared but only by virtue of
        # being downstream of w2 -- not as a result of being the teardown for s1, which it ain't
        assert self.cleared_downstream(w2) == {s1, w2, w3, t1}
        # and, another consequence of not linking s1 and t1 is that when we clear upstream, note that
        # t1 doesn't get cleared -- cus it's not upstream and it's not linked to s1
        assert self.cleared_upstream(w2) == {s1, w1, w2}
        # note also that if we add a 4th work task after t1, it will still be "in scope" for s1
        t1 >> w4
        assert self.cleared_downstream(w4) == {s1, w4}

        s1 >> t1

        # now, we know that t1 is the teardown for s1, so now we know that s1 will be "torn down"
        # by the time w4 runs, so we now know that w4 no longer requires s1, so when we clear w4,
        # s1 will not also be cleared
        self.cleared_downstream(w4) == {w4}
        assert set(w1.get_upstreams_only_setups_and_teardowns()) == {s1, t1}
        assert self.cleared_downstream(w1) == {s1, w1, w2, w3, t1, w4}
        assert self.cleared_upstream(w1) == {s1, w1, t1}
        assert set(w2.get_upstreams_only_setups_and_teardowns()) == {s1, t1}
        assert set(w2.get_upstreams_follow_setups()) == {s1, w1, t1}
        assert self.cleared_downstream(w2) == {s1, w2, w3, t1, w4}
        assert self.cleared_upstream(w2) == {s1, w1, w2, t1}
        assert self.cleared_downstream(w3) == {s1, w3, t1, w4}
        assert self.cleared_upstream(w3) == {s1, w1, w2, w3, t1}

    def test_get_flat_relative_ids_with_setup_nested_ctx_mgr(self):
        """Let's test some gnarlier cases here"""
        with DAG(dag_id="test_dag", schedule=None, start_date=pendulum.now()) as dag:
            s1, t1, s2, t2 = self.make_tasks(dag, "s1, t1, s2, t2")
            with s1 >> t1:
                BaseOperator(task_id="w1")
                with s2 >> t2:
                    BaseOperator(task_id="w2")
                    BaseOperator(task_id="w3")
        # to_do: implement tests

    def test_get_flat_relative_ids_with_setup_nested_no_ctx_mgr(self):
        """Let's test some gnarlier cases here"""
        with DAG(dag_id="test_dag", schedule=None, start_date=pendulum.now()) as dag:
            s1, t1, s2, t2, w1, w2, w3 = self.make_tasks(dag, "s1, t1, s2, t2, w1, w2, w3")
        s1 >> t1
        s1 >> w1 >> t1
        s1 >> s2
        s2 >> t2
        s2 >> w2 >> w3 >> t2

        assert w1.get_flat_relative_ids(upstream=True) == {"s1"}
        assert w1.get_flat_relative_ids(upstream=False) == {"t1"}
        assert self.cleared_downstream(w1) == {s1, w1, t1}
        assert self.cleared_upstream(w1) == {s1, w1, t1}
        assert w3.get_flat_relative_ids(upstream=True) == {"s1", "s2", "w2"}
        assert w3.get_flat_relative_ids(upstream=False) == {"t2"}
        assert t1 not in w2.get_flat_relatives(upstream=False)  # t1 not required by w2
        # t1 only included because s1 is upstream
        assert self.cleared_upstream(w2) == {s1, t1, s2, w2, t2}
        # t1 not included because t1 is not downstream
        assert self.cleared_downstream(w2) == {s2, w2, w3, t2}
        # t1 only included because s1 is upstream
        assert self.cleared_upstream(w3) == {s1, t1, s2, w2, w3, t2}
        # t1 not included because t1 is not downstream
        assert self.cleared_downstream(w3) == {s2, w3, t2}

    def test_get_flat_relative_ids_follows_teardowns(self):
        with DAG(dag_id="test_dag", schedule=None, start_date=pendulum.now()) as dag:
            s1, w1, w2, t1 = self.make_tasks(dag, "s1, w1, w2, t1")
        s1 >> w1 >> [w2, t1]
        s1 >> t1
        # w2, we infer, does not require s1, since t1 does not come after it
        assert set(w2.get_upstreams_only_setups_and_teardowns()) == set()
        # w1, however, *does* require s1, since t1 is downstream of it
        assert set(w1.get_upstreams_only_setups_and_teardowns()) == {s1, t1}
        # downstream is just downstream and includes teardowns
        assert self.cleared_downstream(w1) == {s1, w1, w2, t1}
        assert self.cleared_downstream(w2) == {w2}
        # and if there's a downstream setup, it will be included as well
        s2 = BaseOperator(task_id="s2", dag=dag).as_setup()
        t1 >> s2
        assert w1.get_flat_relative_ids(upstream=False) == {"t1", "w2", "s2"}
        assert self.cleared_downstream(w1) == {s1, w1, w2, t1, s2}

    def test_get_flat_relative_ids_two_tasks_diff_setup_teardowns(self):
        with DAG(dag_id="test_dag", schedule=None, start_date=pendulum.now()) as dag:
            s1, t1, s2, t2, w1, w2 = self.make_tasks(dag, "s1, t1, s2, t2, w1, w2")
        s1 >> w1 >> [w2, t1]
        s1 >> t1
        s2 >> t2
        s2 >> w2 >> t2

        assert set(w1.get_upstreams_only_setups_and_teardowns()) == {s1, t1}
        # s2 is included because w2 is included
        assert self.cleared_downstream(w1) == {s1, w1, t1, s2, w2, t2}
        assert self.cleared_neither(w1) == {s1, w1, t1}
        assert set(w2.get_upstreams_only_setups_and_teardowns()) == {s2, t2}
        assert self.cleared_downstream(w2) == {s2, w2, t2}

    def test_get_flat_relative_ids_one_task_multiple_setup_teardowns(self):
        with DAG(dag_id="test_dag", schedule=None, start_date=pendulum.now()) as dag:
            s1a, s1b, t1, s2, t2, s3, t3a, t3b, w1, w2 = self.make_tasks(
                dag, "s1a, s1b, t1, s2, t2, s3, t3a, t3b, w1, w2"
            )
        # teardown t1 has two setups, s1a and s1b
        [s1a, s1b] >> t1
        # work 1 requires s1a and s1b, both of which are torn down by t1
        [s1a, s1b] >> w1 >> [w2, t1]

        # work 2 requires s2, and s3. s2 is torn down by t2. s3 is torn down by two teardowns, t3a and t3b.
        s2 >> t2
        s2 >> w2 >> t2
        s3 >> w2 >> [t3a, t3b]
        s3 >> [t3a, t3b]
        assert set(w1.get_upstreams_only_setups_and_teardowns()) == {s1a, s1b, t1}
        # since w2 is downstream of w1, w2 gets cleared.
        # and since w2 gets cleared, we should also see s2 and s3 in here
        assert self.cleared_downstream(w1) == {s1a, s1b, w1, t1, s3, t3a, t3b, w2, s2, t2}
        assert set(w2.get_upstreams_only_setups_and_teardowns()) == {s2, t2, s3, t3a, t3b}
        assert self.cleared_downstream(w2) == {s2, s3, w2, t2, t3a, t3b}

    def test_get_flat_relative_ids_with_setup_and_groups(self):
        """
        This is a dag with a setup / teardown at dag level and two task groups that have
        their own setups / teardowns.

        When we do tg >> dag_teardown, teardowns should be excluded from tg leaves.
        """
        dag = DAG(dag_id="test_dag", schedule=None, start_date=pendulum.now())
        with dag:
            dag_setup = BaseOperator(task_id="dag_setup").as_setup()
            dag_teardown = BaseOperator(task_id="dag_teardown").as_teardown()
            dag_setup >> dag_teardown
            for group_name in ("g1", "g2"):
                with TaskGroup(group_name) as tg:
                    group_setup = BaseOperator(task_id="group_setup").as_setup()
                    w1 = BaseOperator(task_id="w1")
                    w2 = BaseOperator(task_id="w2")
                    w3 = BaseOperator(task_id="w3")
                    group_teardown = BaseOperator(task_id="group_teardown").as_teardown()
                    group_setup >> w1 >> w2 >> w3 >> group_teardown
                    group_setup >> group_teardown
                dag_setup >> tg >> dag_teardown
        g2_w2 = dag.task_dict["g2.w2"]
        g2_w3 = dag.task_dict["g2.w3"]
        g2_group_teardown = dag.task_dict["g2.group_teardown"]

        # the line `dag_setup >> tg >> dag_teardown` should be equivalent to
        # dag_setup >> group_setup; w3 >> dag_teardown
        # i.e. not group_teardown >> dag_teardown
        # this way the two teardowns can run in parallel
        # so first, check that dag_teardown not downstream of group 2 teardown
        # this means they can run in parallel
        assert "dag_teardown" not in g2_group_teardown.downstream_task_ids
        # and just document that g2 teardown is in effect a dag leaf
        assert g2_group_teardown.downstream_task_ids == set()
        # group 2 task w3 is in the scope of 2 teardowns -- the dag teardown and the group teardown
        # it is arrowed to both of them
        assert g2_w3.downstream_task_ids == {"g2.group_teardown", "dag_teardown"}
        # dag teardown should have 3 upstreams: the last work task in groups 1 and 2, and its setup
        assert dag_teardown.upstream_task_ids == {"g1.w3", "g2.w3", "dag_setup"}

        assert {x.task_id for x in g2_w2.get_upstreams_only_setups_and_teardowns()} == {
            "dag_setup",
            "dag_teardown",
            "g2.group_setup",
            "g2.group_teardown",
        }

        # clearing g2.w2 clears all setups and teardowns and g2.w2 and g2.w2
        # but not anything from g1
        assert {x.task_id for x in self.cleared_downstream(g2_w2)} == {
            "dag_setup",
            "dag_teardown",
            "g2.group_setup",
            "g2.group_teardown",
            "g2.w3",
            "g2.w2",
        }
        assert {x.task_id for x in self.cleared_upstream(g2_w2)} == {
            "dag_setup",
            "dag_teardown",
            "g2.group_setup",
            "g2.group_teardown",
            "g2.w1",
            "g2.w2",
        }

    def test_clear_upstream_not_your_setup(self):
        """
        When you have a work task that comes after a setup, then if you clear upstream
        the setup (and its teardown) will be cleared even though strictly speaking you don't
        "require" it since, depending on speed of execution, it might be torn down by t1
        before / while w2 runs.  It just gets cleared by virtue of it being upstream, and
        that's what you requested.  And its teardown gets cleared too.  But w1 doesn't.
        """
        with DAG(dag_id="test_dag", schedule=None, start_date=pendulum.now()) as dag:
            s1, w1, w2, t1 = self.make_tasks(dag, "s1, w1, w2, t1")
            s1 >> w1 >> t1.as_teardown(setups=s1)
            s1 >> w2
            # w2 is downstream of s1, so when clearing upstream, it should clear s1 (since it
            # is upstream of w2) and t1 since it's the teardown for s1 even though not downstream of w1
            assert self.cleared_upstream(w2) == {s1, w2, t1}

    def test_clearing_teardown_no_clear_setup(self):
        with DAG(dag_id="test_dag", schedule=None, start_date=pendulum.now()) as dag:
            s1, w1, t1 = self.make_tasks(dag, "s1, w1, t1")
            s1 >> t1
            # clearing t1 does not clear s1
            assert self.cleared_downstream(t1) == {t1}
            s1 >> w1 >> t1
            # that isn't changed with the introduction of w1
            assert self.cleared_downstream(t1) == {t1}
            # though, of course, clearing w1 clears them all
            assert self.cleared_downstream(w1) == {s1, w1, t1}

    def test_clearing_setup_clears_teardown(self):
        with DAG(dag_id="test_dag", schedule=None, start_date=pendulum.now()) as dag:
            s1, w1, t1 = self.make_tasks(dag, "s1, w1, t1")
            s1 >> t1
            s1 >> w1 >> t1
            # clearing w1 clears all always
            assert self.cleared_upstream(w1) == {s1, w1, t1}
            assert self.cleared_downstream(w1) == {s1, w1, t1}
            assert self.cleared_neither(w1) == {s1, w1, t1}
            # clearing s1 clears t1 always
            assert self.cleared_upstream(s1) == {s1, t1}
            assert self.cleared_downstream(s1) == {s1, w1, t1}
            assert self.cleared_neither(s1) == {s1, t1}

    @pytest.mark.parametrize(
        "upstream, downstream, expected",
        [
            (False, False, {"my_teardown", "my_setup"}),
            (False, True, {"my_setup", "my_work", "my_teardown"}),
            (True, False, {"my_teardown", "my_setup"}),
            (True, True, {"my_setup", "my_work", "my_teardown"}),
        ],
    )
    def test_clearing_setup_clears_teardown_taskflow(self, upstream, downstream, expected):
        with DAG(dag_id="test_dag", schedule=None, start_date=pendulum.now()) as dag:

            @setup
            def my_setup(): ...

            @task_decorator
            def my_work(): ...

            @teardown
            def my_teardown(): ...

            s1 = my_setup()
            w1 = my_work()
            t1 = my_teardown()
            s1 >> w1 >> t1
            s1 >> t1
        assert {
            x.task_id
            for x in dag.partial_subset(
                "my_setup", include_upstream=upstream, include_downstream=downstream
            ).tasks
        } == expected

    def test_get_flat_relative_ids_two_tasks_diff_setup_teardowns_deeper(self):
        with DAG(dag_id="test_dag", schedule=None, start_date=pendulum.now()) as dag:
            s1, t1, s2, t2, w1, w2, s3, w3, t3 = self.make_tasks(dag, "s1, t1, s2, t2, w1, w2, s3, w3, t3")
        s1 >> w1 >> t1
        s1 >> t1
        w1 >> w2

        # with the below, s2 is not downstream of w1, but it's the setup for w2
        # so it should be cleared when w1 is cleared
        s2 >> w2 >> t2
        s2 >> t2

        assert set(w1.get_upstreams_only_setups_and_teardowns()) == {s1, t1}
        assert set(w2.get_upstreams_only_setups_and_teardowns()) == {s2, t2}
        assert self.cleared_downstream(w1) == {s1, w1, t1, s2, w2, t2}
        assert self.cleared_downstream(w2) == {s2, w2, t2}

        # now, what if s2 itself has a setup and teardown?
        s3 >> s2 >> t3
        s3 >> t3
        # note that s3 is excluded because it's assumed that a setup won't have a setup
        # so, we don't continue to recurse for setups after reaching the setups for
        # the downstream work tasks
        # but, t3 is included since it's a teardown for s2
        assert self.cleared_downstream(w1) == {s1, w1, t1, s2, w2, t2, t3}

    def test_clearing_behavior_multiple_setups_for_work_task(self):
        with DAG(dag_id="test_dag", schedule=None, start_date=pendulum.now()) as dag:
            s1, t1, s2, t2, w1, w2, s3, w3, t3 = self.make_tasks(dag, "s1, t1, s2, t2, w1, w2, s3, w3, t3")
        s1 >> t1
        s2 >> t2
        s3 >> t3
        s1 >> s2 >> s3 >> w1 >> w2 >> [t1, t2, t3]

        assert self.cleared_downstream(w1) == {s1, s2, s3, w1, w2, t1, t2, t3}
        assert self.cleared_downstream(w2) == {s1, s2, s3, w2, t1, t2, t3}
        assert self.cleared_downstream(s3) == {s1, s2, s3, w1, w2, t1, t2, t3}
        # even if we don't include upstream / downstream, setups and teardowns are cleared
        assert self.cleared_neither(w2) == {s3, t3, s2, t2, s1, t1, w2}
        assert self.cleared_neither(w1) == {s3, t3, s2, t2, s1, t1, w1}
        # but, a setup doesn't formally have a setup, so if we only clear s3, say then its upstream setups
        # are not also cleared
        assert self.cleared_neither(s3) == {s3, t3}
        assert self.cleared_neither(s2) == {s2, t2}

    def test_clearing_behavior_multiple_setups_for_work_task2(self):
        with DAG(dag_id="test_dag", schedule=None, start_date=pendulum.now()) as dag:
            s1, t1, s2, t2, w1, w2, s3, w3, t3 = self.make_tasks(dag, "s1, t1, s2, t2, w1, w2, s3, w3, t3")
        s1 >> t1
        s2 >> t2
        s3 >> t3
        [s1, s2, s3] >> w1 >> w2 >> [t1, t2, t3]

        assert self.cleared_downstream(w1) == {s1, s2, s3, w1, w2, t1, t2, t3}
        assert self.cleared_downstream(w2) == {s1, s2, s3, w2, t1, t2, t3}

    def test_clearing_behavior_more_tertiary_weirdness(self):
        with DAG(dag_id="test_dag", schedule=None, start_date=pendulum.now()) as dag:
            s1, t1, s2, t2, w1, w2, s3, t3 = self.make_tasks(dag, "s1, t1, s2, t2, w1, w2, s3, t3")
        s1 >> t1
        s2 >> t2
        s1 >> w1 >> s2 >> w2 >> [t1, t2]
        s2 >> w2 >> t2
        s3 >> s2 >> t3
        s3 >> t3

        def sort(task_list):
            return sorted(x.task_id for x in task_list)

        assert set(w1.get_upstreams_only_setups_and_teardowns()) == {s1, t1}
        # s2 is included because w2 is included
        assert self.cleared_downstream(w1) == {s1, w1, t1, s2, w2, t2, t3}
        assert self.cleared_downstream(w2) == {s1, t1, s2, w2, t2, t3}
        # t3 is included since s2 is included and s2 >> t3
        # but s3 not included because it's assumed that a setup doesn't have a setup
        assert self.cleared_neither(w2) == {s1, w2, t1, s2, t2, t3}

        # since we're clearing upstream, s3 is upstream of w2, so s3 and t3 are included
        # even though w2 doesn't require them
        # s2 and t2 are included for obvious reasons, namely that w2 requires s2
        # and s1 and t1 are included for the same reason
        # w1 included since it is upstream of w2
        assert sort(self.cleared_upstream(w2)) == sort({s1, t1, s2, t2, s3, t3, w1, w2})

        # t3 is included here since it's a teardown for s2
        assert set(w2.get_upstreams_only_setups_and_teardowns()) == {s2, t2, s1, t1, t3}

    def test_clearing_behavior_more_tertiary_weirdness2(self):
        with DAG(dag_id="test_dag", schedule=None, start_date=pendulum.now()) as dag:
            s1, t1, s2, t2, w1, w2, s3, t3 = self.make_tasks(dag, "s1, t1, s2, t2, w1, w2, s3, t3")
        s1 >> t1
        s2 >> t2
        s1 >> w1 >> t1
        s2 >> t1 >> t2

        def sort(task_list):
            return sorted(x.task_id for x in task_list)

        # t2 included since downstream, but s2 not included since it's not required by t2
        # and clearing teardown does not clear the setup
        assert self.cleared_downstream(w1) == {s1, w1, t1, t2}

        # even though t1 is cleared here, s2 and t2 are not "setup and teardown" for t1
        # so they are not included
        assert self.cleared_neither(w1) == {s1, w1, t1}
        assert self.cleared_upstream(w1) == {s1, w1, t1}

        # t1 does not have a setup or teardown
        # but t2 is downstream so it's included
        # and s2 is not included since clearing teardown does not clear the setup
        assert self.cleared_downstream(t1) == {t1, t2}
        # t1 does not have a setup or teardown
        assert self.cleared_neither(t1) == {t1}
        # s2 included since upstream, and t2 included since s2 included
        assert self.cleared_upstream(t1) == {s1, t1, s2, t2, w1}

    def test_clearing_behavior_just_teardown(self):
        with DAG(dag_id="test_dag", schedule=None, start_date=pendulum.now()) as dag:
            s1, t1 = self.make_tasks(dag, "s1, t1")
        s1 >> t1
        assert set(t1.get_upstreams_only_setups_and_teardowns()) == set()
        assert self.cleared_upstream(t1) == {s1, t1}
        assert self.cleared_downstream(t1) == {t1}
        assert self.cleared_neither(t1) == {t1}
        assert set(s1.get_upstreams_only_setups_and_teardowns()) == set()
        assert self.cleared_upstream(s1) == {s1, t1}
        assert self.cleared_downstream(s1) == {s1, t1}
        assert self.cleared_neither(s1) == {s1, t1}

    def test_validate_setup_teardown_trigger_rule(self):
        with DAG(
            dag_id="direct_setup_trigger_rule", start_date=pendulum.now(), schedule=None, catchup=False
        ) as dag:
            s1, w1 = self.make_tasks(dag, "s1, w1")
            s1 >> w1
            dag.validate_setup_teardown()
            w1.trigger_rule = TriggerRule.ONE_FAILED
            with pytest.raises(
                Exception, match="Setup tasks must be followed with trigger rule ALL_SUCCESS."
            ):
                dag.validate_setup_teardown()


@pytest.mark.parametrize(
    "disable, bundle_version, expected",
    [
        (True, "some-version", None),
        (False, "some-version", "some-version"),
    ],
)
def test_disable_bundle_versioning(disable, bundle_version, expected, dag_maker, session, clear_dags):
    """When bundle versioning is disabled for a dag, the dag run should not have a bundle version."""

    def hello():
        print("hello")

    with dag_maker(disable_bundle_versioning=disable, session=session, serialized=True) as dag:
        PythonOperator(task_id="hi", python_callable=hello)

    assert dag.disable_bundle_versioning is disable

    # the dag *always* has bundle version
    dag_model = session.scalar(select(DagModel).where(DagModel.dag_id == dag.dag_id))
    dag_model.bundle_version = bundle_version
    session.commit()

    dr = dag.create_dagrun(
        run_id="abcoercuhcrh",
        run_after=pendulum.now(),
        run_type="manual",
        triggered_by=DagRunTriggeredByType.TEST,
        state=None,
    )

    # but it only gets stamped on the dag run when bundle versioning not disabled
    assert dr.bundle_version == expected<|MERGE_RESOLUTION|>--- conflicted
+++ resolved
@@ -1530,13 +1530,10 @@
 
     def test_dag_test_basic(self, testing_dag_bundle):
         dag = DAG(dag_id="test_local_testing_conn_file", schedule=None, start_date=DEFAULT_DATE)
-<<<<<<< HEAD
         bundle_name = "testing"
         DAG.bulk_write_to_db(bundle_name, None, [dag])
         SerializedDagModel.write_dag(dag, bundle_name=bundle_name)
-=======
-
->>>>>>> 0c178848
+
         mock_object = mock.MagicMock()
 
         @task_decorator
@@ -1554,12 +1551,9 @@
 
     def test_dag_test_with_dependencies(self, testing_dag_bundle):
         dag = DAG(dag_id="test_local_testing_conn_file", schedule=None, start_date=DEFAULT_DATE)
-<<<<<<< HEAD
         bundle_name = "testing"
         DAG.bulk_write_to_db(bundle_name, None, [dag])
         SerializedDagModel.write_dag(dag, bundle_name=bundle_name)
-=======
->>>>>>> 0c178848
         mock_object = mock.MagicMock()
 
         @task_decorator
@@ -1602,12 +1596,9 @@
 
         mock_task_object_1 = mock.MagicMock()
         mock_task_object_2 = mock.MagicMock()
-<<<<<<< HEAD
         bundle_name = "testing"
         DAG.bulk_write_to_db(bundle_name, None, [dag])
         SerializedDagModel.write_dag(dag, bundle_name=bundle_name)
-=======
->>>>>>> 0c178848
 
         @task_decorator
         def check_task():
