--- conflicted
+++ resolved
@@ -1106,7 +1106,6 @@
             for key, value in expected_backend_kwargs.items():
                 assert getattr(secrets_backend, key) == value
 
-<<<<<<< HEAD
     def test_lookup_sequence_override_excludes_env_vars(self, monkeypatch):
         """Test that overriding lookup sequence to exclude env vars means env vars are not respected."""
 
@@ -1123,7 +1122,7 @@
         # Even though env var is set, it will NOT be used because _get_environment_variables is not in the lookup sequence
         result = test_conf.get("test", "key", fallback="default_value")
         assert result == "default_value"
-=======
+
     def test_validate_sets_is_validated_flag(self):
         """Test that validate() sets is_validated to True."""
         test_conf = AirflowConfigParser(default_config="")
@@ -1189,7 +1188,6 @@
         assert first_upgraded_values == second_upgraded_values
 
         assert test_conf.get("core", "executor") == "LocalExecutor"
->>>>>>> d9a80525
 
 
 @mock.patch.dict(
