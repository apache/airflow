--- conflicted
+++ resolved
@@ -85,27 +85,24 @@
 
         success_event = await anext(trigger_gen)
         mock_import_string.assert_called_once_with(TEST_CALLBACK_PATH)
-<<<<<<< HEAD
-        mock_callback.assert_called_once_with(**TEST_CALLBACK_KWARGS, context={})
-
-        assert event.payload[PAYLOAD_STATUS_KEY] == DeadlineCallbackState.SUCCESS
-        assert event.payload[PAYLOAD_BODY_KEY] == callback_return_value
-=======
-        mock_callback.assert_called_once_with(**TEST_CALLBACK_KWARGS)
+        mock_callback.assert_called_once_with(**TEST_CALLBACK_KWARGS, context=mock.ANY)
         assert success_event.payload[PAYLOAD_STATUS_KEY] == DeadlineCallbackState.SUCCESS
         assert success_event.payload[PAYLOAD_BODY_KEY] == callback_return_value
->>>>>>> 8fea18c1
 
     @pytest.mark.asyncio
     async def test_run_success_with_notifier(self, mock_import_string):
         """Test trigger handles async notifier classes correctly."""
         mock_import_string.return_value = ExampleAsyncNotifier
 
-        event = await TEST_TRIGGER.run().asend(None)
+        trigger_gen = TEST_TRIGGER.run()
 
+        running_event = await anext(trigger_gen)
+        assert running_event.payload[PAYLOAD_STATUS_KEY] == DeadlineCallbackState.RUNNING
+
+        success_event = await anext(trigger_gen)
         mock_import_string.assert_called_once_with(TEST_CALLBACK_PATH)
-        assert event.payload[PAYLOAD_STATUS_KEY] == DeadlineCallbackState.SUCCESS
-        assert event.payload[PAYLOAD_BODY_KEY] == f"Async notification: {TEST_MESSAGE}, context: {{}}"
+        assert success_event.payload[PAYLOAD_STATUS_KEY] == DeadlineCallbackState.SUCCESS
+        assert success_event.payload[PAYLOAD_BODY_KEY] == f"Async notification: {TEST_MESSAGE}, context: {{}}"
 
     @pytest.mark.asyncio
     async def test_run_failure(self, mock_import_string):
@@ -120,11 +117,6 @@
 
         failure_event = await anext(trigger_gen)
         mock_import_string.assert_called_once_with(TEST_CALLBACK_PATH)
-<<<<<<< HEAD
-        assert event.payload[PAYLOAD_STATUS_KEY] == DeadlineCallbackState.FAILED
-        assert PAYLOAD_BODY_KEY in event.payload
-=======
-        mock_callback.assert_called_once_with(**TEST_CALLBACK_KWARGS)
+        mock_callback.assert_called_once_with(**TEST_CALLBACK_KWARGS, context=mock.ANY)
         assert failure_event.payload[PAYLOAD_STATUS_KEY] == DeadlineCallbackState.FAILED
-        assert all(s in failure_event.payload[PAYLOAD_BODY_KEY] for s in ["raise", "RuntimeError", exc_msg])
->>>>>>> 8fea18c1
+        assert all(s in failure_event.payload[PAYLOAD_BODY_KEY] for s in ["raise", "RuntimeError", exc_msg])