--- conflicted
+++ resolved
@@ -309,11 +309,7 @@
     def test_run_inline_trigger_canceled(self, session) -> None:
         trigger_runner = TriggerRunner()
         trigger_runner.triggers = {
-<<<<<<< HEAD
-            1: {"task": MagicMock(spec=asyncio.Task), "name": "mock_name", "events": 0, "trigger": None}
-=======
-            1: {"task": MagicMock(spec=asyncio.Task), "is_watcher": False, "name": "mock_name", "events": 0}
->>>>>>> 087c656c
+            1: {"task": MagicMock(spec=asyncio.Task), "is_watcher": False, "name": "mock_name", "events": 0, "trigger": None}
         }
         mock_trigger = MagicMock(spec=BaseTrigger)
         mock_trigger.timeout_after = None
@@ -326,11 +322,7 @@
     def test_run_inline_trigger_timeout(self, session, cap_structlog) -> None:
         trigger_runner = TriggerRunner()
         trigger_runner.triggers = {
-<<<<<<< HEAD
-            1: {"task": MagicMock(spec=asyncio.Task), "name": "mock_name", "events": 0, "trigger": None}
-=======
-            1: {"task": MagicMock(spec=asyncio.Task), "is_watcher": False, "name": "mock_name", "events": 0}
->>>>>>> 087c656c
+            1: {"task": MagicMock(spec=asyncio.Task), "is_watcher": False, "name": "mock_name", "events": 0, "trigger": None}
         }
         mock_trigger = MagicMock(spec=BaseTrigger)
         mock_trigger.run.side_effect = asyncio.CancelledError()
