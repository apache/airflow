# Licensed to the Apache Software Foundation (ASF) under one
# or more contributor license agreements.  See the NOTICE file
# distributed with this work for additional information
# regarding copyright ownership.  The ASF licenses this file
# to you under the Apache License, Version 2.0 (the
# "License"); you may not use this file except in compliance
# with the License.  You may obtain a copy of the License at
#
#   http://www.apache.org/licenses/LICENSE-2.0
#
# Unless required by applicable law or agreed to in writing,
# software distributed under the License is distributed on an
# "AS IS" BASIS, WITHOUT WARRANTIES OR CONDITIONS OF ANY
# KIND, either express or implied.  See the License for the
# specific language governing permissions and limitations
# under the License.
from __future__ import annotations

import ast
import glob
import itertools
import mmap
import pathlib

import pytest

from tests_common.test_utils.paths import (
    AIRFLOW_CORE_SOURCES_PATH,
    AIRFLOW_PROVIDERS_ROOT_PATH,
    AIRFLOW_ROOT_PATH,
)


class TestProjectStructure:
    def test_reference_to_providers_from_core(self):
        for filename in AIRFLOW_CORE_SOURCES_PATH.glob("example_dags/**/*.py"):
            self.assert_file_not_contains(filename, "providers")

    def test_deprecated_packages(self):
        for filename in AIRFLOW_CORE_SOURCES_PATH.glob("airflow/contrib/**/*.py"):
            if filename.name == "__init__.py":
                self.assert_file_contains(filename, "This package is deprecated.")
            else:
                self.assert_file_contains(filename, "This module is deprecated.")

    def assert_file_not_contains(self, filename: pathlib.Path, pattern: str):
        with open(filename, "rb", 0) as file, mmap.mmap(file.fileno(), 0, access=mmap.ACCESS_READ) as content:
            if content.find(bytes(pattern, "utf-8")) != -1:
                pytest.fail(f"File {filename} not contains pattern - {pattern}")

    def assert_file_contains(self, filename: pathlib.Path, pattern: str):
        with open(filename, "rb", 0) as file, mmap.mmap(file.fileno(), 0, access=mmap.ACCESS_READ) as content:
            if content.find(bytes(pattern, "utf-8")) == -1:
                pytest.fail(f"File {filename} contains illegal pattern - {pattern}")

    def test_providers_modules_should_have_tests(self):
        """
        Assert every module in /providers/ has a corresponding test_ file in providers/providers.
        """
        # The test below had a but for quite a while and we missed a lot of modules to have tess
        # We should make sure that one goes to 0
        # TODO(potiuk) - check if that test actually tests something
        OVERLOOKED_TESTS = [
            "providers/airbyte/tests/unit/airbyte/test_version_compat.py",
            "providers/alibaba/tests/unit/alibaba/test_version_compat.py",
            "providers/amazon/tests/unit/amazon/aws/auth_manager/datamodels/test_login.py",
            "providers/amazon/tests/unit/amazon/aws/auth_manager/security_manager/test_aws_security_manager_override.py",
            "providers/amazon/tests/unit/amazon/aws/executors/batch/test_batch_executor_config.py",
            "providers/amazon/tests/unit/amazon/aws/executors/batch/test_boto_schema.py",
            "providers/amazon/tests/unit/amazon/aws/executors/batch/test_utils.py",
            "providers/amazon/tests/unit/amazon/aws/executors/ecs/test_boto_schema.py",
            "providers/amazon/tests/unit/amazon/aws/executors/ecs/test_ecs_executor_config.py",
            "providers/amazon/tests/unit/amazon/aws/executors/ecs/test_utils.py",
            "providers/amazon/tests/unit/amazon/aws/executors/aws_lambda/test_utils.py",
            "providers/amazon/tests/unit/amazon/aws/executors/aws_lambda/docker/test_app.py",
            "providers/amazon/tests/unit/amazon/aws/executors/utils/test_base_config_keys.py",
            "providers/amazon/tests/unit/amazon/aws/operators/test_emr.py",
            "providers/amazon/tests/unit/amazon/aws/operators/test_sagemaker.py",
            "providers/amazon/tests/unit/amazon/aws/sensors/test_emr.py",
            "providers/amazon/tests/unit/amazon/aws/sensors/test_sagemaker.py",
            "providers/amazon/tests/unit/amazon/aws/test_exceptions.py",
            "providers/amazon/tests/unit/amazon/aws/triggers/test_sagemaker_unified_studio.py",
            "providers/amazon/tests/unit/amazon/aws/triggers/test_step_function.py",
            "providers/amazon/tests/unit/amazon/aws/utils/test_rds.py",
            "providers/amazon/tests/unit/amazon/aws/utils/test_sagemaker.py",
            "providers/amazon/tests/unit/amazon/aws/waiters/test_base_waiter.py",
            "providers/amazon/tests/unit/amazon/test_version_compat.py",
            "providers/apache/cassandra/tests/unit/apache/cassandra/test_version_compat.py",
            "providers/apache/flink/tests/unit/apache/flink/test_version_compat.py",
            "providers/apache/hdfs/tests/unit/apache/hdfs/test_version_compat.py",
            "providers/apache/hdfs/tests/unit/apache/hdfs/hooks/test_hdfs.py",
            "providers/apache/hdfs/tests/unit/apache/hdfs/log/test_hdfs_task_handler.py",
            "providers/apache/hdfs/tests/unit/apache/hdfs/sensors/test_hdfs.py",
            "providers/apache/hive/tests/unit/apache/hive/test_version_compat.py",
            "providers/apache/hive/tests/unit/apache/hive/plugins/test_hive.py",
            "providers/apache/livy/tests/unit/apache/livy/test_version_compat.py",
            "providers/apache/pig/tests/unit/apache/pig/test_version_compat.py",
            "providers/apache/spark/tests/unit/apache/spark/test_version_compat.py",
            "providers/arangodb/tests/unit/arangodb/test_version_compat.py",
            "providers/asana/tests/unit/asana/test_version_compat.py",
            "providers/atlassian/jira/tests/unit/atlassian/jira/test_version_compat.py",
            "providers/celery/tests/unit/celery/executors/test_celery_executor_utils.py",
            "providers/celery/tests/unit/celery/executors/test_default_celery.py",
            "providers/celery/tests/unit/celery/test_version_compat.py",
            "providers/cloudant/tests/unit/cloudant/test_cloudant_fake.py",
            "providers/cncf/kubernetes/tests/unit/cncf/kubernetes/executors/test_kubernetes_executor_types.py",
            "providers/cncf/kubernetes/tests/unit/cncf/kubernetes/executors/test_kubernetes_executor_utils.py",
            "providers/cncf/kubernetes/tests/unit/cncf/kubernetes/operators/test_kubernetes_pod.py",
            "providers/cncf/kubernetes/tests/unit/cncf/kubernetes/test_exceptions.py",
            "providers/cncf/kubernetes/tests/unit/cncf/kubernetes/test_k8s_model.py",
            "providers/cncf/kubernetes/tests/unit/cncf/kubernetes/test_kube_client.py",
            "providers/cncf/kubernetes/tests/unit/cncf/kubernetes/test_kube_config.py",
            "providers/cncf/kubernetes/tests/unit/cncf/kubernetes/test_python_kubernetes_script.py",
            "providers/cncf/kubernetes/tests/unit/cncf/kubernetes/test_secret.py",
            "providers/cncf/kubernetes/tests/unit/cncf/kubernetes/test_version_compat.py",
            "providers/cncf/kubernetes/tests/unit/cncf/kubernetes/triggers/test_kubernetes_pod.py",
            "providers/cncf/kubernetes/tests/unit/cncf/kubernetes/utils/test_delete_from.py",
            "providers/cncf/kubernetes/tests/unit/cncf/kubernetes/utils/test_k8s_hashlib_wrapper.py",
            "providers/cncf/kubernetes/tests/unit/cncf/kubernetes/utils/test_xcom_sidecar.py",
            "providers/common/sql/tests/unit/common/sql/test_version_compat.py",
            "providers/common/compat/tests/unit/common/compat/lineage/test_entities.py",
            "providers/common/compat/tests/unit/common/compat/standard/test_operators.py",
            "providers/common/compat/tests/unit/common/compat/standard/test_triggers.py",
            "providers/common/compat/tests/unit/common/compat/standard/test_utils.py",
            "providers/common/compat/tests/unit/common/compat/test_version_compat.py",
            "providers/common/io/tests/unit/common/io/test_version_compat.py",
            "providers/common/messaging/tests/unit/common/messaging/providers/test_base_provider.py",
            "providers/common/messaging/tests/unit/common/messaging/providers/test_sqs.py",
            "providers/datadog/tests/unit/datadog/test_version_compat.py",
            "providers/databricks/tests/unit/databricks/test_version_compat.py",
            "providers/dbt/cloud/tests/unit/dbt/cloud/test_version_compat.py",
            "providers/docker/tests/unit/docker/test_version_compat.py",
            "providers/edge3/tests/unit/edge3/models/test_edge_job.py",
            "providers/edge3/tests/unit/edge3/models/test_edge_logs.py",
            "providers/edge3/tests/unit/edge3/models/test_edge_worker.py",
            "providers/edge3/tests/unit/edge3/test_version_compat.py",
            "providers/edge3/tests/unit/edge3/worker_api/routes/test__v2_compat.py",
            "providers/edge3/tests/unit/edge3/worker_api/routes/test__v2_routes.py",
            "providers/edge3/tests/unit/edge3/worker_api/routes/test_jobs.py",
            "providers/edge3/tests/unit/edge3/worker_api/test_app.py",
            "providers/edge3/tests/unit/edge3/worker_api/test_auth.py",
            "providers/edge3/tests/unit/edge3/worker_api/test_datamodels.py",
            "providers/elasticsearch/tests/unit/elasticsearch/test_version_compat.py",
            "providers/fab/tests/unit/fab/auth_manager/api_fastapi/datamodels/test_login.py",
            "providers/fab/tests/unit/fab/migrations/test_env.py",
            "providers/fab/tests/unit/fab/www/api_connexion/test_exceptions.py",
            "providers/fab/tests/unit/fab/www/api_connexion/test_parameters.py",
            "providers/fab/tests/unit/fab/www/api_connexion/test_security.py",
            "providers/fab/tests/unit/fab/www/api_connexion/test_types.py",
            "providers/fab/tests/unit/fab/www/extensions/test_init_appbuilder.py",
            "providers/fab/tests/unit/fab/www/extensions/test_init_jinja_globals.py",
            "providers/fab/tests/unit/fab/www/extensions/test_init_manifest_files.py",
            "providers/fab/tests/unit/fab/www/extensions/test_init_security.py",
            "providers/fab/tests/unit/fab/www/extensions/test_init_session.py",
            "providers/fab/tests/unit/fab/www/extensions/test_init_views.py",
            "providers/fab/tests/unit/fab/www/extensions/test_init_wsgi_middlewares.py",
            "providers/fab/tests/unit/fab/www/security/test_permissions.py",
            "providers/fab/tests/unit/fab/www/test_airflow_flask_app.py",
            "providers/fab/tests/unit/fab/www/test_app.py",
            "providers/fab/tests/unit/fab/www/test_constants.py",
            "providers/fab/tests/unit/fab/www/test_security_appless.py",
            "providers/fab/tests/unit/fab/www/test_security_manager.py",
            "providers/fab/tests/unit/fab/www/test_session.py",
            "providers/fab/tests/unit/fab/www/test_utils.py",
            "providers/fab/tests/unit/fab/www/test_views.py",
            "providers/ftp/tests/unit/ftp/test_version_compat.py",
            "providers/github/tests/unit/github/test_version_compat.py",
            "providers/google/tests/unit/google/cloud/fs/test_gcs.py",
            "providers/google/tests/unit/google/cloud/links/test_automl.py",
            "providers/google/tests/unit/google/cloud/links/test_base.py",
            "providers/google/tests/unit/google/cloud/links/test_bigquery.py",
            "providers/google/tests/unit/google/cloud/links/test_bigquery_dts.py",
            "providers/google/tests/unit/google/cloud/links/test_bigtable.py",
            "providers/google/tests/unit/google/cloud/links/test_cloud_build.py",
            "providers/google/tests/unit/google/cloud/links/test_cloud_functions.py",
            "providers/google/tests/unit/google/cloud/links/test_cloud_memorystore.py",
            "providers/google/tests/unit/google/cloud/links/test_cloud_sql.py",
            "providers/google/tests/unit/google/cloud/links/test_cloud_storage_transfer.py",
            "providers/google/tests/unit/google/cloud/links/test_cloud_tasks.py",
            "providers/google/tests/unit/google/cloud/links/test_compute.py",
            "providers/google/tests/unit/google/cloud/links/test_data_loss_prevention.py",
            "providers/google/tests/unit/google/cloud/links/test_datacatalog.py",
            "providers/google/tests/unit/google/cloud/links/test_dataflow.py",
            "providers/google/tests/unit/google/cloud/links/test_dataform.py",
            "providers/google/tests/unit/google/cloud/links/test_datafusion.py",
            "providers/google/tests/unit/google/cloud/links/test_dataprep.py",
            "providers/google/tests/unit/google/cloud/links/test_dataproc.py",
            "providers/google/tests/unit/google/cloud/links/test_datastore.py",
            "providers/google/tests/unit/google/cloud/links/test_kubernetes_engine.py",
            "providers/google/tests/unit/google/cloud/links/test_life_sciences.py",
            "providers/google/tests/unit/google/cloud/links/test_mlengine.py",
            "providers/google/tests/unit/google/cloud/links/test_pubsub.py",
            "providers/google/tests/unit/google/cloud/links/test_spanner.py",
            "providers/google/tests/unit/google/cloud/links/test_stackdriver.py",
            "providers/google/tests/unit/google/cloud/links/test_vertex_ai.py",
            "providers/google/tests/unit/google/cloud/links/test_workflows.py",
            "providers/google/tests/unit/google/cloud/operators/vertex_ai/test_auto_ml.py",
            "providers/google/tests/unit/google/cloud/operators/vertex_ai/test_batch_prediction_job.py",
            "providers/google/tests/unit/google/cloud/operators/vertex_ai/test_custom_job.py",
            "providers/google/tests/unit/google/cloud/operators/vertex_ai/test_dataset.py",
            "providers/google/tests/unit/google/cloud/operators/vertex_ai/test_endpoint_service.py",
            "providers/google/tests/unit/google/cloud/operators/vertex_ai/test_hyperparameter_tuning_job.py",
            "providers/google/tests/unit/google/cloud/operators/vertex_ai/test_model_service.py",
            "providers/google/tests/unit/google/cloud/operators/vertex_ai/test_pipeline_job.py",
            "providers/google/tests/unit/google/cloud/operators/vertex_ai/test_ray.py",
            "providers/google/tests/unit/google/cloud/sensors/vertex_ai/test_feature_store.py",
            "providers/google/tests/unit/google/cloud/transfers/test_bigquery_to_sql.py",
            "providers/google/tests/unit/google/cloud/transfers/test_presto_to_gcs.py",
            "providers/google/tests/unit/google/cloud/utils/test_bigquery.py",
            "providers/google/tests/unit/google/cloud/utils/test_bigquery_get_data.py",
            "providers/google/tests/unit/google/cloud/utils/test_dataform.py",
            "providers/google/tests/unit/google/common/links/test_storage.py",
            "providers/google/tests/unit/google/common/test_consts.py",
            "providers/google/tests/unit/google/common/hooks/test_operation_helpers.py",
            "providers/google/tests/unit/google/test_go_module_utils.py",
            "providers/google/tests/unit/google/test_version_compat.py",
            "providers/http/tests/unit/http/test_version_compat.py",
            "providers/http/tests/unit/http/test_exceptions.py",
            "providers/imap/tests/unit/imap/test_version_compat.py",
            "providers/jenkins/tests/unit/jenkins/test_version_compat.py",
            "providers/keycloak/tests/unit/keycloak/auth_manager/datamodels/test_token.py",
            "providers/mongo/tests/unit/mongo/test_version_compat.py",
            "providers/microsoft/azure/tests/unit/microsoft/azure/operators/test_adls.py",
            "providers/microsoft/azure/tests/unit/microsoft/azure/test_version_compat.py",
            "providers/openlineage/tests/unit/openlineage/test_version_compat.py",
            "providers/opensearch/tests/unit/opensearch/test_version_compat.py",
            "providers/oracle/tests/unit/oracle/test_version_compat.py",
            "providers/presto/tests/unit/presto/test_version_compat.py",
            "providers/redis/tests/unit/redis/test_version_compat.py",
            "providers/sftp/tests/unit/sftp/test_version_compat.py",
            "providers/snowflake/tests/unit/snowflake/test_version_compat.py",
            "providers/snowflake/tests/unit/snowflake/triggers/test_snowflake_trigger.py",
            "providers/standard/tests/unit/standard/operators/test_branch.py",
            "providers/standard/tests/unit/standard/operators/test_empty.py",
            "providers/standard/tests/unit/standard/operators/test_latest_only.py",
            "providers/standard/tests/unit/standard/operators/test_trigger_dagrun.py",
            "providers/standard/tests/unit/standard/sensors/test_external_task.py",
            "providers/standard/tests/unit/standard/sensors/test_filesystem.py",
            "providers/standard/tests/unit/standard/test_version_compat.py",
            "providers/standard/tests/unit/standard/utils/test_sensor_helper.py",
            "providers/tableau/tests/unit/tableau/test_version_compat.py",
            "providers/trino/tests/unit/trino/test_version_compat.py",
<<<<<<< HEAD
            "providers/yandex/tests/unit/yandex/test_version_compat.py",
=======
            "providers/weaviate/tests/unit/weaviate/test_version_compat.py",
>>>>>>> e6ff18ca
        ]
        modules_files: list[pathlib.Path] = list(
            AIRFLOW_PROVIDERS_ROOT_PATH.glob("**/src/airflow/providers/**/*.py")
        )
        # Exclude .build files
        modules_files = (f for f in modules_files if ".build" not in f.parts)
        # Exclude .git files
        modules_files = (f for f in modules_files if ".git" not in f.parts)
        # Exclude .venv files
        modules_files = (f for f in modules_files if ".venv" not in f.parts)
        # Exclude node_modules
        modules_files = (f for f in modules_files if "node_modules" not in f.parts)
        # Exclude __init__.py
        modules_files = filter(lambda f: f.name != "__init__.py", modules_files)
        # Exclude example_dags
        modules_files = (f for f in modules_files if "example_dags" not in f.parts)
        # Exclude _vendor
        modules_files = (f for f in modules_files if "_vendor" not in f.parts)
        # Exclude versions file
        modules_files = (f for f in modules_files if "versions" not in f.parts)
        # Exclude get_provider_info files
        modules_files = (f for f in modules_files if "get_provider_info.py" not in f.parts)
        # Make path relative
        modules_files = list(f.relative_to(AIRFLOW_ROOT_PATH) for f in modules_files)
        current_test_files = list(AIRFLOW_PROVIDERS_ROOT_PATH.rglob("**/tests/**/*.py"))
        # Make path relative
        current_test_files = list(f.relative_to(AIRFLOW_ROOT_PATH) for f in current_test_files)
        # Exclude __init__.py
        current_test_files = set(f for f in current_test_files if not f.name == "__init__.py")
        # Exclude node_modules
        current_test_files = set(f for f in current_test_files if "node_modules" not in f.parts)

        modules_files_set = set(modules_files)
        expected_test_files = set(
            [
                pathlib.Path(
                    f.with_name("test_" + f.name)
                    .as_posix()
                    .replace("/src/airflow/providers/", "/tests/unit/")
                )
                for f in modules_files_set
            ]
        )
        expected_test_files = set(expected_test_files) - set(
            [pathlib.Path(test_file) for test_file in OVERLOOKED_TESTS]
        )

        missing_tests_files = [
            file.as_posix()
            for file in sorted(expected_test_files - expected_test_files.intersection(current_test_files))
        ]

        assert missing_tests_files == [], "Detect missing tests in providers module - please add tests"

        added_test_files = current_test_files.intersection(OVERLOOKED_TESTS)
        assert set() == added_test_files, (
            "Detect added tests in providers module - please remove the tests "
            "from OVERLOOKED_TESTS list above"
        )


def get_imports_from_file(filepath: str):
    with open(filepath) as py_file:
        content = py_file.read()
    doc_node = ast.parse(content, filepath)
    import_names: set[str] = set()
    for current_node in ast.walk(doc_node):
        if not isinstance(current_node, ast.Import | ast.ImportFrom):
            continue
        for alias in current_node.names:
            name = alias.name
            fullname = f"{current_node.module}.{name}" if isinstance(current_node, ast.ImportFrom) else name
            import_names.add(fullname)
    return import_names


def filepath_to_module(path: pathlib.Path, src_folder: pathlib.Path):
    path = path.relative_to(src_folder)
    return path.as_posix().replace("/", ".")[: -(len(".py"))]


def print_sorted(container: set, indent: str = "    ") -> None:
    sorted_container = sorted(container)
    print(f"{indent}" + f"\n{indent}".join(sorted_container))


class ProjectStructureTest:
    PROVIDER = "blank"
    CLASS_DIRS = {"operators", "sensors", "transfers"}
    CLASS_SUFFIXES = ["Operator", "Sensor"]

    def new_class_paths(self):
        for resource_type in self.CLASS_DIRS:
            python_files = AIRFLOW_PROVIDERS_ROOT_PATH.glob(
                f"{self.PROVIDER}/**/{resource_type}/**/*.py",
            )
            # Make path relative
            resource_files = filter(lambda f: f.name != "__init__.py", python_files)
            yield from resource_files

    def list_of_classes(self):
        classes = {}
        for file in self.new_class_paths():
            operators_paths = self.get_classes_from_file(file, AIRFLOW_PROVIDERS_ROOT_PATH)
            classes.update(operators_paths)
        return classes

    def get_classes_from_file(self, filepath: pathlib.Path, src_folder: pathlib.Path):
        with open(filepath) as py_file:
            content = py_file.read()
        doc_node = ast.parse(content, filepath)
        module = filepath_to_module(filepath, src_folder)
        results: dict = {}
        for current_node in ast.walk(doc_node):
            if isinstance(current_node, ast.ClassDef) and current_node.name.endswith(
                tuple(self.CLASS_SUFFIXES)
            ):
                if "unit" in module:
                    continue
                if "integration" in module:
                    continue
                if "system" in module:
                    continue
                module_path = module[module.find("airflow.providers") :]
                results[f"{module_path}.{current_node.name}"] = current_node
        print(f"{results}")
        return results


class ExampleCoverageTest(ProjectStructureTest):
    """Checks that every operator is covered by example"""

    # Those operators are deprecated, so we do not need examples for them
    DEPRECATED_CLASSES: set = set()

    # Those operators should not have examples as they are never used standalone (they are abstract)
    BASE_CLASSES: set = set()

    # Please add the examples to those operators at the earliest convenience :)
    MISSING_EXAMPLES_FOR_CLASSES: set = set()

    def example_paths(self):
        """Override this method if your example dags are located elsewhere"""
        yield from glob.glob(
            f"{AIRFLOW_ROOT_PATH}/providers/{self.PROVIDER}/tests/system/{self.PROVIDER}/**/example_*.py",
            recursive=True,
        )

        yield from glob.glob(
            f"{AIRFLOW_ROOT_PATH}/providers/{self.PROVIDER}/src/airflow/providers/{self.PROVIDER}/**/example_*.py",
            recursive=True,
        )

    def test_missing_examples(self):
        """
        Assert that all operators defined under operators, sensors and transfers directories
        are used in any of the example dags
        """
        classes = self.list_of_classes()
        assert len(classes) != 0, "Failed to retrieve operators, override class_paths if needed"
        classes = set(classes.keys())
        for example in self.example_paths():
            classes -= get_imports_from_file(example)
        covered_but_omitted = self.MISSING_EXAMPLES_FOR_CLASSES - classes
        classes -= self.MISSING_EXAMPLES_FOR_CLASSES
        classes -= self.DEPRECATED_CLASSES
        classes -= self.BASE_CLASSES
        classes = set(class_name for class_name in classes if not class_name.startswith("Test"))
        if set() != classes:
            print("Classes with missing examples:")
            print_sorted(classes)
            pytest.fail(
                "Not all classes are covered with example dags. Update self.MISSING_EXAMPLES_FOR_CLASSES "
                "if you want to skip this error"
            )
        if set() != covered_but_omitted:
            print("Covered classes that are listed as missing:")
            print_sorted(covered_but_omitted)
            pytest.fail("Operator listed in missing examples but is used in example dag")


class AssetsCoverageTest(ProjectStructureTest):
    """Checks that every operator have operator_extra_links attribute"""

    # These operators should not have assets
    ASSETS_NOT_REQUIRED: set = set()

    # Please add assets to following classes
    MISSING_ASSETS_FOR_CLASSES: set = set()

    def test_missing_assets(self):
        classes = self.list_of_classes()
        assets, no_assets = set(), set()
        for name, operator in classes.items():
            for attr in operator.body:
                if (
                    isinstance(attr, ast.Assign)
                    and attr.targets
                    and getattr(attr.targets[0], "id", "") == "operator_extra_links"
                ):
                    assets.add(name)
                    break
            else:
                no_assets.add(name)

        asset_should_be_missing = self.ASSETS_NOT_REQUIRED - no_assets
        no_assets -= self.ASSETS_NOT_REQUIRED
        no_assets -= self.MISSING_ASSETS_FOR_CLASSES
        if set() != no_assets:
            print("Classes with missing assets:")
            print_sorted(no_assets)
            pytest.fail("Some classes are missing assets")
        if set() != asset_should_be_missing:
            print("Classes that should not have assets:")
            print_sorted(asset_should_be_missing)
            pytest.fail("Class should not have assets")


class TestGoogleProviderProjectStructure(ExampleCoverageTest, AssetsCoverageTest):
    PROVIDER = "google"
    CLASS_DIRS = ProjectStructureTest.CLASS_DIRS | {"operators/vertex_ai"}

    DEPRECATED_CLASSES = {
        "airflow.providers.google.cloud.operators.cloud_storage_transfer_service"
        ".CloudDataTransferServiceS3ToGCSOperator",
        "airflow.providers.google.cloud.operators.cloud_storage_transfer_service"
        ".CloudDataTransferServiceGCSToGCSOperator",
        "airflow.providers.google.cloud.operators.automl.AutoMLTablesListColumnSpecsOperator",
        "airflow.providers.google.cloud.operators.automl.AutoMLTablesListTableSpecsOperator",
        "airflow.providers.google.cloud.operators.automl.AutoMLTablesUpdateDatasetOperator",
        "airflow.providers.google.cloud.operators.automl.AutoMLDeployModelOperator",
        "airflow.providers.google.cloud.operators.automl.AutoMLTrainModelOperator",
        "airflow.providers.google.cloud.operators.automl.AutoMLPredictOperator",
        "airflow.providers.google.cloud.operators.automl.AutoMLCreateDatasetOperator",
        "airflow.providers.google.cloud.operators.automl.AutoMLImportDataOperator",
        "airflow.providers.google.cloud.operators.automl.AutoMLGetModelOperator",
        "airflow.providers.google.cloud.operators.automl.AutoMLDeleteModelOperator",
        "airflow.providers.google.cloud.operators.automl.AutoMLListDatasetOperator",
        "airflow.providers.google.cloud.operators.automl.AutoMLDeleteDatasetOperator",
        "airflow.providers.google.cloud.operators.bigquery.BigQueryCreateEmptyTableOperator",
        "airflow.providers.google.cloud.operators.bigquery.BigQueryCreateExternalTableOperator",
        "airflow.providers.google.cloud.operators.datapipeline.CreateDataPipelineOperator",
        "airflow.providers.google.cloud.operators.datapipeline.RunDataPipelineOperator",
        "airflow.providers.google.cloud.operators.mlengine.MLEngineCreateModelOperator",
        "airflow.providers.google.cloud.operators.vertex_ai.generative_model.TextGenerationModelPredictOperator",
        "airflow.providers.google.marketing_platform.operators.GoogleDisplayVideo360CreateQueryOperator",
        "airflow.providers.google.marketing_platform.operators.GoogleDisplayVideo360RunQueryOperator",
        "airflow.providers.google.marketing_platform.operators.GoogleDisplayVideo360DownloadReportV2Operator",
        "airflow.providers.google.marketing_platform.sensors.GoogleDisplayVideo360RunQuerySensor",
        "airflow.providers.google.cloud.hooks.datacatalog.CloudDataCatalogHook",
        "airflow.providers.google.cloud.links.datacatalog.DataCatalogEntryGroupLink",
        "airflow.providers.google.cloud.links.datacatalog.DataCatalogEntryLink",
        "airflow.providers.google.cloud.links.datacatalog.DataCatalogTagTemplateLink",
        "airflow.providers.google.cloud.operators.datacatalog.CloudDataCatalogCreateEntryOperator",
        "airflow.providers.google.cloud.operators.datacatalog.CloudDataCatalogCreateEntryGroupOperator",
        "airflow.providers.google.cloud.operators.datacatalog.CloudDataCatalogCreateTagOperator",
        "airflow.providers.google.cloud.operators.datacatalog.CloudDataCatalogCreateTagTemplateOperator",
        "airflow.providers.google.cloud.operators.datacatalog.CloudDataCatalogCreateTagTemplateFieldOperator",
        "airflow.providers.google.cloud.operators.datacatalog.CloudDataCatalogDeleteEntryGroupOperator",
        "airflow.providers.google.cloud.operators.datacatalog.CloudDataCatalogDeleteTagOperator",
        "airflow.providers.google.cloud.operators.datacatalog.CloudDataCatalogDeleteTagTemplateOperator",
        "airflow.providers.google.cloud.operators.datacatalog.CloudDataCatalogDeleteTagTemplateFieldOperator",
        "airflow.providers.google.cloud.operators.datacatalog.CloudDataCatalogGetEntryOperator",
        "airflow.providers.google.cloud.operators.datacatalog.CloudDataCatalogGetEntryGroupOperator",
        "airflow.providers.google.cloud.operators.datacatalog.CloudDataCatalogGetTagTemplateOperator",
        "airflow.providers.google.cloud.operators.datacatalog.CloudDataCatalogListTagsOperator",
        "airflow.providers.google.cloud.operators.datacatalog.CloudDataCatalogLookupEntryOperator",
        "airflow.providers.google.cloud.operators.datacatalog.CloudDataCatalogRenameTagTemplateFieldOperator",
        "airflow.providers.google.cloud.operators.datacatalog.CloudDataCatalogSearchCatalogOperator",
        "airflow.providers.google.cloud.operators.datacatalog.CloudDataCatalogUpdateEntryOperator",
        "airflow.providers.google.cloud.operators.datacatalog.CloudDataCatalogUpdateTagOperator",
        "airflow.providers.google.cloud.operators.datacatalog.CloudDataCatalogUpdateTagTemplateOperator",
        "airflow.providers.google.cloud.operators.datacatalog.CloudDataCatalogCreateEntryOperator",
        "airflow.providers.google.cloud.operators.datacatalog.CloudDataCatalogUpdateTagTemplateFieldOperator",
    }

    BASE_CLASSES = {
        "airflow.providers.google.cloud.operators.alloy_db.AlloyDBBaseOperator",
        "airflow.providers.google.cloud.operators.alloy_db.AlloyDBWriteBaseOperator",
        "airflow.providers.google.cloud.operators.compute.ComputeEngineBaseOperator",
        "airflow.providers.google.cloud.transfers.bigquery_to_sql.BigQueryToSqlBaseOperator",
        "airflow.providers.google.cloud.operators.cloud_sql.CloudSQLBaseOperator",
        "airflow.providers.google.cloud.operators.dataproc.DataprocJobBaseOperator",
        "airflow.providers.google.cloud.operators.dataproc._DataprocStartStopClusterBaseOperator",
        "airflow.providers.google.cloud.operators.dataplex.DataplexCatalogBaseOperator",
        "airflow.providers.google.cloud.operators.managed_kafka.ManagedKafkaBaseOperator",
        "airflow.providers.google.cloud.operators.vertex_ai.custom_job.CustomTrainingJobBaseOperator",
        "airflow.providers.google.cloud.operators.vertex_ai.ray.RayBaseOperator",
        "airflow.providers.google.cloud.operators.cloud_base.GoogleCloudBaseOperator",
        "airflow.providers.google.marketing_platform.operators.search_ads._GoogleSearchAdsBaseOperator",
    }

    MISSING_EXAMPLES_FOR_CLASSES = {
        "airflow.providers.google.cloud.operators.life_sciences.LifeSciencesRunPipelineOperator",
        "airflow.providers.google.cloud.operators.dlp.CloudDLPRedactImageOperator",
        "airflow.providers.google.cloud.transfers.cassandra_to_gcs.CassandraToGCSOperator",
        "airflow.providers.google.cloud.transfers.adls_to_gcs.ADLSToGCSOperator",
        "airflow.providers.google.cloud.transfers.sql_to_gcs.BaseSQLToGCSOperator",
        "airflow.providers.google.cloud.operators.vertex_ai.endpoint_service.GetEndpointOperator",
        "airflow.providers.google.cloud.operators.vertex_ai.auto_ml.AutoMLTrainingJobBaseOperator",
        "airflow.providers.google.cloud.operators.vertex_ai.endpoint_service.UpdateEndpointOperator",
        "airflow.providers.google.cloud.operators.vertex_ai.batch_prediction_job.GetBatchPredictionJobOperator",
        "airflow.providers.google.cloud.operators.datacatalog.CloudDataCatalogDeleteEntryOperator",
    }

    ASSETS_NOT_REQUIRED = {
        "airflow.providers.google.cloud.operators.automl.AutoMLDeleteDatasetOperator",
        "airflow.providers.google.cloud.operators.automl.AutoMLDeleteModelOperator",
        "airflow.providers.google.cloud.operators.bigquery.BigQueryCheckOperator",
        "airflow.providers.google.cloud.operators.bigquery.BigQueryDeleteDatasetOperator",
        "airflow.providers.google.cloud.operators.bigquery.BigQueryDeleteTableOperator",
        "airflow.providers.google.cloud.operators.bigquery.BigQueryIntervalCheckOperator",
        "airflow.providers.google.cloud.operators.bigquery.BigQueryValueCheckOperator",
        "airflow.providers.google.cloud.operators.bigquery_dts.BigQueryDeleteDataTransferConfigOperator",
        "airflow.providers.google.cloud.operators.bigtable.BigtableDeleteInstanceOperator",
        "airflow.providers.google.cloud.operators.bigtable.BigtableDeleteTableOperator",
        "airflow.providers.google.cloud.operators.cloud_build.CloudBuildDeleteBuildTriggerOperator",
        "airflow.providers.google.cloud.operators.cloud_memorystore.CloudMemorystoreDeleteInstanceOperator",
        "airflow.providers.google.cloud.operators.cloud_memorystore."
        "CloudMemorystoreMemcachedDeleteInstanceOperator",
        "airflow.providers.google.cloud.operators.cloud_sql.CloudSQLBaseOperator",
        "airflow.providers.google.cloud.operators.cloud_sql.CloudSQLDeleteInstanceDatabaseOperator",
        "airflow.providers.google.cloud.operators.cloud_sql.CloudSQLDeleteInstanceOperator",
        "airflow.providers.google.cloud.operators.cloud_storage_transfer_service."
        "CloudDataTransferServiceDeleteJobOperator",
        "airflow.providers.google.cloud.operators.cloud_storage_transfer_service."
        "CloudDataTransferServiceGetOperationOperator",
        "airflow.providers.google.cloud.operators.cloud_storage_transfer_service."
        "CloudDataTransferServiceListOperationsOperator",
        "airflow.providers.google.cloud.operators.cloud_storage_transfer_service."
        "CloudDataTransferServicePauseOperationOperator",
        "airflow.providers.google.cloud.operators.cloud_storage_transfer_service."
        "CloudDataTransferServiceResumeOperationOperator",
        "airflow.providers.google.cloud.operators.compute.ComputeEngineBaseOperator",
        "airflow.providers.google.cloud.operators.datacatalog.CloudDataCatalogDeleteEntryGroupOperator",
        "airflow.providers.google.cloud.operators.datacatalog.CloudDataCatalogDeleteEntryOperator",
        "airflow.providers.google.cloud.operators.datacatalog.CloudDataCatalogDeleteTagOperator",
        "airflow.providers.google.cloud.operators.datacatalog.CloudDataCatalogDeleteTagTemplateFieldOperator",
        "airflow.providers.google.cloud.operators.datacatalog.CloudDataCatalogDeleteTagTemplateOperator",
        "airflow.providers.google.cloud.operators.datafusion.CloudDataFusionDeleteInstanceOperator",
        "airflow.providers.google.cloud.operators.datafusion.CloudDataFusionDeletePipelineOperator",
        "airflow.providers.google.cloud.operators.dataproc.DataprocDeleteBatchOperator",
        "airflow.providers.google.cloud.operators.dataproc.DataprocDeleteClusterOperator",
        "airflow.providers.google.cloud.operators.dataproc_metastore.DataprocMetastoreDeleteBackupOperator",
        "airflow.providers.google.cloud.operators.dataproc_metastore.DataprocMetastoreDeleteServiceOperator",
        "airflow.providers.google.cloud.operators.datastore.CloudDatastoreBeginTransactionOperator",
        "airflow.providers.google.cloud.operators.datastore.CloudDatastoreDeleteOperationOperator",
        "airflow.providers.google.cloud.operators.datastore.CloudDatastoreGetOperationOperator",
        "airflow.providers.google.cloud.operators.datastore.CloudDatastoreRollbackOperator",
        "airflow.providers.google.cloud.operators.datastore.CloudDatastoreRunQueryOperator",
        "airflow.providers.google.cloud.operators.dlp.CloudDLPDeidentifyContentOperator",
        "airflow.providers.google.cloud.operators.dlp.CloudDLPDeleteDLPJobOperator",
        "airflow.providers.google.cloud.operators.dlp.CloudDLPDeleteDeidentifyTemplateOperator",
        "airflow.providers.google.cloud.operators.dlp.CloudDLPDeleteInspectTemplateOperator",
        "airflow.providers.google.cloud.operators.dlp.CloudDLPDeleteJobTriggerOperator",
        "airflow.providers.google.cloud.operators.dlp.CloudDLPDeleteStoredInfoTypeOperator",
        "airflow.providers.google.cloud.operators.dlp.CloudDLPInspectContentOperator",
        "airflow.providers.google.cloud.operators.dlp.CloudDLPRedactImageOperator",
        "airflow.providers.google.cloud.operators.dlp.CloudDLPReidentifyContentOperator",
        "airflow.providers.google.cloud.operators.functions.CloudFunctionDeleteFunctionOperator",
        "airflow.providers.google.cloud.operators.gcs.GCSDeleteBucketOperator",
        "airflow.providers.google.cloud.operators.gcs.GCSDeleteObjectsOperator",
        "airflow.providers.google.cloud.operators.kubernetes_engine.GKEDeleteClusterOperator",
        "airflow.providers.google.cloud.operators.pubsub.PubSubDeleteSubscriptionOperator",
        "airflow.providers.google.cloud.operators.pubsub.PubSubDeleteTopicOperator",
        "airflow.providers.google.cloud.operators.spanner.SpannerDeleteDatabaseInstanceOperator",
        "airflow.providers.google.cloud.operators.spanner.SpannerDeleteInstanceOperator",
        "airflow.providers.google.cloud.operators.stackdriver.StackdriverDeleteAlertOperator",
        "airflow.providers.google.cloud.operators.stackdriver.StackdriverDeleteNotificationChannelOperator",
        "airflow.providers.google.cloud.operators.tasks.CloudTasksQueueDeleteOperator",
        "airflow.providers.google.cloud.operators.tasks.CloudTasksTaskDeleteOperator",
        "airflow.providers.google.cloud.operators.translate.CloudTranslateTextOperator",
        "airflow.providers.google.cloud.operators.translate_speech.CloudTranslateSpeechOperator",
        "airflow.providers.google.cloud.operators.vision.CloudVisionDeleteProductOperator",
        "airflow.providers.google.cloud.operators.vision.CloudVisionDeleteProductSetOperator",
        "airflow.providers.google.cloud.operators.vision.CloudVisionDeleteReferenceImageOperator",
        "airflow.providers.google.cloud.operators.workflows.WorkflowsDeleteWorkflowOperator",
        "airflow.providers.google.marketing_platform.sensors.campaign_manager."
        "GoogleCampaignManagerReportSensor",
        "airflow.providers.google.marketing_platform.sensors.display_video."
        "GoogleDisplayVideo360GetSDFDownloadOperationSensor",
        "airflow.providers.google.marketing_platform.sensors.display_video.GoogleDisplayVideo360ReportSensor",
    }

    @pytest.mark.xfail(reason="We did not reach full coverage yet")
    def test_missing_assets(self):
        super().test_missing_assets()


class TestAmazonProviderProjectStructure(ExampleCoverageTest):
    PROVIDER = "amazon"
    CLASS_DIRS = ProjectStructureTest.CLASS_DIRS

    BASE_CLASSES = {
        "airflow.providers.amazon.aws.operators.base_aws.AwsBaseOperator",
        "airflow.providers.amazon.aws.operators.rds.RdsBaseOperator",
        "airflow.providers.amazon.aws.operators.sagemaker.SageMakerBaseOperator",
        "airflow.providers.amazon.aws.sensors.base_aws.AwsBaseSensor",
        "airflow.providers.amazon.aws.sensors.bedrock.BedrockBaseSensor",
        "airflow.providers.amazon.aws.sensors.dms.DmsTaskBaseSensor",
        "airflow.providers.amazon.aws.sensors.emr.EmrBaseSensor",
        "airflow.providers.amazon.aws.sensors.rds.RdsBaseSensor",
        "airflow.providers.amazon.aws.sensors.sagemaker.SageMakerBaseSensor",
        "airflow.providers.amazon.aws.operators.appflow.AppflowBaseOperator",
        "airflow.providers.amazon.aws.operators.ecs.EcsBaseOperator",
        "airflow.providers.amazon.aws.sensors.ecs.EcsBaseSensor",
        "airflow.providers.amazon.aws.sensors.eks.EksBaseSensor",
        "airflow.providers.amazon.aws.transfers.base.AwsToAwsBaseOperator",
        "airflow.providers.amazon.aws.operators.comprehend.ComprehendBaseOperator",
        "airflow.providers.amazon.aws.sensors.comprehend.ComprehendBaseSensor",
        "airflow.providers.amazon.aws.sensors.kinesis_analytics.KinesisAnalyticsV2BaseSensor",
    }

    MISSING_EXAMPLES_FOR_CLASSES = {
        # S3 Exasol transfer difficult to test, see: https://github.com/apache/airflow/issues/22632
        "airflow.providers.amazon.aws.transfers.exasol_to_s3.ExasolToS3Operator",
        # These operations take a lot of time, there are commented out in the system tests for this reason
        "airflow.providers.amazon.aws.operators.dms.DmsStartReplicationOperator",
        "airflow.providers.amazon.aws.operators.dms.DmsStopReplicationOperator",
        # These modules are used in the SageMakerNotebookOperator and therefore don't have their own examples
        "airflow.providers.amazon.aws.sensors.sagemaker_unified_studio.SageMakerNotebookSensor",
    }

    DEPRECATED_CLASSES = {
        "airflow.providers.amazon.aws.operators.lambda_function.AwsLambdaInvokeFunctionOperator",
    }


class TestElasticsearchProviderProjectStructure(ExampleCoverageTest):
    PROVIDER = "elasticsearch"
    CLASS_DIRS = {"hooks"}
    CLASS_SUFFIXES = ["Hook"]


class TestCncfProviderProjectStructure(ExampleCoverageTest):
    PROVIDER = "cncf/kubernetes"
    CLASS_DIRS = ProjectStructureTest.CLASS_DIRS
    BASE_CLASSES = {"airflow.providers.cncf.kubernetes.operators.resource.KubernetesResourceBaseOperator"}


class TestSlackProviderProjectStructure(ExampleCoverageTest):
    PROVIDER = "slack"
    CLASS_DIRS = ProjectStructureTest.CLASS_DIRS
    BASE_CLASSES = {
        "airflow.providers.slack.transfers.base_sql_to_slack.BaseSqlToSlackOperator",
        "airflow.providers.slack.operators.slack.SlackAPIOperator",
    }
    MISSING_EXAMPLES_FOR_CLASSES = set()
    DEPRECATED_CLASSES = {
        "airflow.providers.slack.notifications.slack_notifier.py.",
        "airflow.providers.slack.transfers.sql_to_slack.SqlToSlackOperator",
    }


class TestDockerProviderProjectStructure(ExampleCoverageTest):
    PROVIDER = "docker"


class TestOperatorsHooks:
    def test_no_illegal_suffixes(self):
        illegal_suffixes = ["_operator.py", "_hook.py", "_sensor.py"]
        files = itertools.chain.from_iterable(
            glob.glob(f"{AIRFLOW_ROOT_PATH}/{part}/providers/**/{resource_type}/*.py", recursive=True)
            for resource_type in ["operators", "hooks", "sensors", "example_dags"]
            for part in ["airflow", "tests"]
        )

        invalid_files = [f for f in files if f.endswith(tuple(illegal_suffixes))]

        assert invalid_files == []<|MERGE_RESOLUTION|>--- conflicted
+++ resolved
@@ -240,11 +240,8 @@
             "providers/standard/tests/unit/standard/utils/test_sensor_helper.py",
             "providers/tableau/tests/unit/tableau/test_version_compat.py",
             "providers/trino/tests/unit/trino/test_version_compat.py",
-<<<<<<< HEAD
+            "providers/weaviate/tests/unit/weaviate/test_version_compat.py",
             "providers/yandex/tests/unit/yandex/test_version_compat.py",
-=======
-            "providers/weaviate/tests/unit/weaviate/test_version_compat.py",
->>>>>>> e6ff18ca
         ]
         modules_files: list[pathlib.Path] = list(
             AIRFLOW_PROVIDERS_ROOT_PATH.glob("**/src/airflow/providers/**/*.py")
