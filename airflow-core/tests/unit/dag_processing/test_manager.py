--- conflicted
+++ resolved
@@ -603,10 +603,6 @@
 
         read_socket.settimeout(0.1)
         # Read response from the read end of the socket
-<<<<<<< HEAD
-        read_socket.settimeout(0.1)
-=======
->>>>>>> f6141fff
         frame_len = int.from_bytes(read_socket.recv(4), "big")
         bytes = read_socket.recv(frame_len)
         frame = msgspec.msgpack.Decoder(_ResponseFrame).decode(bytes)
