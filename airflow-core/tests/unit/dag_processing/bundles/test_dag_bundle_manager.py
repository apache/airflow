# Licensed to the Apache Software Foundation (ASF) under one
# or more contributor license agreements.  See the NOTICE file
# distributed with this work for additional information
# regarding copyright ownership.  The ASF licenses this file
# to you under the Apache License, Version 2.0 (the
# "License"); you may not use this file except in compliance
# with the License.  You may obtain a copy of the License at
#
#   http://www.apache.org/licenses/LICENSE-2.0
#
# Unless required by applicable law or agreed to in writing,
# software distributed under the License is distributed on an
# "AS IS" BASIS, WITHOUT WARRANTIES OR CONDITIONS OF ANY
# KIND, either express or implied.  See the License for the
# specific language governing permissions and limitations
# under the License.

from __future__ import annotations

import json
import os
from contextlib import nullcontext
from unittest.mock import patch

import pytest

from airflow.dag_processing.bundles.base import BaseDagBundle
from airflow.dag_processing.bundles.manager import DagBundlesManager
from airflow.exceptions import AirflowConfigException
from airflow.models.dagbundle import DagBundleModel
from airflow.models.errors import ParseImportError

from tests_common.test_utils.config import conf_vars
from tests_common.test_utils.db import clear_db_dag_bundles


@pytest.mark.parametrize(
    ("value", "expected"),
    [
        pytest.param(None, {"dags-folder"}, id="default"),
        pytest.param("{}", set(), id="empty dict"),
        pytest.param(
            "[]",
            set(),
            id="empty list",
        ),
        pytest.param(
            json.dumps(
                [
                    {
                        "name": "my-bundle",
                        "classpath": "airflow.dag_processing.bundles.local.LocalDagBundle",
                        "kwargs": {"path": "/tmp/hihi", "refresh_interval": 1},
                    }
                ]
            ),
            {"my-bundle"},
            id="remove_dags_folder_default_add_bundle",
        ),
        pytest.param(
            json.dumps(
                [
                    {
                        "name": "my-bundle",
                        "classpath": "airflow.dag_processing.bundles.local.LocalDagBundle",
                        "kwargs": {"path": "/tmp/hihi", "refresh_interval": 1},
                        "team_name": "test",
                    }
                ]
            ),
            "cannot have a team name when multi-team mode is disabled.",
            id="add_bundle_with_team",
        ),
        pytest.param(
            "[]",
            set(),
            id="remove_dags_folder_default",
        ),
        pytest.param("1", "key `dag_bundle_config_list` must be list", id="int"),
        pytest.param("abc", "Unable to parse .* as valid json", id="not_json"),
    ],
)
def test_parse_bundle_config(value, expected):
    """Test that bundle_configs are read from configuration."""
    envs = {"AIRFLOW__CORE__LOAD_EXAMPLES": "False"}
    if value:
        envs["AIRFLOW__DAG_PROCESSOR__DAG_BUNDLE_CONFIG_LIST"] = value
    cm = nullcontext()
    exp_fail = False
    if isinstance(expected, str):
        exp_fail = True
        cm = pytest.raises(AirflowConfigException, match=expected)

    with patch.dict(os.environ, envs), cm:
        bundle_manager = DagBundlesManager()
        names = set(x.name for x in bundle_manager.get_all_dag_bundles())

    if not exp_fail:
        assert names == expected


class BasicBundle(BaseDagBundle):
    def refresh(self):
        pass

    def get_current_version(self):
        pass

    def path(self):
        pass


BASIC_BUNDLE_CONFIG = [
    {
        "name": "my-test-bundle",
        "classpath": "unit.dag_processing.bundles.test_dag_bundle_manager.BasicBundle",
        "kwargs": {"refresh_interval": 1},
    }
]


def test_get_bundle():
    """Test that get_bundle builds and returns a bundle."""
    with patch.dict(
        os.environ, {"AIRFLOW__DAG_PROCESSOR__DAG_BUNDLE_CONFIG_LIST": json.dumps(BASIC_BUNDLE_CONFIG)}
    ):
        bundle_manager = DagBundlesManager()

        with pytest.raises(ValueError, match="'bundle-that-doesn't-exist' is not configured"):
            bundle_manager.get_bundle(name="bundle-that-doesn't-exist", version="hello")
        bundle = bundle_manager.get_bundle(name="my-test-bundle", version="hello")
    assert isinstance(bundle, BasicBundle)
    assert bundle.name == "my-test-bundle"
    assert bundle.version == "hello"
    assert bundle.refresh_interval == 1

    # And none for version also works!
    with patch.dict(
        os.environ, {"AIRFLOW__DAG_PROCESSOR__DAG_BUNDLE_CONFIG_LIST": json.dumps(BASIC_BUNDLE_CONFIG)}
    ):
        bundle = bundle_manager.get_bundle(name="my-test-bundle")
    assert isinstance(bundle, BasicBundle)
    assert bundle.name == "my-test-bundle"
    assert bundle.version is None


@pytest.fixture
def clear_db():
    clear_db_dag_bundles()
    yield
    clear_db_dag_bundles()


@pytest.mark.db_test
@conf_vars({("core", "LOAD_EXAMPLES"): "False"})
def test_sync_bundles_to_db(clear_db, session):
    def _get_bundle_names_and_active():
        return session.query(DagBundleModel.name, DagBundleModel.active).order_by(DagBundleModel.name).all()

    # Initial add
    with patch.dict(
        os.environ, {"AIRFLOW__DAG_PROCESSOR__DAG_BUNDLE_CONFIG_LIST": json.dumps(BASIC_BUNDLE_CONFIG)}
    ):
        manager = DagBundlesManager()
        manager.sync_bundles_to_db()
    assert _get_bundle_names_and_active() == [("my-test-bundle", True)]

    session.add(
        ParseImportError(
            bundle_name="my-test-bundle",  # simulate import error for this bundle
            filename="some_file.py",
            stacktrace="some error",
        )
    )
    session.flush()

    # simulate bundle config change (now 'dags-folder' is active, 'my-test-bundle' becomes inactive)
    manager = DagBundlesManager()
    manager.sync_bundles_to_db()
    assert _get_bundle_names_and_active() == [
        ("dags-folder", True),
        ("my-test-bundle", False),
    ]
    # Since my-test-bundle is inactive, the associated import errors should be deleted
    assert session.query(ParseImportError).count() == 0

    # Re-enable one that reappears in config
    with patch.dict(
        os.environ, {"AIRFLOW__DAG_PROCESSOR__DAG_BUNDLE_CONFIG_LIST": json.dumps(BASIC_BUNDLE_CONFIG)}
    ):
        manager = DagBundlesManager()
        manager.sync_bundles_to_db()
    assert _get_bundle_names_and_active() == [
        ("dags-folder", False),
        ("my-test-bundle", True),
    ]


@conf_vars({("dag_processor", "dag_bundle_config_list"): json.dumps(BASIC_BUNDLE_CONFIG)})
@pytest.mark.parametrize("version", [None, "hello"])
def test_view_url(version):
    """Test that view_url calls the bundle's view_url method."""
    bundle_manager = DagBundlesManager()
    with patch.object(BaseDagBundle, "view_url") as view_url_mock:
        # Test that deprecation warning is raised
        with pytest.warns(DeprecationWarning, match="'view_url' method is deprecated"):
            bundle_manager.view_url("my-test-bundle", version=version)
    view_url_mock.assert_called_once_with(version=version)


class BundleWithTemplate(BaseDagBundle):
    """Test bundle that provides a URL template."""

    def __init__(self, *, subdir: str | None = None, **kwargs):
        super().__init__(**kwargs)
        self.subdir = subdir

    def refresh(self):
        pass

    def get_current_version(self):
        return "v1.0"

    @property
    def path(self):
        return "/tmp/test"


TEMPLATE_BUNDLE_CONFIG = [
    {
        "name": "template-bundle",
        "classpath": "unit.dag_processing.bundles.test_dag_bundle_manager.BundleWithTemplate",
        "kwargs": {
            "view_url_template": "https://github.com/example/repo/tree/{version}/{subdir}",
            "subdir": "dags",
            "refresh_interval": 1,
        },
    }
]


@pytest.mark.db_test
@conf_vars({("core", "LOAD_EXAMPLES"): "False"})
def test_sync_bundles_to_db_with_template(clear_db, session):
    """Test that URL templates and parameters are stored in the database during sync."""
    with patch.dict(
        os.environ, {"AIRFLOW__DAG_PROCESSOR__DAG_BUNDLE_CONFIG_LIST": json.dumps(TEMPLATE_BUNDLE_CONFIG)}
    ):
        manager = DagBundlesManager()
        manager.sync_bundles_to_db()

    # Check that the template and parameters were stored
    bundle_model = session.query(DagBundleModel).filter_by(name="template-bundle").first()

    session.merge(bundle_model)

    assert bundle_model is not None
    assert bundle_model.render_url(version="v1.0") == "https://github.com/example/repo/tree/v1.0/dags"
    assert bundle_model.template_params == {"subdir": "dags"}
    assert bundle_model.active is True


@pytest.mark.db_test
@conf_vars({("core", "LOAD_EXAMPLES"): "False"})
def test_bundle_model_render_url(clear_db, session):
    """Test the DagBundleModel render_url method."""
    with patch.dict(
        os.environ, {"AIRFLOW__DAG_PROCESSOR__DAG_BUNDLE_CONFIG_LIST": json.dumps(TEMPLATE_BUNDLE_CONFIG)}
    ):
        manager = DagBundlesManager()
        manager.sync_bundles_to_db()
        bundle_model = session.query(DagBundleModel).filter_by(name="template-bundle").first()

        session.merge(bundle_model)
        assert bundle_model is not None

        url = bundle_model.render_url(version="main")
        assert url == "https://github.com/example/repo/tree/main/dags"
        url = bundle_model.render_url()
        assert url == "https://github.com/example/repo/tree/None/dags"


@pytest.mark.db_test
@conf_vars({("core", "LOAD_EXAMPLES"): "False"})
def test_template_params_update_on_sync(clear_db, session):
    """Test that template parameters are updated when bundle configuration changes."""
    with patch.dict(
        os.environ, {"AIRFLOW__DAG_PROCESSOR__DAG_BUNDLE_CONFIG_LIST": json.dumps(TEMPLATE_BUNDLE_CONFIG)}
    ):
        manager = DagBundlesManager()
        manager.sync_bundles_to_db()

    # Verify initial template and parameters
    bundle_model = session.query(DagBundleModel).filter_by(name="template-bundle").first()
    url = bundle_model._unsign_url()
    assert url == "https://github.com/example/repo/tree/{version}/{subdir}"
    assert bundle_model.template_params == {"subdir": "dags"}

    # Update the bundle config with different parameters
    updated_config = [
        {
            "name": "template-bundle",
            "classpath": "unit.dag_processing.bundles.test_dag_bundle_manager.BundleWithTemplate",
            "kwargs": {
                "view_url_template": "https://gitlab.com/example/repo/-/tree/{version}/{subdir}",
                "subdir": "workflows",
                "refresh_interval": 1,
            },
        }
    ]

    with patch.dict(
        os.environ, {"AIRFLOW__DAG_PROCESSOR__DAG_BUNDLE_CONFIG_LIST": json.dumps(updated_config)}
    ):
        manager = DagBundlesManager()
        manager.sync_bundles_to_db()

    # Verify the template and parameters were updated
    bundle_model = session.query(DagBundleModel).filter_by(name="template-bundle").first()
    url = bundle_model._unsign_url()
    assert url == "https://gitlab.com/example/repo/-/tree/{version}/{subdir}"
    assert bundle_model.template_params == {"subdir": "workflows"}
    assert bundle_model.render_url(version="v1") == "https://gitlab.com/example/repo/-/tree/v1/workflows"


@pytest.mark.db_test
@conf_vars({("core", "LOAD_EXAMPLES"): "False"})
def test_template_update_on_sync(clear_db, session):
    """Test that templates are updated when bundle configuration changes."""
    # First, sync with initial template
    with patch.dict(
        os.environ, {"AIRFLOW__DAG_PROCESSOR__DAG_BUNDLE_CONFIG_LIST": json.dumps(TEMPLATE_BUNDLE_CONFIG)}
    ):
        manager = DagBundlesManager()
        manager.sync_bundles_to_db()

    # Verify initial template
    bundle_model = session.query(DagBundleModel).filter_by(name="template-bundle").first()
    url = bundle_model._unsign_url()
    assert url == "https://github.com/example/repo/tree/{version}/{subdir}"
    assert bundle_model.render_url(version="v1") == "https://github.com/example/repo/tree/v1/dags"

    # Update the bundle config with a different template
    updated_config = [
        {
            "name": "template-bundle",
            "classpath": "unit.dag_processing.bundles.test_dag_bundle_manager.BundleWithTemplate",
            "kwargs": {
                "view_url_template": "https://gitlab.com/example/repo/-/tree/{version}/{subdir}",
                "subdir": "dags",
                "refresh_interval": 1,
            },
        }
    ]

    with patch.dict(
        os.environ, {"AIRFLOW__DAG_PROCESSOR__DAG_BUNDLE_CONFIG_LIST": json.dumps(updated_config)}
    ):
        manager = DagBundlesManager()
        manager.sync_bundles_to_db()

    # Verify the template was updated
    bundle_model = session.query(DagBundleModel).filter_by(name="template-bundle").first()
    url = bundle_model._unsign_url()
    assert url == "https://gitlab.com/example/repo/-/tree/{version}/{subdir}"
    assert bundle_model.render_url("v1") == "https://gitlab.com/example/repo/-/tree/v1/dags"


def test_dag_bundle_model_render_url_with_invalid_template():
    """Test that DagBundleModel.render_url handles invalid templates gracefully."""
    bundle_model = DagBundleModel(name="test-bundle")
    bundle_model.signed_url_template = "https://github.com/example/repo/tree/{invalid_placeholder}"
    bundle_model.template_params = {"subdir": "dags"}

    # Should return None if rendering fails
    url = bundle_model.render_url("v1")
    assert url is None


def test_example_dags_bundle_added():
    manager = DagBundlesManager()
    manager.parse_config()
    assert "example_dags" in manager._bundle_config

    with conf_vars({("core", "LOAD_EXAMPLES"): "False"}):
        manager = DagBundlesManager()
        manager.parse_config()
        assert "example_dags" not in manager._bundle_config


def test_example_dags_name_is_reserved():
    reserved_name_config = [{"name": "example_dags", "classpath": "yo face", "kwargs": {}}]
    with conf_vars({("dag_processor", "dag_bundle_config_list"): json.dumps(reserved_name_config)}):
        with pytest.raises(AirflowConfigException, match="Bundle name 'example_dags' is a reserved name."):
            DagBundlesManager().parse_config()


<<<<<<< HEAD
class FailingBundle(BaseDagBundle):
    """Test bundle that raises an exception during initialization."""

    def __init__(self, *, should_fail: bool = True, **kwargs):
        super().__init__(**kwargs)
        if should_fail:
            raise ValueError("Bundle creation failed for testing")

    def refresh(self):
        pass

    def get_current_version(self):
        return None

    @property
    def path(self):
        return "/tmp/failing"


FAILING_BUNDLE_CONFIG = [
    {
        "name": "failing-bundle",
        "classpath": "unit.dag_processing.bundles.test_dag_bundle_manager.FailingBundle",
        "kwargs": {"should_fail": True, "refresh_interval": 1},
    }
]


@conf_vars({("core", "LOAD_EXAMPLES"): "False"})
@pytest.mark.db_test
def test_multiple_bundles_one_fails(clear_db, session):
    """Test that when one bundle fails to create, other bundles still load successfully."""
    mix_config = BASIC_BUNDLE_CONFIG + FAILING_BUNDLE_CONFIG

    with patch.dict(os.environ, {"AIRFLOW__DAG_PROCESSOR__DAG_BUNDLE_CONFIG_LIST": json.dumps(mix_config)}):
        manager = DagBundlesManager()

        bundles = list(manager.get_all_dag_bundles())
        assert len(bundles) == 1
        assert bundles[0].name == "my-test-bundle"
        assert isinstance(bundles[0], BasicBundle)

        manager.sync_bundles_to_db()
        bundle_names = {b.name for b in session.query(DagBundleModel).all()}
        assert bundle_names == {"my-test-bundle"}
=======
def test_get_all_bundle_names():
    assert DagBundlesManager().get_all_bundle_names() == ["dags-folder", "example_dags"]
>>>>>>> 9023c38a
<|MERGE_RESOLUTION|>--- conflicted
+++ resolved
@@ -395,7 +395,6 @@
             DagBundlesManager().parse_config()
 
 
-<<<<<<< HEAD
 class FailingBundle(BaseDagBundle):
     """Test bundle that raises an exception during initialization."""
 
@@ -441,7 +440,6 @@
         manager.sync_bundles_to_db()
         bundle_names = {b.name for b in session.query(DagBundleModel).all()}
         assert bundle_names == {"my-test-bundle"}
-=======
+
 def test_get_all_bundle_names():
-    assert DagBundlesManager().get_all_bundle_names() == ["dags-folder", "example_dags"]
->>>>>>> 9023c38a
+    assert DagBundlesManager().get_all_bundle_names() == ["dags-folder", "example_dags"]