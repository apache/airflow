--- conflicted
+++ resolved
@@ -248,17 +248,8 @@
         from airflow.utils.log.file_task_handler import StructuredLogMessage
 
         mock_read.side_effect = [
-<<<<<<< HEAD
             ([StructuredLogMessage(event="hello")], {"end_of_log": False}),
-            ([], {"end_of_log": False}),
-            ([], {"end_of_log": False}),
-            ([], {"end_of_log": False}),
-            ([], {"end_of_log": False}),
-            ([], {"end_of_log": False}),
-=======
-            (["hello"], {"end_of_log": False}),
             *[([], {"end_of_log": False}) for _ in range(10)],
->>>>>>> d24c460e
         ]
 
         self.ti.state = TaskInstanceState.SUCCESS
